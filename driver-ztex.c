--- conflicted
+++ resolved
@@ -164,14 +164,8 @@
 	work->data[64 + 12 + 2] = (hdata->nonce >> 16) & 0xff;
 	work->data[64 + 12 + 3] = (hdata->nonce >> 24) & 0xff;
 
-<<<<<<< HEAD
 	swap32yes(swap32, data32, 80 / 4);
-	
-=======
-	for (i = 0; i < 80 / 4; i++)
-		swap32[i] = swab32(data32[i]);
-
->>>>>>> b53fa540
+
 	sha2(swap, 80, hash1, false);
 	sha2(hash1, 32, hash2, false);
 	if (htobe32(hash2_32[7]) != ((hdata->hash7 + 0x5be0cd19) & 0xFFFFFFFF)) {
