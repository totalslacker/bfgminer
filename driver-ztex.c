--- conflicted
+++ resolved
@@ -342,9 +342,6 @@
 	struct cgpu_info *cgpu = thr->cgpu;
 	struct libztex_device *ztex = cgpu->device_ztex;
 
-<<<<<<< HEAD
-	get_now_datestamp(cgpu->init);
-	
 	{
 		char *fpganame = malloc(LIBZTEX_SNSTRING_LEN+3+1);
 		sprintf(fpganame, "%s-%u", ztex->snString, cgpu->proc_id+1);
@@ -353,10 +350,6 @@
 
 	ztex_selectFpga(ztex, cgpu->proc_id);
 	if (libztex_configureFpga(ztex, cgpu->proc_repr) != 0) {
-=======
-	ztex_selectFpga(ztex);
-	if (libztex_configureFpga(ztex) != 0) {
->>>>>>> ad1572f7
 		libztex_resetFpga(ztex);
 		ztex_releaseFpga(ztex);
 		applog(LOG_ERR, "%"PRIpreprv": Disabling!", cgpu->proc_repr);
