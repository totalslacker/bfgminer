--- conflicted
+++ resolved
@@ -219,15 +219,9 @@
 		return -1;
 	}
 	memset(lastnonce, 0, sizeof(uint32_t)*ztex->numNonces);
-<<<<<<< HEAD
-	
-	backlog_max = ztex->numNonces * (1 + ztex->extraSolutions);
-	backlog_max *= 2;
-=======
 
 	/* Add an extra slot for detecting dupes that lie around */
 	backlog_max = ztex->numNonces * (2 + ztex->extraSolutions);
->>>>>>> 14e169b2
 	backlog = malloc(sizeof(uint32_t) * backlog_max);
 	if (backlog == NULL) {
 		applog(LOG_ERR, "%s: failed to allocate backlog[%d]", ztex->repr, backlog_max);
