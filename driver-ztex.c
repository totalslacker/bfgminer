/**
 *   ztex.c - BFGMiner worker for Ztex 1.15x/y fpga board
 *
 *   Copyright (c) 2012 nelisky.btc@gmail.com
 *
 *   This work is based upon the Java SDK provided by ztex which is
 *   Copyright (C) 2009-2011 ZTEX GmbH.
 *   http://www.ztex.de
 *
 *   This work is based upon the icarus.c worker which is
 *   Copyright 2012 Luke Dashjr
 *   Copyright 2012 Xiangfu <xiangfu@openmobilefree.com>
 *
 *   This program is free software; you can redistribute it and/or modify
 *   it under the terms of the GNU General Public License version 2 as
 *   published by the Free Software Foundation.
 *
 *   This program is distributed in the hope that it will be useful, but
 *   WITHOUT ANY WARRANTY; without even the implied warranty of
 *   MERCHANTABILITY or FITNESS FOR A PARTICULAR PURPOSE. See the GNU
 *   General Public License for more details.
 *
 *   You should have received a copy of the GNU General Public License
 *   along with this program; if not, see http://www.gnu.org/licenses/.
**/

#include <unistd.h>
#include <sha2.h>

#include "dynclock.h"
#include "fpgautils.h"
#include "miner.h"
#include "libztex.h"

#define GOLDEN_BACKLOG 5

struct device_api ztex_api;

// Forward declarations
static void ztex_disable(struct thr_info* thr);
static bool ztex_prepare(struct thr_info *thr);

static void ztex_selectFpga(struct libztex_device* ztex)
{
	if (ztex->root->numberOfFpgas > 1) {
		if (ztex->root->selectedFpga != ztex->fpgaNum)
			mutex_lock(&ztex->root->mutex);
		libztex_selectFpga(ztex);
	}
}

static void ztex_releaseFpga(struct libztex_device* ztex)
{
	if (ztex->root->numberOfFpgas > 1) {
		ztex->root->selectedFpga = -1;
		mutex_unlock(&ztex->root->mutex);
	}
}

static struct cgpu_info *ztex_setup(struct libztex_device *dev, int j)
{
	struct cgpu_info *ztex;
	char fpganame[LIBZTEX_SNSTRING_LEN+3+1];

	ztex = calloc(1, sizeof(struct cgpu_info));
	ztex->api = &ztex_api;
	ztex->device_ztex = dev;
	ztex->threads = 1;
	dev->fpgaNum = j;
	add_cgpu(ztex);
	sprintf(ztex->device_ztex->repr, "%s %u", ztex->api->name, ztex->device_id);
	sprintf(fpganame, "%s-%u", ztex->device_ztex->snString, j+1);
	ztex->name = strdup(fpganame);
	applog(LOG_INFO, "%s %u: Found Ztex (ZTEX %s)", ztex->api->name, ztex->device_id, fpganame);

	return ztex;
}

static int ztex_autodetect(void)
{
	int cnt;
	int i,j;
	int fpgacount;
	int totaldevs = 0;
	struct libztex_dev_list **ztex_devices;
	struct libztex_device *ztex_master;
	struct libztex_device *ztex_slave;
	struct cgpu_info *ztex;

	cnt = libztex_scanDevices(&ztex_devices);
	if (cnt > 0)
		applog(LOG_INFO, "Found %d ztex board%s", cnt, cnt > 1 ? "s" : "");

	for (i = 0; i < cnt; i++) {
		ztex_master = ztex_devices[i]->dev;
		ztex_master->root = ztex_master;
		ztex = ztex_setup(ztex_master, 0);

		fpgacount = libztex_numberOfFpgas(ztex->device_ztex);
		totaldevs += fpgacount;

		if (fpgacount > 1)
			pthread_mutex_init(&ztex->device_ztex->mutex, NULL);

		for (j = 1; j < fpgacount; j++) {
			ztex_slave = calloc(1, sizeof(struct libztex_device));
			memcpy(ztex_slave, ztex_master, sizeof(struct libztex_device));
			ztex_slave->root = ztex_master;
			ztex_setup(ztex_slave, j);
		}
	}

	if (cnt > 0)
		libztex_freeDevList(ztex_devices);

	return totaldevs;
}

static void ztex_detect()
{
	// This wrapper ensures users can specify -S ztex:noauto to disable it
	noserial_detect(&ztex_api, ztex_autodetect);
}

static bool ztex_change_clock_func(struct thr_info *thr, int bestM)
{
	struct libztex_device *ztex = thr->cgpu->device_ztex;

	ztex_selectFpga(ztex);
	libztex_setFreq(ztex, bestM);
	ztex_releaseFpga(ztex);

	return true;
}

static bool ztex_updateFreq(struct thr_info *thr)
{
	struct libztex_device *ztex = thr->cgpu->device_ztex;
	bool rv = dclk_updateFreq(&ztex->dclk, ztex_change_clock_func, thr);
	if (unlikely(!rv)) {
		ztex_selectFpga(ztex);
		libztex_resetFpga(ztex);
		ztex_releaseFpga(ztex);
	}
	return rv;
}

static bool ztex_checkNonce(struct libztex_device *ztex,
                            struct work *work,
                            struct libztex_hash_data *hdata)
{
	uint32_t *data32 = (uint32_t *)(work->data);
	unsigned char swap[128];
	uint32_t *swap32 = (uint32_t *)swap;
	unsigned char hash1[32];
	unsigned char hash2[32];
	uint32_t *hash2_32 = (uint32_t *)hash2;

	hdata->nonce = le32toh(hdata->nonce);
	hdata->hash7 = le32toh(hdata->hash7);

	work->data[64 + 12 + 0] = (hdata->nonce >> 0) & 0xff;
	work->data[64 + 12 + 1] = (hdata->nonce >> 8) & 0xff;
	work->data[64 + 12 + 2] = (hdata->nonce >> 16) & 0xff;
	work->data[64 + 12 + 3] = (hdata->nonce >> 24) & 0xff;

	swap32yes(swap32, data32, 80 / 4);
	
	sha2(swap, 80, hash1, false);
	sha2(hash1, 32, hash2, false);
	if (htobe32(hash2_32[7]) != ((hdata->hash7 + 0x5be0cd19) & 0xFFFFFFFF)) {
		dclk_errorCount(&ztex->dclk, 1.0 / ztex->numNonces);
		applog(LOG_DEBUG, "%s: checkNonce failed for %0.8X", ztex->repr, hdata->nonce);
		return false;
	}
	return true;
}

static int64_t ztex_scanhash(struct thr_info *thr, struct work *work,
                              __maybe_unused int64_t max_nonce)
{
	struct libztex_device *ztex;
	unsigned char sendbuf[44];
	int i, j, k;
	uint32_t *backlog;
	int backlog_p = 0, backlog_max;
	uint32_t *lastnonce;
	uint32_t nonce, noncecnt = 0;
	bool overflow, found, rv;
	struct libztex_hash_data hdata[GOLDEN_BACKLOG];

	ztex = thr->cgpu->device_ztex;

	memcpy(sendbuf, work->data + 64, 12);
	memcpy(sendbuf + 12, work->midstate, 32);
	
	ztex_selectFpga(ztex);
	i = libztex_sendHashData(ztex, sendbuf);
	if (i < 0) {
		// Something wrong happened in send
		applog(LOG_ERR, "%s: Failed to send hash data with err %d, retrying", ztex->repr, i);
		nmsleep(500);
		i = libztex_sendHashData(ztex, sendbuf);
		if (i < 0) {
			// And there's nothing we can do about it
			ztex_disable(thr);
			applog(LOG_ERR, "%s: Failed to send hash data with err %d, giving up", ztex->repr, i);
			ztex_releaseFpga(ztex);
			return -1;
		}
	}
	ztex_releaseFpga(ztex);
	
	applog(LOG_DEBUG, "%s: sent hashdata", ztex->repr);

	lastnonce = malloc(sizeof(uint32_t)*ztex->numNonces);
	if (lastnonce == NULL) {
		applog(LOG_ERR, "%s: failed to allocate lastnonce[%d]", ztex->repr, ztex->numNonces);
		return -1;
	}
	memset(lastnonce, 0, sizeof(uint32_t)*ztex->numNonces);

	/* Add an extra slot for detecting dupes that lie around */
	backlog_max = ztex->numNonces * (2 + ztex->extraSolutions);
	backlog = malloc(sizeof(uint32_t) * backlog_max);
	if (backlog == NULL) {
		applog(LOG_ERR, "%s: failed to allocate backlog[%d]", ztex->repr, backlog_max);
		free(lastnonce);
		return -1;
	}
	memset(backlog, 0, sizeof(uint32_t) * backlog_max);
	
	overflow = false;

	applog(LOG_DEBUG, "%s: entering poll loop", ztex->repr);
	while (!(overflow || thr->work_restart)) {
		nmsleep(250);
		if (thr->work_restart) {
			applog(LOG_DEBUG, "%s: New work detected", ztex->repr);
			break;
		}
		ztex_selectFpga(ztex);
		i = libztex_readHashData(ztex, &hdata[0]);
		if (i < 0) {
			// Something wrong happened in read
			applog(LOG_ERR, "%s: Failed to read hash data with err %d, retrying", ztex->repr, i);
			nmsleep(500);
			i = libztex_readHashData(ztex, &hdata[0]);
			if (i < 0) {
				// And there's nothing we can do about it
				ztex_disable(thr);
				applog(LOG_ERR, "%s: Failed to read hash data with err %d, giving up", ztex->repr, i);
				free(lastnonce);
				free(backlog);
				ztex_releaseFpga(ztex);
				return -1;
			}
		}
		ztex_releaseFpga(ztex);

		if (thr->work_restart) {
			applog(LOG_DEBUG, "%s: New work detected", ztex->repr);
			break;
		}

		dclk_gotNonces(&ztex->dclk);
 
		for (i = 0; i < ztex->numNonces; i++) {
			nonce = hdata[i].nonce;
			nonce = le32toh(nonce);
			if (nonce > noncecnt)
				noncecnt = nonce;
			if (((nonce & 0x7fffffff) >> 4) < ((lastnonce[i] & 0x7fffffff) >> 4)) {
				applog(LOG_DEBUG, "%s: overflow nonce=%0.8x lastnonce=%0.8x", ztex->repr, nonce, lastnonce[i]);
				overflow = true;
			} else
				lastnonce[i] = nonce;
			nonce = htole32(nonce);
			if (!ztex_checkNonce(ztex, work, &hdata[i])) {
				thr->cgpu->hw_errors++;
				++hw_errors;
				continue;
			}
			for (j=0; j<=ztex->extraSolutions; j++) {
				nonce = hdata[i].goldenNonce[j];
				if (nonce > 0) {
					found = false;
					for (k = 0; k < backlog_max; k++) {
						if (backlog[k] == nonce) {
							found = true;
							break;
						}
					}
					if (!found) {
						backlog[backlog_p++] = nonce;
						if (backlog_p >= backlog_max)
							backlog_p = 0;
						nonce = le32toh(nonce);
						work->blk.nonce = 0xffffffff;
						if ( (rv = test_nonce(work, nonce, false)) )
						rv = submit_nonce(thr, work, nonce);
						applog(LOG_DEBUG, "%s: submitted %0.8x (from N%dE%d) %d", ztex->repr, nonce, i, j, rv);
					}
				}
			}

		}

	}

	dclk_preUpdate(&ztex->dclk);

	if (!ztex_updateFreq(thr)) {
		// Something really serious happened, so mark this thread as dead!
		free(lastnonce);
		free(backlog);
		
		return -1;
	}

	applog(LOG_DEBUG, "%s: exit %1.8X", ztex->repr, noncecnt);

	work->blk.nonce = 0xffffffff;

	free(lastnonce);
	free(backlog);
	
	return noncecnt;
}

static void ztex_statline_before(char *buf, struct cgpu_info *cgpu)
{
<<<<<<< HEAD
	char before[] = "               ";
	if (cgpu->device_ztex) {
		const char *snString = (char*)cgpu->device_ztex->snString;
		size_t snStringLen = strlen(snString);
		if (snStringLen > 14)
			snStringLen = 14;
		memcpy(before, snString, snStringLen);
	}
	tailsprintf(buf, "%s| ", &before[0]);
}

static struct api_data*
get_ztex_api_extra_device_status(struct cgpu_info *ztex)
{
	struct api_data*root = NULL;
	struct libztex_device *ztexr = ztex->device_ztex;

	if (ztexr) {
		double frequency = ztexr->freqM1 * (ztexr->dclk.freqM + 1);
		root = api_add_freq(root, "Frequency", &frequency, true);
=======
	if (cgpu->deven == DEV_ENABLED) {
		tailsprintf(buf, "%s-%d | ", cgpu->device_ztex->snString, cgpu->device_ztex->fpgaNum+1);
		tailsprintf(buf, "%0.1fMHz | ", cgpu->device_ztex->freqM1 * (cgpu->device_ztex->freqM + 1));
>>>>>>> a6dce875
	}

	return root;
}

static bool ztex_prepare(struct thr_info *thr)
{
	struct timeval now;
	struct cgpu_info *cgpu = thr->cgpu;
	struct libztex_device *ztex = cgpu->device_ztex;

	gettimeofday(&now, NULL);
	get_datestamp(cgpu->init, &now);
	
	ztex_selectFpga(ztex);
	if (libztex_configureFpga(ztex) != 0) {
		libztex_resetFpga(ztex);
		ztex_releaseFpga(ztex);
		return false;
	}
	ztex_releaseFpga(ztex);
	ztex->dclk.freqM = ztex->dclk.freqMaxM+1;;
	//ztex_updateFreq(thr);
	libztex_setFreq(ztex, ztex->dclk.freqMDefault);
	applog(LOG_DEBUG, "%s: prepare", ztex->repr);
	return true;
}

static void ztex_shutdown(struct thr_info *thr)
{
	struct cgpu_info *cgpu = thr->cgpu;
	struct libztex_device *ztex = cgpu->device_ztex;
	
	if (!ztex)
		return;
	
	cgpu->device_ztex = NULL;
	if (ztex->root->numberOfFpgas > 1 && ztex->fpgaNum == 0)
		pthread_mutex_destroy(&ztex->mutex);
	applog(LOG_DEBUG, "%s: shutdown", ztex->repr);
	libztex_destroy_device(ztex);
}

static void ztex_disable(struct thr_info *thr)
{
	applog(LOG_ERR, "%s: Disabling!", thr->cgpu->device_ztex->repr);
	devices[thr->cgpu->device_id]->deven = DEV_DISABLED;
	ztex_shutdown(thr);
}

struct device_api ztex_api = {
	.dname = "ztex",
	.name = "ZTX",
	.api_detect = ztex_detect,
	.get_statline_before = ztex_statline_before,
	.get_api_extra_device_status = get_ztex_api_extra_device_status,
	.thread_init = ztex_prepare,
	.scanhash = ztex_scanhash,
	.thread_shutdown = ztex_shutdown,
};<|MERGE_RESOLUTION|>--- conflicted
+++ resolved
@@ -330,7 +330,6 @@
 
 static void ztex_statline_before(char *buf, struct cgpu_info *cgpu)
 {
-<<<<<<< HEAD
 	char before[] = "               ";
 	if (cgpu->device_ztex) {
 		const char *snString = (char*)cgpu->device_ztex->snString;
@@ -351,11 +350,6 @@
 	if (ztexr) {
 		double frequency = ztexr->freqM1 * (ztexr->dclk.freqM + 1);
 		root = api_add_freq(root, "Frequency", &frequency, true);
-=======
-	if (cgpu->deven == DEV_ENABLED) {
-		tailsprintf(buf, "%s-%d | ", cgpu->device_ztex->snString, cgpu->device_ztex->fpgaNum+1);
-		tailsprintf(buf, "%0.1fMHz | ", cgpu->device_ztex->freqM1 * (cgpu->device_ztex->freqM + 1));
->>>>>>> a6dce875
 	}
 
 	return root;
