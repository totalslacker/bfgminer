/**
 *   libztex.c - Ztex 1.15x fpga board support library
 *
 *   Copyright (c) 2012 nelisky.btc@gmail.com
 *   Copyright (c) 2012 Denis Ahrens <denis@h3q.com>
 *   Copyright (c) 2012 Peter Stuge <peter@stuge.se>
 *
 *   This work is based upon the Java SDK provided by ztex which is
 *   Copyright (C) 2009-2011 ZTEX GmbH.
 *   http://www.ztex.de
 *
 *   This program is free software; you can redistribute it and/or modify
 *   it under the terms of the GNU General Public License version 2 as
 *   published by the Free Software Foundation.
 *
 *   This program is distributed in the hope that it will be useful, but
 *   WITHOUT ANY WARRANTY; without even the implied warranty of
 *   MERCHANTABILITY or FITNESS FOR A PARTICULAR PURPOSE. See the GNU
 *   General Public License for more details.
 *
 *   You should have received a copy of the GNU General Public License
 *   along with this program; if not, see http://www.gnu.org/licenses/.
**/

#include <stdio.h>
#include <unistd.h>

#include "dynclock.h"
#include "miner.h"
#include "fpgautils.h"
#include "libztex.h"

#define BUFSIZE 256

//* Capability index for EEPROM support.
#define CAPABILITY_EEPROM 0,0
//* Capability index for FPGA configuration support. 
#define CAPABILITY_FPGA 0,1
//* Capability index for FLASH memory support.
#define CAPABILITY_FLASH 0,2
//* Capability index for DEBUG helper support.
#define CAPABILITY_DEBUG 0,3
//* Capability index for AVR XMEGA support.
#define CAPABILITY_XMEGA 0,4
//* Capability index for AVR XMEGA support.
#define CAPABILITY_HS_FPGA 0,5
//* Capability index for AVR XMEGA support.
#define CAPABILITY_MAC_EEPROM 0,6
//* Capability index for multi FPGA support.
#define CAPABILITY_MULTI_FPGA 0,7


enum check_result {
	CHECK_ERROR,
	CHECK_IS_NOT_ZTEX,
	CHECK_OK,
	CHECK_RESCAN,
};

static enum check_result libztex_checkDevice(struct libusb_device *dev)
{
	FILE *fp = NULL;
	libusb_device_handle *hndl = NULL;
	struct libusb_device_descriptor desc;
	int i, ret = CHECK_ERROR, err, cnt;
	size_t got_bytes, length;
	unsigned char buf[64], *fw_buf;
	char *firmware = "ztex_ufm1_15y1.bin";

	err = libusb_get_device_descriptor(dev, &desc);
	if (unlikely(err != 0)) {
		applog(LOG_ERR, "Ztex check device: Failed to open read descriptor with error %d", err);
		return CHECK_ERROR;
	}

	if (desc.idVendor != LIBZTEX_IDVENDOR || desc.idProduct != LIBZTEX_IDPRODUCT) {
		applog(LOG_DEBUG, "Not a ZTEX device %0.4x:%0.4x", desc.idVendor, desc.idProduct);
		return CHECK_IS_NOT_ZTEX;
	}

	err = libusb_open(dev, &hndl);
	if (err != LIBUSB_SUCCESS) {
		applog(LOG_ERR, "%s: Can not open ZTEX device: %s", __func__, libusb_error_name(err));
		goto done;
	}

	cnt = libusb_control_transfer(hndl, 0xc0, 0x22, 0, 0, buf, 40, 500);
	if (unlikely(cnt < 0)) {
		applog(LOG_ERR, "Ztex check device: Failed to read ztex descriptor with err %d", cnt);
		goto done;
	}

	if (buf[0] != 40 || buf[1] != 1 || buf[2] != 'Z' || buf[3] != 'T' || buf[4] != 'E' || buf[5] != 'X') {
		applog(LOG_ERR, "Ztex check device: Error reading ztex descriptor");
		goto done;
	}

	if (buf[6] != 10)
	{
		ret = CHECK_IS_NOT_ZTEX;
		goto done;
	}

	// 15 = 1.15y   13 = 1.15d or 1.15x
	switch(buf[7])
	{
		case 13:
			applog(LOG_ERR, "Found ztex board 1.15d or 1.15x but currently unsupported!");
			ret = CHECK_IS_NOT_ZTEX;
			goto done;
		case 15:
			applog(LOG_ERR, "Found ztex board 1.15y");
			break;
		default:
			applog(LOG_ERR, "Found unknown ztex board");
			ret = CHECK_IS_NOT_ZTEX;
			goto done;
	}

	// testing for dummy firmware
	if (buf[8] != 0) {
		ret = CHECK_OK;
		goto done;
	}

	applog(LOG_ERR, "Found dummy firmware, trying to send mining firmware: %s", firmware);

	// reset 1
	buf[0] = 1;
	cnt = libusb_control_transfer(hndl, 0x40, 0xA0, 0xE600, 0, buf, 1,1000);
	if (cnt < 0)
	{
		applog(LOG_ERR, "Ztex reset 1 failed: %s", libusb_error_name(cnt));
		goto done;
	}

	fp = open_bitstream("ztex", firmware);
	if (!fp) {
		applog(LOG_ERR, "failed to open firmware file '%s'", firmware);
		goto done;
	}

	if (0 != fseek(fp, 0, SEEK_END)) {
		applog(LOG_ERR, "Ztex firmware fseek: %s", strerror(errno));
		goto done;
	}

	length = ftell(fp);
	rewind(fp);
	fw_buf = malloc(length);
	if (!fw_buf) {
		applog(LOG_ERR, "%s: Can not allocate memory: %s", __func__, strerror(errno));
		goto done;
	}

	got_bytes = fread(fw_buf, 1, length, fp);
	fclose(fp);
	fp = NULL;

	if (got_bytes < length) {
		applog(LOG_ERR, "%s: Incomplete firmware read: %d/%d", __func__, got_bytes, length);
		goto done;
	}

	for (i = 0; i < length; i+= 256) {
		// firmware wants data in small chunks like 256 bytes
		int numbytes = (length - i) < 256 ? (length - i) : 256;
		int k = libusb_control_transfer(hndl, 0x40, 0xA0, i, 0, fw_buf + i, numbytes, 1000);
		if (k < numbytes)
		{
			applog(LOG_ERR, "Ztex device: Failed to write firmware at %d with: %s", i, libusb_error_name(k));
			goto done;
		}
	}

	// reset 0
	buf[0] = 0;
	err = libusb_control_transfer(hndl, 0x40, 0xA0, 0xE600, 0, buf, 1,1000);
	if (err < 0)
	{
		applog(LOG_ERR, "Ztex reset 0 failed: %s", libusb_error_name(err));
		goto done;
	}

	applog(LOG_ERR, "Ztex device: succesfully wrote firmware");
	ret = CHECK_RESCAN;

done:
	if (fp)
		fclose(fp);
	if (hndl)
		libusb_close(hndl);
	return ret;
}

static bool libztex_checkCapability(struct libztex_device *ztex, int i, int j)
{
	if (!((i >= 0) && (i <= 5) && (j >= 0) && (j < 8) &&
	     (((ztex->interfaceCapabilities[i] & 255) & (1 << j)) != 0))) {
		applog(LOG_ERR, "%s: capability missing: %d %d", ztex->repr, i, j);
		return false;
	}
	return true;
}

static int libztex_detectBitstreamBitOrder(const unsigned char *buf, int size)
{
	int i;

	for (i = 0; i < size - 4; i++) {
		if (((buf[i] & 255) == 0xaa) && ((buf[i + 1] & 255) == 0x99) && ((buf[i + 2] & 255) == 0x55) && ((buf[i + 3] & 255) == 0x66))
			return 1;
		if (((buf[i] & 255) == 0x55) && ((buf[i + 1] & 255) == 0x99) && ((buf[i + 2] & 255) == 0xaa) && ((buf[i + 3] & 255) == 0x66))
			return 0;
	} 
	applog(LOG_WARNING, "Unable to determine bitstream bit order: no signature found");
	return 0;
}

static void libztex_swapBits(unsigned char *buf, int size)
{
	unsigned char c;
	int i;

	for (i = 0; i < size; i++) {
		c = buf[i];
		buf[i] = ((c & 128) >> 7) |
		         ((c & 64) >> 5) |
		         ((c & 32) >> 3) |
		         ((c & 16) >> 1) |
		         ((c & 8) << 1) |
		         ((c & 4) << 3) |
		         ((c & 2) << 5) |
		         ((c & 1) << 7);
	}
}

static int libztex_getFpgaState(struct libztex_device *ztex, struct libztex_fpgastate *state)
{
	unsigned char buf[9];
	int cnt;

	if (!libztex_checkCapability(ztex, CAPABILITY_FPGA))
		return -1;
	cnt = libusb_control_transfer(ztex->hndl, 0xc0, 0x30, 0, 0, buf, 9, 1000);
	if (unlikely(cnt < 0)) {
		applog(LOG_ERR, "%s: Failed getFpgaState with err %d", ztex->repr, cnt);
		return cnt;
	}
	state->fpgaConfigured = (buf[0] == 0);
	state->fpgaChecksum = buf[1] & 0xff;
	state->fpgaBytes = ((buf[5] & 0xff) << 24) | ((buf[4] & 0xff) << 16) | ((buf[3] & 0xff) << 8) | (buf[2] & 0xff);
	state->fpgaInitB = buf[6] & 0xff;
	state->fpgaFlashResult = buf[7];
	state->fpgaFlashBitSwap = (buf[8] != 0);
	return 0;
}

static int libztex_configureFpgaHS(struct libztex_device *ztex, const char* firmware, bool force, char bs)
{
	struct libztex_fpgastate state;
	const int transactionBytes = 65536;
	unsigned char buf[transactionBytes], settings[2];
	int tries, cnt, buf_p, i;
	ssize_t pos = 0;
	FILE *fp;

	if (!libztex_checkCapability(ztex, CAPABILITY_HS_FPGA))
		return -1;
	libztex_getFpgaState(ztex, &state);
	if (!force && state.fpgaConfigured) {
		applog(LOG_INFO, "Bitstream already configured");
		return 1;
	}
	cnt = libusb_control_transfer(ztex->hndl, 0xc0, 0x33, 0, 0, settings, 2, 1000);
	if (unlikely(cnt < 0)) {
		applog(LOG_ERR, "%s: Failed getHSFpgaSettings with err %d", ztex->repr, cnt);
		return cnt;
	}

	libusb_claim_interface(ztex->hndl, settings[1]);

	for (tries = 3; tries > 0; tries--) {
		fp = open_bitstream("ztex", firmware);
		if (!fp) {
			applog(LOG_ERR, "%s: failed to read firmware '%s'", ztex->repr, firmware);
			return -2;
		}

		while (pos < transactionBytes && !feof(fp)) {
			buf[pos++] = getc(fp);
		}

		if (feof(fp))
			pos--;

		if (bs != 0 && bs != 1)
			bs = libztex_detectBitstreamBitOrder(buf, transactionBytes < pos? transactionBytes: pos);


		if (bs == 1)
			libztex_swapBits(buf, pos);
	 
		libusb_control_transfer(ztex->hndl, 0x40, 0x34, 0, 0, NULL, 0, 1000);
		// 0x34 - initHSFPGAConfiguration

		buf_p = pos;
		while (1) {
			i = 0;
			while (i < buf_p) {
				if (libusb_bulk_transfer(ztex->hndl,
				                                  settings[0],
				                                  &buf[i],
				                                  buf_p - i,
				                                  &cnt, 1000) != 0) {
					applog(LOG_ERR, "%s: Failed send hs fpga data", ztex->repr);
					break;
				}
				usleep(500);
				i += cnt;
			}
			if (i < buf_p || buf_p < transactionBytes)
				break;
			buf_p = 0;
			while (buf_p < transactionBytes && !feof(fp)) {
				buf[buf_p++] = getc(fp);
			}
			if (feof(fp))
				buf_p--;
			pos += buf_p;
			if (buf_p == 0)
				break;
			if (bs == 1)
				libztex_swapBits(buf, buf_p);
		}

		libusb_control_transfer(ztex->hndl, 0x40, 0x35, 0, 0, NULL, 0, 1000);
		// 0x35 - finishHSFPGAConfiguration
		if (cnt >= 0)
			tries = 0;

		fclose(fp);

		libztex_getFpgaState(ztex, &state);
		if (!state.fpgaConfigured) {
			applog(LOG_ERR, "%s: HS FPGA configuration failed: DONE pin does not go high", ztex->repr);
			return -3;
		}

	}

	libusb_release_interface(ztex->hndl, settings[1]);

	nmsleep(200);
	applog(LOG_INFO, "%s: HS FPGA configuration done", ztex->repr);
	return 0;

}

static int libztex_configureFpgaLS(struct libztex_device *ztex, const char* firmware, bool force, char bs)
{
	struct libztex_fpgastate state;
	const int transactionBytes = 2048;
	unsigned char buf[transactionBytes], cs;
	int tries, cnt, buf_p, i;
	ssize_t pos = 0;
	FILE *fp;

	if (!libztex_checkCapability(ztex, CAPABILITY_FPGA))
		return -1;

	libztex_getFpgaState(ztex, &state);
	if (!force && state.fpgaConfigured) {
		applog(LOG_DEBUG, "Bitstream already configured");
		return 1;
	}

	for (tries = 10; tries > 0; tries--) {
		fp = open_bitstream("ztex", firmware);
		if (!fp) {
			applog(LOG_ERR, "%s: failed to read firmware '%s'", ztex->repr, firmware);
			return -2;
		}

		cs = 0;
		while (pos < transactionBytes && !feof(fp)) {
			buf[pos] = getc(fp);
			cs += buf[pos++];
		}

		if (feof(fp))
			pos--;

		if (bs != 0 && bs != 1)
			bs = libztex_detectBitstreamBitOrder(buf, transactionBytes < pos? transactionBytes: pos);

		//* Reset fpga
		cnt = libztex_resetFpga(ztex);
		if (unlikely(cnt < 0)) {
			applog(LOG_ERR, "%s: Failed reset fpga with err %d", ztex->repr, cnt);
			continue;
		}

		if (bs == 1)
			libztex_swapBits(buf, pos);
	 
		buf_p = pos;
		while (1) {
			i = 0;
			while (i < buf_p) {
				cnt = libusb_control_transfer(ztex->hndl, 0x40, 0x32, 0, 0, &buf[i], buf_p - i, 5000);
				if (unlikely(cnt < 0)) {
					applog(LOG_ERR, "%s: Failed send fpga data with err %d", ztex->repr, cnt);
					break;
				}
				i += cnt;
			}
			if (i < buf_p || buf_p < transactionBytes)
				break;
			buf_p = 0;
			while (buf_p < transactionBytes && !feof(fp)) {
				buf[buf_p] = getc(fp);
				cs += buf[buf_p++];
			}
			if (feof(fp))
				buf_p--;
			pos += buf_p;
			if (buf_p == 0)
				break;
			if (bs == 1)
				libztex_swapBits(buf, buf_p);
		}
		if (cnt >= 0)
			tries = 0;

		fclose(fp);
	}

	libztex_getFpgaState(ztex, &state);
	if (!state.fpgaConfigured) {
		applog(LOG_ERR, "%s: LS FPGA configuration failed: DONE pin does not go high", ztex->repr);
		return -3;
	}

	nmsleep(200);
	applog(LOG_INFO, "%s: FPGA configuration done", ztex->repr);
	return 0;
}

int libztex_configureFpga(struct libztex_device *ztex)
{
	char buf[256];
	int rv;

	strcpy(buf, ztex->bitFileName);
	strcat(buf, ".bit");
	rv = libztex_configureFpgaHS(ztex, buf, true, 2); 
	if (rv != 0)
		rv = libztex_configureFpgaLS(ztex, buf, true, 2); 
	return rv;
}

int libztex_numberOfFpgas(struct libztex_device *ztex) {
	int cnt;
	unsigned char buf[3];
	if (ztex->numberOfFpgas < 0) {
		if (libztex_checkCapability(ztex, CAPABILITY_MULTI_FPGA)) {
			cnt = libusb_control_transfer(ztex->hndl, 0xc0, 0x50, 0, 0, buf, 3, 1000);
			if (unlikely(cnt < 0)) {
				applog(LOG_ERR, "%s: Failed getMultiFpgaInfo with err %d", ztex->repr, cnt);
				return cnt;
			}
			ztex->numberOfFpgas = buf[0] + 1;
			ztex->selectedFpga = -1;//buf[1];
			ztex->parallelConfigSupport = (buf[2] == 1);
		} else {
			ztex->numberOfFpgas = 1;
			ztex->selectedFpga = -1;//0;
			ztex->parallelConfigSupport = false;
		}
	}
	return ztex->numberOfFpgas;
}

int libztex_selectFpga(struct libztex_device *ztex) {
	int cnt, fpgacnt = libztex_numberOfFpgas(ztex->root);
	int number = ztex->fpgaNum;
	if (number < 0 || number >= fpgacnt) {
		applog(LOG_WARNING, "%s: Trying to select wrong fpga (%d in %d)", ztex->repr, number, fpgacnt);
		return 1;
	}
	if (ztex->root->selectedFpga != number && libztex_checkCapability(ztex->root, CAPABILITY_MULTI_FPGA)) {
		cnt = libusb_control_transfer(ztex->root->hndl, 0x40, 0x51, number, 0, NULL, 0, 500);
		if (unlikely(cnt < 0)) {
			applog(LOG_ERR, "Ztex check device: Failed to set fpga with err %d", cnt);
			return cnt;
		}
		ztex->root->selectedFpga = number;
	}
	return 0;
}

int libztex_setFreq(struct libztex_device *ztex, uint16_t freq) {
	int cnt;
	uint16_t oldfreq = ztex->dclk.freqM;

	if (freq > ztex->dclk.freqMaxM)
		freq = ztex->dclk.freqMaxM;

	cnt = libusb_control_transfer(ztex->hndl, 0x40, 0x83, freq, 0, NULL, 0, 500);
	if (unlikely(cnt < 0)) {
		applog(LOG_ERR, "Ztex check device: Failed to set frequency with err %d", cnt);
		return cnt;
	}
	ztex->dclk.freqM = freq;
	if (oldfreq > ztex->dclk.freqMaxM)
		applog(LOG_WARNING, "%s: Frequency set to %u MHz (range: %u-%u)",
		       ztex->repr,
		       (unsigned)(ztex->freqM1 * (ztex->dclk.freqM + 1)),
		       (unsigned)ztex->freqM1,
		       (unsigned)(ztex->freqM1 * (ztex->dclk.freqMaxM + 1))
		);
	else
		dclk_msg_freqchange(ztex->repr,
		                    ztex->freqM1 * (oldfreq + 1),
		                    ztex->freqM1 * (ztex->dclk.freqM + 1),
		                    NULL);

	return 0;
}

int libztex_resetFpga(struct libztex_device *ztex)
{
	return libusb_control_transfer(ztex->hndl, 0x40, 0x31, 0, 0, NULL, 0, 1000);
}

int libztex_suspend(struct libztex_device *ztex) {
	if (ztex->suspendSupported) {
		return libusb_control_transfer(ztex->hndl, 0x40, 0x84, 0, 0, NULL, 0, 1000);
	} else {
		return 0;
	}
}

int libztex_prepare_device(struct libusb_device *dev, struct libztex_device** ztex) {
	struct libztex_device *newdev = *ztex;
	int i, cnt, err;
	unsigned char buf[64];
	uint16_t langid;

<<<<<<< HEAD
	newdev = malloc(sizeof(struct libztex_device));
	dclk_prepare(&newdev->dclk);
	newdev->bitFileName = NULL;
	newdev->numberOfFpgas = -1;
	newdev->valid = false;
	newdev->hndl = NULL;
	*ztex = newdev;
=======
	err = libusb_open(dev, &newdev->hndl);
	if (err != LIBUSB_SUCCESS) {
		applog(LOG_ERR, "%s: Can not open ZTEX device: %s", __func__, libusb_error_name(err));
		return CHECK_ERROR;
	}
>>>>>>> 584dc5ac

	err = libusb_get_device_descriptor(dev, &newdev->descriptor);
	if (unlikely(err != 0)) {
		applog(LOG_ERR, "Ztex check device: Failed to open read descriptor with error %d", err);
		return CHECK_ERROR;
	}

	/* We open code string descriptor retrieval and ASCII decoding here
	 * in order to work around that libusb_get_string_descriptor_ascii()
	 * in the FreeBSD libusb implementation hits a bug in ZTEX firmware,
	 * where the device returns more bytes than requested, causing babble,
	 * which makes FreeBSD return an error to us.
	 *
	 * Avoid the mess by doing it manually the same way as libusb-1.0.
	 */

	cnt = libusb_control_transfer(newdev->hndl, LIBUSB_ENDPOINT_IN,
	    LIBUSB_REQUEST_GET_DESCRIPTOR, (LIBUSB_DT_STRING << 8) | 0,
	    0x0000, buf, sizeof(buf), 1000);
	if (unlikely(cnt < 0)) {
		applog(LOG_ERR, "Ztex check device: Failed to read device LANGIDs with err %d", cnt);
		return cnt;
	}

	langid = libusb_le16_to_cpu(((uint16_t *)buf)[1]);

	cnt = libusb_control_transfer(newdev->hndl, LIBUSB_ENDPOINT_IN,
	    LIBUSB_REQUEST_GET_DESCRIPTOR,
	    (LIBUSB_DT_STRING << 8) | newdev->descriptor.iSerialNumber,
	    langid, buf, sizeof(buf), 1000);
	if (unlikely(cnt < 0)) {
		applog(LOG_ERR, "Ztex check device: Failed to read device snString with err %d", cnt);
		return cnt;
	}

	/* num chars = (all bytes except bLength and bDescriptorType) / 2 */
	for (i = 0; i <= (cnt - 2) / 2 && i < (int)sizeof(newdev->snString)-1; i++)
		newdev->snString[i] = buf[2 + i*2];

	newdev->snString[i] = 0;

	cnt = libusb_control_transfer(newdev->hndl, 0xc0, 0x22, 0, 0, buf, 40, 500);
	if (unlikely(cnt < 0)) {
		applog(LOG_ERR, "Ztex check device: Failed to read ztex descriptor with err %d", cnt);
		return cnt;
	}
	
	if (buf[0] != 40 || buf[1] != 1 || buf[2] != 'Z' || buf[3] != 'T' || buf[4] != 'E' || buf[5] != 'X') {
		applog(LOG_ERR, "Ztex check device: Error reading ztex descriptor");
		return 2;
	}

	newdev->productId[0] = buf[6];
	newdev->productId[1] = buf[7];
	newdev->productId[2] = buf[8];
	newdev->productId[3] = buf[9];
	newdev->fwVersion = buf[10];
	newdev->interfaceVersion = buf[11];
	newdev->interfaceCapabilities[0] = buf[12];
	newdev->interfaceCapabilities[1] = buf[13];
	newdev->interfaceCapabilities[2] = buf[14];
	newdev->interfaceCapabilities[3] = buf[15];
	newdev->interfaceCapabilities[4] = buf[16];
	newdev->interfaceCapabilities[5] = buf[17];
	newdev->moduleReserved[0] = buf[18];
	newdev->moduleReserved[1] = buf[19];
	newdev->moduleReserved[2] = buf[20];
	newdev->moduleReserved[3] = buf[21];
	newdev->moduleReserved[4] = buf[22];
	newdev->moduleReserved[5] = buf[23];
	newdev->moduleReserved[6] = buf[24];
	newdev->moduleReserved[7] = buf[25];
	newdev->moduleReserved[8] = buf[26];
	newdev->moduleReserved[9] = buf[27];
	newdev->moduleReserved[10] = buf[28];
	newdev->moduleReserved[11] = buf[29];


	cnt = libusb_control_transfer(newdev->hndl, 0xc0, 0x82, 0, 0, buf, 64, 500);
	if (unlikely(cnt < 0)) {
		applog(LOG_ERR, "Ztex check device: Failed to read ztex descriptor with err %d", cnt);
		return cnt;
	}

	if (unlikely(buf[0] != 5)) {
		if (unlikely(buf[0] != 2 && buf[0] != 4)) {
			applog(LOG_ERR, "Invalid BTCMiner descriptor version. Firmware must be updated (%d).", buf[0]);
			return 3;
		}
		applog(LOG_WARNING, "Firmware out of date (%d).", buf[0]);
	}

	i = buf[0] > 4? 11: (buf[0] > 2? 10: 8);

	while (cnt < 64 && buf[cnt] != 0)
		cnt++;
	if (cnt < i + 1) {
		applog(LOG_ERR, "Invalid bitstream file name .");
		return 4;
	}

	newdev->bitFileName = malloc(sizeof(char) * (cnt + 1));
	memcpy(newdev->bitFileName, &buf[i], cnt);
	newdev->bitFileName[cnt] = 0;	

	newdev->numNonces = buf[1] + 1;
	newdev->offsNonces = ((buf[2] & 255) | ((buf[3] & 255) << 8)) - 10000;
	newdev->freqM1 = ((buf[4] & 255) | ((buf[5] & 255) << 8) ) * 0.01;
	newdev->dclk.freqMaxM = (buf[7] & 255);
	newdev->dclk.freqM = (buf[6] & 255);
	newdev->dclk.freqMDefault = newdev->dclk.freqM;
	newdev->suspendSupported = (buf[0] == 5);
	newdev->hashesPerClock = buf[0] > 2? (((buf[8] & 255) | ((buf[9] & 255) << 8)) + 1) / 128.0: 1.0;
	newdev->extraSolutions = buf[0] > 4? buf[10]: 0;
	
	applog(LOG_DEBUG, "PID: %d numNonces: %d offsNonces: %d freqM1: %f freqMaxM: %d freqM: %d suspendSupported: %s hashesPerClock: %f extraSolutions: %d",
	                 buf[0], newdev->numNonces, newdev->offsNonces, newdev->freqM1, newdev->dclk.freqMaxM, newdev->dclk.freqM, newdev->suspendSupported ? "T": "F",
	                 newdev->hashesPerClock, newdev->extraSolutions);

	if (buf[0] < 4) {
		if (strncmp(newdev->bitFileName, "ztex_ufm1_15b", 13) != 0)
			newdev->hashesPerClock = 0.5;
		applog(LOG_WARNING, "HASHES_PER_CLOCK not defined, assuming %0.2f", newdev->hashesPerClock);
	}

	newdev->usbbus = libusb_get_bus_number(dev);
	newdev->usbaddress = libusb_get_device_address(dev);
	sprintf(newdev->repr, "ZTEX %s-1", newdev->snString);
	newdev->valid = true;
	return 0;
}

void libztex_destroy_device(struct libztex_device* ztex)
{
	if (ztex->hndl != NULL) {
		libusb_close(ztex->hndl);
		ztex->hndl = NULL;
	}
	if (ztex->bitFileName != NULL) {
		free(ztex->bitFileName);
		ztex->bitFileName = NULL;
	}
	free(ztex);
}

int libztex_scanDevices(struct libztex_dev_list*** devs_p)
{
	int usbdevices[LIBZTEX_MAX_DESCRIPTORS];
	struct libztex_dev_list **devs = NULL;
	struct libusb_device_descriptor dev_descr;
	struct libztex_device *ztex = NULL;
	int found, max_found = 0, pos = 0, err, rescan, ret = 0;
	libusb_device **list = NULL;
	ssize_t cnt, i;

	do {
		cnt = libusb_get_device_list(NULL, &list);
		if (unlikely(cnt < 0)) {
			applog(LOG_ERR, "Ztex scan devices: Failed to list usb devices with err %d", cnt);
			goto done;
		}

		for (found = rescan = i = 0; i < cnt; i++) {
			err = libztex_checkDevice(list[i]);
			switch (err) {
			case CHECK_ERROR:
				applog(LOG_ERR, "Ztex: Can not check device: %s", libusb_error_name(err));
				continue;
			case CHECK_IS_NOT_ZTEX:
				continue;
			case CHECK_OK:
				// Got one!
				usbdevices[found++] = i;
				break;
			case CHECK_RESCAN:
				rescan = 1;
				found++;
				break;
			}
		}

		if (found < max_found)
			rescan = 1;
		else if (found > max_found)
			max_found = found;

		if (rescan)
			libusb_free_device_list(list, 1);
	} while (rescan);

	if (0 == found)
		goto done;

	devs = malloc(sizeof(struct libztex_dev_list *) * found);
	if (devs == NULL) {
		applog(LOG_ERR, "Ztex scan devices: Failed to allocate memory");
		goto done;
	}

	for (i = 0; i < found; i++) {
		if (!ztex) {
			ztex = malloc(sizeof(*ztex));
			if (!ztex) {
				applog(LOG_ERR, "%s: Can not allocate memory for device struct: %s", __func__, strerror(errno));
				goto done;
			}
		}

		ztex->bitFileName = NULL;
		ztex->numberOfFpgas = -1;
		ztex->valid = false;

		err = libztex_prepare_device(list[usbdevices[i]], &ztex);
		if (unlikely(err != 0)) {
			applog(LOG_ERR, "prepare device: %d", err);
			libztex_destroy_device(ztex);
			ztex = NULL;
			continue;
		}

		devs[pos] = malloc(sizeof(struct libztex_dev_list));
		if (NULL == devs[pos]) {
			applog(LOG_ERR, "%s: Can not allocate memory for device: %s", __func__, strerror(errno));
			libztex_destroy_device(ztex);
			ztex = NULL;
			continue;
		}

		devs[pos]->dev = ztex;
		ztex = NULL;
		devs[pos]->next = NULL;
		if (pos > 0)
			devs[pos - 1]->next = devs[pos];
		pos++;
	}

	ret = pos;

done:
	if (ret > 0)
		*devs_p = devs;
	else if (devs)
		free(devs);
	if (list)
		libusb_free_device_list(list, 1);
	return ret;
}

int libztex_sendHashData(struct libztex_device *ztex, unsigned char *sendbuf)
{
	int cnt, ret, len;

	if (ztex == NULL || ztex->hndl == NULL)
		return 0;
	ret = 44; len = 0;
	while (ret > 0) {
		cnt = libusb_control_transfer(ztex->hndl, 0x40, 0x80, 0, 0, sendbuf + len, ret, 1000);
		if (cnt >= 0) {
			ret -= cnt;
			len += cnt;
		} else
			break;
	}
	if (unlikely(cnt < 0))
		applog(LOG_ERR, "%s: Failed sendHashData with err %d", ztex->repr, cnt);
	
	return cnt;
}

int libztex_readHashData(struct libztex_device *ztex, struct libztex_hash_data nonces[]) {
	int bufsize = 12 + ztex->extraSolutions * 4;
	int cnt = 0, i, j, ret, len;
	unsigned char *rbuf;

	if (ztex->hndl == NULL)
		return 0;
	
	rbuf = malloc(sizeof(unsigned char) * (ztex->numNonces * bufsize));
	if (rbuf == NULL) {
		applog(LOG_ERR, "%s: Failed to allocate memory for reading nonces", ztex->repr);
		return 0;
	}
	ret = bufsize * ztex->numNonces; len = 0;
	while (ret > 0) {
		cnt = libusb_control_transfer(ztex->hndl, 0xc0, 0x81, 0, 0, rbuf + len, ret, 1000);
		if (cnt >= 0) {
			ret -= cnt;
			len += cnt;
		} else
			break;
	}

	if (unlikely(cnt < 0)) {
		applog(LOG_ERR, "%s: Failed readHashData with err %d", ztex->repr, cnt);
		free(rbuf);
		return cnt;
	}

	for (i=0; i<ztex->numNonces; i++) {
		memcpy((char*)&nonces[i].goldenNonce[0], &rbuf[i*bufsize], 4);
		nonces[i].goldenNonce[0] -= ztex->offsNonces;
		//applog(LOG_DEBUG, "W %d:0 %0.8x", i, nonces[i].goldenNonce[0]);
		
		memcpy((char*)&nonces[i].nonce, &rbuf[(i*bufsize)+4], 4);
		nonces[i].nonce -= ztex->offsNonces;
		memcpy((char*)&nonces[i].hash7, &rbuf[(i*bufsize)+8], 4);

		for (j=0; j<ztex->extraSolutions; j++) {
			memcpy((char*)&nonces[i].goldenNonce[j+1], &rbuf[(i*bufsize)+12+(j*4)], 4);
			nonces[i].goldenNonce[j+1] -= ztex->offsNonces;
			//applog(LOG_DEBUG, "W %d:%d %0.8x", i, j+1, nonces[i].goldenNonce[j+1]);
		}
	}

	free(rbuf);
	return cnt;
}

void libztex_freeDevList(struct libztex_dev_list **devs)
{
	bool done = false;
	ssize_t cnt = 0;

	while (!done) {
		if (devs[cnt]->next == NULL)
			done = true;
		free(devs[cnt++]);
	}
	free(devs);
}<|MERGE_RESOLUTION|>--- conflicted
+++ resolved
@@ -548,21 +548,12 @@
 	unsigned char buf[64];
 	uint16_t langid;
 
-<<<<<<< HEAD
-	newdev = malloc(sizeof(struct libztex_device));
 	dclk_prepare(&newdev->dclk);
-	newdev->bitFileName = NULL;
-	newdev->numberOfFpgas = -1;
-	newdev->valid = false;
-	newdev->hndl = NULL;
-	*ztex = newdev;
-=======
 	err = libusb_open(dev, &newdev->hndl);
 	if (err != LIBUSB_SUCCESS) {
 		applog(LOG_ERR, "%s: Can not open ZTEX device: %s", __func__, libusb_error_name(err));
 		return CHECK_ERROR;
 	}
->>>>>>> 584dc5ac
 
 	err = libusb_get_device_descriptor(dev, &newdev->descriptor);
 	if (unlikely(err != 0)) {
