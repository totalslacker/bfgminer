/*
 * Copyright 2012 nelisky
 * Copyright 2012-2013 Luke Dashjr
 * Copyright 2012-2013 Denis Ahrens~
 * Copyright 2012 Peter Stuge~
 *
 * This work is based upon the Java SDK provided by ztex which is
 * Copyright (C) 2009-2011 ZTEX GmbH.
 * http://www.ztex.de
 *
 * This program is free software; you can redistribute it and/or modify it
 * under the terms of the GNU General Public License as published by the Free
 * Software Foundation; either version 3 of the License, or (at your option)
 * any later version.  See COPYING for more details.
 *
 * The copyright status of some of this code is currently a bit confused. They
 * were initially released under a license (GPLv2 only) incompatible with the
 * rest of the program at the time (GPLv3 or newer), and I haven't had luck
 * getting in touch with some later contributors (denoted above with a tilde) to
 * clarify it. Since their modifications would have been a license violation,
 * I'm assuming it was just an innocent mistake on their part.
 */

#define _GNU_SOURCE

#include "config.h"

#include <stdio.h>
#include <unistd.h>
#include <string.h>

#include "compat.h"
#include "dynclock.h"
#include "miner.h"
#include "fpgautils.h"
#include "libztex.h"
#include "util.h"

//* Capability index for EEPROM support.
#define CAPABILITY_EEPROM 0,0
//* Capability index for FPGA configuration support. 
#define CAPABILITY_FPGA 0,1
//* Capability index for FLASH memory support.
#define CAPABILITY_FLASH 0,2
//* Capability index for DEBUG helper support.
#define CAPABILITY_DEBUG 0,3
//* Capability index for AVR XMEGA support.
#define CAPABILITY_XMEGA 0,4
//* Capability index for AVR XMEGA support.
#define CAPABILITY_HS_FPGA 0,5
//* Capability index for AVR XMEGA support.
#define CAPABILITY_MAC_EEPROM 0,6
//* Capability index for multi FPGA support.
#define CAPABILITY_MULTI_FPGA 0,7

static int libztex_get_string_descriptor_ascii(libusb_device_handle *dev, uint8_t desc_index,
		unsigned char *data, int length)
{
	int i, cnt;
	uint16_t langid;
	unsigned char buf[260];

	/* We open code string descriptor retrieval and ASCII decoding here
	 * in order to work around that libusb_get_string_descriptor_ascii()
	 * in the FreeBSD libusb implementation hits a bug in ZTEX firmware,
	 * where the device returns more bytes than requested, causing babble,
	 * which makes FreeBSD return an error to us.
	 *
	 * Avoid the mess by doing it manually the same way as libusb-1.0.
	 */

	cnt = libusb_control_transfer(dev, LIBUSB_ENDPOINT_IN,
	    LIBUSB_REQUEST_GET_DESCRIPTOR, (LIBUSB_DT_STRING << 8) | 0,
	    0x0000, buf, sizeof(buf), 1000);
	if (cnt < 0) {
		applog(LOG_ERR, "%s: Failed to read LANGIDs: %s", __func__, bfg_strerror(cnt, BST_LIBUSB));
		return cnt;
	}

	langid = libusb_le16_to_cpu(((uint16_t *)buf)[1]);

	cnt = libusb_control_transfer(dev, LIBUSB_ENDPOINT_IN,
	    LIBUSB_REQUEST_GET_DESCRIPTOR, (LIBUSB_DT_STRING << 8) | desc_index,
	    langid, buf, sizeof(buf), 1000);
	if (cnt < 0) {
		applog(LOG_ERR, "%s: Failed to read string descriptor: %s", __func__, bfg_strerror(cnt, BST_LIBUSB));
		return cnt;
	}

	/* num chars = (all bytes except bLength and bDescriptorType) / 2 */
	for (i = 0; i <= (cnt - 2) / 2 && i < length-1; i++)
		data[i] = buf[2 + i*2];

	data[i] = 0;

	return LIBUSB_SUCCESS;
}

enum check_result
{
	CHECK_ERROR,
	CHECK_IS_NOT_ZTEX,
	CHECK_OK,
	CHECK_RESCAN,
};

static bool libztex_firmwareReset(struct libusb_device_handle *hndl, bool enable)
{
	uint8_t reset = enable ? 1 : 0;
	int cnt = libusb_control_transfer(hndl, 0x40, 0xA0, 0xE600, 0, &reset, 1, 1000);
	if (cnt < 0)
	{
		applog(LOG_ERR, "Ztex reset %d failed: %s", enable, bfg_strerror(cnt, BST_LIBUSB));
		return 1;
	}

	return 0;
}

static enum check_result libztex_checkDevice(struct libusb_device *dev)
{
	libusb_device_handle *hndl = NULL;
	struct libusb_device_descriptor desc;
	int ret = CHECK_ERROR, err, cnt;
	unsigned char buf[64];
	unsigned int i;
	bytes_t bsdata = BYTES_INIT;

	err = libusb_get_device_descriptor(dev, &desc);
	if (unlikely(err != 0)) {
		applog(LOG_ERR, "Ztex check device: Failed to open read descriptor with error %d", err);
		return CHECK_ERROR;
	}

	if (desc.idVendor != LIBZTEX_IDVENDOR || desc.idProduct != LIBZTEX_IDPRODUCT) {
		applog(LOG_DEBUG, "Not a ZTEX device %04x:%04x", desc.idVendor, desc.idProduct);
		return CHECK_IS_NOT_ZTEX;
	}

	err = libusb_open(dev, &hndl);
	if (err != LIBUSB_SUCCESS) {
		applog(LOG_ERR, "%s: Can not open ZTEX device: %s", __func__, bfg_strerror(err, BST_LIBUSB));
		goto done;
	}

	cnt = libusb_control_transfer(hndl, 0xc0, 0x22, 0, 0, buf, 40, 500);
	if (unlikely(cnt < 0)) {
		applog(LOG_ERR, "Ztex check device: Failed to read ztex descriptor with err %d", cnt);
		goto done;
	}

	if (buf[0] != 40 || buf[1] != 1 || buf[2] != 'Z' || buf[3] != 'T' || buf[4] != 'E' || buf[5] != 'X') {
		applog(LOG_ERR, "Ztex check device: Error reading ztex descriptor");
		goto done;
	}

	if (buf[6] != 10)
	{
		ret = CHECK_IS_NOT_ZTEX;
		goto done;
	}

	// 15 = 1.15y   13 = 1.15d or 1.15x
	switch(buf[7])
	{
		case 13:
			applog(LOG_ERR, "Found ztex board 1.15d or 1.15x");
			break;
		case 15:
			applog(LOG_ERR, "Found ztex board 1.15y");
			break;
		default:
			applog(LOG_ERR, "Found unknown ztex board");
			ret = CHECK_IS_NOT_ZTEX;
			goto done;
	}

	// testing for dummy firmware
	if (buf[8] != 0) {
		ret = CHECK_OK;
		goto done;
	}

	applog(LOG_ERR, "Found dummy firmware, trying to send mining firmware");

	char productString[32];

	cnt = libztex_get_string_descriptor_ascii(hndl, desc.iProduct, (unsigned char*)productString, sizeof(productString));
	if (unlikely(cnt < 0)) {
		applog(LOG_ERR, "Ztex check device: Failed to read device productString with err %d", cnt);
		return cnt;
	}

	applog(LOG_ERR, "productString: %s", productString);

	unsigned char productID2 = buf[7];
	char *firmware = NULL;

	if (strcmp("USB-FPGA Module 1.15d (default)", productString) == 0 && productID2 == 13)
	{
		firmware = "ztex_ufm1_15d4";
	}
	else if (strcmp("USB-FPGA Module 1.15x (default)", productString) == 0 && productID2 == 13)
	{
		firmware = "ztex_ufm1_15d4";
	}
	else if (strcmp("USB-FPGA Module 1.15y (default)", productString) == 0 && productID2 == 15)
	{
		firmware = "ztex_ufm1_15y1";
	}

	if (firmware == NULL)
	{
		applog(LOG_ERR, "could not figure out which firmware to use");
		goto done;
	}

	applog(LOG_ERR, "Mining firmware filename: %s", firmware);

	bytes_init(&bsdata);
	if (!load_bitstream_bytes(&bsdata, "ztex", "ZTX *", firmware))
		goto done;

	// in buf[] is still the identifier of the dummy firmware
	// use it to compare it with the new firmware
	char *rv = memmem(bytes_buf(&bsdata), bytes_len(&bsdata), buf, 8);
	if (rv == NULL)
	{
		applog(LOG_ERR, "%s: found firmware is not ZTEX", __func__);
		goto done;
	}

	// check for dummy firmware
	if (rv[8] == 0)
	{
		applog(LOG_ERR, "%s: found a ZTEX dummy firmware", __func__);
		goto done;
	}

	if (libztex_firmwareReset(hndl, true))
		goto done;

	for (i = 0; i < bytes_len(&bsdata); i+= 256) {
		// firmware wants data in small chunks like 256 bytes
		int numbytes = (bytes_len(&bsdata) - i) < 256 ? (bytes_len(&bsdata) - i) : 256;
		int k = libusb_control_transfer(hndl, 0x40, 0xA0, i, 0, bytes_buf(&bsdata) + i, numbytes, 1000);
		if (k < numbytes)
		{
			applog(LOG_ERR, "Ztex device: Failed to write firmware at %d with: %s", i, bfg_strerror(k, BST_LIBUSB));
			goto done;
		}
	}

	if (libztex_firmwareReset(hndl, false))
		goto done;

	applog(LOG_ERR, "Ztex device: succesfully wrote firmware");
	ret = CHECK_RESCAN;

done:
	bytes_free(&bsdata);
	if (hndl)
		libusb_close(hndl);
	return ret;
}

static bool libztex_checkCapability(struct libztex_device *ztex, int i, int j)
{
	if (!((i >= 0) && (i <= 5) && (j >= 0) && (j < 8) &&
	     (((ztex->interfaceCapabilities[i] & 255) & (1 << j)) != 0))) {
		applog(LOG_ERR, "%s: capability missing: %d %d", ztex->repr, i, j);
		return false;
	}
	return true;
}

static char libztex_detectBitstreamBitOrder(const unsigned char *buf, int size)
{
	int i;

	for (i = 0; i < size - 4; i++) {
		if (((buf[i] & 255) == 0xaa) && ((buf[i + 1] & 255) == 0x99) && ((buf[i + 2] & 255) == 0x55) && ((buf[i + 3] & 255) == 0x66))
			return 1;
		if (((buf[i] & 255) == 0x55) && ((buf[i + 1] & 255) == 0x99) && ((buf[i + 2] & 255) == 0xaa) && ((buf[i + 3] & 255) == 0x66))
			return 0;
	} 
	applog(LOG_WARNING, "Unable to determine bitstream bit order: no signature found");
	return 0;
}

static void libztex_swapBits(unsigned char *buf, int size)
{
	unsigned char c;
	int i;

	for (i = 0; i < size; i++) {
		c = buf[i];
		buf[i] = ((c & 128) >> 7) |
		         ((c & 64) >> 5) |
		         ((c & 32) >> 3) |
		         ((c & 16) >> 1) |
		         ((c & 8) << 1) |
		         ((c & 4) << 3) |
		         ((c & 2) << 5) |
		         ((c & 1) << 7);
	}
}

static int libztex_getFpgaState(struct libztex_device *ztex, struct libztex_fpgastate *state)
{
	unsigned char buf[9];
	int cnt;

	if (!libztex_checkCapability(ztex, CAPABILITY_FPGA))
		return -1;
	cnt = libusb_control_transfer(ztex->hndl, 0xc0, 0x30, 0, 0, buf, 9, 1000);
	if (unlikely(cnt < 0)) {
		applog(LOG_ERR, "%s: Failed getFpgaState with err %d", ztex->repr, cnt);
		return cnt;
	}
	state->fpgaConfigured = (buf[0] == 0);
	state->fpgaChecksum = buf[1] & 0xff;
	state->fpgaBytes = ((buf[5] & 0xff) << 24) | ((buf[4] & 0xff) << 16) | ((buf[3] & 0xff) << 8) | (buf[2] & 0xff);
	state->fpgaInitB = buf[6] & 0xff;
	state->fpgaFlashResult = buf[7];
	state->fpgaFlashBitSwap = (buf[8] != 0);
	return 0;
}

static int libztex_configureFpgaHS(struct libztex_device *ztex, const char* firmware, bool force, char bs, const char *repr)
{
	struct libztex_fpgastate state;
	const int transactionBytes = 65536;
	unsigned char buf[transactionBytes], settings[2];
	int tries, cnt, err;
	FILE *fp;

	if (!libztex_checkCapability(ztex, CAPABILITY_HS_FPGA))
		return -1;
	libztex_getFpgaState(ztex, &state);
	if (!force && state.fpgaConfigured) {
		applog(LOG_INFO, "Bitstream already configured");
		return 0;
	}
	cnt = libusb_control_transfer(ztex->hndl, 0xc0, 0x33, 0, 0, settings, 2, 1000);
	if (unlikely(cnt < 0)) {
		applog(LOG_ERR, "%s: Failed getHSFpgaSettings with err %d", ztex->repr, cnt);
		return cnt;
	}

	err = libusb_claim_interface(ztex->hndl, settings[1]);
	if (err != LIBUSB_SUCCESS) {
		applog(LOG_ERR, "%s: failed to claim interface for hs transfer", ztex->repr);
		return -4;
	}

	for (tries = 3; tries > 0; tries--) {
		fp = open_bitstream("ztex", firmware);
		if (!fp) {
			applog(LOG_ERR, "%"PRIpreprv": failed to read bitstream '%s'", repr, firmware);
			libusb_release_interface(ztex->hndl, settings[1]);
			return -2;
		}

		libusb_control_transfer(ztex->hndl, 0x40, 0x34, 0, 0, NULL, 0, 1000);
		// 0x34 - initHSFPGAConfiguration

		do
		{
			int length = fread(buf,1,transactionBytes,fp);

			if (bs != 0 && bs != 1)
				bs = libztex_detectBitstreamBitOrder(buf, length);
			if (bs == 1)
				libztex_swapBits(buf, length);

			err = libusb_bulk_transfer(ztex->hndl, settings[0], buf, length, &cnt, 1000);
			if (cnt != length)
				applog(LOG_ERR, "%s: cnt != length", ztex->repr);
			if (err != 0)
				applog(LOG_ERR, "%s: Failed send hs fpga data", ztex->repr);
		}
		while (!feof(fp));

		// While 1.15y can finish immediately, at least 1.15x needs some delay
		// (200ms might be enough, but 500ms is safer)
		if (ztex->productId[1] != 15)
			usleep(500);

		libusb_control_transfer(ztex->hndl, 0x40, 0x35, 0, 0, NULL, 0, 1000);
		// 0x35 - finishHSFPGAConfiguration
		if (cnt >= 0)
			tries = 0;

		fclose(fp);

		libztex_getFpgaState(ztex, &state);
		if (!state.fpgaConfigured) {
			applog(LOG_ERR, "%"PRIpreprv": HS FPGA configuration failed: DONE pin does not go high", repr);
			libusb_release_interface(ztex->hndl, settings[1]);
			return -3;
		}
	}

	libusb_release_interface(ztex->hndl, settings[1]);

<<<<<<< HEAD
	nmsleep(200);
	applog(LOG_INFO, "%"PRIpreprv": HS FPGA configuration done", repr);
=======
	cgsleep_ms(200);
	applog(LOG_INFO, "%s: HS FPGA configuration done", ztex->repr);
>>>>>>> 2412961c
	return 0;
}

static int libztex_configureFpgaLS(struct libztex_device *ztex, const char* firmware, bool force, char bs, const char *repr)
{
	struct libztex_fpgastate state;
	const int transactionBytes = 2048;
	unsigned char buf[transactionBytes];
	int tries, cnt;
	FILE *fp;

	if (!libztex_checkCapability(ztex, CAPABILITY_FPGA))
		return -1;

	libztex_getFpgaState(ztex, &state);
	if (!force && state.fpgaConfigured) {
		applog(LOG_DEBUG, "Bitstream already configured");
		return 0;
	}

	for (tries = 10; tries > 0; tries--) {
		fp = open_bitstream("ztex", firmware);
		if (!fp) {
			_bitstream_not_found(repr, firmware);
			return -2;
		}

		//* Reset fpga
		cnt = libztex_resetFpga(ztex);
		if (unlikely(cnt < 0)) {
			applog(LOG_ERR, "%s: Failed reset fpga with err %d", ztex->repr, cnt);
			continue;
		}

		do
		{
			int length = fread(buf, 1, transactionBytes, fp);

			if (bs != 0 && bs != 1)
				bs = libztex_detectBitstreamBitOrder(buf, length);
			if (bs == 1)
				libztex_swapBits(buf, length);
			cnt = libusb_control_transfer(ztex->hndl, 0x40, 0x32, 0, 0, buf, length, 5000);
			if (cnt != length)
			{
				applog(LOG_ERR, "%s: Failed send ls fpga data", ztex->repr);
				break;
			}
		}
		while (!feof(fp));

		if (cnt > 0)
			tries = 0;

		fclose(fp);
	}

	libztex_getFpgaState(ztex, &state);
	if (!state.fpgaConfigured) {
		applog(LOG_ERR, "%"PRIpreprv": LS FPGA configuration failed: DONE pin does not go high", repr);
		return -3;
	}

<<<<<<< HEAD
	nmsleep(200);
	applog(LOG_INFO, "%"PRIpreprv": FPGA configuration done", repr);
=======
	cgsleep_ms(200);
	applog(LOG_INFO, "%s: FPGA configuration done", ztex->repr);
>>>>>>> 2412961c
	return 0;
}

int libztex_configureFpga(struct libztex_device *ztex, const char *repr)
{
	char buf[256];
	int rv;

	strcpy(buf, ztex->bitFileName);
	strcat(buf, ".bit");
	rv = libztex_configureFpgaHS(ztex, buf, true, 2, repr);
	if (rv != 0)
		rv = libztex_configureFpgaLS(ztex, buf, true, 2, repr);
	return rv;
}

int libztex_numberOfFpgas(struct libztex_device *ztex)
{
	int cnt;
	unsigned char buf[3];

	if (ztex->numberOfFpgas < 0) {
		if (libztex_checkCapability(ztex, CAPABILITY_MULTI_FPGA)) {
			cnt = libusb_control_transfer(ztex->hndl, 0xc0, 0x50, 0, 0, buf, 3, 1000);
			if (unlikely(cnt < 0)) {
				applog(LOG_ERR, "%s: Failed getMultiFpgaInfo with err %d", ztex->repr, cnt);
				return cnt;
			}
			ztex->numberOfFpgas = buf[0] + 1;
			ztex->selectedFpga = -1;//buf[1];
			ztex->parallelConfigSupport = (buf[2] == 1);
		} else {
			ztex->numberOfFpgas = 1;
			ztex->selectedFpga = -1;//0;
			ztex->parallelConfigSupport = false;
		}
	}
	return ztex->numberOfFpgas;
}

int libztex_selectFpga(struct libztex_device *ztex, int16_t number)
{
	int cnt, fpgacnt = libztex_numberOfFpgas(ztex->root);

	if (number < 0 || number >= fpgacnt) {
		applog(LOG_WARNING, "%s: Trying to select wrong fpga (%d in %d)", ztex->repr, number, fpgacnt);
		return 1;
	}
	if (ztex->root->selectedFpga != number && libztex_checkCapability(ztex->root, CAPABILITY_MULTI_FPGA)) {
		cnt = libusb_control_transfer(ztex->root->hndl, 0x40, 0x51, (uint16_t)number, 0, NULL, 0, 500);
		if (unlikely(cnt < 0)) {
			applog(LOG_ERR, "Ztex check device: Failed to set fpga with err %d", cnt);
			ztex->root->selectedFpga = -1;
			return cnt;
		}
		ztex->root->selectedFpga = number;
	}
	return 0;
}

int libztex_setFreq(struct libztex_device *ztex, uint16_t freq, const char *repr)
{
	int cnt;
	uint16_t oldfreq = ztex->dclk.freqM;

	if (freq > ztex->dclk.freqMaxM)
		freq = ztex->dclk.freqMaxM;

	cnt = libusb_control_transfer(ztex->hndl, 0x40, 0x83, freq, 0, NULL, 0, 500);
	if (unlikely(cnt < 0)) {
		applog(LOG_ERR, "Ztex check device: Failed to set frequency with err %d", cnt);
		return cnt;
	}
	ztex->dclk.freqM = freq;
	if (oldfreq > ztex->dclk.freqMaxM)
		applog(LOG_WARNING, "%"PRIpreprv": Frequency set to %u MHz (range: %u-%u)",
		       repr,
		       (unsigned)(ztex->freqM1 * (ztex->dclk.freqM + 1)),
		       (unsigned)ztex->freqM1,
		       (unsigned)(ztex->freqM1 * (ztex->dclk.freqMaxM + 1))
		);
	else
		dclk_msg_freqchange(repr,
		                    ztex->freqM1 * (oldfreq + 1),
		                    ztex->freqM1 * (ztex->dclk.freqM + 1),
		                    NULL);

	return 0;
}

int libztex_resetFpga(struct libztex_device *ztex)
{
	return libusb_control_transfer(ztex->hndl, 0x40, 0x31, 0, 0, NULL, 0, 1000);
}

int libztex_suspend(struct libztex_device *ztex)
{
	if (ztex->suspendSupported) {
		return libusb_control_transfer(ztex->hndl, 0x40, 0x84, 0, 0, NULL, 0, 1000);
	} else {
		return 0;
	}
}

int libztex_prepare_device(struct libusb_device *dev, struct libztex_device** ztex)
{
	struct libztex_device *newdev = *ztex;
	int i, cnt, err;
	unsigned char buf[64];

	dclk_prepare(&newdev->dclk);
	err = libusb_open(dev, &newdev->hndl);
	if (err != LIBUSB_SUCCESS) {
		applog(LOG_ERR, "%s: Can not open ZTEX device: %s", __func__, bfg_strerror(err, BST_LIBUSB));
		return CHECK_ERROR;
	}

	err = libusb_get_device_descriptor(dev, &newdev->descriptor);
	if (unlikely(err != 0)) {
		applog(LOG_ERR, "Ztex check device: Failed to open read descriptor with error %d", err);
		return CHECK_ERROR;
	}

	cnt = libztex_get_string_descriptor_ascii(newdev->hndl, newdev->descriptor.iSerialNumber, newdev->snString, sizeof(newdev->snString));
	if (unlikely(cnt < 0)) {
		applog(LOG_ERR, "Ztex check device: Failed to read device snString with err %d", cnt);
		return cnt;
	}
	
	cnt = libztex_get_string_descriptor_ascii(newdev->hndl, newdev->descriptor.iProduct, buf, sizeof(buf));
	if (unlikely(cnt < 0))
		applog(LOG_WARNING, "Ztex check device: Failed to read device product with err %d", cnt);
	else
		newdev->dev_product = buf[0] ? strdup((void*)buf) : NULL;
	
	cnt = libztex_get_string_descriptor_ascii(newdev->hndl, newdev->descriptor.iManufacturer, buf, sizeof(buf));
	if (unlikely(cnt < 0))
		applog(LOG_WARNING, "Ztex check device: Failed to read device manufacturer with err %d", cnt);
	else
		newdev->dev_manufacturer = buf[0] ? strdup((void*)buf) : NULL;

	cnt = libusb_control_transfer(newdev->hndl, 0xc0, 0x22, 0, 0, buf, 40, 500);
	if (unlikely(cnt < 0)) {
		applog(LOG_ERR, "Ztex check device: Failed to read ztex descriptor with err %d", cnt);
		return cnt;
	}

	if (buf[0] != 40 || buf[1] != 1 || buf[2] != 'Z' || buf[3] != 'T' || buf[4] != 'E' || buf[5] != 'X') {
		applog(LOG_ERR, "Ztex check device: Error reading ztex descriptor");
		return 2;
	}

	newdev->productId[0] = buf[6];
	newdev->productId[1] = buf[7];
	newdev->productId[2] = buf[8];
	newdev->productId[3] = buf[9];
	newdev->fwVersion = buf[10];
	newdev->interfaceVersion = buf[11];
	newdev->interfaceCapabilities[0] = buf[12];
	newdev->interfaceCapabilities[1] = buf[13];
	newdev->interfaceCapabilities[2] = buf[14];
	newdev->interfaceCapabilities[3] = buf[15];
	newdev->interfaceCapabilities[4] = buf[16];
	newdev->interfaceCapabilities[5] = buf[17];
	newdev->moduleReserved[0] = buf[18];
	newdev->moduleReserved[1] = buf[19];
	newdev->moduleReserved[2] = buf[20];
	newdev->moduleReserved[3] = buf[21];
	newdev->moduleReserved[4] = buf[22];
	newdev->moduleReserved[5] = buf[23];
	newdev->moduleReserved[6] = buf[24];
	newdev->moduleReserved[7] = buf[25];
	newdev->moduleReserved[8] = buf[26];
	newdev->moduleReserved[9] = buf[27];
	newdev->moduleReserved[10] = buf[28];
	newdev->moduleReserved[11] = buf[29];

	cnt = libusb_control_transfer(newdev->hndl, 0xc0, 0x82, 0, 0, buf, 64, 500);
	if (unlikely(cnt < 0)) {
		applog(LOG_ERR, "Ztex check device: Failed to read ztex descriptor with err %d", cnt);
		return cnt;
	}

	if (unlikely(buf[0] != 5)) {
		if (unlikely(buf[0] != 2 && buf[0] != 4)) {
			applog(LOG_ERR, "Invalid BTCMiner descriptor version. Firmware must be updated (%d).", buf[0]);
			return 3;
		}
		applog(LOG_WARNING, "Firmware out of date (%d).", buf[0]);
	}

	i = buf[0] > 4? 11: (buf[0] > 2? 10: 8);

	while (cnt < 64 && buf[cnt] != 0)
		cnt++;
	if (cnt < i + 1) {
		applog(LOG_ERR, "Invalid bitstream file name .");
		return 4;
	}

	newdev->bitFileName = malloc(sizeof(char) * (cnt + 1));
	memcpy(newdev->bitFileName, &buf[i], cnt);
	newdev->bitFileName[cnt] = 0;	

	newdev->numNonces = buf[1] + 1;
	newdev->offsNonces = ((buf[2] & 255) | ((buf[3] & 255) << 8)) - 10000;
	newdev->freqM1 = ((buf[4] & 255) | ((buf[5] & 255) << 8) ) * 0.01;
	newdev->dclk.freqMaxM = (buf[7] & 255);
	newdev->dclk.freqM = (buf[6] & 255);
	newdev->dclk.freqMDefault = newdev->dclk.freqM;
	newdev->suspendSupported = (buf[0] == 5);
	newdev->hashesPerClock = buf[0] > 2? (((buf[8] & 255) | ((buf[9] & 255) << 8)) + 1) / 128.0: 1.0;
	newdev->extraSolutions = buf[0] > 4? buf[10]: 0;

	applog(LOG_DEBUG, "PID: %d numNonces: %d offsNonces: %d freqM1: %f freqMaxM: %d freqM: %d suspendSupported: %s hashesPerClock: %f extraSolutions: %d",
	                 buf[0], newdev->numNonces, newdev->offsNonces, newdev->freqM1, newdev->dclk.freqMaxM, newdev->dclk.freqM, newdev->suspendSupported ? "T": "F",
	                 newdev->hashesPerClock, newdev->extraSolutions);

	if (buf[0] < 4) {
		if (strncmp(newdev->bitFileName, "ztex_ufm1_15b", 13) != 0)
			newdev->hashesPerClock = 0.5;
		applog(LOG_WARNING, "HASHES_PER_CLOCK not defined, assuming %0.2f", newdev->hashesPerClock);
	}

	newdev->usbbus = libusb_get_bus_number(dev);
	newdev->usbaddress = libusb_get_device_address(dev);
	sprintf(newdev->repr, "ZTEX %s-1", newdev->snString);
	return 0;
}

void libztex_destroy_device(struct libztex_device* ztex)
{
	if (ztex->hndl != NULL) {
		libusb_close(ztex->hndl);
		ztex->hndl = NULL;
	}
	if (ztex->bitFileName != NULL) {
		free(ztex->bitFileName);
		ztex->bitFileName = NULL;
	}
	free(ztex);
}

int libztex_scanDevices(struct libztex_dev_list*** devs_p)
{
	int usbdevices[LIBZTEX_MAX_DESCRIPTORS];
	struct libztex_dev_list **devs = NULL;
	struct libztex_device *ztex = NULL;
	int found, max_found = 0, pos = 0, err, rescan, ret = 0;
	libusb_device **list = NULL;
	ssize_t cnt, i;
	int skipped = 0;

	do {
		cnt = libusb_get_device_list(NULL, &list);
		if (unlikely(cnt < 0)) {
			applog(LOG_ERR, "Ztex scan devices: Failed to list usb devices with err %"PRId64, (int64_t)cnt);
			goto done;
		}

		for (found = rescan = i = 0; i < cnt; i++) {
			if (bfg_claim_libusb(NULL, false, list[i]))
			{
				++skipped;
				continue;
			}
			
			err = libztex_checkDevice(list[i]);
			switch (err) {
			case CHECK_ERROR:
				applog(LOG_ERR, "Ztex: Can not check device %ld", (long)i);
				continue;
			case CHECK_IS_NOT_ZTEX:
				continue;
			case CHECK_OK:
				// Got one!
				usbdevices[found++] = i;
				break;
			case CHECK_RESCAN:
				rescan = 1;
				found++;
				break;
			}
		}

		if (found < max_found)
			rescan = 1;
		else if (found > max_found)
			max_found = found;

		if (rescan)
			libusb_free_device_list(list, 1);
	} while (rescan);

	if (0 == found)
		goto done;

	devs = malloc(sizeof(struct libztex_dev_list *) * found);
	if (devs == NULL) {
		applog(LOG_ERR, "Ztex scan devices: Failed to allocate memory");
		goto done;
	}

	for (i = 0; i < found; i++) {
		if (!ztex) {
			ztex = malloc(sizeof(*ztex));
			if (!ztex) {
				applog(LOG_ERR, "%s: Can not allocate memory for device struct: %s", __func__, bfg_strerror(errno, BST_ERRNO));
				goto done;
			}
		}

		ztex->bitFileName = NULL;
		ztex->numberOfFpgas = -1;

		err = libztex_prepare_device(list[usbdevices[i]], &ztex);
		if (unlikely(err != 0)) {
			applog(LOG_ERR, "prepare device: %d", err);
			libztex_destroy_device(ztex);
			ztex = NULL;
			continue;
		}

		devs[pos] = malloc(sizeof(struct libztex_dev_list));
		if (NULL == devs[pos]) {
			applog(LOG_ERR, "%s: Can not allocate memory for device: %s", __func__, bfg_strerror(errno, BST_ERRNO));
			libztex_destroy_device(ztex);
			ztex = NULL;
			continue;
		}

		devs[pos]->dev = ztex;
		ztex = NULL;
		devs[pos]->next = NULL;
		if (pos > 0)
			devs[pos - 1]->next = devs[pos];
		pos++;
	}

	ret = pos;

done:
	if (ret > 0)
		*devs_p = devs;
	else if (devs)
		free(devs);
	if (list)
		libusb_free_device_list(list, 1);
	
	if (skipped)
		applog(LOG_DEBUG, "%s: Skipping probe of %d claimed devices", __func__, skipped);
	
	return ret;
}

int libztex_sendHashData(struct libztex_device *ztex, unsigned char *sendbuf)
{
	int cnt = 0, ret, len;

	if (ztex == NULL || ztex->hndl == NULL)
		return 0;
	ret = 44; len = 0;
	while (ret > 0) {
		cnt = libusb_control_transfer(ztex->hndl, 0x40, 0x80, 0, 0, sendbuf + len, ret, 1000);
		if (cnt >= 0) {
			ret -= cnt;
			len += cnt;
		} else
			break;
	}
	if (unlikely(cnt < 0))
		applog(LOG_ERR, "%s: Failed sendHashData with err %d", ztex->repr, cnt);

	return cnt;
}

int libztex_readHashData(struct libztex_device *ztex, struct libztex_hash_data nonces[])
{
	int bufsize = 12 + ztex->extraSolutions * 4;
	int cnt = 0, i, j, ret, len;
	unsigned char *rbuf;

	if (ztex->hndl == NULL)
		return 0;

	rbuf = malloc(sizeof(unsigned char) * (ztex->numNonces * bufsize));
	if (rbuf == NULL) {
		applog(LOG_ERR, "%s: Failed to allocate memory for reading nonces", ztex->repr);
		return 0;
	}
	ret = bufsize * ztex->numNonces; len = 0;
	while (ret > 0) {
		cnt = libusb_control_transfer(ztex->hndl, 0xc0, 0x81, 0, 0, rbuf + len, ret, 1000);
		if (cnt >= 0) {
			ret -= cnt;
			len += cnt;
		} else
			break;
	}

	if (unlikely(cnt < 0)) {
		applog(LOG_ERR, "%s: Failed readHashData with err %d", ztex->repr, cnt);
		free(rbuf);
		return cnt;
	}

	for (i=0; i<ztex->numNonces; i++) {
		uint32_t *nonce_data = (void*)&rbuf[i * bufsize];
		nonces[i].goldenNonce[0] = nonce_data[0] - ztex->offsNonces;
		//applog(LOG_DEBUG, "W %d:0 %0.8x", i, nonces[i].goldenNonce[0]);

		nonces[i].nonce = le32toh(nonce_data[1]) - ztex->offsNonces;
		nonces[i].hash7 = le32toh(nonce_data[2]);

		for (j = 1; j <= ztex->extraSolutions; ++j)
		{
			nonces[i].goldenNonce[j] = le32toh(nonce_data[2 + j]) - ztex->offsNonces;
			//applog(LOG_DEBUG, "W %d:%d %0.8x", i, j, nonces[i].goldenNonce[j]);
		}
	}

	free(rbuf);
	return cnt;
}

void libztex_freeDevList(struct libztex_dev_list **devs)
{
	bool done = false;
	ssize_t cnt = 0;

	while (!done) {
		if (devs[cnt]->next == NULL)
			done = true;
		free(devs[cnt++]);
	}
	free(devs);
}
<|MERGE_RESOLUTION|>--- conflicted
+++ resolved
@@ -404,13 +404,8 @@
 
 	libusb_release_interface(ztex->hndl, settings[1]);
 
-<<<<<<< HEAD
-	nmsleep(200);
+	cgsleep_ms(200);
 	applog(LOG_INFO, "%"PRIpreprv": HS FPGA configuration done", repr);
-=======
-	cgsleep_ms(200);
-	applog(LOG_INFO, "%s: HS FPGA configuration done", ztex->repr);
->>>>>>> 2412961c
 	return 0;
 }
 
@@ -474,13 +469,8 @@
 		return -3;
 	}
 
-<<<<<<< HEAD
-	nmsleep(200);
+	cgsleep_ms(200);
 	applog(LOG_INFO, "%"PRIpreprv": FPGA configuration done", repr);
-=======
-	cgsleep_ms(200);
-	applog(LOG_INFO, "%s: FPGA configuration done", ztex->repr);
->>>>>>> 2412961c
 	return 0;
 }
 
