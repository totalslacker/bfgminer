/**
 *   libztex.c - Ztex 1.15x/1.15y fpga board support library
 *
 *   Copyright (c) 2012 nelisky.btc@gmail.com
 *   Copyright (c) 2012 Denis Ahrens <denis@h3q.com>
 *   Copyright (c) 2012 Peter Stuge <peter@stuge.se>
 *
 *   This work is based upon the Java SDK provided by ztex which is
 *   Copyright (C) 2009-2011 ZTEX GmbH.
 *   http://www.ztex.de
 *
 *   This program is free software; you can redistribute it and/or modify
 *   it under the terms of the GNU General Public License version 2 as
 *   published by the Free Software Foundation.
 *
 *   This program is distributed in the hope that it will be useful, but
 *   WITHOUT ANY WARRANTY; without even the implied warranty of
 *   MERCHANTABILITY or FITNESS FOR A PARTICULAR PURPOSE. See the GNU
 *   General Public License for more details.
 *
 *   You should have received a copy of the GNU General Public License
 *   along with this program; if not, see http://www.gnu.org/licenses/.
**/

#define _GNU_SOURCE

#include "config.h"

#include <stdio.h>
#include <unistd.h>
#include <string.h>

#include "dynclock.h"
#include "miner.h"
#include "fpgautils.h"
#include "libztex.h"

//* Capability index for EEPROM support.
#define CAPABILITY_EEPROM 0,0
//* Capability index for FPGA configuration support. 
#define CAPABILITY_FPGA 0,1
//* Capability index for FLASH memory support.
#define CAPABILITY_FLASH 0,2
//* Capability index for DEBUG helper support.
#define CAPABILITY_DEBUG 0,3
//* Capability index for AVR XMEGA support.
#define CAPABILITY_XMEGA 0,4
//* Capability index for AVR XMEGA support.
#define CAPABILITY_HS_FPGA 0,5
//* Capability index for AVR XMEGA support.
#define CAPABILITY_MAC_EEPROM 0,6
//* Capability index for multi FPGA support.
#define CAPABILITY_MULTI_FPGA 0,7

static int libztex_get_string_descriptor_ascii(libusb_device_handle *dev, uint8_t desc_index,
		unsigned char *data, int length)
{
	int i, cnt;
	uint16_t langid;
	unsigned char buf[260];

	/* We open code string descriptor retrieval and ASCII decoding here
	 * in order to work around that libusb_get_string_descriptor_ascii()
	 * in the FreeBSD libusb implementation hits a bug in ZTEX firmware,
	 * where the device returns more bytes than requested, causing babble,
	 * which makes FreeBSD return an error to us.
	 *
	 * Avoid the mess by doing it manually the same way as libusb-1.0.
	 */

	cnt = libusb_control_transfer(dev, LIBUSB_ENDPOINT_IN,
	    LIBUSB_REQUEST_GET_DESCRIPTOR, (LIBUSB_DT_STRING << 8) | 0,
	    0x0000, buf, sizeof(buf), 1000);
	if (cnt < 0) {
		applog(LOG_ERR, "%s: Failed to read LANGIDs: %s", __func__, libusb_error_name(cnt));
		return cnt;
	}

	langid = libusb_le16_to_cpu(((uint16_t *)buf)[1]);

	cnt = libusb_control_transfer(dev, LIBUSB_ENDPOINT_IN,
	    LIBUSB_REQUEST_GET_DESCRIPTOR, (LIBUSB_DT_STRING << 8) | desc_index,
	    langid, buf, sizeof(buf), 1000);
	if (cnt < 0) {
		applog(LOG_ERR, "%s: Failed to read string descriptor: %s", __func__, libusb_error_name(cnt));
		return cnt;
	}

	/* num chars = (all bytes except bLength and bDescriptorType) / 2 */
	for (i = 0; i <= (cnt - 2) / 2 && i < length-1; i++)
		data[i] = buf[2 + i*2];

	data[i] = 0;

	return LIBUSB_SUCCESS;
}

enum check_result
{
	CHECK_ERROR,
	CHECK_IS_NOT_ZTEX,
	CHECK_OK,
	CHECK_RESCAN,
};

static enum check_result libztex_checkDevice(struct libusb_device *dev)
{
	FILE *fp = NULL;
	libusb_device_handle *hndl = NULL;
	struct libusb_device_descriptor desc;
	int ret = CHECK_ERROR, err, cnt;
	size_t got_bytes, length;
	unsigned char buf[64], *fw_buf;
	unsigned int i;

	err = libusb_get_device_descriptor(dev, &desc);
	if (unlikely(err != 0)) {
		applog(LOG_ERR, "Ztex check device: Failed to open read descriptor with error %d", err);
		return CHECK_ERROR;
	}

	if (desc.idVendor != LIBZTEX_IDVENDOR || desc.idProduct != LIBZTEX_IDPRODUCT) {
		applog(LOG_DEBUG, "Not a ZTEX device %0.4x:%0.4x", desc.idVendor, desc.idProduct);
		return CHECK_IS_NOT_ZTEX;
	}

	err = libusb_open(dev, &hndl);
	if (err != LIBUSB_SUCCESS) {
		applog(LOG_ERR, "%s: Can not open ZTEX device: %s", __func__, libusb_error_name(err));
		goto done;
	}

	cnt = libusb_control_transfer(hndl, 0xc0, 0x22, 0, 0, buf, 40, 500);
	if (unlikely(cnt < 0)) {
		applog(LOG_ERR, "Ztex check device: Failed to read ztex descriptor with err %d", cnt);
		goto done;
	}

	if (buf[0] != 40 || buf[1] != 1 || buf[2] != 'Z' || buf[3] != 'T' || buf[4] != 'E' || buf[5] != 'X') {
		applog(LOG_ERR, "Ztex check device: Error reading ztex descriptor");
		goto done;
	}

	if (buf[6] != 10)
	{
		ret = CHECK_IS_NOT_ZTEX;
		goto done;
	}

	// 15 = 1.15y   13 = 1.15d or 1.15x
	switch(buf[7])
	{
		case 13:
			applog(LOG_ERR, "Found ztex board 1.15d or 1.15x");
			break;
		case 15:
			applog(LOG_ERR, "Found ztex board 1.15y");
			break;
		default:
			applog(LOG_ERR, "Found unknown ztex board");
			ret = CHECK_IS_NOT_ZTEX;
			goto done;
	}

	// testing for dummy firmware
	if (buf[8] != 0) {
		ret = CHECK_OK;
		goto done;
	}

	applog(LOG_ERR, "Found dummy firmware, trying to send mining firmware");

	char productString[32];

	cnt = libztex_get_string_descriptor_ascii(hndl, desc.iProduct, (unsigned char*)productString, sizeof(productString));
	if (unlikely(cnt < 0)) {
		applog(LOG_ERR, "Ztex check device: Failed to read device productString with err %d", cnt);
		return cnt;
	}

	applog(LOG_ERR, "productString: %s", productString);

	unsigned char productID2 = buf[7];
	char *firmware = NULL;

	if (strcmp("USB-FPGA Module 1.15d (default)", productString) == 0 && productID2 == 13)
	{
		firmware = "ztex_ufm1_15d4.bin";
	}
	else if (strcmp("USB-FPGA Module 1.15x (default)", productString) == 0 && productID2 == 13)
	{
		firmware = "ztex_ufm1_15d4.bin";
	}
	else if (strcmp("USB-FPGA Module 1.15y (default)", productString) == 0 && productID2 == 15)
	{
		firmware = "ztex_ufm1_15y1.bin";
	}

	if (firmware == NULL)
	{
		applog(LOG_ERR, "could not figure out which firmware to use");
		goto done;
	}

	applog(LOG_ERR, "Mining firmware filename: %s", firmware);

	fp = open_bitstream("ztex", firmware);
	if (!fp) {
		applog(LOG_ERR, "failed to open firmware file '%s'", firmware);
		goto done;
	}

	if (0 != fseek(fp, 0, SEEK_END)) {
		applog(LOG_ERR, "Ztex firmware fseek: %s", strerror(errno));
		goto done;
	}

	length = ftell(fp);
	rewind(fp);
	fw_buf = malloc(length);
	if (!fw_buf) {
		applog(LOG_ERR, "%s: Can not allocate memory: %s", __func__, strerror(errno));
		goto done;
	}

	got_bytes = fread(fw_buf, 1, length, fp);
	fclose(fp);
	fp = NULL;

	if (got_bytes < length) {
		applog(LOG_ERR, "%s: Incomplete firmware read: %d/%d", __func__, got_bytes, length);
		goto done;
	}

	// in buf[] is still the identifier of the dummy firmware
	// use it to compare it with the new firmware
	char *rv = memmem(fw_buf, got_bytes, buf, 8);
	if (rv == NULL)
	{
		applog(LOG_ERR, "%s: found firmware is not ZTEX", __func__);
		goto done;
	}

	// check for dummy firmware
	if (rv[8] == 0)
	{
		applog(LOG_ERR, "%s: found a ZTEX dummy firmware", __func__);
		goto done;
	}

	// reset 1
	buf[0] = 1;
	cnt = libusb_control_transfer(hndl, 0x40, 0xA0, 0xE600, 0, buf, 1,1000);
	if (cnt < 0)
	{
		applog(LOG_ERR, "Ztex reset 1 failed: %s", libusb_error_name(cnt));
		goto done;
	}

	for (i = 0; i < length; i+= 256) {
		// firmware wants data in small chunks like 256 bytes
		int numbytes = (length - i) < 256 ? (length - i) : 256;
		int k = libusb_control_transfer(hndl, 0x40, 0xA0, i, 0, fw_buf + i, numbytes, 1000);
		if (k < numbytes)
		{
			applog(LOG_ERR, "Ztex device: Failed to write firmware at %d with: %s", i, libusb_error_name(k));
			goto done;
		}
	}

	// reset 0
	buf[0] = 0;
	err = libusb_control_transfer(hndl, 0x40, 0xA0, 0xE600, 0, buf, 1,1000);
	if (err < 0)
	{
		applog(LOG_ERR, "Ztex reset 0 failed: %s", libusb_error_name(err));
		goto done;
	}

	applog(LOG_ERR, "Ztex device: succesfully wrote firmware");
	ret = CHECK_RESCAN;

done:
	if (fp)
		fclose(fp);
	if (hndl)
		libusb_close(hndl);
	return ret;
}

static bool libztex_checkCapability(struct libztex_device *ztex, int i, int j)
{
	if (!((i >= 0) && (i <= 5) && (j >= 0) && (j < 8) &&
	     (((ztex->interfaceCapabilities[i] & 255) & (1 << j)) != 0))) {
		applog(LOG_ERR, "%s: capability missing: %d %d", ztex->repr, i, j);
		return false;
	}
	return true;
}

static char libztex_detectBitstreamBitOrder(const unsigned char *buf, int size)
{
	int i;

	for (i = 0; i < size - 4; i++) {
		if (((buf[i] & 255) == 0xaa) && ((buf[i + 1] & 255) == 0x99) && ((buf[i + 2] & 255) == 0x55) && ((buf[i + 3] & 255) == 0x66))
			return 1;
		if (((buf[i] & 255) == 0x55) && ((buf[i + 1] & 255) == 0x99) && ((buf[i + 2] & 255) == 0xaa) && ((buf[i + 3] & 255) == 0x66))
			return 0;
	} 
	applog(LOG_WARNING, "Unable to determine bitstream bit order: no signature found");
	return 0;
}

static void libztex_swapBits(unsigned char *buf, int size)
{
	unsigned char c;
	int i;

	for (i = 0; i < size; i++) {
		c = buf[i];
		buf[i] = ((c & 128) >> 7) |
		         ((c & 64) >> 5) |
		         ((c & 32) >> 3) |
		         ((c & 16) >> 1) |
		         ((c & 8) << 1) |
		         ((c & 4) << 3) |
		         ((c & 2) << 5) |
		         ((c & 1) << 7);
	}
}

static int libztex_getFpgaState(struct libztex_device *ztex, struct libztex_fpgastate *state)
{
	unsigned char buf[9];
	int cnt;

	if (!libztex_checkCapability(ztex, CAPABILITY_FPGA))
		return -1;
	cnt = libusb_control_transfer(ztex->hndl, 0xc0, 0x30, 0, 0, buf, 9, 1000);
	if (unlikely(cnt < 0)) {
		applog(LOG_ERR, "%s: Failed getFpgaState with err %d", ztex->repr, cnt);
		return cnt;
	}
	state->fpgaConfigured = (buf[0] == 0);
	state->fpgaChecksum = buf[1] & 0xff;
	state->fpgaBytes = ((buf[5] & 0xff) << 24) | ((buf[4] & 0xff) << 16) | ((buf[3] & 0xff) << 8) | (buf[2] & 0xff);
	state->fpgaInitB = buf[6] & 0xff;
	state->fpgaFlashResult = buf[7];
	state->fpgaFlashBitSwap = (buf[8] != 0);
	return 0;
}

static int libztex_configureFpgaHS(struct libztex_device *ztex, const char* firmware, bool force, char bs)
{
	struct libztex_fpgastate state;
	const int transactionBytes = 65536;
	unsigned char buf[transactionBytes], settings[2];
	int tries, cnt, err;
	FILE *fp;

	if (!libztex_checkCapability(ztex, CAPABILITY_HS_FPGA))
		return -1;
	libztex_getFpgaState(ztex, &state);
	if (!force && state.fpgaConfigured) {
		applog(LOG_INFO, "Bitstream already configured");
		return 0;
	}
	cnt = libusb_control_transfer(ztex->hndl, 0xc0, 0x33, 0, 0, settings, 2, 1000);
	if (unlikely(cnt < 0)) {
		applog(LOG_ERR, "%s: Failed getHSFpgaSettings with err %d", ztex->repr, cnt);
		return cnt;
	}

	libusb_claim_interface(ztex->hndl, settings[1]);

	for (tries = 3; tries > 0; tries--) {
		fp = open_bitstream("ztex", firmware);
		if (!fp) {
			applog(LOG_ERR, "%s: failed to read bitstream '%s'", ztex->repr, firmware);
			return -2;
		}

		libusb_control_transfer(ztex->hndl, 0x40, 0x34, 0, 0, NULL, 0, 1000);
		// 0x34 - initHSFPGAConfiguration

		do
		{
			int length = fread(buf,1,transactionBytes,fp);

			if (bs != 0 && bs != 1)
				bs = libztex_detectBitstreamBitOrder(buf, length);
			if (bs == 1)
				libztex_swapBits(buf, length);

			err = libusb_bulk_transfer(ztex->hndl, settings[0], buf, length, &cnt, 1000);
			if (cnt != length)
				applog(LOG_ERR, "%s: cnt != length", ztex->repr);
			if (err != 0)
				applog(LOG_ERR, "%s: Failed send hs fpga data", ztex->repr);
		}
		while (!feof(fp));

		libusb_control_transfer(ztex->hndl, 0x40, 0x35, 0, 0, NULL, 0, 1000);
		// 0x35 - finishHSFPGAConfiguration
		if (cnt >= 0)
			tries = 0;

		fclose(fp);

		libztex_getFpgaState(ztex, &state);
		if (!state.fpgaConfigured) {
			applog(LOG_ERR, "%s: HS FPGA configuration failed: DONE pin does not go high", ztex->repr);
			return -3;
		}
	}

	libusb_release_interface(ztex->hndl, settings[1]);

	nmsleep(200);
	applog(LOG_INFO, "%s: HS FPGA configuration done", ztex->repr);
	return 0;
}

static int libztex_configureFpgaLS(struct libztex_device *ztex, const char* firmware, bool force, char bs)
{
	struct libztex_fpgastate state;
	const int transactionBytes = 2048;
	unsigned char buf[transactionBytes];
	int tries, cnt;
	FILE *fp;

	if (!libztex_checkCapability(ztex, CAPABILITY_FPGA))
		return -1;

	libztex_getFpgaState(ztex, &state);
	if (!force && state.fpgaConfigured) {
		applog(LOG_DEBUG, "Bitstream already configured");
		return 0;
	}

	for (tries = 10; tries > 0; tries--) {
		fp = open_bitstream("ztex", firmware);
		if (!fp) {
			applog(LOG_ERR, "%s: failed to read bitstream '%s'", ztex->repr, firmware);
			return -2;
		}

		//* Reset fpga
		cnt = libztex_resetFpga(ztex);
		if (unlikely(cnt < 0)) {
			applog(LOG_ERR, "%s: Failed reset fpga with err %d", ztex->repr, cnt);
			continue;
		}

		do
		{
			int length = fread(buf, 1, transactionBytes, fp);

			if (bs != 0 && bs != 1)
				bs = libztex_detectBitstreamBitOrder(buf, length);
			if (bs == 1)
				libztex_swapBits(buf, length);
			cnt = libusb_control_transfer(ztex->hndl, 0x40, 0x32, 0, 0, buf, length, 5000);
			if (cnt != length)
			{
				applog(LOG_ERR, "%s: Failed send hs fpga data", ztex->repr);
				break;
			}
		}
		while (!feof(fp));

		if (cnt > 0)
			tries = 0;

		fclose(fp);
	}

	libztex_getFpgaState(ztex, &state);
	if (!state.fpgaConfigured) {
		applog(LOG_ERR, "%s: LS FPGA configuration failed: DONE pin does not go high", ztex->repr);
		return -3;
	}

	nmsleep(200);
	applog(LOG_INFO, "%s: FPGA configuration done", ztex->repr);
	return 0;
}

int libztex_configureFpga(struct libztex_device *ztex)
{
	char buf[256];
	int rv;

	strcpy(buf, ztex->bitFileName);
	strcat(buf, ".bit");
	rv = libztex_configureFpgaHS(ztex, buf, true, 2);
	if (rv != 0)
		rv = libztex_configureFpgaLS(ztex, buf, true, 2);
	return rv;
}

int libztex_numberOfFpgas(struct libztex_device *ztex)
{
	int cnt;
	unsigned char buf[3];

	if (ztex->numberOfFpgas < 0) {
		if (libztex_checkCapability(ztex, CAPABILITY_MULTI_FPGA)) {
			cnt = libusb_control_transfer(ztex->hndl, 0xc0, 0x50, 0, 0, buf, 3, 1000);
			if (unlikely(cnt < 0)) {
				applog(LOG_ERR, "%s: Failed getMultiFpgaInfo with err %d", ztex->repr, cnt);
				return cnt;
			}
			ztex->numberOfFpgas = buf[0] + 1;
			ztex->selectedFpga = -1;//buf[1];
			ztex->parallelConfigSupport = (buf[2] == 1);
		} else {
			ztex->numberOfFpgas = 1;
			ztex->selectedFpga = -1;//0;
			ztex->parallelConfigSupport = false;
		}
	}
	return ztex->numberOfFpgas;
}

int libztex_selectFpga(struct libztex_device *ztex)
{
	int cnt, fpgacnt = libztex_numberOfFpgas(ztex->root);
<<<<<<< HEAD
	int number = ztex->fpgaNum;
=======
	int16_t number = ztex->fpgaNum;

>>>>>>> b53fa540
	if (number < 0 || number >= fpgacnt) {
		applog(LOG_WARNING, "%s: Trying to select wrong fpga (%d in %d)", ztex->repr, number, fpgacnt);
		return 1;
	}
	if (ztex->root->selectedFpga != number && libztex_checkCapability(ztex->root, CAPABILITY_MULTI_FPGA)) {
		cnt = libusb_control_transfer(ztex->root->hndl, 0x40, 0x51, (uint16_t)number, 0, NULL, 0, 500);
		if (unlikely(cnt < 0)) {
			applog(LOG_ERR, "Ztex check device: Failed to set fpga with err %d", cnt);
			return cnt;
		}
		ztex->root->selectedFpga = number;
	}
	return 0;
}

int libztex_setFreq(struct libztex_device *ztex, uint16_t freq)
{
	int cnt;
	uint16_t oldfreq = ztex->dclk.freqM;

	if (freq > ztex->dclk.freqMaxM)
		freq = ztex->dclk.freqMaxM;

	cnt = libusb_control_transfer(ztex->hndl, 0x40, 0x83, freq, 0, NULL, 0, 500);
	if (unlikely(cnt < 0)) {
		applog(LOG_ERR, "Ztex check device: Failed to set frequency with err %d", cnt);
		return cnt;
	}
	ztex->dclk.freqM = freq;
	if (oldfreq > ztex->dclk.freqMaxM)
		applog(LOG_WARNING, "%s: Frequency set to %u MHz (range: %u-%u)",
		       ztex->repr,
		       (unsigned)(ztex->freqM1 * (ztex->dclk.freqM + 1)),
		       (unsigned)ztex->freqM1,
		       (unsigned)(ztex->freqM1 * (ztex->dclk.freqMaxM + 1))
		);
	else
		dclk_msg_freqchange(ztex->repr,
		                    ztex->freqM1 * (oldfreq + 1),
		                    ztex->freqM1 * (ztex->dclk.freqM + 1),
		                    NULL);

	return 0;
}

int libztex_resetFpga(struct libztex_device *ztex)
{
	return libusb_control_transfer(ztex->hndl, 0x40, 0x31, 0, 0, NULL, 0, 1000);
}

int libztex_suspend(struct libztex_device *ztex)
{
	if (ztex->suspendSupported) {
		return libusb_control_transfer(ztex->hndl, 0x40, 0x84, 0, 0, NULL, 0, 1000);
	} else {
		return 0;
	}
}

int libztex_prepare_device(struct libusb_device *dev, struct libztex_device** ztex)
{
	struct libztex_device *newdev = *ztex;
	int i, cnt, err;
	unsigned char buf[64];

	dclk_prepare(&newdev->dclk);
	err = libusb_open(dev, &newdev->hndl);
	if (err != LIBUSB_SUCCESS) {
		applog(LOG_ERR, "%s: Can not open ZTEX device: %s", __func__, libusb_error_name(err));
		return CHECK_ERROR;
	}

	err = libusb_get_device_descriptor(dev, &newdev->descriptor);
	if (unlikely(err != 0)) {
		applog(LOG_ERR, "Ztex check device: Failed to open read descriptor with error %d", err);
		return CHECK_ERROR;
	}

	cnt = libztex_get_string_descriptor_ascii(newdev->hndl, newdev->descriptor.iSerialNumber, newdev->snString, sizeof(newdev->snString));
	if (unlikely(cnt < 0)) {
		applog(LOG_ERR, "Ztex check device: Failed to read device snString with err %d", cnt);
		return cnt;
	}

	cnt = libusb_control_transfer(newdev->hndl, 0xc0, 0x22, 0, 0, buf, 40, 500);
	if (unlikely(cnt < 0)) {
		applog(LOG_ERR, "Ztex check device: Failed to read ztex descriptor with err %d", cnt);
		return cnt;
	}

	if (buf[0] != 40 || buf[1] != 1 || buf[2] != 'Z' || buf[3] != 'T' || buf[4] != 'E' || buf[5] != 'X') {
		applog(LOG_ERR, "Ztex check device: Error reading ztex descriptor");
		return 2;
	}

	newdev->productId[0] = buf[6];
	newdev->productId[1] = buf[7];
	newdev->productId[2] = buf[8];
	newdev->productId[3] = buf[9];
	newdev->fwVersion = buf[10];
	newdev->interfaceVersion = buf[11];
	newdev->interfaceCapabilities[0] = buf[12];
	newdev->interfaceCapabilities[1] = buf[13];
	newdev->interfaceCapabilities[2] = buf[14];
	newdev->interfaceCapabilities[3] = buf[15];
	newdev->interfaceCapabilities[4] = buf[16];
	newdev->interfaceCapabilities[5] = buf[17];
	newdev->moduleReserved[0] = buf[18];
	newdev->moduleReserved[1] = buf[19];
	newdev->moduleReserved[2] = buf[20];
	newdev->moduleReserved[3] = buf[21];
	newdev->moduleReserved[4] = buf[22];
	newdev->moduleReserved[5] = buf[23];
	newdev->moduleReserved[6] = buf[24];
	newdev->moduleReserved[7] = buf[25];
	newdev->moduleReserved[8] = buf[26];
	newdev->moduleReserved[9] = buf[27];
	newdev->moduleReserved[10] = buf[28];
	newdev->moduleReserved[11] = buf[29];

	cnt = libusb_control_transfer(newdev->hndl, 0xc0, 0x82, 0, 0, buf, 64, 500);
	if (unlikely(cnt < 0)) {
		applog(LOG_ERR, "Ztex check device: Failed to read ztex descriptor with err %d", cnt);
		return cnt;
	}

	if (unlikely(buf[0] != 5)) {
		if (unlikely(buf[0] != 2 && buf[0] != 4)) {
			applog(LOG_ERR, "Invalid BTCMiner descriptor version. Firmware must be updated (%d).", buf[0]);
			return 3;
		}
		applog(LOG_WARNING, "Firmware out of date (%d).", buf[0]);
	}

	i = buf[0] > 4? 11: (buf[0] > 2? 10: 8);

	while (cnt < 64 && buf[cnt] != 0)
		cnt++;
	if (cnt < i + 1) {
		applog(LOG_ERR, "Invalid bitstream file name .");
		return 4;
	}

	newdev->bitFileName = malloc(sizeof(char) * (cnt + 1));
	memcpy(newdev->bitFileName, &buf[i], cnt);
	newdev->bitFileName[cnt] = 0;	

	newdev->numNonces = buf[1] + 1;
	newdev->offsNonces = ((buf[2] & 255) | ((buf[3] & 255) << 8)) - 10000;
	newdev->freqM1 = ((buf[4] & 255) | ((buf[5] & 255) << 8) ) * 0.01;
	newdev->dclk.freqMaxM = (buf[7] & 255);
	newdev->dclk.freqM = (buf[6] & 255);
	newdev->dclk.freqMDefault = newdev->dclk.freqM;
	newdev->suspendSupported = (buf[0] == 5);
	newdev->hashesPerClock = buf[0] > 2? (((buf[8] & 255) | ((buf[9] & 255) << 8)) + 1) / 128.0: 1.0;
	newdev->extraSolutions = buf[0] > 4? buf[10]: 0;

	applog(LOG_DEBUG, "PID: %d numNonces: %d offsNonces: %d freqM1: %f freqMaxM: %d freqM: %d suspendSupported: %s hashesPerClock: %f extraSolutions: %d",
	                 buf[0], newdev->numNonces, newdev->offsNonces, newdev->freqM1, newdev->dclk.freqMaxM, newdev->dclk.freqM, newdev->suspendSupported ? "T": "F",
	                 newdev->hashesPerClock, newdev->extraSolutions);

	if (buf[0] < 4) {
		if (strncmp(newdev->bitFileName, "ztex_ufm1_15b", 13) != 0)
			newdev->hashesPerClock = 0.5;
		applog(LOG_WARNING, "HASHES_PER_CLOCK not defined, assuming %0.2f", newdev->hashesPerClock);
	}

	newdev->usbbus = libusb_get_bus_number(dev);
	newdev->usbaddress = libusb_get_device_address(dev);
	sprintf(newdev->repr, "ZTEX %s-1", newdev->snString);
	newdev->valid = true;
	return 0;
}

void libztex_destroy_device(struct libztex_device* ztex)
{
	if (ztex->hndl != NULL) {
		libusb_close(ztex->hndl);
		ztex->hndl = NULL;
	}
	if (ztex->bitFileName != NULL) {
		free(ztex->bitFileName);
		ztex->bitFileName = NULL;
	}
	free(ztex);
}

int libztex_scanDevices(struct libztex_dev_list*** devs_p)
{
	int usbdevices[LIBZTEX_MAX_DESCRIPTORS];
	struct libztex_dev_list **devs = NULL;
	struct libztex_device *ztex = NULL;
	int found, max_found = 0, pos = 0, err, rescan, ret = 0;
	libusb_device **list = NULL;
	ssize_t cnt, i;

	do {
		cnt = libusb_get_device_list(NULL, &list);
		if (unlikely(cnt < 0)) {
			applog(LOG_ERR, "Ztex scan devices: Failed to list usb devices with err %d", cnt);
			goto done;
		}

		for (found = rescan = i = 0; i < cnt; i++) {
			err = libztex_checkDevice(list[i]);
			switch (err) {
			case CHECK_ERROR:
				applog(LOG_ERR, "Ztex: Can not check device: %s", libusb_error_name(err));
				continue;
			case CHECK_IS_NOT_ZTEX:
				continue;
			case CHECK_OK:
				// Got one!
				usbdevices[found++] = i;
				break;
			case CHECK_RESCAN:
				rescan = 1;
				found++;
				break;
			}
		}

		if (found < max_found)
			rescan = 1;
		else if (found > max_found)
			max_found = found;

		if (rescan)
			libusb_free_device_list(list, 1);
	} while (rescan);

	if (0 == found)
		goto done;

	devs = malloc(sizeof(struct libztex_dev_list *) * found);
	if (devs == NULL) {
		applog(LOG_ERR, "Ztex scan devices: Failed to allocate memory");
		goto done;
	}

	for (i = 0; i < found; i++) {
		if (!ztex) {
			ztex = malloc(sizeof(*ztex));
			if (!ztex) {
				applog(LOG_ERR, "%s: Can not allocate memory for device struct: %s", __func__, strerror(errno));
				goto done;
			}
		}

		ztex->bitFileName = NULL;
		ztex->numberOfFpgas = -1;
		ztex->valid = false;

		err = libztex_prepare_device(list[usbdevices[i]], &ztex);
		if (unlikely(err != 0)) {
			applog(LOG_ERR, "prepare device: %d", err);
			libztex_destroy_device(ztex);
			ztex = NULL;
			continue;
		}

		devs[pos] = malloc(sizeof(struct libztex_dev_list));
		if (NULL == devs[pos]) {
			applog(LOG_ERR, "%s: Can not allocate memory for device: %s", __func__, strerror(errno));
			libztex_destroy_device(ztex);
			ztex = NULL;
			continue;
		}

		devs[pos]->dev = ztex;
		ztex = NULL;
		devs[pos]->next = NULL;
		if (pos > 0)
			devs[pos - 1]->next = devs[pos];
		pos++;
	}

	ret = pos;

done:
	if (ret > 0)
		*devs_p = devs;
	else if (devs)
		free(devs);
	if (list)
		libusb_free_device_list(list, 1);
	return ret;
}

int libztex_sendHashData(struct libztex_device *ztex, unsigned char *sendbuf)
{
	int cnt = 0, ret, len;

	if (ztex == NULL || ztex->hndl == NULL)
		return 0;
	ret = 44; len = 0;
	while (ret > 0) {
		cnt = libusb_control_transfer(ztex->hndl, 0x40, 0x80, 0, 0, sendbuf + len, ret, 1000);
		if (cnt >= 0) {
			ret -= cnt;
			len += cnt;
		} else
			break;
	}
	if (unlikely(cnt < 0))
		applog(LOG_ERR, "%s: Failed sendHashData with err %d", ztex->repr, cnt);

	return cnt;
}

int libztex_readHashData(struct libztex_device *ztex, struct libztex_hash_data nonces[])
{
	int bufsize = 12 + ztex->extraSolutions * 4;
	int cnt = 0, i, j, ret, len;
	unsigned char *rbuf;

	if (ztex->hndl == NULL)
		return 0;

	rbuf = malloc(sizeof(unsigned char) * (ztex->numNonces * bufsize));
	if (rbuf == NULL) {
		applog(LOG_ERR, "%s: Failed to allocate memory for reading nonces", ztex->repr);
		return 0;
	}
	ret = bufsize * ztex->numNonces; len = 0;
	while (ret > 0) {
		cnt = libusb_control_transfer(ztex->hndl, 0xc0, 0x81, 0, 0, rbuf + len, ret, 1000);
		if (cnt >= 0) {
			ret -= cnt;
			len += cnt;
		} else
			break;
	}

	if (unlikely(cnt < 0)) {
		applog(LOG_ERR, "%s: Failed readHashData with err %d", ztex->repr, cnt);
		free(rbuf);
		return cnt;
	}

	for (i=0; i<ztex->numNonces; i++) {
		memcpy((char*)&nonces[i].goldenNonce[0], &rbuf[i*bufsize], 4);
		nonces[i].goldenNonce[0] -= ztex->offsNonces;
		//applog(LOG_DEBUG, "W %d:0 %0.8x", i, nonces[i].goldenNonce[0]);

		memcpy((char*)&nonces[i].nonce, &rbuf[(i*bufsize)+4], 4);
		nonces[i].nonce -= ztex->offsNonces;
		memcpy((char*)&nonces[i].hash7, &rbuf[(i*bufsize)+8], 4);

		for (j=0; j<ztex->extraSolutions; j++) {
			memcpy((char*)&nonces[i].goldenNonce[j+1], &rbuf[(i*bufsize)+12+(j*4)], 4);
			nonces[i].goldenNonce[j+1] -= ztex->offsNonces;
			//applog(LOG_DEBUG, "W %d:%d %0.8x", i, j+1, nonces[i].goldenNonce[j+1]);
		}
	}

	free(rbuf);
	return cnt;
}

void libztex_freeDevList(struct libztex_dev_list **devs)
{
	bool done = false;
	ssize_t cnt = 0;

	while (!done) {
		if (devs[cnt]->next == NULL)
			done = true;
		free(devs[cnt++]);
	}
	free(devs);
}
<|MERGE_RESOLUTION|>--- conflicted
+++ resolved
@@ -527,12 +527,8 @@
 int libztex_selectFpga(struct libztex_device *ztex)
 {
 	int cnt, fpgacnt = libztex_numberOfFpgas(ztex->root);
-<<<<<<< HEAD
-	int number = ztex->fpgaNum;
-=======
 	int16_t number = ztex->fpgaNum;
 
->>>>>>> b53fa540
 	if (number < 0 || number >= fpgacnt) {
 		applog(LOG_WARNING, "%s: Trying to select wrong fpga (%d in %d)", ztex->repr, number, fpgacnt);
 		return 1;
