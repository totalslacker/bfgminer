#ifndef SPIDEVC_H
#define SPIDEVC_H

#include <stdbool.h>
#include <stdint.h>
#include <unistd.h>

#define SPIMAXSZ (256*1024)

/* Initialize SPI using this function */
void spi_init(void);

struct spi_port {
	/* TX-RX single frame */
	bool (*txrx)(struct spi_port *port);
	
	char spibuf[SPIMAXSZ], spibuf_rx[SPIMAXSZ];
	size_t spibufsz;
};

extern struct spi_port *sys_spi;


/* SPI BUFFER OPS */
static inline
void spi_clear_buf(struct spi_port *port)
{
	port->spibufsz = 0;
}

static inline
void *spi_getrxbuf(struct spi_port *port)
{
	return port->spibuf_rx;
}

static inline
void *spi_gettxbuf(struct spi_port *port)
{
	return port->spibuf;
}

<<<<<<< HEAD
void spi_emit_break(void); /* BREAK CONNECTIONS AFTER RESET */
void spi_emit_fsync(void); /* FEED-THROUGH TO NEXT CHIP SYNCHRONOUSLY (WITH FLIP-FLOP) */
void spi_emit_fasync(int n); /* FEED-THROUGH TO NEXT CHIP ASYNCHRONOUSLY (WITHOUT FLIP-FLOP INTERMEDIATE) */
void spi_emit_nop(int n);
=======
static inline
size_t spi_getbufsz(struct spi_port *port)
{
	return port->spibufsz;
}


extern void spi_emit_break(struct spi_port *port); /* BREAK CONNECTIONS AFTER RESET */
extern void spi_emit_fsync(struct spi_port *port); /* FEED-THROUGH TO NEXT CHIP SYNCHRONOUSLY (WITH FLIP-FLOP) */
extern void spi_emit_fasync(struct spi_port *port, int n); /* FEED-THROUGH TO NEXT CHIP ASYNCHRONOUSLY (WITHOUT FLIP-FLOP INTERMEDIATE) */
>>>>>>> fa59352d

/* TRANSMIT PROGRAMMING SEQUENCE (AND ALSO READ-BACK) */
/* addr is the destination address in bits (16-bit - 0 to 0xFFFF valid ones)
   buf is buffer to be transmitted, it will go at position spi_getbufsz()+3
   len is length in _bytes_, should be 4 to 128 and be multiple of 4, as smallest
   transmission quantum is 32 bits */
extern void spi_emit_data(struct spi_port *port, uint16_t addr, void *buf, size_t len);

static inline
bool spi_txrx(struct spi_port *port)
{
	return port->txrx(port);
}

#endif<|MERGE_RESOLUTION|>--- conflicted
+++ resolved
@@ -40,12 +40,6 @@
 	return port->spibuf;
 }
 
-<<<<<<< HEAD
-void spi_emit_break(void); /* BREAK CONNECTIONS AFTER RESET */
-void spi_emit_fsync(void); /* FEED-THROUGH TO NEXT CHIP SYNCHRONOUSLY (WITH FLIP-FLOP) */
-void spi_emit_fasync(int n); /* FEED-THROUGH TO NEXT CHIP ASYNCHRONOUSLY (WITHOUT FLIP-FLOP INTERMEDIATE) */
-void spi_emit_nop(int n);
-=======
 static inline
 size_t spi_getbufsz(struct spi_port *port)
 {
@@ -56,7 +50,7 @@
 extern void spi_emit_break(struct spi_port *port); /* BREAK CONNECTIONS AFTER RESET */
 extern void spi_emit_fsync(struct spi_port *port); /* FEED-THROUGH TO NEXT CHIP SYNCHRONOUSLY (WITH FLIP-FLOP) */
 extern void spi_emit_fasync(struct spi_port *port, int n); /* FEED-THROUGH TO NEXT CHIP ASYNCHRONOUSLY (WITHOUT FLIP-FLOP INTERMEDIATE) */
->>>>>>> fa59352d
+extern void spi_emit_nop(struct spi_port *port, int n);
 
 /* TRANSMIT PROGRAMMING SEQUENCE (AND ALSO READ-BACK) */
 /* addr is the destination address in bits (16-bit - 0 to 0xFFFF valid ones)
