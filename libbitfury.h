--- conflicted
+++ resolved
@@ -56,14 +56,11 @@
 extern void libbitfury_sendHashData1(int chip_id, struct bitfury_device *d, bool second_run);
 void libbitfury_sendHashData(struct bitfury_device *bf, int chip_n);
 void work_to_payload(struct bitfury_payload *p, struct work *w);
-<<<<<<< HEAD
+extern void payload_to_atrvec(uint32_t *atrvec, struct bitfury_payload *);
 struct timespec t_diff(struct timespec start, struct timespec end);
 extern void send_reinit(struct spi_port *, int slot, int chip_n, int n);
 extern void send_shutdown(struct spi_port *, int slot, int chip_n);
 extern void send_freq(struct spi_port *, int slot, int chip_n, int bits);
 extern int libbitfury_detectChips1(struct spi_port *);
-=======
-extern void payload_to_atrvec(uint32_t *atrvec, struct bitfury_payload *);
->>>>>>> 44659cae
 
 #endif /* __LIBBITFURY_H__ */