#ifndef __LIBBITFURY_H__
#define __LIBBITFURY_H__

#include "miner.h"
#include "spidevc.h"

<<<<<<< HEAD
#define BITFURY_STAT_N 1024
=======
extern int libbitfury_detectChips(struct spi_port *);
>>>>>>> fa59352d

struct bitfury_payload {
	unsigned char midstate[32];
	unsigned int junk[8];
	unsigned m7;
	unsigned ntime;
	unsigned nbits;
	unsigned nnonce;
};

struct bitfury_device {
<<<<<<< HEAD
	unsigned char osc6_bits;
=======
	struct spi_port *spi;
	unsigned char osc[8];
>>>>>>> fa59352d
	unsigned newbuf[17];
	unsigned oldbuf[17];
	struct work * work;
	struct work * owork;
	struct work * o2work;
	int job_switched;
	struct bitfury_payload payload;
	struct bitfury_payload opayload;
	struct bitfury_payload o2payload;
	unsigned int results[16];
	int results_n;
	time_t stat_ts[BITFURY_STAT_N];
	unsigned int stat_counter;
	unsigned int future_nonce;
	unsigned int old_nonce;
	struct timespec timer1;
	struct timespec timer2;
	struct timespec otimer1;
	struct timespec otimer2;
	struct timespec predict1;
	struct timespec predict2;
	unsigned int counter1, counter2;
	unsigned int ocounter1, ocounter2;
	int rate; //per msec
	int osc_slow;
	int osc_fast;
	int req1_done, req2_done;
	double mhz;
	double ns;
	unsigned slot;
	unsigned fasync;
};

int libbitfury_readHashData(unsigned int *res);
void libbitfury_sendHashData(struct bitfury_device *bf, int chip_n);
void work_to_payload(struct bitfury_payload *p, struct work *w);
struct timespec t_diff(struct timespec start, struct timespec end);
extern void send_reinit(int slot, int chip_n, int n);
extern void send_freq(int slot, int chip_n, int bits);
int libbitfury_detectChips(struct bitfury_device *devices);
void libbitfury_shutdownChips(struct bitfury_device *devices, int chip_n);

#endif /* __LIBBITFURY_H__ */<|MERGE_RESOLUTION|>--- conflicted
+++ resolved
@@ -4,11 +4,7 @@
 #include "miner.h"
 #include "spidevc.h"
 
-<<<<<<< HEAD
 #define BITFURY_STAT_N 1024
-=======
-extern int libbitfury_detectChips(struct spi_port *);
->>>>>>> fa59352d
 
 struct bitfury_payload {
 	unsigned char midstate[32];
@@ -20,12 +16,8 @@
 };
 
 struct bitfury_device {
-<<<<<<< HEAD
+	struct spi_port *spi;
 	unsigned char osc6_bits;
-=======
-	struct spi_port *spi;
-	unsigned char osc[8];
->>>>>>> fa59352d
 	unsigned newbuf[17];
 	unsigned oldbuf[17];
 	struct work * work;
@@ -63,9 +55,9 @@
 void libbitfury_sendHashData(struct bitfury_device *bf, int chip_n);
 void work_to_payload(struct bitfury_payload *p, struct work *w);
 struct timespec t_diff(struct timespec start, struct timespec end);
-extern void send_reinit(int slot, int chip_n, int n);
-extern void send_freq(int slot, int chip_n, int bits);
-int libbitfury_detectChips(struct bitfury_device *devices);
+extern void send_reinit(struct spi_port *, int slot, int chip_n, int n);
+extern void send_freq(struct spi_port *, int slot, int chip_n, int bits);
+extern int libbitfury_detectChips(struct spi_port *, struct bitfury_device *devices);
 void libbitfury_shutdownChips(struct bitfury_device *devices, int chip_n);
 
 #endif /* __LIBBITFURY_H__ */