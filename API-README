--- conflicted
+++ resolved
@@ -19,11 +19,7 @@
 Without a /prefix is the same as specifying /32
 0/0 means all IP addresses.
 The 'W:' on the front gives that address/subnet privileged access to commands
-<<<<<<< HEAD
-that modify BFGMiner.
-=======
-that modify cgminer (thus all API commands)
->>>>>>> 4c5d41a8
+that modify BFGMiner (thus all API commands)
 Without it those commands return an access denied status.
 See --api-groups below to define other groups like W:
 Privileged access is checked in the order the IP addresses were supplied to
@@ -111,13 +107,8 @@
 
  Request       Reply Section  Details
  -------       -------------  -------
-<<<<<<< HEAD
  version       VERSION        CGMiner=BFGMiner version
                               API=API version
-=======
- version       VERSION        CGMiner=cgminer, version
-                              API=API| version
->>>>>>> 4c5d41a8
 
  config        CONFIG         Some miner configuration information:
                               GPU Count=N, <- the number of GPUs
