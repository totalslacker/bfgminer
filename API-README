
This README contains details about the BFGMiner RPC API


If you start BFGMiner with the "--api-listen" option, it will listen on a
simple TCP/IP socket for single string API requests from the same machine
running BFGMiner and reply with a string and then close the socket each time
If you add the "--api-network" option, it will accept API requests from any
network attached computer.

You can only access the comands that reply with data in this mode.
By default, you cannot access any privileged command that affects the miner -
you will receive an access denied status message see --api-allow below.

You can specify IP addresses/prefixes that are only allowed to access the API
with the "--api-allow" option e.g. --api-allow W:192.168.0.1,10.0.0/24
will allow 192.168.0.1 or any address matching 10.0.0.*, but nothing else
IP addresses are automatically padded with extra '.0's as needed
Without a /prefix is the same as specifying /32
0/0 means all IP addresses.
The 'W:' on the front gives that address/subnet privileged access to commands
that modify BFGMiner (thus all API commands)
Without it those commands return an access denied status.
See --api-groups below to define other groups like W:
Privileged access is checked in the order the IP addresses were supplied to
"--api-allow"
The first match determines the privilege level.
Using the "--api-allow" option overides the "--api-network" option if they
are both specified
With "--api-allow", 127.0.0.1 is not by default given access unless specified

More groups (like the privileged group W:) can be defined using the
--api-groups command
Valid groups are only the letters A-Z (except R & W are predefined) and are
not case sensitive
The R: group is the same as not privileged access
The W: group is (as stated) privileged access (thus all API commands)
To give an IP address/subnet access to a group you use the group letter
in front of the IP address instead of W: e.g. P:192.168.0/32
An IP address/subnet can only be a member of one group
A sample API group would be:
 --api-groups P:switchpool:enablepool:addpool:disablepool:removepool:*
This would create a group 'P' that can do all current pool commands and all
non-priviliged commands - the '*' means all non-priviledged commands
Without the '*' the group would only have access to the pool commands
Defining multiple groups example:
 --api-groups Q:quit:restart:*,S:save
This would define 2 groups:
 Q: that can 'quit' and 'restart' as well as all non-priviledged commands
 S: that can only 'save' and no other commands

The RPC API request can be either simple text or JSON.

If the request is JSON (starts with '{'), it will reply with a JSON formatted
response, otherwise it replies with text formatted as described further below.

The JSON request format required is '{"command":"CMD","parameter":"PARAM"}'
(though of course parameter is not required for all requests)
where "CMD" is from the "Request" column below and "PARAM" would be e.g.
the CPU/GPU number if required.

An example request in both formats to set GPU 0 fan to 80%:
  gpufan|0,80
  {"command":"gpufan","parameter":"0,80"}

The format of each reply (unless stated otherwise) is a STATUS section
followed by an optional detail section

From API version 1.7 onwards, reply strings in JSON and Text have the
necessary escaping as required to avoid ambiguity - they didn't before 1.7
For JSON the 2 characters '"' and '\' are escaped with a '\' before them
For Text the 4 characters '|' ',' '=' and '\' are escaped the same way

Only user entered information will contain characters that require being
escaped, such as Pool URL, User and Password or the Config save filename,
when they are returned in messages or as their values by the API

For API version 1.4 and later:

The STATUS section is:

 STATUS=X,When=NNN,Code=N,Msg=string,Description=string|

  STATUS=X Where X is one of:
   W - Warning
   I - Informational
   S - Success
   E - Error
   F - Fatal (code bug)

  When=NNN
   Standard long time of request in seconds

  Code=N
   Each unique reply has a unigue Code (See api.c - #define MSG_NNNNNN)

  Msg=string
   Message matching the Code value N

  Description=string
   This defaults to the BFGMiner version but is the value of --api-description
   if it was specified at runtime.

For API version 1.10 and later:

The list of requests - a (*) means it requires privileged access - and replies are:

 Request       Reply Section  Details
 -------       -------------  -------
 version       VERSION        CGMiner=BFGMiner version
                              API=API version

 config        CONFIG         Some miner configuration information:
                              GPU Count=N, <- the number of GPUs
                              PGA Count=N, <- the number of PGAs
                              CPU Count=N, <- the number of CPUs
                              Pool Count=N, <- the number of Pools
                              ADL=X, <- Y or N if ADL is compiled in the code
                              ADL in use=X, <- Y or N if any GPU has ADL
                              Strategy=Name, <- the current pool strategy
                              Log Interval=N, <- log interval (--log N)
                              Device Code=GPU ICA | <- spaced list of compiled devices

 summary       SUMMARY        The status summary of the miner
                              e.g. Elapsed=NNN,Found Blocks=N,Getworks=N,...|

 pools         POOLS          The status of each pool
                              e.g. Pool=0,URL=http://pool.com:6311,Status=Alive,...|

 devs          DEVS           Each available GPU, PGA and CPU with their status
                              e.g. GPU=0,Accepted=NN,MHS av=NNN,...,Intensity=D|
                              Last Share Time=NNN, <- standand long time in seconds
                               (or 0 if none) of last accepted share
                              Last Share Pool=N, <- pool number (or -1 if none)
                              Will not report PGAs if PGA mining is disabled
                              Will not report CPUs if CPU mining is disabled

 devdetail     DEVS           Each available device with their fixed details
                              e.g. GPU=0,Driver=opencl,Kernel=diablo,Model=...|

 gpu|N         GPU            The details of a single GPU number N in the same
                              format and details as for DEVS

 pga|N         PGA            The details of a single PGA number N in the same
                              format and details as for DEVS
                              This is only available if PGA mining is enabled
                              Use 'pgacount' or 'config' first to see if there are any

 cpu|N         CPU            The details of a single CPU number N in the same
                              format and details as for DEVS
                              This is only available if CPU mining is enabled
                              Use 'cpucount' or 'config' first to see if there are any

 gpucount      GPUS           Count=N| <- the number of GPUs

 pgacount      PGAS           Count=N| <- the number of PGAs
                              Always returns 0 if PGA mining is disabled

 cpucount      CPUS           Count=N| <- the number of CPUs
                              Always returns 0 if CPU mining is disabled

 switchpool|N (*)
               none           There is no reply section just the STATUS section
                              stating the results of switching pool N to the
                              highest priority (the pool is also enabled)
                              The Msg includes the pool URL

 enablepool|N (*)
               none           There is no reply section just the STATUS section
                              stating the results of enabling pool N
                              The Msg includes the pool URL

 addpool|URL,USR,PASS (*)
               none           There is no reply section just the STATUS section
                              stating the results of attempting to add pool N
                              The Msg includes the pool URL
                              Use '\\' to get a '\' and '\,' to include a comma
                              inside URL, USR or PASS

 poolpriority|N,... (*)
               none           There is no reply section just the STATUS section
                              stating the results of changing pool priorities
                              See usage below

 disablepool|N (*)
               none           There is no reply section just the STATUS section
                              stating the results of disabling pool N
                              The Msg includes the pool URL

 removepool|N (*)
               none           There is no reply section just the STATUS section
                              stating the results of removing pool N
                              The Msg includes the pool URL
                              N.B. all details for the pool will be lost

 gpuenable|N (*)
               none           There is no reply section just the STATUS section
                              stating the results of the enable request

 gpudisable|N (*)
               none           There is no reply section just the STATUS section
                              stating the results of the disable request

 gpurestart|N (*)
               none           There is no reply section just the STATUS section
                              stating the results of the restart request

 gpuintensity|N,I (*)
               none           There is no reply section just the STATUS section
                              stating the results of setting GPU N intensity to I

 gpumem|N,V (*)
               none           There is no reply section just the STATUS section
                              stating the results of setting GPU N memoryclock to V MHz

 gpuengine|N,V (*)
               none           There is no reply section just the STATUS section
                              stating the results of setting GPU N clock to V MHz

 gpufan|N,V (*)
               none           There is no reply section just the STATUS section
                              stating the results of setting GPU N fan speed to V%

 gpuvddc|N,V (*)
               none           There is no reply section just the STATUS section
                              stating the results of setting GPU N vddc to V

 save|filename (*)
               none           There is no reply section just the STATUS section
                              stating success or failure saving the BFGMiner config
                              to filename
                              The filename is optional and will use the cgminer
                              default if not specified

 quit (*)      none           There is no status section but just a single "BYE"
                              reply before BFGMiner quits

 notify        NOTIFY         The last status and history count of each devices problem
                              e.g. NOTIFY=0,Name=GPU,ID=0,Last Well=1332432290,...|

 privileged (*)
               none           There is no reply section just the STATUS section
                              stating an error if you do not have privileged access
                              to the API and success if you do have privilege
                              The command doesn't change anything in BFGMiner

 pgaenable|N (*)
               none           There is no reply section just the STATUS section
                              stating the results of the enable request
                              You cannot enable a PGA if it's status is not WELL
                              This is only available if PGA mining is enabled

 pgadisable|N (*)
               none           There is no reply section just the STATUS section
                              stating the results of the disable request
                              This is only available if PGA mining is enabled

 devdetails    DEVDETAILS     Each device with a list of their static details
                              This lists all devices including those not supported
                              by the 'devs' command
                              e.g. DEVDETAILS=0,Name=GPU,ID=0,Driver=opencl,...|

 restart (*)   none           There is no status section but just a single "RESTART"
                              reply before cgminer restarts

 stats         STATS          Each device or pool that has 1 or more getworks
                              with a list of stats regarding getwork times
                              The values returned by stats may change in future
                              versions thus would not normally be displayed
                              Device drivers are also able to add stats to the
                              end of the details returned

 check|cmd     COMMAND        Exists=Y/N, <- 'cmd' exists in this version
                              Access=Y/N| <- you have access to use 'cmd'

When you enable, disable or restart a GPU or PGA, you will also get Thread messages
in the BFGMiner status window

<<<<<<< HEAD
When you switch to a different pool to the current one, you will get a
'Switching to URL' message in the BFGMiner status windows
=======
The 'poolpriority' command can be used to reset the priority order of pools.
Each pool should be listed by id number in order of preference (first = most
preferred). Any pools not listed will be prioritized after the ones that are,
in an undefined order. If the priority change affects the miner's preference
for mining, it may switch immediately.

When you switch to a different pool to the current one (including by priority
change), you will get a 'Switching to URL' message in the cgminer status
windows
>>>>>>> 0c985b24

Obviously, the JSON format is simply just the names as given before the '='
with the values after the '='

If you enable BFGMiner debug (-D or --debug) you will also get messages showing
details of the requests received and the replies

There are included 4 program examples for accessing the API:

api-example.php - a php script to access the API
  usAge: php api-example.php command
 by default it sends a 'summary' request to the miner at 127.0.0.1:4028
 If you specify a command it will send that request instead
 You must modify the line "$socket = getsock('127.0.0.1', 4028);" at the
 beginning of "function request($cmd)" to change where it looks for BFGMiner

API.java/API.class
 a java program to access the API (with source code)
  usAge is: java API command address port
 Any missing or blank parameters are replaced as if you entered:
  java API summary 127.0.0.1 4028

api-example.c - a 'C' program to access the API (with source code)
  usAge: api-example [command [ip/host [port]]]
 again, as above, missing or blank parameters are replaced as if you entered:
  api-example summary 127.0.0.1 4028

miner.php - an example web page to access the API
 This includes buttons and inputs to attempt access to the privileged commands
 Read the top of the file (miner.php) for details of how to tune the display
 and also to use the option to display a multi-rig summary

----------

Feature Changelog for external applications using the API:


API V1.14

Modified API commands:
 'stats' - more icarus timing stats added
 'notify' - include new device comms error counter

The internal code for handling data was rewritten (~25% of the code)
Completely backward compatible

----------

API V1.13 (cgminer v2.4.4)

Added API commands:
 'check'

Support was added to cgminer for API access groups with the --api-groups option
It's 100% backward compatible with previous --api-access commands

----------

API V1.12 (cgminer v2.4.3)

Modified API commands:
 'stats' - more pool stats added

Support for the ModMinerQuad FPGA was added

----------

API V1.11 (cgminer v2.4.2)

Modified API commands:
 'save' no longer requires a filename (use default if not specified)

'save' incorrectly returned status E (error) on success before.
It now correctly returns S (success)

----------

API V1.10 (cgminer v2.4.1)

Added API commands:
 'stats'

N.B. the 'stats' command can change at any time so any specific content
present should not be relied upon.
The data content is mainly used for debugging purposes or hidden options
in cgminer and can change as development work requires

Modified API commands:
 'pools' added "Last Share Time"

----------

API V1.9 (cgminer v2.4.0)

Added API commands:
 'restart'

Modified API commands:
 'notify' corrected invalid JSON

----------

API V1.8 (cgminer v2.3.5)

Added API commands:
 'devdetails'

Support for the ZTex FPGA was added

----------

API V1.7 (cgminer v2.3.4)

Added API commands:
 'removepool'

Modified API commands:
 'pools' added "User"

From API version 1.7 onwards, reply strings in JSON and Text have the
necessary escaping as required to avoid ambiguity
For JSON the 2 characters '"' and '\' are escaped with a '\' before them
For Text the 4 characters '|' ',' '=' and '\' are escaped the same way

----------

API V1.6 (cgminer v2.3.2)

Added API commands:
 'pga'
 'pgaenable'
 'pgadisable'
 'pgacount'

Modified API commands:
 'devs' now includes Icarus and Bitforce FPGA devices
 'notify' added "*" to the front of the name of all numeric error fields
 'config' correct "Log Interval" to use numeric (not text) type for JSON

Support for Icarus and Bitforce FPGAs was added

----------

API V1.5 was not released

----------

API V1.4 (Kano's interim release of cgminer v2.3.1)

Added API commands:
 'notify'

Modified API commands:
 'config' added "Device Code" and "OS"

Added "When" to the STATUS reply section of all commands

----------

API V1.3 (cgminer v2.3.1-2)

Added API commands:
 'addpool'

Modified API commands:
 'devs'/'gpu' added "Total MH" for each device
 'summary' added "Total MH"

----------

API V1.2 (cgminer v2.3.0)

Added API commands:
 'enablepool'
 'disablepool'
 'privileged'

Modified API commands:
 'config' added "Log Interval"

Starting with API V1.2, any attempt to access a command that requires
privileged security, from an IP address that does not have privileged
security, will return an "Access denied" Error Status

----------

API V1.1 (cgminer v2.2.4)

There were no changes to the API commands in cgminer v2.2.4,
however support was added to cgminer for IP address restrictions
with the --api-allow option

----------

API V1.1 (cgminer v2.2.2)

Prior to V1.1, devs/gpu incorrectly reported GPU0 Intensity for all GPUs

Modified API commands:
 'devs'/'gpu' added "Last Share Pool" and "Last Share Time" for each device

----------

API V1.0 (cgminer v2.2.0)

Remove default CPU support

Added API commands:
 'config'
 'gpucount'
 'cpucount'
 'switchpool'
 'gpuintensity'
 'gpumem'
 'gpuengine'
 'gpufan'
 'gpuvddc'
 'save'

----------

API V0.7 (cgminer v2.1.0)

Initial release of the API in the main cgminer git

Commands:
 'version'
 'devs'
 'pools'
 'summary'
 'gpuenable'
 'gpudisable'
 'gpurestart'
 'gpu'
 'cpu'
 'gpucount'
 'cpucount'
 'quit'
<|MERGE_RESOLUTION|>--- conflicted
+++ resolved
@@ -276,10 +276,6 @@
 When you enable, disable or restart a GPU or PGA, you will also get Thread messages
 in the BFGMiner status window
 
-<<<<<<< HEAD
-When you switch to a different pool to the current one, you will get a
-'Switching to URL' message in the BFGMiner status windows
-=======
 The 'poolpriority' command can be used to reset the priority order of pools.
 Each pool should be listed by id number in order of preference (first = most
 preferred). Any pools not listed will be prioritized after the ones that are,
@@ -287,9 +283,8 @@
 for mining, it may switch immediately.
 
 When you switch to a different pool to the current one (including by priority
-change), you will get a 'Switching to URL' message in the cgminer status
+change), you will get a 'Switching to URL' message in the BFGMiner status
 windows
->>>>>>> 0c985b24
 
 Obviously, the JSON format is simply just the names as given before the '='
 with the values after the '='
