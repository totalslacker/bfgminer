/*
 * Copyright 2011-2013 Andrew Smith
 * Copyright 2011-2012 Con Kolivas
 * Copyright 2012-2013 Luke Dashjr
 *
 * This program is free software; you can redistribute it and/or modify it
 * under the terms of the GNU General Public License as published by the Free
 * Software Foundation; either version 3 of the License, or (at your option)
 * any later version.  See COPYING for more details.
 *
 * Note: the code always includes GPU support even if there are no GPUs
 *	this simplifies handling multiple other device code being included
 *	depending on compile options
 */
#define _MEMORY_DEBUG_MASTER 1

#include "config.h"

#include <stdio.h>
#include <ctype.h>
#include <stdlib.h>
#include <string.h>
#include <stdbool.h>
#include <stdint.h>
#include <unistd.h>
#include <sys/types.h>

#include "compat.h"
#ifdef USE_LIBMICROHTTPD
#include "httpsrv.h"
#endif
#include "miner.h"
#include "util.h"
#include "driver-cpu.h" /* for algo_names[], TODO: re-factor dependency */

#if defined(USE_AVALON) || defined(USE_BITFORCE) || defined(USE_ICARUS) || defined(USE_MODMINER) || defined(USE_X6500) || defined(USE_ZTEX)
#define HAVE_AN_FPGA 1
#endif

// Big enough for largest API request
//  though a PC with 100s of PGAs/CPUs may exceed the size ...
//  data is truncated at the end of the last record that fits
//	but still closed correctly for JSON
// Current code assumes it can socket send this size + JSON_CLOSE + JSON_END
#define SOCKBUFSIZ	65432

// BUFSIZ varies on Windows and Linux
#define TMPBUFSIZ	8192

// Number of requests to queue - normally would be small
// However lots of PGA's may mean more
#define QUEUE	100

static const char *UNAVAILABLE = " - API will not be available";
static const char *MUNAVAILABLE = " - API multicast listener will not be available";

static const char *BLANK = "";
static const char *COMMA = ",";
#define COMSTR ","
static const char SEPARATOR = '|';
#define SEPSTR "|"
static const char GPUSEP = ',';

static const char *APIVERSION = "1.25.3";
static const char *DEAD = "Dead";
static const char *SICK = "Sick";
static const char *NOSTART = "NoStart";
static const char *INIT = "Initialising";
static const char *WAIT = "Waiting";
static const char *DISABLED = "Disabled";
static const char *ALIVE = "Alive";
static const char *REJECTING = "Rejecting";
static const char *UNKNOWN = "Unknown";
#define _DYNAMIC "D"
#ifdef HAVE_OPENCL
static const char *DYNAMIC = _DYNAMIC;
#endif

static const char *YES = "Y";
static const char *NO = "N";
static const char *NULLSTR = "(null)";

static const char *TRUESTR = "true";
static const char *FALSESTR = "false";

#ifdef USE_SCRYPT
static const char *SCRYPTSTR = "scrypt";
#endif
static const char *SHA256STR = "sha256";

static const char *DEVICECODE = ""
#ifdef HAVE_OPENCL
			"GPU "
#endif
#ifdef USE_BITFORCE
			"BFL "
#endif
#ifdef USE_ICARUS
			"ICA "
#endif
#ifdef USE_AVALON
			"AVA "
#endif
#ifdef USE_X6500
			"XBS "
#endif
#ifdef USE_ZTEX
			"ZTX "
#endif
#ifdef USE_MODMINER
			"MMQ "
#endif
#ifdef WANT_CPUMINE
			"CPU "
#endif
			"";

static const char *OSINFO =
#if defined(__linux)
			"Linux";
#else
#if defined(__APPLE__)
			"Apple";
#else
#if defined (__CYGWIN__)
			"Cygwin";
#elif defined (WIN32)
			"Windows";
#else
#if defined(unix)
			"Unix";
#else
			"Unknown";
#endif
#endif
#endif
#endif

#define _DEVS		"DEVS"
#define _POOLS		"POOLS"
#define _SUMMARY	"SUMMARY"
#define _STATUS		"STATUS"
#define _VERSION	"VERSION"
#define _MINECONFIG	"CONFIG"
#define _GPU		"GPU"

#ifdef HAVE_AN_FPGA
#define _PGA		"PGA"
#endif

#ifdef WANT_CPUMINE
#define _CPU		"CPU"
#endif

#define _GPUS		"GPUS"
#define _PGAS		"PGAS"
#define _CPUS		"CPUS"
#define _NOTIFY		"NOTIFY"
#define _DEVDETAILS	"DEVDETAILS"
#define _BYE		"BYE"
#define _RESTART	"RESTART"
#define _MINESTATS	"STATS"
#define _CHECK		"CHECK"
#define _MINECOIN	"COIN"
#define _DEBUGSET	"DEBUG"
#define _SETCONFIG	"SETCONFIG"

static const char ISJSON = '{';
#define JSON0		"{"
#define JSON1		"\""
#define JSON2		"\":["
#define JSON3		"]"
#define JSON4		",\"id\":1"
// If anyone cares, id=0 for truncated output
#define JSON4_TRUNCATED	",\"id\":0"
#define JSON5		"}"

#define JSON_START	JSON0
#define JSON_DEVS	JSON1 _DEVS JSON2
#define JSON_POOLS	JSON1 _POOLS JSON2
#define JSON_SUMMARY	JSON1 _SUMMARY JSON2
#define JSON_STATUS	JSON1 _STATUS JSON2
#define JSON_VERSION	JSON1 _VERSION JSON2
#define JSON_MINECONFIG	JSON1 _MINECONFIG JSON2
#define JSON_GPU	JSON1 _GPU JSON2

#ifdef HAVE_AN_FPGA
#define JSON_PGA	JSON1 _PGA JSON2
#endif

#ifdef WANT_CPUMINE
#define JSON_CPU	JSON1 _CPU JSON2
#endif

#define JSON_GPUS	JSON1 _GPUS JSON2
#define JSON_PGAS	JSON1 _PGAS JSON2
#define JSON_CPUS	JSON1 _CPUS JSON2
#define JSON_NOTIFY	JSON1 _NOTIFY JSON2
#define JSON_DEVDETAILS	JSON1 _DEVDETAILS JSON2
#define JSON_BYE	JSON1 _BYE JSON1
#define JSON_RESTART	JSON1 _RESTART JSON1
#define JSON_CLOSE	JSON3
#define JSON_MINESTATS	JSON1 _MINESTATS JSON2
#define JSON_CHECK	JSON1 _CHECK JSON2
#define JSON_MINECOIN	JSON1 _MINECOIN JSON2
#define JSON_DEBUGSET	JSON1 _DEBUGSET JSON2
#define JSON_SETCONFIG	JSON1 _SETCONFIG JSON2
#define JSON_END	JSON4 JSON5
#define JSON_END_TRUNCATED	JSON4_TRUNCATED JSON5

static const char *JSON_COMMAND = "command";
static const char *JSON_PARAMETER = "parameter";

#define MSG_INVGPU 1
#define MSG_ALRENA 2
#define MSG_ALRDIS 3
#define MSG_GPUMRE 4
#define MSG_GPUREN 5
#define MSG_GPUNON 6
#define MSG_POOL 7
#define MSG_NOPOOL 8
#define MSG_DEVS 9
#define MSG_NODEVS 10
#define MSG_SUMM 11
#define MSG_GPUDIS 12
#define MSG_GPUREI 13
#define MSG_INVCMD 14
#define MSG_MISID 15
#define MSG_GPUDEV 17

#ifdef WANT_CPUMINE
#define MSG_CPUNON 16
#define MSG_CPUDEV 18
#define MSG_INVCPU 19
#define MSG_ALRENAC 98
#define MSG_ALRDISC 99
#define MSG_CPUMRE 100
#define MSG_CPUREN 101
#define MSG_CPUDIS 102
#define MSG_CPUREI 103
#endif

#define MSG_NUMGPU 20
#define MSG_NUMCPU 21
#define MSG_VERSION 22
#define MSG_INVJSON 23
#define MSG_MISCMD 24
#define MSG_MISPID 25
#define MSG_INVPID 26
#define MSG_SWITCHP 27
#define MSG_MISVAL 28
#define MSG_NOADL 29
#define MSG_NOGPUADL 30
#define MSG_INVINT 31
#define MSG_GPUINT 32
#define MSG_MINECONFIG 33
#define MSG_GPUMERR 34
#define MSG_GPUMEM 35
#define MSG_GPUEERR 36
#define MSG_GPUENG 37
#define MSG_GPUVERR 38
#define MSG_GPUVDDC 39
#define MSG_GPUFERR 40
#define MSG_GPUFAN 41
#define MSG_MISFN 42
#define MSG_BADFN 43
#define MSG_SAVED 44
#define MSG_ACCDENY 45
#define MSG_ACCOK 46
#define MSG_ENAPOOL 47
#define MSG_DISPOOL 48
#define MSG_ALRENAP 49
#define MSG_ALRDISP 50
#define MSG_DISLASTP 51
#define MSG_MISPDP 52
#define MSG_INVPDP 53
#define MSG_TOOMANYP 54
#define MSG_ADDPOOL 55

#ifdef HAVE_AN_FPGA
#define MSG_PGANON 56
#define MSG_PGADEV 57
#define MSG_INVPGA 58
#endif

#define MSG_NUMPGA 59
#define MSG_NOTIFY 60

#ifdef HAVE_AN_FPGA
#define MSG_PGALRENA 61
#define MSG_PGALRDIS 62
#define MSG_PGAENA 63
#define MSG_PGADIS 64
#define MSG_PGAUNW 65
#endif

#define MSG_REMLASTP 66
#define MSG_ACTPOOL 67
#define MSG_REMPOOL 68
#define MSG_DEVDETAILS 69
#define MSG_MINESTATS 70
#define MSG_MISCHK 71
#define MSG_CHECK 72
#define MSG_POOLPRIO 73
#define MSG_DUPPID 74
#define MSG_MISBOOL 75
#define MSG_INVBOOL 76
#define MSG_FOO 77
#define MSG_MINECOIN 78
#define MSG_DEBUGSET 79
#define MSG_PGAIDENT 80
#define MSG_PGANOID 81

#define MSG_SETCONFIG 82
#define MSG_UNKCON 83
#define MSG_INVNUM 84
#define MSG_CONPAR 85
#define MSG_CONVAL 86

#ifdef HAVE_AN_FPGA
#define MSG_MISPGAOPT 89
#define MSG_PGANOSET 90
#define MSG_PGAHELP 91
#define MSG_PGASETOK 92
#define MSG_PGASETERR 93
#endif

#define MSG_ZERMIS 94
#define MSG_ZERINV 95
#define MSG_ZERSUM 96
#define MSG_ZERNOSUM 97

#define MSG_DEVSCAN 0x100

enum code_severity {
	SEVERITY_ERR,
	SEVERITY_WARN,
	SEVERITY_INFO,
	SEVERITY_SUCC,
	SEVERITY_FAIL
};

enum code_parameters {
	PARAM_COUNT,
	PARAM_GPU,
	PARAM_PGA,
	PARAM_CPU,
	PARAM_PID,
	PARAM_GPUMAX,
	PARAM_PGAMAX,
	PARAM_CPUMAX,
	PARAM_PMAX,
	PARAM_POOLMAX,

// Single generic case: have the code resolve it - see below
	PARAM_DMAX,

	PARAM_CMD,
	PARAM_POOL,
	PARAM_STR,
	PARAM_BOTH,
	PARAM_BOOL,
	PARAM_SET,
	PARAM_NONE
};

struct CODES {
	const enum code_severity severity;
	const int code;
	const enum code_parameters params;
	const char *description;
} codes[] = {
#ifdef HAVE_OPENCL
 { SEVERITY_ERR,   MSG_INVGPU,	PARAM_GPUMAX,	"Invalid GPU id %d - range is 0 - %d" },
 { SEVERITY_INFO,  MSG_ALRENA,	PARAM_GPU,	"GPU %d already enabled" },
 { SEVERITY_INFO,  MSG_ALRDIS,	PARAM_GPU,	"GPU %d already disabled" },
 { SEVERITY_WARN,  MSG_GPUMRE,	PARAM_GPU,	"GPU %d must be restarted first" },
 { SEVERITY_INFO,  MSG_GPUREN,	PARAM_GPU,	"GPU %d sent enable message" },
#endif
 { SEVERITY_ERR,   MSG_GPUNON,	PARAM_NONE,	"No GPUs" },
 { SEVERITY_SUCC,  MSG_POOL,	PARAM_PMAX,	"%d Pool(s)" },
 { SEVERITY_ERR,   MSG_NOPOOL,	PARAM_NONE,	"No pools" },

 { SEVERITY_SUCC,  MSG_DEVS,	PARAM_DMAX,
#ifdef HAVE_OPENCL
		 	 	 	 	"%d GPU(s)"
#endif
#if defined(HAVE_AN_FPGA) && defined(HAVE_OPENCL)
						" - "
#endif
#ifdef HAVE_AN_FPGA
						"%d PGA(s)"
#endif
#if defined(WANT_CPUMINE) && (defined(HAVE_OPENCL) || defined(HAVE_AN_FPGA))
						" - "
#endif
#ifdef WANT_CPUMINE
						"%d CPU(s)"
#endif
 },

 { SEVERITY_ERR,   MSG_NODEVS,	PARAM_NONE,	"No GPUs"
#ifdef HAVE_AN_FPGA
						"/PGAs"
#endif
#ifdef WANT_CPUMINE
						"/CPUs"
#endif
 },

 { SEVERITY_SUCC,  MSG_SUMM,	PARAM_NONE,	"Summary" },
#ifdef HAVE_OPENCL
 { SEVERITY_INFO,  MSG_GPUDIS,	PARAM_GPU,	"GPU %d set disable flag" },
 { SEVERITY_INFO,  MSG_GPUREI,	PARAM_GPU,	"GPU %d restart attempted" },
#endif
 { SEVERITY_ERR,   MSG_INVCMD,	PARAM_NONE,	"Invalid command" },
 { SEVERITY_ERR,   MSG_MISID,	PARAM_NONE,	"Missing device id parameter" },
#ifdef HAVE_OPENCL
 { SEVERITY_SUCC,  MSG_GPUDEV,	PARAM_GPU,	"GPU%d" },
#endif
#ifdef HAVE_AN_FPGA
 { SEVERITY_ERR,   MSG_PGANON,	PARAM_NONE,	"No PGAs" },
 { SEVERITY_SUCC,  MSG_PGADEV,	PARAM_PGA,	"PGA%d" },
 { SEVERITY_ERR,   MSG_INVPGA,	PARAM_PGAMAX,	"Invalid PGA id %d - range is 0 - %d" },
 { SEVERITY_INFO,  MSG_PGALRENA,PARAM_PGA,	"PGA %d already enabled" },
 { SEVERITY_INFO,  MSG_PGALRDIS,PARAM_PGA,	"PGA %d already disabled" },
 { SEVERITY_INFO,  MSG_PGAENA,	PARAM_PGA,	"PGA %d sent enable message" },
 { SEVERITY_INFO,  MSG_PGADIS,	PARAM_PGA,	"PGA %d set disable flag" },
 { SEVERITY_ERR,   MSG_PGAUNW,	PARAM_PGA,	"PGA %d is not flagged WELL, cannot enable" },
#endif
#ifdef WANT_CPUMINE
 { SEVERITY_ERR,   MSG_CPUNON,	PARAM_NONE,	"No CPUs" },
 { SEVERITY_SUCC,  MSG_CPUDEV,	PARAM_CPU,	"CPU%d" },
 { SEVERITY_ERR,   MSG_INVCPU,	PARAM_CPUMAX,	"Invalid CPU id %d - range is 0 - %d" },
 { SEVERITY_INFO,  MSG_ALRENAC,	PARAM_CPU,	"CPU %d already enabled" },
 { SEVERITY_INFO,  MSG_ALRDISC,	PARAM_CPU,	"CPU %d already disabled" },
 { SEVERITY_WARN,  MSG_CPUMRE,	PARAM_CPU,	"CPU %d must be restarted first" },
 { SEVERITY_INFO,  MSG_CPUREN,	PARAM_CPU,	"CPU %d sent enable message" },
 { SEVERITY_INFO,  MSG_CPUDIS,	PARAM_CPU,	"CPU %d set disable flag" },
 { SEVERITY_INFO,  MSG_CPUREI,	PARAM_CPU,	"CPU %d restart attempted" },
#endif
 { SEVERITY_SUCC,  MSG_NUMGPU,	PARAM_NONE,	"GPU count" },
 { SEVERITY_SUCC,  MSG_NUMPGA,	PARAM_NONE,	"PGA count" },
 { SEVERITY_SUCC,  MSG_NUMCPU,	PARAM_NONE,	"CPU count" },
 { SEVERITY_SUCC,  MSG_VERSION,	PARAM_NONE,	"BFGMiner versions" },
 { SEVERITY_ERR,   MSG_INVJSON,	PARAM_NONE,	"Invalid JSON" },
 { SEVERITY_ERR,   MSG_MISCMD,	PARAM_CMD,	"Missing JSON '%s'" },
 { SEVERITY_ERR,   MSG_MISPID,	PARAM_NONE,	"Missing pool id parameter" },
 { SEVERITY_ERR,   MSG_INVPID,	PARAM_POOLMAX,	"Invalid pool id %d - range is 0 - %d" },
 { SEVERITY_SUCC,  MSG_SWITCHP,	PARAM_POOL,	"Switching to pool %d:'%s'" },
 { SEVERITY_ERR,   MSG_MISVAL,	PARAM_NONE,	"Missing comma after GPU number" },
 { SEVERITY_ERR,   MSG_NOADL,	PARAM_NONE,	"ADL is not available" },
 { SEVERITY_ERR,   MSG_NOGPUADL,PARAM_GPU,	"GPU %d does not have ADL" },
 { SEVERITY_ERR,   MSG_INVINT,	PARAM_STR,	"Invalid intensity (%s) - must be '" _DYNAMIC  "' or range " MIN_SHA_INTENSITY_STR " - " MAX_SCRYPT_INTENSITY_STR },
 { SEVERITY_INFO,  MSG_GPUINT,	PARAM_BOTH,	"GPU %d set new intensity to %s" },
 { SEVERITY_SUCC,  MSG_MINECONFIG,PARAM_NONE,	"BFGMiner config" },
#ifdef HAVE_OPENCL
 { SEVERITY_ERR,   MSG_GPUMERR,	PARAM_BOTH,	"Setting GPU %d memoryclock to (%s) reported failure" },
 { SEVERITY_SUCC,  MSG_GPUMEM,	PARAM_BOTH,	"Setting GPU %d memoryclock to (%s) reported success" },
 { SEVERITY_ERR,   MSG_GPUEERR,	PARAM_BOTH,	"Setting GPU %d clock to (%s) reported failure" },
 { SEVERITY_SUCC,  MSG_GPUENG,	PARAM_BOTH,	"Setting GPU %d clock to (%s) reported success" },
 { SEVERITY_ERR,   MSG_GPUVERR,	PARAM_BOTH,	"Setting GPU %d vddc to (%s) reported failure" },
 { SEVERITY_SUCC,  MSG_GPUVDDC,	PARAM_BOTH,	"Setting GPU %d vddc to (%s) reported success" },
 { SEVERITY_ERR,   MSG_GPUFERR,	PARAM_BOTH,	"Setting GPU %d fan to (%s) reported failure" },
 { SEVERITY_SUCC,  MSG_GPUFAN,	PARAM_BOTH,	"Setting GPU %d fan to (%s) reported success" },
#endif
 { SEVERITY_ERR,   MSG_MISFN,	PARAM_NONE,	"Missing save filename parameter" },
 { SEVERITY_ERR,   MSG_BADFN,	PARAM_STR,	"Can't open or create save file '%s'" },
 { SEVERITY_SUCC,  MSG_SAVED,	PARAM_STR,	"Configuration saved to file '%s'" },
 { SEVERITY_ERR,   MSG_ACCDENY,	PARAM_STR,	"Access denied to '%s' command" },
 { SEVERITY_SUCC,  MSG_ACCOK,	PARAM_NONE,	"Privileged access OK" },
 { SEVERITY_SUCC,  MSG_ENAPOOL,	PARAM_POOL,	"Enabling pool %d:'%s'" },
 { SEVERITY_SUCC,  MSG_POOLPRIO,PARAM_NONE,	"Changed pool priorities" },
 { SEVERITY_ERR,   MSG_DUPPID,	PARAM_PID,	"Duplicate pool specified %d" },
 { SEVERITY_SUCC,  MSG_DISPOOL,	PARAM_POOL,	"Disabling pool %d:'%s'" },
 { SEVERITY_INFO,  MSG_ALRENAP,	PARAM_POOL,	"Pool %d:'%s' already enabled" },
 { SEVERITY_INFO,  MSG_ALRDISP,	PARAM_POOL,	"Pool %d:'%s' already disabled" },
 { SEVERITY_ERR,   MSG_DISLASTP,PARAM_POOL,	"Cannot disable last active pool %d:'%s'" },
 { SEVERITY_ERR,   MSG_MISPDP,	PARAM_NONE,	"Missing addpool details" },
 { SEVERITY_ERR,   MSG_INVPDP,	PARAM_STR,	"Invalid addpool details '%s'" },
 { SEVERITY_ERR,   MSG_TOOMANYP,PARAM_NONE,	"Reached maximum number of pools (%d)" },
 { SEVERITY_SUCC,  MSG_ADDPOOL,	PARAM_STR,	"Added pool '%s'" },
 { SEVERITY_ERR,   MSG_REMLASTP,PARAM_POOL,	"Cannot remove last pool %d:'%s'" },
 { SEVERITY_ERR,   MSG_ACTPOOL, PARAM_POOL,	"Cannot remove active pool %d:'%s'" },
 { SEVERITY_SUCC,  MSG_REMPOOL, PARAM_BOTH,	"Removed pool %d:'%s'" },
 { SEVERITY_SUCC,  MSG_NOTIFY,	PARAM_NONE,	"Notify" },
 { SEVERITY_SUCC,  MSG_DEVDETAILS,PARAM_NONE,	"Device Details" },
 { SEVERITY_SUCC,  MSG_MINESTATS,PARAM_NONE,	"BFGMiner stats" },
 { SEVERITY_ERR,   MSG_MISCHK,	PARAM_NONE,	"Missing check cmd" },
 { SEVERITY_SUCC,  MSG_CHECK,	PARAM_NONE,	"Check command" },
 { SEVERITY_ERR,   MSG_MISBOOL,	PARAM_NONE,	"Missing parameter: true/false" },
 { SEVERITY_ERR,   MSG_INVBOOL,	PARAM_NONE,	"Invalid parameter should be true or false" },
 { SEVERITY_SUCC,  MSG_FOO,	PARAM_BOOL,	"Failover-Only set to %s" },
 { SEVERITY_SUCC,  MSG_MINECOIN,PARAM_NONE,	"BFGMiner coin" },
 { SEVERITY_SUCC,  MSG_DEBUGSET,PARAM_NONE,	"Debug settings" },
#ifdef HAVE_AN_FPGA
 { SEVERITY_SUCC,  MSG_PGAIDENT,PARAM_PGA,	"Identify command sent to PGA%d" },
 { SEVERITY_WARN,  MSG_PGANOID,	PARAM_PGA,	"PGA%d does not support identify" },
#endif
 { SEVERITY_SUCC,  MSG_SETCONFIG,PARAM_SET,	"Set config '%s' to %d" },
 { SEVERITY_ERR,   MSG_UNKCON,	PARAM_STR,	"Unknown config '%s'" },
 { SEVERITY_ERR,   MSG_INVNUM,	PARAM_BOTH,	"Invalid number (%d) for '%s' range is 0-9999" },
 { SEVERITY_ERR,   MSG_CONPAR,	PARAM_NONE,	"Missing config parameters 'name,N'" },
 { SEVERITY_ERR,   MSG_CONVAL,	PARAM_STR,	"Missing config value N for '%s,N'" },
#ifdef HAVE_AN_FPGA
 { SEVERITY_ERR,   MSG_MISPGAOPT, PARAM_NONE,	"Missing option after PGA number" },
 { SEVERITY_WARN,  MSG_PGANOSET, PARAM_PGA,	"PGA %d does not support pgaset" },
 { SEVERITY_INFO,  MSG_PGAHELP, PARAM_BOTH,	"PGA %d set help: %s" },
 { SEVERITY_SUCC,  MSG_PGASETOK, PARAM_BOTH,	"PGA %d set OK" },
 { SEVERITY_ERR,   MSG_PGASETERR, PARAM_BOTH,	"PGA %d set failed: %s" },
#endif
 { SEVERITY_ERR,   MSG_ZERMIS,	PARAM_NONE,	"Missing zero parameters" },
 { SEVERITY_ERR,   MSG_ZERINV,	PARAM_STR,	"Invalid zero parameter '%s'" },
 { SEVERITY_SUCC,  MSG_ZERSUM,	PARAM_STR,	"Zeroed %s stats with summary" },
 { SEVERITY_SUCC,  MSG_ZERNOSUM, PARAM_STR,	"Zeroed %s stats without summary" },
 { SEVERITY_SUCC,  MSG_DEVSCAN, PARAM_COUNT,	"Added %d new device(s)" },
 { SEVERITY_FAIL, 0, 0, NULL }
};

static const char *localaddr = "127.0.0.1";

static int my_thr_id = 0;
static bool bye;

// Used to control quit restart access to shutdown variables
static pthread_mutex_t quit_restart_lock;

static bool do_a_quit;
static bool do_a_restart;

static time_t when = 0;	// when the request occurred

struct IP4ACCESS {
	in_addr_t ip;
	in_addr_t mask;
	char group;
};

#define GROUP(g) (toupper(g))
#define PRIVGROUP GROUP('W')
#define NOPRIVGROUP GROUP('R')
#define ISPRIVGROUP(g) (GROUP(g) == PRIVGROUP)
#define GROUPOFFSET(g) (GROUP(g) - GROUP('A'))
#define VALIDGROUP(g) (GROUP(g) >= GROUP('A') && GROUP(g) <= GROUP('Z'))
#define COMMANDS(g) (apigroups[GROUPOFFSET(g)].commands)
#define DEFINEDGROUP(g) (ISPRIVGROUP(g) || COMMANDS(g) != NULL)

struct APIGROUPS {
	// This becomes a string like: "|cmd1|cmd2|cmd3|" so it's quick to search
	char *commands;
} apigroups['Z' - 'A' + 1]; // only A=0 to Z=25 (R: noprivs, W: allprivs)

static struct IP4ACCESS *ipaccess = NULL;
static int ips = 0;

#ifdef HAVE_OPENCL
extern struct device_drv opencl_api;
#endif

#ifdef WANT_CPUMINE
extern struct device_drv cpu_drv;
#endif

struct io_data {
	bytes_t data;
	SOCKETTYPE sock;
	
	// Whether to add various things
	bool close;
};
static struct io_data *rpc_io_data;

static void io_reinit(struct io_data *io_data)
{
	bytes_reset(&io_data->data);
	io_data->close = false;
}

static
struct io_data *sock_io_new()
{
	struct io_data *io_data = malloc(sizeof(struct io_data));
	bytes_init(&io_data->data);
	io_data->sock = INVSOCK;
	io_reinit(io_data);
	return io_data;
}

static
size_t io_flush(struct io_data *io_data, bool complete)
{
	size_t sent = 0, tosend = bytes_len(&io_data->data);
	ssize_t n;
	struct timeval timeout = {0, complete ? 50000: 0}, tv;
	fd_set wd;
	int count = 0;
	
	while (tosend)
	{
		FD_ZERO(&wd);
		FD_SET(io_data->sock, &wd);
		tv = timeout;
		if (select(io_data->sock + 1, NULL, &wd, NULL, &tv) < 1)
			break;
		
		n = send(io_data->sock, (void*)&bytes_buf(&io_data->data)[sent], tosend, 0);
		if (SOCKETFAIL(n))
		{
			if (!sock_blocks())
				applog(LOG_WARNING, "API: send (%d) failed: %s", tosend, SOCKERRMSG);
			break;
		}
		if (count <= 1)
		{
			if (n == tosend)
				applog(LOG_DEBUG, "API: sent all of %d first go", tosend);
			else
				applog(LOG_DEBUG, "API: sent %d of %d first go", n, tosend);
		}
		else
		{
			if (n == tosend)
				applog(LOG_DEBUG, "API: sent all of remaining %d (count=%d)", tosend, count);
			else
				applog(LOG_DEBUG, "API: sent %d of remaining %d (count=%d)", n, tosend, count);
		}
		sent += n;
		tosend -= n;
	}
	
	bytes_shift(&io_data->data, sent);
	
	return sent;
}

static bool io_add(struct io_data *io_data, char *buf)
{
	size_t len = strlen(buf);
	if (bytes_len(&io_data->data) + len > SOCKBUFSIZ)
		io_flush(io_data, false);
	bytes_append(&io_data->data, buf, len);
	return true;
}

static bool io_put(struct io_data *io_data, char *buf)
{
	bytes_reset(&io_data->data);
	return io_add(io_data, buf);
}

static void io_close(struct io_data *io_data)
{
	io_data->close = true;
}

static void io_free()
{
	bytes_free(&rpc_io_data->data);
	free(rpc_io_data);
	rpc_io_data = NULL;
}

// This is only called when expected to be needed (rarely)
// i.e. strings outside of the codes control (input from the user)
static char *escape_string(char *str, bool isjson)
{
	char *buf, *ptr;
	int count;

	count = 0;
	for (ptr = str; *ptr; ptr++) {
		switch (*ptr) {
			case ',':
			case '|':
			case '=':
				if (!isjson)
					count++;
				break;
			case '"':
				if (isjson)
					count++;
				break;
			case '\\':
				count++;
				break;
		}
	}

	if (count == 0)
		return str;

	buf = malloc(strlen(str) + count + 1);
	if (unlikely(!buf))
		quit(1, "Failed to malloc escape buf");

	ptr = buf;
	while (*str)
		switch (*str) {
			case ',':
			case '|':
			case '=':
				if (!isjson)
					*(ptr++) = '\\';
				*(ptr++) = *(str++);
				break;
			case '"':
				if (isjson)
					*(ptr++) = '\\';
				*(ptr++) = *(str++);
				break;
			case '\\':
				*(ptr++) = '\\';
				*(ptr++) = *(str++);
				break;
			default:
				*(ptr++) = *(str++);
				break;
		}

	*ptr = '\0';

	return buf;
}

static struct api_data *api_add_extra(struct api_data *root, struct api_data *extra)
{
	struct api_data *tmp;

	if (root) {
		if (extra) {
			// extra tail
			tmp = extra->prev;

			// extra prev = root tail
			extra->prev = root->prev;

			// root tail next = extra
			root->prev->next = extra;

			// extra tail next = root
			tmp->next = root;

			// root prev = extra tail
			root->prev = tmp;
		}
	} else
		root = extra;

	return root;
}

static struct api_data *api_add_data_full(struct api_data *root, char *name, enum api_data_type type, void *data, bool copy_data)
{
	struct api_data *api_data;

	api_data = (struct api_data *)malloc(sizeof(struct api_data));

	api_data->name = strdup(name);
	api_data->type = type;

	if (root == NULL) {
		root = api_data;
		root->prev = root;
		root->next = root;
	}
	else {
		api_data->prev = root->prev;
		root->prev = api_data;
		api_data->next = root;
		api_data->prev->next = api_data;
	}

	api_data->data_was_malloc = copy_data;

	// Avoid crashing on bad data
	if (data == NULL) {
		api_data->type = type = API_CONST;
		data = (void *)NULLSTR;
		api_data->data_was_malloc = copy_data = false;
	}

	if (!copy_data)
	{
		api_data->data = data;
		if (type == API_JSON)
			json_incref((json_t *)data);
	}
	else
		switch(type) {
			case API_ESCAPE:
			case API_STRING:
			case API_CONST:
				api_data->data = (void *)malloc(strlen((char *)data) + 1);
				strcpy((char*)(api_data->data), (char *)data);
				break;
			case API_INT:
				api_data->data = (void *)malloc(sizeof(int));
				*((int *)(api_data->data)) = *((int *)data);
				break;
			case API_UINT:
				api_data->data = (void *)malloc(sizeof(unsigned int));
				*((unsigned int *)(api_data->data)) = *((unsigned int *)data);
				break;
			case API_UINT32:
				api_data->data = (void *)malloc(sizeof(uint32_t));
				*((uint32_t *)(api_data->data)) = *((uint32_t *)data);
				break;
			case API_UINT64:
				api_data->data = (void *)malloc(sizeof(uint64_t));
				*((uint64_t *)(api_data->data)) = *((uint64_t *)data);
				break;
			case API_DOUBLE:
			case API_ELAPSED:
			case API_MHS:
			case API_MHTOTAL:
			case API_UTILITY:
			case API_FREQ:
			case API_HS:
			case API_DIFF:
			case API_PERCENT:
				api_data->data = (void *)malloc(sizeof(double));
				*((double *)(api_data->data)) = *((double *)data);
				break;
			case API_BOOL:
				api_data->data = (void *)malloc(sizeof(bool));
				*((bool *)(api_data->data)) = *((bool *)data);
				break;
			case API_TIMEVAL:
				api_data->data = (void *)malloc(sizeof(struct timeval));
				memcpy(api_data->data, data, sizeof(struct timeval));
				break;
			case API_TIME:
				api_data->data = (void *)malloc(sizeof(time_t));
				*(time_t *)(api_data->data) = *((time_t *)data);
				break;
			case API_VOLTS:
			case API_TEMP:
				api_data->data = (void *)malloc(sizeof(float));
				*((float *)(api_data->data)) = *((float *)data);
				break;
			case API_JSON:
				api_data->data_was_malloc = false;
				api_data->data = (void *)json_deep_copy((json_t *)data);
				break;
			default:
				applog(LOG_ERR, "API: unknown1 data type %d ignored", type);
				api_data->type = API_STRING;
				api_data->data_was_malloc = false;
				api_data->data = (void *)UNKNOWN;
				break;
		}

	return root;
}

struct api_data *api_add_escape(struct api_data *root, char *name, char *data, bool copy_data)
{
	return api_add_data_full(root, name, API_ESCAPE, (void *)data, copy_data);
}

struct api_data *api_add_string(struct api_data *root, char *name, const char *data, bool copy_data)
{
	return api_add_data_full(root, name, API_STRING, (void *)data, copy_data);
}

struct api_data *api_add_const(struct api_data *root, char *name, const char *data, bool copy_data)
{
	return api_add_data_full(root, name, API_CONST, (void *)data, copy_data);
}

struct api_data *api_add_int(struct api_data *root, char *name, int *data, bool copy_data)
{
	return api_add_data_full(root, name, API_INT, (void *)data, copy_data);
}

struct api_data *api_add_uint(struct api_data *root, char *name, unsigned int *data, bool copy_data)
{
	return api_add_data_full(root, name, API_UINT, (void *)data, copy_data);
}

struct api_data *api_add_uint32(struct api_data *root, char *name, uint32_t *data, bool copy_data)
{
	return api_add_data_full(root, name, API_UINT32, (void *)data, copy_data);
}

struct api_data *api_add_uint64(struct api_data *root, char *name, uint64_t *data, bool copy_data)
{
	return api_add_data_full(root, name, API_UINT64, (void *)data, copy_data);
}

struct api_data *api_add_double(struct api_data *root, char *name, double *data, bool copy_data)
{
	return api_add_data_full(root, name, API_DOUBLE, (void *)data, copy_data);
}

struct api_data *api_add_elapsed(struct api_data *root, char *name, double *data, bool copy_data)
{
	return api_add_data_full(root, name, API_ELAPSED, (void *)data, copy_data);
}

struct api_data *api_add_bool(struct api_data *root, char *name, bool *data, bool copy_data)
{
	return api_add_data_full(root, name, API_BOOL, (void *)data, copy_data);
}

struct api_data *api_add_timeval(struct api_data *root, char *name, struct timeval *data, bool copy_data)
{
	return api_add_data_full(root, name, API_TIMEVAL, (void *)data, copy_data);
}

struct api_data *api_add_time(struct api_data *root, char *name, time_t *data, bool copy_data)
{
	return api_add_data_full(root, name, API_TIME, (void *)data, copy_data);
}

struct api_data *api_add_mhs(struct api_data *root, char *name, double *data, bool copy_data)
{
	return api_add_data_full(root, name, API_MHS, (void *)data, copy_data);
}

struct api_data *api_add_mhtotal(struct api_data *root, char *name, double *data, bool copy_data)
{
	return api_add_data_full(root, name, API_MHTOTAL, (void *)data, copy_data);
}

struct api_data *api_add_temp(struct api_data *root, char *name, float *data, bool copy_data)
{
	return api_add_data_full(root, name, API_TEMP, (void *)data, copy_data);
}

struct api_data *api_add_utility(struct api_data *root, char *name, double *data, bool copy_data)
{
	return api_add_data_full(root, name, API_UTILITY, (void *)data, copy_data);
}

struct api_data *api_add_freq(struct api_data *root, char *name, double *data, bool copy_data)
{
	return api_add_data_full(root, name, API_FREQ, (void *)data, copy_data);
}

struct api_data *api_add_volts(struct api_data *root, char *name, float *data, bool copy_data)
{
	return api_add_data_full(root, name, API_VOLTS, (void *)data, copy_data);
}

struct api_data *api_add_hs(struct api_data *root, char *name, double *data, bool copy_data)
{
	return api_add_data_full(root, name, API_HS, (void *)data, copy_data);
}

struct api_data *api_add_diff(struct api_data *root, char *name, double *data, bool copy_data)
{
	return api_add_data_full(root, name, API_DIFF, (void *)data, copy_data);
}

struct api_data *api_add_json(struct api_data *root, char *name, json_t *data, bool copy_data)
{
	return api_add_data_full(root, name, API_JSON, (void *)data, copy_data);
}

struct api_data *api_add_percent(struct api_data *root, char *name, double *data, bool copy_data)
{
	return api_add_data_full(root, name, API_PERCENT, (void *)data, copy_data);
}

static struct api_data *print_data(struct api_data *root, char *buf, bool isjson, bool precom)
{
	struct api_data *tmp;
	bool first = true;
	char *original, *escape;
	char *quote;

	*buf = '\0';

	if (precom) {
		*(buf++) = *COMMA;
		*buf = '\0';
	}

	if (isjson) {
		strcpy(buf, JSON0);
		buf = strchr(buf, '\0');
		quote = JSON1;
	} else
		quote = (char *)BLANK;

	while (root) {
		if (!first)
			*(buf++) = *COMMA;
		else
			first = false;

		sprintf(buf, "%s%s%s%s", quote, root->name, quote, isjson ? ":" : "=");

		buf = strchr(buf, '\0');

		switch(root->type) {
			case API_STRING:
			case API_CONST:
				sprintf(buf, "%s%s%s", quote, (char *)(root->data), quote);
				break;
			case API_ESCAPE:
				original = (char *)(root->data);
				escape = escape_string((char *)(root->data), isjson);
				sprintf(buf, "%s%s%s", quote, escape, quote);
				if (escape != original)
					free(escape);
				break;
			case API_INT:
				sprintf(buf, "%d", *((int *)(root->data)));
				break;
			case API_UINT:
				sprintf(buf, "%u", *((unsigned int *)(root->data)));
				break;
			case API_UINT32:
				sprintf(buf, "%"PRIu32, *((uint32_t *)(root->data)));
				break;
			case API_UINT64:
				sprintf(buf, "%"PRIu64, *((uint64_t *)(root->data)));
				break;
			case API_TIME:
				sprintf(buf, "%lu", *((unsigned long *)(root->data)));
				break;
			case API_DOUBLE:
				sprintf(buf, "%f", *((double *)(root->data)));
				break;
			case API_ELAPSED:
				sprintf(buf, "%.0f", *((double *)(root->data)));
				break;
			case API_UTILITY:
			case API_FREQ:
			case API_MHS:
				sprintf(buf, "%.3f", *((double *)(root->data)));
				break;
			case API_VOLTS:
				sprintf(buf, "%.3f", *((float *)(root->data)));
				break;
			case API_MHTOTAL:
				sprintf(buf, "%.4f", *((double *)(root->data)));
				break;
			case API_HS:
				sprintf(buf, "%.15f", *((double *)(root->data)));
				break;
			case API_DIFF:
				sprintf(buf, "%.8f", *((double *)(root->data)));
				break;
			case API_BOOL:
				sprintf(buf, "%s", *((bool *)(root->data)) ? TRUESTR : FALSESTR);
				break;
			case API_TIMEVAL:
				sprintf(buf, "%"PRIu64".%06lu",
					(uint64_t)((struct timeval *)(root->data))->tv_sec,
					(unsigned long)((struct timeval *)(root->data))->tv_usec);
				break;
			case API_TEMP:
				sprintf(buf, "%.2f", *((float *)(root->data)));
				break;
			case API_JSON:
				escape = json_dumps((json_t *)(root->data), JSON_COMPACT);
				strcpy(buf, escape);
				free(escape);
				break;
			case API_PERCENT:
				sprintf(buf, "%.4f", *((double *)(root->data)) * 100.0);
				break;
			default:
				applog(LOG_ERR, "API: unknown2 data type %d ignored", root->type);
				sprintf(buf, "%s%s%s", quote, UNKNOWN, quote);
				break;
		}

		buf = strchr(buf, '\0');

		free(root->name);
		if (root->type == API_JSON)
			json_decref((json_t *)root->data);
		if (root->data_was_malloc)
			free(root->data);

		if (root->next == root) {
			free(root);
			root = NULL;
		} else {
			tmp = root;
			root = tmp->next;
			root->prev = tmp->prev;
			root->prev->next = root;
			free(tmp);
		}
	}

	strcpy(buf, isjson ? JSON5 : SEPSTR);

	return root;
}

#ifdef HAVE_AN_FPGA
static int numpgas()
{
	int count = 0;
	int i;

	rd_lock(&devices_lock);
	for (i = 0; i < total_devices; i++) {
#ifdef HAVE_OPENCL
		if (devices[i]->drv == &opencl_api)
			continue;
#endif
#ifdef WANT_CPUMINE
		if (devices[i]->drv == &cpu_drv)
			continue;
#endif
		++count;
	}
	rd_unlock(&devices_lock);
	return count;
}

static int pgadevice(int pgaid)
{
	int count = 0;
	int i;

	rd_lock(&devices_lock);
	for (i = 0; i < total_devices; i++) {
#ifdef HAVE_OPENCL
		if (devices[i]->drv == &opencl_api)
			continue;
#endif
#ifdef WANT_CPUMINE
		if (devices[i]->drv == &cpu_drv)
			continue;
#endif
		++count;
		if (count == (pgaid + 1))
			goto foundit;
	}

	rd_unlock(&devices_lock);
	return -1;

foundit:

	rd_unlock(&devices_lock);
	return i;
}
#endif

// All replies (except BYE and RESTART) start with a message
//  thus for JSON, message() inserts JSON_START at the front
//  and send_result() adds JSON_END at the end
static void message(struct io_data *io_data, int messageid, int paramid, char *param2, bool isjson)
{
	struct api_data *root = NULL;
	char buf[TMPBUFSIZ];
	char buf2[TMPBUFSIZ];
	char severity[2];
#ifdef HAVE_AN_FPGA
	int pga;
#endif
#ifdef WANT_CPUMINE
	int cpu;
#endif
	int i;

	io_reinit(io_data);

	if (isjson)
		io_put(io_data, JSON_START JSON_STATUS);

	for (i = 0; codes[i].severity != SEVERITY_FAIL; i++) {
		if (codes[i].code == messageid) {
			switch (codes[i].severity) {
				case SEVERITY_WARN:
					severity[0] = 'W';
					break;
				case SEVERITY_INFO:
					severity[0] = 'I';
					break;
				case SEVERITY_SUCC:
					severity[0] = 'S';
					break;
				case SEVERITY_ERR:
				default:
					severity[0] = 'E';
					break;
			}
			severity[1] = '\0';

			switch(codes[i].params) {
				case PARAM_COUNT:
				case PARAM_GPU:
				case PARAM_PGA:
				case PARAM_CPU:
				case PARAM_PID:
					sprintf(buf, codes[i].description, paramid);
					break;
				case PARAM_POOL:
					sprintf(buf, codes[i].description, paramid, pools[paramid]->rpc_url);
					break;
#ifdef HAVE_OPENCL
				case PARAM_GPUMAX:
					sprintf(buf, codes[i].description, paramid, nDevs - 1);
					break;
#endif
#ifdef HAVE_AN_FPGA
				case PARAM_PGAMAX:
					pga = numpgas();
					sprintf(buf, codes[i].description, paramid, pga - 1);
					break;
#endif
#ifdef WANT_CPUMINE
				case PARAM_CPUMAX:
					if (opt_n_threads > 0)
						cpu = num_processors;
					else
						cpu = 0;
					sprintf(buf, codes[i].description, paramid, cpu - 1);
					break;
#endif
				case PARAM_PMAX:
					sprintf(buf, codes[i].description, total_pools);
					break;
				case PARAM_POOLMAX:
					sprintf(buf, codes[i].description, paramid, total_pools - 1);
					break;
				case PARAM_DMAX:
#ifdef HAVE_AN_FPGA
					pga = numpgas();
#endif
#ifdef WANT_CPUMINE
					if (opt_n_threads > 0)
						cpu = num_processors;
					else
						cpu = 0;
#endif

					sprintf(buf, codes[i].description
#ifdef HAVE_OPENCL
						, nDevs
#endif
#ifdef HAVE_AN_FPGA
						, pga
#endif
#ifdef WANT_CPUMINE
						, cpu
#endif
						);
					break;
				case PARAM_CMD:
					sprintf(buf, codes[i].description, JSON_COMMAND);
					break;
				case PARAM_STR:
					sprintf(buf, codes[i].description, param2);
					break;
				case PARAM_BOTH:
					sprintf(buf, codes[i].description, paramid, param2);
					break;
				case PARAM_BOOL:
					sprintf(buf, codes[i].description, paramid ? TRUESTR : FALSESTR);
					break;
				case PARAM_SET:
					sprintf(buf, codes[i].description, param2, paramid);
					break;
				case PARAM_NONE:
				default:
					strcpy(buf, codes[i].description);
			}

			root = api_add_string(root, _STATUS, severity, false);
			root = api_add_time(root, "When", &when, false);
			root = api_add_int(root, "Code", &messageid, false);
			root = api_add_escape(root, "Msg", buf, false);
			root = api_add_escape(root, "Description", opt_api_description, false);

			root = print_data(root, buf2, isjson, false);
			io_add(io_data, buf2);
			if (isjson)
				io_add(io_data, JSON_CLOSE);
			return;
		}
	}

	root = api_add_string(root, _STATUS, "F", false);
	root = api_add_time(root, "When", &when, false);
	int id = -1;
	root = api_add_int(root, "Code", &id, false);
	sprintf(buf, "%d", messageid);
	root = api_add_escape(root, "Msg", buf, false);
	root = api_add_escape(root, "Description", opt_api_description, false);

	root = print_data(root, buf2, isjson, false);
	io_add(io_data, buf2);
	if (isjson)
		io_add(io_data, JSON_CLOSE);
}

static void apiversion(struct io_data *io_data, __maybe_unused SOCKETTYPE c, __maybe_unused char *param, bool isjson, __maybe_unused char group)
{
	struct api_data *root = NULL;
	char buf[TMPBUFSIZ];
	bool io_open;

	message(io_data, MSG_VERSION, 0, NULL, isjson);
	io_open = io_add(io_data, isjson ? COMSTR JSON_VERSION : _VERSION COMSTR);

	root = api_add_string(root, "CGMiner", VERSION, false);
	root = api_add_const(root, "API", APIVERSION, false);

	root = print_data(root, buf, isjson, false);
	io_add(io_data, buf);
	if (isjson && io_open)
		io_close(io_data);
}

static void minerconfig(struct io_data *io_data, __maybe_unused SOCKETTYPE c, __maybe_unused char *param, bool isjson, __maybe_unused char group)
{
	struct api_data *root = NULL;
	char buf[TMPBUFSIZ];
	bool io_open;
	int gpucount = 0;
	int pgacount = 0;
	int cpucount = 0;
	char *adlinuse = (char *)NO;
#ifdef HAVE_ADL
	const char *adl = YES;
	int i;

	for (i = 0; i < nDevs; i++) {
		if (gpus[i].has_adl) {
			adlinuse = (char *)YES;
			break;
		}
	}
#else
	const char *adl = NO;
#endif

#ifdef HAVE_OPENCL
	gpucount = nDevs;
#endif

#ifdef HAVE_AN_FPGA
	pgacount = numpgas();
#endif

#ifdef WANT_CPUMINE
	cpucount = opt_n_threads > 0 ? num_processors : 0;
#endif

	message(io_data, MSG_MINECONFIG, 0, NULL, isjson);
	io_open = io_add(io_data, isjson ? COMSTR JSON_MINECONFIG : _MINECONFIG COMSTR);

	root = api_add_int(root, "GPU Count", &gpucount, false);
	root = api_add_int(root, "PGA Count", &pgacount, false);
	root = api_add_int(root, "CPU Count", &cpucount, false);
	root = api_add_int(root, "Pool Count", &total_pools, false);
	root = api_add_const(root, "ADL", (char *)adl, false);
	root = api_add_string(root, "ADL in use", adlinuse, false);
	root = api_add_const(root, "Strategy", strategies[pool_strategy].s, false);
	root = api_add_int(root, "Log Interval", &opt_log_interval, false);
	root = api_add_const(root, "Device Code", DEVICECODE, false);
	root = api_add_const(root, "OS", OSINFO, false);
	root = api_add_bool(root, "Failover-Only", &opt_fail_only, false);
	root = api_add_int(root, "ScanTime", &opt_scantime, false);
	root = api_add_int(root, "Queue", &opt_queue, false);
	root = api_add_int(root, "Expiry", &opt_expiry, false);
#if BLKMAKER_VERSION > 0
	root = api_add_string(root, "Coinbase-Sig", opt_coinbase_sig, true);
#endif

	root = print_data(root, buf, isjson, false);
	io_add(io_data, buf);
	if (isjson && io_open)
		io_close(io_data);
}

static const char*
bool2str(bool b)
{
	return b ? YES : NO;
}

static const char *status2str(enum alive status)
{
	switch (status) {
		case LIFE_WELL:
			return ALIVE;
		case LIFE_SICK:
			return SICK;
		case LIFE_DEAD:
			return DEAD;
		case LIFE_NOSTART:
			return NOSTART;
		case LIFE_INIT:
		case LIFE_INIT2:
			return INIT;
		case LIFE_WAIT:
			return WAIT;
		default:
			return UNKNOWN;
	}
}

static
struct api_data *api_add_device_identifier(struct api_data *root, struct cgpu_info *cgpu)
{
	root = api_add_string(root, "Name", cgpu->drv->name, false);
	root = api_add_int(root, "ID", &(cgpu->device_id), false);
	root = api_add_int(root, "ProcID", &(cgpu->proc_id), false);
	return root;
}

static void devdetail_an(struct io_data *io_data, struct cgpu_info *cgpu, bool isjson, bool precom)
{
	struct api_data *root = NULL;
	char buf[TMPBUFSIZ];
	int n = 0, i;

	cgpu_utility(cgpu);

	rd_lock(&devices_lock);
	for (i = 0; i < total_devices; ++i) {
		if (devices[i] == cgpu)
			break;
		if (cgpu->devtype == devices[i]->devtype)
			++n;
	}
	rd_unlock(&devices_lock);

	root = api_add_int(root, (char*)cgpu->devtype, &n, true);
	root = api_add_device_identifier(root, cgpu);
	root = api_add_string(root, "Driver", cgpu->drv->dname, false);
	if (cgpu->kname)
		root = api_add_string(root, "Kernel", cgpu->kname, false);
	if (cgpu->name)
		root = api_add_string(root, "Model", cgpu->name, false);
	if (cgpu->device_path)
		root = api_add_string(root, "Device Path", cgpu->device_path, false);

	if (cgpu->drv->get_api_extra_device_detail)
		root = api_add_extra(root, cgpu->drv->get_api_extra_device_detail(cgpu));

	root = print_data(root, buf, isjson, precom);
	io_add(io_data, buf);
}

static void devstatus_an(struct io_data *io_data, struct cgpu_info *cgpu, bool isjson, bool precom)
{
	struct api_data *root = NULL;
	char buf[TMPBUFSIZ];
	int n = 0, i;

	cgpu_utility(cgpu);

	rd_lock(&devices_lock);
	for (i = 0; i < total_devices; ++i) {
		if (devices[i] == cgpu)
			break;
		if (cgpu->devtype == devices[i]->devtype)
			++n;
	}
	rd_unlock(&devices_lock);

	root = api_add_int(root, (char*)cgpu->devtype, &n, true);
	root = api_add_device_identifier(root, cgpu);
	root = api_add_string(root, "Enabled", bool2str(cgpu->deven != DEV_DISABLED), false);
	root = api_add_string(root, "Status", status2str(cgpu->status), false);
	if (cgpu->temp)
		root = api_add_temp(root, "Temperature", &cgpu->temp, false);
	double mhs = cgpu->total_mhashes / cgpu_runtime(cgpu);
	root = api_add_mhs(root, "MHS av", &mhs, false);
	char mhsname[27];
	sprintf(mhsname, "MHS %ds", opt_log_interval);
	root = api_add_mhs(root, mhsname, &(cgpu->rolling), false);
	root = api_add_int(root, "Accepted", &(cgpu->accepted), false);
	root = api_add_int(root, "Rejected", &(cgpu->rejected), false);
	root = api_add_int(root, "Hardware Errors", &(cgpu->hw_errors), false);
	root = api_add_utility(root, "Utility", &(cgpu->utility), false);
	int last_share_pool = cgpu->last_share_pool_time > 0 ?
				cgpu->last_share_pool : -1;
	root = api_add_int(root, "Last Share Pool", &last_share_pool, false);
	root = api_add_time(root, "Last Share Time", &(cgpu->last_share_pool_time), false);
	root = api_add_mhtotal(root, "Total MH", &(cgpu->total_mhashes), false);
	root = api_add_int(root, "Diff1 Work", &(cgpu->diff1), false);
	root = api_add_diff(root, "Difficulty Accepted", &(cgpu->diff_accepted), false);
	root = api_add_diff(root, "Difficulty Rejected", &(cgpu->diff_rejected), false);
	root = api_add_diff(root, "Last Share Difficulty", &(cgpu->last_share_diff), false);
	root = api_add_time(root, "Last Valid Work", &(cgpu->last_device_valid_work), false);
	double hwp = (cgpu->hw_errors + cgpu->diff1) ?
			(double)(cgpu->hw_errors) / (double)(cgpu->hw_errors + cgpu->diff1) : 0;
	root = api_add_percent(root, "Device Hardware%", &hwp, false);
	double rejp = cgpu->diff1 ?
			(double)(cgpu->diff_rejected) / (double)(cgpu->diff1) : 0;
	root = api_add_percent(root, "Device Rejected%", &rejp, false);

	if (cgpu->drv->get_api_extra_device_status)
		root = api_add_extra(root, cgpu->drv->get_api_extra_device_status(cgpu));

	root = print_data(root, buf, isjson, precom);
	io_add(io_data, buf);
}

#ifdef HAVE_OPENCL
static void gpustatus(struct io_data *io_data, int gpu, bool isjson, bool precom)
{
        if (gpu < 0 || gpu >= nDevs)
                return;
        devstatus_an(io_data, &gpus[gpu], isjson, precom);
}
#endif

#ifdef HAVE_AN_FPGA
static void pgastatus(struct io_data *io_data, int pga, bool isjson, bool precom)
{
        int dev = pgadevice(pga);
        if (dev < 0) // Should never happen
                return;
        devstatus_an(io_data, get_devices(dev), isjson, precom);
}
#endif

#ifdef WANT_CPUMINE
static void cpustatus(struct io_data *io_data, int cpu, bool isjson, bool precom)
{
        if (opt_n_threads <= 0 || cpu < 0 || cpu >= num_processors)
                return;
        devstatus_an(io_data, &cpus[cpu], isjson, precom);
}
#endif

static void
devinfo_internal(void (*func)(struct io_data *, struct cgpu_info*, bool, bool), struct io_data *io_data, __maybe_unused SOCKETTYPE c, __maybe_unused char *param, bool isjson, __maybe_unused char group)
{
	bool io_open = false;
	int i;

	if (total_devices == 0) {
		message(io_data, MSG_NODEVS, 0, NULL, isjson);
		return;
	}


	message(io_data, MSG_DEVS, 0, NULL, isjson);
	if (isjson)
		io_open = io_add(io_data, COMSTR JSON_DEVS);

	for (i = 0; i < total_devices; ++i) {
		func(io_data, get_devices(i), isjson, isjson && i > 0);
	}

	if (isjson && io_open)
		io_close(io_data);
}

static void devdetail(struct io_data *io_data, SOCKETTYPE c, char *param, bool isjson, __maybe_unused char group)
{
	return devinfo_internal(devdetail_an, io_data, c, param, isjson, group);
}

static void devstatus(struct io_data *io_data, __maybe_unused SOCKETTYPE c, __maybe_unused char *param, bool isjson, __maybe_unused char group)
{
	return devinfo_internal(devstatus_an, io_data, c, param, isjson, group);
}

#ifdef HAVE_OPENCL
static void gpudev(struct io_data *io_data, __maybe_unused SOCKETTYPE c, char *param, bool isjson, __maybe_unused char group)
{
	bool io_open = false;
	int id;

	if (nDevs == 0) {
		message(io_data, MSG_GPUNON, 0, NULL, isjson);
		return;
	}

	if (param == NULL || *param == '\0') {
		message(io_data, MSG_MISID, 0, NULL, isjson);
		return;
	}

	id = atoi(param);
	if (id < 0 || id >= nDevs) {
		message(io_data, MSG_INVGPU, id, NULL, isjson);
		return;
	}

	message(io_data, MSG_GPUDEV, id, NULL, isjson);

	if (isjson)
		io_open = io_add(io_data, COMSTR JSON_GPU);

	gpustatus(io_data, id, isjson, false);

	if (isjson && io_open)
		io_close(io_data);
}
#endif

static void devscan(struct io_data *io_data, __maybe_unused SOCKETTYPE c, __maybe_unused char *param, bool isjson, __maybe_unused char group)
{
	int n;
	bool io_open = false;
	
	applog(LOG_DEBUG, "RPC: request to scan %s for devices",
	       param);
	
	if (param && !param[0])
		param = NULL;
	
	n = scan_serial(param);
	
	message(io_data, MSG_DEVSCAN, n, NULL, isjson);
	
	io_open = io_add(io_data, isjson ? COMSTR JSON_DEVS : _DEVS COMSTR);

	n = total_devices - n;
	for (int i = n; i < total_devices; ++i)
		devdetail_an(io_data, get_devices(i), isjson, i > n);
	
	if (isjson && io_open)
		io_close(io_data);
}

#ifdef HAVE_AN_FPGA
static void pgadev(struct io_data *io_data, __maybe_unused SOCKETTYPE c, char *param, bool isjson, __maybe_unused char group)
{
	bool io_open = false;
	int numpga = numpgas();
	int id;

	if (numpga == 0) {
		message(io_data, MSG_PGANON, 0, NULL, isjson);
		return;
	}

	if (param == NULL || *param == '\0') {
		message(io_data, MSG_MISID, 0, NULL, isjson);
		return;
	}

	id = atoi(param);
	if (id < 0 || id >= numpga) {
		message(io_data, MSG_INVPGA, id, NULL, isjson);
		return;
	}

	message(io_data, MSG_PGADEV, id, NULL, isjson);

	if (isjson)
		io_open = io_add(io_data, COMSTR JSON_PGA);

	pgastatus(io_data, id, isjson, false);

	if (isjson && io_open)
		io_close(io_data);
}

static void pgaenable(struct io_data *io_data, __maybe_unused SOCKETTYPE c, char *param, bool isjson, __maybe_unused char group)
{
	struct cgpu_info *cgpu;
	int numpga = numpgas();
	int id;

	if (numpga == 0) {
		message(io_data, MSG_PGANON, 0, NULL, isjson);
		return;
	}

	if (param == NULL || *param == '\0') {
		message(io_data, MSG_MISID, 0, NULL, isjson);
		return;
	}

	id = atoi(param);
	if (id < 0 || id >= numpga) {
		message(io_data, MSG_INVPGA, id, NULL, isjson);
		return;
	}

	int dev = pgadevice(id);
	if (dev < 0) { // Should never happen
		message(io_data, MSG_INVPGA, id, NULL, isjson);
		return;
	}

	cgpu = get_devices(dev);

	applog(LOG_DEBUG, "API: request to pgaenable pgaid %d device %d %s",
			id, dev, cgpu->proc_repr_ns);

	if (cgpu->deven != DEV_DISABLED) {
		message(io_data, MSG_PGALRENA, id, NULL, isjson);
		return;
	}

#if 0 /* A DISABLED device wont change status FIXME: should disabling make it WELL? */
	if (cgpu->status != LIFE_WELL) {
		message(io_data, MSG_PGAUNW, id, NULL, isjson);
		return;
	}
#endif

	proc_enable(cgpu);

	message(io_data, MSG_PGAENA, id, NULL, isjson);
}

static void pgadisable(struct io_data *io_data, __maybe_unused SOCKETTYPE c, char *param, bool isjson, __maybe_unused char group)
{
	struct cgpu_info *cgpu;
	int numpga = numpgas();
	int id;

	if (numpga == 0) {
		message(io_data, MSG_PGANON, 0, NULL, isjson);
		return;
	}

	if (param == NULL || *param == '\0') {
		message(io_data, MSG_MISID, 0, NULL, isjson);
		return;
	}

	id = atoi(param);
	if (id < 0 || id >= numpga) {
		message(io_data, MSG_INVPGA, id, NULL, isjson);
		return;
	}

	int dev = pgadevice(id);
	if (dev < 0) { // Should never happen
		message(io_data, MSG_INVPGA, id, NULL, isjson);
		return;
	}

	cgpu = get_devices(dev);

	applog(LOG_DEBUG, "API: request to pgadisable pgaid %d device %d %s",
			id, dev, cgpu->proc_repr_ns);

	if (cgpu->deven == DEV_DISABLED) {
		message(io_data, MSG_PGALRDIS, id, NULL, isjson);
		return;
	}

	cgpu->deven = DEV_DISABLED;

	message(io_data, MSG_PGADIS, id, NULL, isjson);
}

static void pgaidentify(struct io_data *io_data, __maybe_unused SOCKETTYPE c, char *param, bool isjson, __maybe_unused char group)
{
	struct cgpu_info *cgpu;
	struct device_drv *drv;
	int numpga = numpgas();
	int id;

	if (numpga == 0) {
		message(io_data, MSG_PGANON, 0, NULL, isjson);
		return;
	}

	if (param == NULL || *param == '\0') {
		message(io_data, MSG_MISID, 0, NULL, isjson);
		return;
	}

	id = atoi(param);
	if (id < 0 || id >= numpga) {
		message(io_data, MSG_INVPGA, id, NULL, isjson);
		return;
	}

	int dev = pgadevice(id);
	if (dev < 0) { // Should never happen
		message(io_data, MSG_INVPGA, id, NULL, isjson);
		return;
	}

	cgpu = get_devices(dev);
	drv = cgpu->drv;

	if (drv->identify_device && drv->identify_device(cgpu))
		message(io_data, MSG_PGAIDENT, id, NULL, isjson);
	else
		message(io_data, MSG_PGANOID, id, NULL, isjson);
}
#endif

#ifdef WANT_CPUMINE
static void cpudev(struct io_data *io_data, __maybe_unused SOCKETTYPE c, char *param, bool isjson, __maybe_unused char group)
{
	bool io_open = false;
	int id;

	if (opt_n_threads == 0) {
		message(io_data, MSG_CPUNON, 0, NULL, isjson);
		return;
	}

	if (param == NULL || *param == '\0') {
		message(io_data, MSG_MISID, 0, NULL, isjson);
		return;
	}

	id = atoi(param);
	if (id < 0 || id >= num_processors) {
		message(io_data, MSG_INVCPU, id, NULL, isjson);
		return;
	}

	message(io_data, MSG_CPUDEV, id, NULL, isjson);

	if (isjson)
		io_open = io_add(io_data, COMSTR JSON_CPU);

	cpustatus(io_data, id, isjson, false);

	if (isjson && io_open)
		io_close(io_data);
}
#endif

static void poolstatus(struct io_data *io_data, __maybe_unused SOCKETTYPE c, __maybe_unused char *param, bool isjson, __maybe_unused char group)
{
	struct api_data *root = NULL;
	char buf[TMPBUFSIZ];
	bool io_open = false;
	char *status, *lp;
	int i;

	if (total_pools == 0) {
		message(io_data, MSG_NOPOOL, 0, NULL, isjson);
		return;
	}

	message(io_data, MSG_POOL, 0, NULL, isjson);

	if (isjson)
		io_open = io_add(io_data, COMSTR JSON_POOLS);

	for (i = 0; i < total_pools; i++) {
		struct pool *pool = pools[i];

		if (pool->removed)
			continue;

		switch (pool->enabled) {
			case POOL_DISABLED:
				status = (char *)DISABLED;
				break;
			case POOL_REJECTING:
				status = (char *)REJECTING;
				break;
			case POOL_ENABLED:
				if (pool->idle)
					status = (char *)DEAD;
				else
					status = (char *)ALIVE;
				break;
			default:
				status = (char *)UNKNOWN;
				break;
		}

		if (pool->hdr_path)
			lp = (char *)YES;
		else
			lp = (char *)NO;

		root = api_add_int(root, "POOL", &i, false);
		root = api_add_escape(root, "URL", pool->rpc_url, false);
		root = api_add_string(root, "Status", status, false);
		root = api_add_int(root, "Priority", &(pool->prio), false);
		root = api_add_string(root, "Long Poll", lp, false);
		root = api_add_uint(root, "Getworks", &(pool->getwork_requested), false);
		root = api_add_int(root, "Accepted", &(pool->accepted), false);
		root = api_add_int(root, "Rejected", &(pool->rejected), false);
		root = api_add_uint(root, "Discarded", &(pool->discarded_work), false);
		root = api_add_uint(root, "Stale", &(pool->stale_shares), false);
		root = api_add_uint(root, "Get Failures", &(pool->getfail_occasions), false);
		root = api_add_uint(root, "Remote Failures", &(pool->remotefail_occasions), false);
		root = api_add_escape(root, "User", pool->rpc_user, false);
		root = api_add_time(root, "Last Share Time", &(pool->last_share_time), false);
		root = api_add_int(root, "Diff1 Shares", &(pool->diff1), false);
		if (pool->rpc_proxy) {
			root = api_add_escape(root, "Proxy", pool->rpc_proxy, false);
		} else {
			root = api_add_const(root, "Proxy", BLANK, false);
		}
		root = api_add_diff(root, "Difficulty Accepted", &(pool->diff_accepted), false);
		root = api_add_diff(root, "Difficulty Rejected", &(pool->diff_rejected), false);
		root = api_add_diff(root, "Difficulty Stale", &(pool->diff_stale), false);
		root = api_add_diff(root, "Last Share Difficulty", &(pool->last_share_diff), false);
		root = api_add_bool(root, "Has Stratum", &(pool->has_stratum), false);
		root = api_add_bool(root, "Stratum Active", &(pool->stratum_active), false);
		if (pool->stratum_active)
			root = api_add_escape(root, "Stratum URL", pool->stratum_url, false);
		else
			root = api_add_const(root, "Stratum URL", BLANK, false);
		root = api_add_uint64(root, "Best Share", &(pool->best_diff), true);
		if (pool->admin_msg)
			root = api_add_escape(root, "Message", pool->admin_msg, true);
		double rejp = (pool->diff_accepted + pool->diff_rejected + pool->diff_stale) ?
				(double)(pool->diff_rejected) / (double)(pool->diff_accepted + pool->diff_rejected + pool->diff_stale) : 0;
		root = api_add_percent(root, "Pool Rejected%", &rejp, false);
		double stalep = (pool->diff_accepted + pool->diff_rejected + pool->diff_stale) ?
				(double)(pool->diff_stale) / (double)(pool->diff_accepted + pool->diff_rejected + pool->diff_stale) : 0;
		root = api_add_percent(root, "Pool Stale%", &stalep, false);

		root = print_data(root, buf, isjson, isjson && (i > 0));
		io_add(io_data, buf);
	}

	if (isjson && io_open)
		io_close(io_data);
}

static void summary(struct io_data *io_data, __maybe_unused SOCKETTYPE c, __maybe_unused char *param, bool isjson, __maybe_unused char group)
{
	struct api_data *root = NULL;
	char buf[TMPBUFSIZ];
	bool io_open;
	double utility, mhs, work_utility;

#ifdef WANT_CPUMINE
	char *algo = (char *)(algo_names[opt_algo]);
	if (algo == NULL)
		algo = (char *)NULLSTR;
#endif

	message(io_data, MSG_SUMM, 0, NULL, isjson);
	io_open = io_add(io_data, isjson ? COMSTR JSON_SUMMARY : _SUMMARY COMSTR);

	// stop hashmeter() changing some while copying
	mutex_lock(&hash_lock);

	utility = total_accepted / ( total_secs ? total_secs : 1 ) * 60;
	mhs = total_mhashes_done / total_secs;
	work_utility = total_diff1 / ( total_secs ? total_secs : 1 ) * 60;

	root = api_add_elapsed(root, "Elapsed", &(total_secs), true);
#ifdef WANT_CPUMINE
	if (opt_n_threads)
	root = api_add_string(root, "Algorithm", algo, false);
#endif
	root = api_add_mhs(root, "MHS av", &(mhs), false);
	root = api_add_uint(root, "Found Blocks", &(found_blocks), true);
	root = api_add_int(root, "Getworks", &(total_getworks), true);
	root = api_add_int(root, "Accepted", &(total_accepted), true);
	root = api_add_int(root, "Rejected", &(total_rejected), true);
	root = api_add_int(root, "Hardware Errors", &(hw_errors), true);
	root = api_add_utility(root, "Utility", &(utility), false);
	root = api_add_int(root, "Discarded", &(total_discarded), true);
	root = api_add_int(root, "Stale", &(total_stale), true);
	root = api_add_uint(root, "Get Failures", &(total_go), true);
	root = api_add_uint(root, "Local Work", &(local_work), true);
	root = api_add_uint(root, "Remote Failures", &(total_ro), true);
	root = api_add_uint(root, "Network Blocks", &(new_blocks), true);
	root = api_add_mhtotal(root, "Total MH", &(total_mhashes_done), true);
	root = api_add_utility(root, "Work Utility", &(work_utility), false);
	root = api_add_diff(root, "Difficulty Accepted", &(total_diff_accepted), true);
	root = api_add_diff(root, "Difficulty Rejected", &(total_diff_rejected), true);
	root = api_add_diff(root, "Difficulty Stale", &(total_diff_stale), true);
	root = api_add_uint64(root, "Best Share", &(best_diff), true);
	double hwp = (hw_errors + total_diff1) ?
			(double)(hw_errors) / (double)(hw_errors + total_diff1) : 0;
	root = api_add_percent(root, "Device Hardware%", &hwp, false);
	double rejp = total_diff1 ?
			(double)(total_diff_rejected) / (double)(total_diff1) : 0;
	root = api_add_percent(root, "Device Rejected%", &rejp, false);
	double prejp = (total_diff_accepted + total_diff_rejected + total_diff_stale) ?
			(double)(total_diff_rejected) / (double)(total_diff_accepted + total_diff_rejected + total_diff_stale) : 0;
	root = api_add_percent(root, "Pool Rejected%", &prejp, false);
	double stalep = (total_diff_accepted + total_diff_rejected + total_diff_stale) ?
			(double)(total_diff_stale) / (double)(total_diff_accepted + total_diff_rejected + total_diff_stale) : 0;
	root = api_add_percent(root, "Pool Stale%", &stalep, false);

	mutex_unlock(&hash_lock);

	root = print_data(root, buf, isjson, false);
	io_add(io_data, buf);
	if (isjson && io_open)
		io_close(io_data);
}

#ifdef HAVE_OPENCL
static void gpuenable(struct io_data *io_data, __maybe_unused SOCKETTYPE c, char *param, bool isjson, __maybe_unused char group)
{
	int id;

	if (gpu_threads == 0) {
		message(io_data, MSG_GPUNON, 0, NULL, isjson);
		return;
	}

	if (param == NULL || *param == '\0') {
		message(io_data, MSG_MISID, 0, NULL, isjson);
		return;
	}

	id = atoi(param);
	if (id < 0 || id >= nDevs) {
		message(io_data, MSG_INVGPU, id, NULL, isjson);
		return;
	}

	applog(LOG_DEBUG, "API: request to gpuenable gpuid %d %s",
			id, gpus[id].proc_repr_ns);

	if (gpus[id].deven != DEV_DISABLED) {
		message(io_data, MSG_ALRENA, id, NULL, isjson);
		return;
	}

	if (gpus[id].status != LIFE_WELL)
	{
		message(io_data, MSG_GPUMRE, id, NULL, isjson);
		return;
	}
	proc_enable(&gpus[id]);

	message(io_data, MSG_GPUREN, id, NULL, isjson);
}

static void gpudisable(struct io_data *io_data, __maybe_unused SOCKETTYPE c, char *param, bool isjson, __maybe_unused char group)
{
	int id;

	if (nDevs == 0) {
		message(io_data, MSG_GPUNON, 0, NULL, isjson);
		return;
	}

	if (param == NULL || *param == '\0') {
		message(io_data, MSG_MISID, 0, NULL, isjson);
		return;
	}

	id = atoi(param);
	if (id < 0 || id >= nDevs) {
		message(io_data, MSG_INVGPU, id, NULL, isjson);
		return;
	}

	applog(LOG_DEBUG, "API: request to gpudisable gpuid %d %s",
			id, gpus[id].proc_repr_ns);

	if (gpus[id].deven == DEV_DISABLED) {
		message(io_data, MSG_ALRDIS, id, NULL, isjson);
		return;
	}

	gpus[id].deven = DEV_DISABLED;

	message(io_data, MSG_GPUDIS, id, NULL, isjson);
}

static void gpurestart(struct io_data *io_data, __maybe_unused SOCKETTYPE c, char *param, bool isjson, __maybe_unused char group)
{
	int id;

	if (nDevs == 0) {
		message(io_data, MSG_GPUNON, 0, NULL, isjson);
		return;
	}

	if (param == NULL || *param == '\0') {
		message(io_data, MSG_MISID, 0, NULL, isjson);
		return;
	}

	id = atoi(param);
	if (id < 0 || id >= nDevs) {
		message(io_data, MSG_INVGPU, id, NULL, isjson);
		return;
	}

	reinit_device(&gpus[id]);

	message(io_data, MSG_GPUREI, id, NULL, isjson);
}
#endif

static void gpucount(struct io_data *io_data, __maybe_unused SOCKETTYPE c, __maybe_unused char *param, bool isjson, __maybe_unused char group)
{
	struct api_data *root = NULL;
	char buf[TMPBUFSIZ];
	bool io_open;
	int numgpu = 0;

#ifdef HAVE_OPENCL
	numgpu = nDevs;
#endif

	message(io_data, MSG_NUMGPU, 0, NULL, isjson);
	io_open = io_add(io_data, isjson ? COMSTR JSON_GPUS : _GPUS COMSTR);

	root = api_add_int(root, "Count", &numgpu, false);

	root = print_data(root, buf, isjson, false);
	io_add(io_data, buf);
	if (isjson && io_open)
		io_close(io_data);
}

static void pgacount(struct io_data *io_data, __maybe_unused SOCKETTYPE c, __maybe_unused char *param, bool isjson, __maybe_unused char group)
{
	struct api_data *root = NULL;
	char buf[TMPBUFSIZ];
	bool io_open;
	int count = 0;

#ifdef HAVE_AN_FPGA
	count = numpgas();
#endif

	message(io_data, MSG_NUMPGA, 0, NULL, isjson);
	io_open = io_add(io_data, isjson ? COMSTR JSON_PGAS : _PGAS COMSTR);

	root = api_add_int(root, "Count", &count, false);

	root = print_data(root, buf, isjson, false);
	io_add(io_data, buf);
	if (isjson && io_open)
		io_close(io_data);
}

#ifdef WANT_CPUMINE
static void cpuenable(struct io_data *io_data, __maybe_unused SOCKETTYPE c, char *param, bool isjson, __maybe_unused char group)
{
	int id;

	if (opt_n_threads == 0) {
		message(io_data, MSG_CPUNON, 0, NULL, isjson);
		return;
	}

	if (param == NULL || *param == '\0') {
		message(io_data, MSG_MISID, 0, NULL, isjson);
		return;
	}

	id = atoi(param);
	if (id < 0 || id >= opt_n_threads) {
		message(io_data, MSG_INVCPU, id, NULL, isjson);
		return;
	}

	applog(LOG_DEBUG, "API: request to cpuenable cpuid %d %s",
			id, cpus[id].proc_repr_ns);

	if (cpus[id].deven != DEV_DISABLED) {
		message(io_data, MSG_ALRENAC, id, NULL, isjson);
		return;
	}

	if (cpus[id].status != LIFE_WELL)
	{
		message(io_data, MSG_CPUMRE, id, NULL, isjson);
		return;
	}
	proc_enable(&cpus[id]);

	message(io_data, MSG_CPUREN, id, NULL, isjson);
}

static void cpudisable(struct io_data *io_data, __maybe_unused SOCKETTYPE c, char *param, bool isjson, __maybe_unused char group)
{
	int id;

	if (opt_n_threads == 0) {
		message(io_data, MSG_CPUNON, 0, NULL, isjson);
		return;
	}

	if (param == NULL || *param == '\0') {
		message(io_data, MSG_MISID, 0, NULL, isjson);
		return;
	}

	id = atoi(param);
	if (id < 0 || id >= opt_n_threads) {
		message(io_data, MSG_INVCPU, id, NULL, isjson);
		return;
	}

	applog(LOG_DEBUG, "API: request to cpudisable cpuid %d %s",
			id, cpus[id].proc_repr_ns);

	if (cpus[id].deven == DEV_DISABLED) {
		message(io_data, MSG_ALRDISC, id, NULL, isjson);
		return;
	}

	cpus[id].deven = DEV_DISABLED;

	message(io_data, MSG_CPUDIS, id, NULL, isjson);
}

static void cpurestart(struct io_data *io_data, __maybe_unused SOCKETTYPE c, char *param, bool isjson, __maybe_unused char group)
{
	int id;

	if (opt_n_threads == 0) {
		message(io_data, MSG_CPUNON, 0, NULL, isjson);
		return;
	}

	if (param == NULL || *param == '\0') {
		message(io_data, MSG_MISID, 0, NULL, isjson);
		return;
	}

	id = atoi(param);
	if (id < 0 || id >= opt_n_threads) {
		message(io_data, MSG_INVCPU, id, NULL, isjson);
		return;
	}

	reinit_device(&cpus[id]);

	message(io_data, MSG_CPUREI, id, NULL, isjson);
}
#endif

static void cpucount(struct io_data *io_data, __maybe_unused SOCKETTYPE c, __maybe_unused char *param, bool isjson, __maybe_unused char group)
{
	struct api_data *root = NULL;
	char buf[TMPBUFSIZ];
	bool io_open;
	int count = 0;

#ifdef WANT_CPUMINE
	count = opt_n_threads > 0 ? num_processors : 0;
#endif

	message(io_data, MSG_NUMCPU, 0, NULL, isjson);
	io_open = io_add(io_data, isjson ? COMSTR JSON_CPUS : _CPUS COMSTR);

	root = api_add_int(root, "Count", &count, false);

	root = print_data(root, buf, isjson, false);
	io_add(io_data, buf);
	if (isjson && io_open)
		io_close(io_data);
}

static void switchpool(struct io_data *io_data, __maybe_unused SOCKETTYPE c, char *param, bool isjson, __maybe_unused char group)
{
	struct pool *pool;
	int id;

	if (total_pools == 0) {
		message(io_data, MSG_NOPOOL, 0, NULL, isjson);
		return;
	}

	if (param == NULL || *param == '\0') {
		message(io_data, MSG_MISPID, 0, NULL, isjson);
		return;
	}

	id = atoi(param);
	cg_rlock(&control_lock);
	if (id < 0 || id >= total_pools) {
		cg_runlock(&control_lock);
		message(io_data, MSG_INVPID, id, NULL, isjson);
		return;
	}

	pool = pools[id];
	pool->enabled = POOL_ENABLED;
	cg_runlock(&control_lock);
	switch_pools(pool);

	message(io_data, MSG_SWITCHP, id, NULL, isjson);
}

static void copyadvanceafter(char ch, char **param, char **buf)
{
#define src_p (*param)
#define dst_b (*buf)

	while (*src_p && *src_p != ch) {
		if (*src_p == '\\' && *(src_p+1) != '\0')
			src_p++;

		*(dst_b++) = *(src_p++);
	}
	if (*src_p)
		src_p++;

	*(dst_b++) = '\0';
}

static bool pooldetails(char *param, char **url, char **user, char **pass)
{
	char *ptr, *buf;

	ptr = buf = malloc(strlen(param)+1);
	if (unlikely(!buf))
		quit(1, "Failed to malloc pooldetails buf");

	*url = buf;

	// copy url
	copyadvanceafter(',', &param, &buf);

	if (!(*param)) // missing user
		goto exitsama;

	*user = buf;

	// copy user
	copyadvanceafter(',', &param, &buf);

	if (!*param) // missing pass
		goto exitsama;

	*pass = buf;

	// copy pass
	copyadvanceafter(',', &param, &buf);

	return true;

exitsama:
	free(ptr);
	return false;
}

static void addpool(struct io_data *io_data, __maybe_unused SOCKETTYPE c, char *param, bool isjson, __maybe_unused char group)
{
	char *url, *user, *pass;
	struct pool *pool;
	char *ptr;

	if (param == NULL || *param == '\0') {
		message(io_data, MSG_MISPDP, 0, NULL, isjson);
		return;
	}

	if (!pooldetails(param, &url, &user, &pass)) {
		ptr = escape_string(param, isjson);
		message(io_data, MSG_INVPDP, 0, ptr, isjson);
		if (ptr != param)
			free(ptr);
		ptr = NULL;
		return;
	}

	pool = add_pool();
	detect_stratum(pool, url);
	add_pool_details(pool, true, url, user, pass);

	ptr = escape_string(url, isjson);
	message(io_data, MSG_ADDPOOL, 0, ptr, isjson);
	if (ptr != url)
		free(ptr);
	ptr = NULL;
}

static void enablepool(struct io_data *io_data, __maybe_unused SOCKETTYPE c, char *param, bool isjson, __maybe_unused char group)
{
	struct pool *pool;
	int id;

	if (total_pools == 0) {
		message(io_data, MSG_NOPOOL, 0, NULL, isjson);
		return;
	}

	if (param == NULL || *param == '\0') {
		message(io_data, MSG_MISPID, 0, NULL, isjson);
		return;
	}

	id = atoi(param);
	if (id < 0 || id >= total_pools) {
		message(io_data, MSG_INVPID, id, NULL, isjson);
		return;
	}

	pool = pools[id];
	if (pool->enabled == POOL_ENABLED) {
		message(io_data, MSG_ALRENAP, id, NULL, isjson);
		return;
	}

	pool->enabled = POOL_ENABLED;
	if (pool->prio < current_pool()->prio)
		switch_pools(pool);

	message(io_data, MSG_ENAPOOL, id, NULL, isjson);
}

static void poolpriority(struct io_data *io_data, __maybe_unused SOCKETTYPE c, char *param, bool isjson, __maybe_unused char group)
{
	int i;

	switch (prioritize_pools(param, &i)) {
		case MSG_NOPOOL:
			message(io_data, MSG_NOPOOL, 0, NULL, isjson);
			return;
		case MSG_MISPID:
			message(io_data, MSG_MISPID, 0, NULL, isjson);
			return;
		case MSG_INVPID:
			message(io_data, MSG_INVPID, i, NULL, isjson);
			return;
		case MSG_DUPPID:
			message(io_data, MSG_DUPPID, i, NULL, isjson);
			return;
		case MSG_POOLPRIO:
		default:
			message(io_data, MSG_POOLPRIO, 0, NULL, isjson);
			return;
	}
}

static void disablepool(struct io_data *io_data, __maybe_unused SOCKETTYPE c, char *param, bool isjson, __maybe_unused char group)
{
	struct pool *pool;
	int id;

	if (total_pools == 0) {
		message(io_data, MSG_NOPOOL, 0, NULL, isjson);
		return;
	}

	if (param == NULL || *param == '\0') {
		message(io_data, MSG_MISPID, 0, NULL, isjson);
		return;
	}

	id = atoi(param);
	if (id < 0 || id >= total_pools) {
		message(io_data, MSG_INVPID, id, NULL, isjson);
		return;
	}

	pool = pools[id];
	if (pool->enabled == POOL_DISABLED) {
		message(io_data, MSG_ALRDISP, id, NULL, isjson);
		return;
	}

	if (enabled_pools <= 1) {
		message(io_data, MSG_DISLASTP, id, NULL, isjson);
		return;
	}

	pool->enabled = POOL_DISABLED;
	if (pool == current_pool())
		switch_pools(NULL);

	message(io_data, MSG_DISPOOL, id, NULL, isjson);
}

static void removepool(struct io_data *io_data, __maybe_unused SOCKETTYPE c, char *param, bool isjson, __maybe_unused char group)
{
	struct pool *pool;
	char *rpc_url;
	bool dofree = false;
	int id;

	if (total_pools == 0) {
		message(io_data, MSG_NOPOOL, 0, NULL, isjson);
		return;
	}

	if (param == NULL || *param == '\0') {
		message(io_data, MSG_MISPID, 0, NULL, isjson);
		return;
	}

	id = atoi(param);
	if (id < 0 || id >= total_pools) {
		message(io_data, MSG_INVPID, id, NULL, isjson);
		return;
	}

	if (total_pools <= 1) {
		message(io_data, MSG_REMLASTP, id, NULL, isjson);
		return;
	}

	pool = pools[id];
	if (pool == current_pool())
		switch_pools(NULL);

	if (pool == current_pool()) {
		message(io_data, MSG_ACTPOOL, id, NULL, isjson);
		return;
	}

	pool->enabled = POOL_DISABLED;
	rpc_url = escape_string(pool->rpc_url, isjson);
	if (rpc_url != pool->rpc_url)
		dofree = true;

	remove_pool(pool);

	message(io_data, MSG_REMPOOL, id, rpc_url, isjson);

	if (dofree)
		free(rpc_url);
	rpc_url = NULL;
}

#ifdef HAVE_OPENCL
static bool splitgpuvalue(struct io_data *io_data, char *param, int *gpu, char **value, bool isjson)
{
	int id;
	char *gpusep;

	if (nDevs == 0) {
		message(io_data, MSG_GPUNON, 0, NULL, isjson);
		return false;
	}

	if (param == NULL || *param == '\0') {
		message(io_data, MSG_MISID, 0, NULL, isjson);
		return false;
	}

	gpusep = strchr(param, GPUSEP);
	if (gpusep == NULL) {
		message(io_data, MSG_MISVAL, 0, NULL, isjson);
		return false;
	}

	*(gpusep++) = '\0';

	id = atoi(param);
	if (id < 0 || id >= nDevs) {
		message(io_data, MSG_INVGPU, id, NULL, isjson);
		return false;
	}

	*gpu = id;
	*value = gpusep;

	return true;
}

static void gpuintensity(struct io_data *io_data, __maybe_unused SOCKETTYPE c, char *param, bool isjson, __maybe_unused char group)
{
	int id;
	char *value;
	int intensity;
	char intensitystr[7];

	if (!splitgpuvalue(io_data, param, &id, &value, isjson))
		return;

	if (!strncasecmp(value, DYNAMIC, 1)) {
		gpus[id].dynamic = true;
		strcpy(intensitystr, DYNAMIC);
	}
	else {
		intensity = atoi(value);
		if (intensity < MIN_INTENSITY || intensity > MAX_INTENSITY) {
			message(io_data, MSG_INVINT, 0, value, isjson);
			return;
		}

		gpus[id].dynamic = false;
		gpus[id].intensity = intensity;
		sprintf(intensitystr, "%d", intensity);
	}

	message(io_data, MSG_GPUINT, id, intensitystr, isjson);
}

static void gpumem(struct io_data *io_data, __maybe_unused SOCKETTYPE c, __maybe_unused char *param, bool isjson, __maybe_unused char group)
{
#ifdef HAVE_ADL
	int id;
	char *value;
	int clock;

	if (!splitgpuvalue(io_data, param, &id, &value, isjson))
		return;

	clock = atoi(value);

	if (set_memoryclock(id, clock))
		message(io_data, MSG_GPUMERR, id, value, isjson);
	else
		message(io_data, MSG_GPUMEM, id, value, isjson);
#else
	message(io_data, MSG_NOADL, 0, NULL, isjson);
#endif
}

static void gpuengine(struct io_data *io_data, __maybe_unused SOCKETTYPE c, __maybe_unused char *param, bool isjson, __maybe_unused char group)
{
#ifdef HAVE_ADL
	int id;
	char *value;
	int clock;

	if (!splitgpuvalue(io_data, param, &id, &value, isjson))
		return;

	clock = atoi(value);

	if (set_engineclock(id, clock))
		message(io_data, MSG_GPUEERR, id, value, isjson);
	else
		message(io_data, MSG_GPUENG, id, value, isjson);
#else
	message(io_data, MSG_NOADL, 0, NULL, isjson);
#endif
}

static void gpufan(struct io_data *io_data, __maybe_unused SOCKETTYPE c, __maybe_unused char *param, bool isjson, __maybe_unused char group)
{
#ifdef HAVE_ADL
	int id;
	char *value;
	int fan;

	if (!splitgpuvalue(io_data, param, &id, &value, isjson))
		return;

	fan = atoi(value);

	if (set_fanspeed(id, fan))
		message(io_data, MSG_GPUFERR, id, value, isjson);
	else
		message(io_data, MSG_GPUFAN, id, value, isjson);
#else
	message(io_data, MSG_NOADL, 0, NULL, isjson);
#endif
}

static void gpuvddc(struct io_data *io_data, __maybe_unused SOCKETTYPE c, __maybe_unused char *param, bool isjson, __maybe_unused char group)
{
#ifdef HAVE_ADL
	int id;
	char *value;
	float vddc;

	if (!splitgpuvalue(io_data, param, &id, &value, isjson))
		return;

	vddc = atof(value);

	if (set_vddc(id, vddc))
		message(io_data, MSG_GPUVERR, id, value, isjson);
	else
		message(io_data, MSG_GPUVDDC, id, value, isjson);
#else
	message(io_data, MSG_NOADL, 0, NULL, isjson);
#endif
}
#endif

void doquit(struct io_data *io_data, __maybe_unused SOCKETTYPE c, __maybe_unused char *param, bool isjson, __maybe_unused char group)
{
	if (isjson)
		io_put(io_data, JSON_START JSON_BYE);
	else
		io_put(io_data, _BYE);

	bye = true;
	do_a_quit = true;
}

void dorestart(struct io_data *io_data, __maybe_unused SOCKETTYPE c, __maybe_unused char *param, bool isjson, __maybe_unused char group)
{
	if (isjson)
		io_put(io_data, JSON_START JSON_RESTART);
	else
		io_put(io_data, _RESTART);

	bye = true;
	do_a_restart = true;
}

void privileged(struct io_data *io_data, __maybe_unused SOCKETTYPE c, __maybe_unused char *param, bool isjson, __maybe_unused char group)
{
	message(io_data, MSG_ACCOK, 0, NULL, isjson);
}

void notifystatus(struct io_data *io_data, int device, struct cgpu_info *cgpu, bool isjson, __maybe_unused char group)
{
	struct api_data *root = NULL;
	char buf[TMPBUFSIZ];
	char *reason;

	if (cgpu->device_last_not_well == 0)
		reason = REASON_NONE;
	else
		switch(cgpu->device_not_well_reason) {
			case REASON_THREAD_FAIL_INIT:
				reason = REASON_THREAD_FAIL_INIT_STR;
				break;
			case REASON_THREAD_ZERO_HASH:
				reason = REASON_THREAD_ZERO_HASH_STR;
				break;
			case REASON_THREAD_FAIL_QUEUE:
				reason = REASON_THREAD_FAIL_QUEUE_STR;
				break;
			case REASON_DEV_SICK_IDLE_60:
				reason = REASON_DEV_SICK_IDLE_60_STR;
				break;
			case REASON_DEV_DEAD_IDLE_600:
				reason = REASON_DEV_DEAD_IDLE_600_STR;
				break;
			case REASON_DEV_NOSTART:
				reason = REASON_DEV_NOSTART_STR;
				break;
			case REASON_DEV_OVER_HEAT:
				reason = REASON_DEV_OVER_HEAT_STR;
				break;
			case REASON_DEV_THERMAL_CUTOFF:
				reason = REASON_DEV_THERMAL_CUTOFF_STR;
				break;
			case REASON_DEV_COMMS_ERROR:
				reason = REASON_DEV_COMMS_ERROR_STR;
				break;
			default:
				reason = REASON_UNKNOWN_STR;
				break;
		}

	// ALL counters (and only counters) must start the name with a '*'
	// Simplifies future external support for identifying new counters
	root = api_add_int(root, "NOTIFY", &device, false);
	root = api_add_device_identifier(root, cgpu);
	root = api_add_time(root, "Last Well", &(cgpu->device_last_well), false);
	root = api_add_time(root, "Last Not Well", &(cgpu->device_last_not_well), false);
	root = api_add_string(root, "Reason Not Well", reason, false);
	root = api_add_int(root, "*Thread Fail Init", &(cgpu->thread_fail_init_count), false);
	root = api_add_int(root, "*Thread Zero Hash", &(cgpu->thread_zero_hash_count), false);
	root = api_add_int(root, "*Thread Fail Queue", &(cgpu->thread_fail_queue_count), false);
	root = api_add_int(root, "*Dev Sick Idle 60s", &(cgpu->dev_sick_idle_60_count), false);
	root = api_add_int(root, "*Dev Dead Idle 600s", &(cgpu->dev_dead_idle_600_count), false);
	root = api_add_int(root, "*Dev Nostart", &(cgpu->dev_nostart_count), false);
	root = api_add_int(root, "*Dev Over Heat", &(cgpu->dev_over_heat_count), false);
	root = api_add_int(root, "*Dev Thermal Cutoff", &(cgpu->dev_thermal_cutoff_count), false);
	root = api_add_int(root, "*Dev Comms Error", &(cgpu->dev_comms_error_count), false);
	root = api_add_int(root, "*Dev Throttle", &(cgpu->dev_throttle_count), false);

	root = print_data(root, buf, isjson, isjson && (device > 0));
	io_add(io_data, buf);
}

static void notify(struct io_data *io_data, __maybe_unused SOCKETTYPE c, __maybe_unused char *param, bool isjson, char group)
{
	struct cgpu_info *cgpu;
	bool io_open = false;
	int i;

	if (total_devices == 0) {
		message(io_data, MSG_NODEVS, 0, NULL, isjson);
		return;
	}

	message(io_data, MSG_NOTIFY, 0, NULL, isjson);

	if (isjson)
		io_open = io_add(io_data, COMSTR JSON_NOTIFY);

	for (i = 0; i < total_devices; i++) {
		cgpu = get_devices(i);
		notifystatus(io_data, i, cgpu, isjson, group);
	}

	if (isjson && io_open)
		io_close(io_data);
}

static void devdetails(struct io_data *io_data, __maybe_unused SOCKETTYPE c, __maybe_unused char *param, bool isjson, __maybe_unused char group)
{
	struct api_data *root = NULL;
	char buf[TMPBUFSIZ];
	bool io_open = false;
	struct cgpu_info *cgpu;
	int i;

	if (total_devices == 0) {
		message(io_data, MSG_NODEVS, 0, NULL, isjson);
		return;
	}

	message(io_data, MSG_DEVDETAILS, 0, NULL, isjson);

	if (isjson)
		io_open = io_add(io_data, COMSTR JSON_DEVDETAILS);

	for (i = 0; i < total_devices; i++) {
		cgpu = get_devices(i);

		root = api_add_int(root, "DEVDETAILS", &i, false);
		root = api_add_device_identifier(root, cgpu);
		root = api_add_string(root, "Driver", cgpu->drv->dname, false);
		root = api_add_const(root, "Kernel", cgpu->kname ? : BLANK, false);
		root = api_add_const(root, "Model", cgpu->name ? : BLANK, false);
		root = api_add_const(root, "Device Path", cgpu->device_path ? : BLANK, false);

		root = print_data(root, buf, isjson, isjson && (i > 0));
		io_add(io_data, buf);
	}

	if (isjson && io_open)
		io_close(io_data);
}

void dosave(struct io_data *io_data, __maybe_unused SOCKETTYPE c, char *param, bool isjson, __maybe_unused char group)
{
	char filename[PATH_MAX];
	FILE *fcfg;
	char *ptr;

	if (param == NULL || *param == '\0') {
		default_save_file(filename);
		param = filename;
	}

	fcfg = fopen(param, "w");
	if (!fcfg) {
		ptr = escape_string(param, isjson);
		message(io_data, MSG_BADFN, 0, ptr, isjson);
		if (ptr != param)
			free(ptr);
		ptr = NULL;
		return;
	}

	write_config(fcfg);
	fclose(fcfg);

	ptr = escape_string(param, isjson);
	message(io_data, MSG_SAVED, 0, ptr, isjson);
	if (ptr != param)
		free(ptr);
	ptr = NULL;
}

static int itemstats(struct io_data *io_data, int i, char *id, struct cgminer_stats *stats, struct cgminer_pool_stats *pool_stats, struct api_data *extra, bool isjson)
{
	struct api_data *root = NULL;
	char buf[TMPBUFSIZ];
	double elapsed;

	root = api_add_int(root, "STATS", &i, false);
	root = api_add_string(root, "ID", id, false);
	elapsed = stats_elapsed(stats);
	root = api_add_elapsed(root, "Elapsed", &elapsed, false);
	root = api_add_uint32(root, "Calls", &(stats->getwork_calls), false);
	root = api_add_timeval(root, "Wait", &(stats->getwork_wait), false);
	root = api_add_timeval(root, "Max", &(stats->getwork_wait_max), false);
	root = api_add_timeval(root, "Min", &(stats->getwork_wait_min), false);

	if (pool_stats) {
		root = api_add_uint32(root, "Pool Calls", &(pool_stats->getwork_calls), false);
		root = api_add_uint32(root, "Pool Attempts", &(pool_stats->getwork_attempts), false);
		root = api_add_timeval(root, "Pool Wait", &(pool_stats->getwork_wait), false);
		root = api_add_timeval(root, "Pool Max", &(pool_stats->getwork_wait_max), false);
		root = api_add_timeval(root, "Pool Min", &(pool_stats->getwork_wait_min), false);
		root = api_add_double(root, "Pool Av", &(pool_stats->getwork_wait_rolling), false);
		root = api_add_bool(root, "Work Had Roll Time", &(pool_stats->hadrolltime), false);
		root = api_add_bool(root, "Work Can Roll", &(pool_stats->canroll), false);
		root = api_add_bool(root, "Work Had Expire", &(pool_stats->hadexpire), false);
		root = api_add_uint32(root, "Work Roll Time", &(pool_stats->rolltime), false);
		root = api_add_diff(root, "Work Diff", &(pool_stats->last_diff), false);
		root = api_add_diff(root, "Min Diff", &(pool_stats->min_diff), false);
		root = api_add_diff(root, "Max Diff", &(pool_stats->max_diff), false);
		root = api_add_uint32(root, "Min Diff Count", &(pool_stats->min_diff_count), false);
		root = api_add_uint32(root, "Max Diff Count", &(pool_stats->max_diff_count), false);
		root = api_add_uint64(root, "Times Sent", &(pool_stats->times_sent), false);
		root = api_add_uint64(root, "Bytes Sent", &(pool_stats->bytes_sent), false);
		root = api_add_uint64(root, "Times Recv", &(pool_stats->times_received), false);
		root = api_add_uint64(root, "Bytes Recv", &(pool_stats->bytes_received), false);
		root = api_add_uint64(root, "Net Bytes Sent", &(pool_stats->net_bytes_sent), false);
		root = api_add_uint64(root, "Net Bytes Recv", &(pool_stats->net_bytes_received), false);
	}

	if (extra)
		root = api_add_extra(root, extra);

	root = print_data(root, buf, isjson, isjson && (i > 0));
	io_add(io_data, buf);

	return ++i;
}

static void minerstats(struct io_data *io_data, __maybe_unused SOCKETTYPE c, __maybe_unused char *param, bool isjson, __maybe_unused char group)
{
	struct cgpu_info *cgpu;
	bool io_open = false;
	struct api_data *extra;
	char id[20];
	int i, j;

	message(io_data, MSG_MINESTATS, 0, NULL, isjson);

	if (isjson)
		io_open = io_add(io_data, COMSTR JSON_MINESTATS);

	i = 0;
	for (j = 0; j < total_devices; j++) {
		cgpu = get_devices(j);

		if (cgpu && cgpu->drv) {
			if (cgpu->drv->get_api_stats)
				extra = cgpu->drv->get_api_stats(cgpu);
			else
				extra = NULL;

			i = itemstats(io_data, i, cgpu->proc_repr_ns, &(cgpu->cgminer_stats), NULL, extra, isjson);
		}
	}

	for (j = 0; j < total_pools; j++) {
		struct pool *pool = pools[j];

		sprintf(id, "POOL%d", j);
		i = itemstats(io_data, i, id, &(pool->cgminer_stats), &(pool->cgminer_pool_stats), NULL, isjson);
	}

	if (isjson && io_open)
		io_close(io_data);
}

static void failoveronly(struct io_data *io_data, __maybe_unused SOCKETTYPE c, char *param, bool isjson, __maybe_unused char group)
{
	if (param == NULL || *param == '\0') {
		message(io_data, MSG_MISBOOL, 0, NULL, isjson);
		return;
	}

	*param = tolower(*param);

	if (*param != 't' && *param != 'f') {
		message(io_data, MSG_INVBOOL, 0, NULL, isjson);
		return;
	}

	bool tf = (*param == 't');

	opt_fail_only = tf;

	message(io_data, MSG_FOO, tf, NULL, isjson);
}

static void minecoin(struct io_data *io_data, __maybe_unused SOCKETTYPE c, __maybe_unused char *param, bool isjson, __maybe_unused char group)
{
	struct api_data *root = NULL;
	char buf[TMPBUFSIZ];
	bool io_open;

	message(io_data, MSG_MINECOIN, 0, NULL, isjson);
	io_open = io_add(io_data, isjson ? COMSTR JSON_MINECOIN : _MINECOIN COMSTR);

#ifdef USE_SCRYPT
	if (opt_scrypt)
		root = api_add_const(root, "Hash Method", SCRYPTSTR, false);
	else
#endif
		root = api_add_const(root, "Hash Method", SHA256STR, false);

	cg_rlock(&ch_lock);
	if (current_fullhash && *current_fullhash) {
		root = api_add_time(root, "Current Block Time", &block_time, true);
		root = api_add_string(root, "Current Block Hash", current_fullhash, true);
	} else {
		time_t t = 0;
		root = api_add_time(root, "Current Block Time", &t, true);
		root = api_add_const(root, "Current Block Hash", BLANK, false);
	}
	cg_runlock(&ch_lock);

	root = api_add_bool(root, "LP", &have_longpoll, false);
	root = api_add_diff(root, "Network Difficulty", &current_diff, true);

	root = print_data(root, buf, isjson, false);
	io_add(io_data, buf);
	if (isjson && io_open)
		io_close(io_data);
}

static void debugstate(struct io_data *io_data, __maybe_unused SOCKETTYPE c, char *param, bool isjson, __maybe_unused char group)
{
	struct api_data *root = NULL;
	char buf[TMPBUFSIZ];
	bool io_open;

	if (param == NULL)
		param = (char *)BLANK;
	else
		*param = tolower(*param);

	switch(*param) {
	case 's':
		opt_realquiet = true;
		break;
	case 'q':
		opt_quiet ^= true;
		break;
	case 'v':
		opt_log_output ^= true;
		if (opt_log_output)
			opt_quiet = false;
		break;
	case 'd':
		opt_debug ^= true;
		opt_log_output = opt_debug;
		if (opt_debug)
			opt_quiet = false;
		break;
	case 'r':
		opt_protocol ^= true;
		if (opt_protocol)
			opt_quiet = false;
		break;
	case 'p':
		want_per_device_stats ^= true;
		opt_log_output = want_per_device_stats;
		break;
	case 'n':
		opt_log_output = false;
		opt_debug = false;
		opt_quiet = false;
		opt_protocol = false;
		want_per_device_stats = false;
		opt_worktime = false;
		break;
	case 'w':
		opt_worktime ^= true;
		break;
#ifdef _MEMORY_DEBUG
	case 'y':
		cgmemspeedup();
		break;
	case 'z':
		cgmemrpt();
		break;
#endif
	default:
		// anything else just reports the settings
		break;
	}

	message(io_data, MSG_DEBUGSET, 0, NULL, isjson);
	io_open = io_add(io_data, isjson ? COMSTR JSON_DEBUGSET : _DEBUGSET COMSTR);

	root = api_add_bool(root, "Silent", &opt_realquiet, false);
	root = api_add_bool(root, "Quiet", &opt_quiet, false);
	root = api_add_bool(root, "Verbose", &opt_log_output, false);
	root = api_add_bool(root, "Debug", &opt_debug, false);
	root = api_add_bool(root, "RPCProto", &opt_protocol, false);
	root = api_add_bool(root, "PerDevice", &want_per_device_stats, false);
	root = api_add_bool(root, "WorkTime", &opt_worktime, false);

	root = print_data(root, buf, isjson, false);
	io_add(io_data, buf);
	if (isjson && io_open)
		io_close(io_data);
}

static void setconfig(struct io_data *io_data, __maybe_unused SOCKETTYPE c, char *param, bool isjson, __maybe_unused char group)
{
	char *comma;
	int value;

	if (param == NULL || *param == '\0') {
		message(io_data, MSG_CONPAR, 0, NULL, isjson);
		return;
	}

	comma = strchr(param, ',');
	if (!comma) {
		message(io_data, MSG_CONVAL, 0, param, isjson);
		return;
	}

	*(comma++) = '\0';

#if BLKMAKER_VERSION > 0
	if (strcasecmp(param, "coinbase-sig") == 0) {
		free(opt_coinbase_sig);
		opt_coinbase_sig = strdup(comma);
		message(io_data, MSG_SETCONFIG, 1, param, isjson);
		return;
	}
#endif

	value = atoi(comma);
	if (value < 0 || value > 9999) {
		message(io_data, MSG_INVNUM, value, param, isjson);
		return;
	}

	if (strcasecmp(param, "queue") == 0)
		opt_queue = value;
	else if (strcasecmp(param, "scantime") == 0)
		opt_scantime = value;
	else if (strcasecmp(param, "expiry") == 0)
		opt_expiry = value;
#ifdef USE_LIBMICROHTTPD
	else if (strcasecmp(param, "http-port") == 0)
	{
		httpsrv_stop();
		httpsrv_port = value;
		if (httpsrv_port != -1)
			httpsrv_start(httpsrv_port);
	}
#endif
	else {
		message(io_data, MSG_UNKCON, 0, param, isjson);
		return;
	}

	message(io_data, MSG_SETCONFIG, value, param, isjson);
}

#ifdef HAVE_AN_FPGA
static void pgaset(struct io_data *io_data, __maybe_unused SOCKETTYPE c, __maybe_unused char *param, bool isjson, __maybe_unused char group)
{
	struct cgpu_info *cgpu;
	struct device_drv *drv;
	char buf[TMPBUFSIZ];
	int numpga = numpgas();

	if (numpga == 0) {
		message(io_data, MSG_PGANON, 0, NULL, isjson);
		return;
	}

	if (param == NULL || *param == '\0') {
		message(io_data, MSG_MISID, 0, NULL, isjson);
		return;
	}

	char *opt = strchr(param, ',');
	if (opt)
		*(opt++) = '\0';
	if (!opt || !*opt) {
		message(io_data, MSG_MISPGAOPT, 0, NULL, isjson);
		return;
	}

	int id = atoi(param);
	if (id < 0 || id >= numpga) {
		message(io_data, MSG_INVPGA, id, NULL, isjson);
		return;
	}

	int dev = pgadevice(id);
	if (dev < 0) { // Should never happen
		message(io_data, MSG_INVPGA, id, NULL, isjson);
		return;
	}

	cgpu = get_devices(dev);
	drv = cgpu->drv;

	char *set = strchr(opt, ',');
	if (set)
		*(set++) = '\0';

	if (!drv->set_device)
		message(io_data, MSG_PGANOSET, id, NULL, isjson);
	else {
		char *ret = drv->set_device(cgpu, opt, set, buf);
		if (ret) {
			if (strcasecmp(opt, "help") == 0)
				message(io_data, MSG_PGAHELP, id, ret, isjson);
			else
				message(io_data, MSG_PGASETERR, id, ret, isjson);
		} else
			message(io_data, MSG_PGASETOK, id, NULL, isjson);
	}
}
#endif

static void dozero(struct io_data *io_data, __maybe_unused SOCKETTYPE c, char *param, bool isjson, __maybe_unused char group)
{
	if (param == NULL || *param == '\0') {
		message(io_data, MSG_ZERMIS, 0, NULL, isjson);
		return;
	}

	char *sum = strchr(param, ',');
	if (sum)
		*(sum++) = '\0';
	if (!sum || !*sum) {
		message(io_data, MSG_MISBOOL, 0, NULL, isjson);
		return;
	}

	bool all = false;
	bool bs = false;
	if (strcasecmp(param, "all") == 0)
		all = true;
	else if (strcasecmp(param, "bestshare") == 0)
		bs = true;

	if (all == false && bs == false) {
		message(io_data, MSG_ZERINV, 0, param, isjson);
		return;
	}

	*sum = tolower(*sum);
	if (*sum != 't' && *sum != 'f') {
		message(io_data, MSG_INVBOOL, 0, NULL, isjson);
		return;
	}

	bool dosum = (*sum == 't');
	if (dosum)
		print_summary();

	if (all)
		zero_stats();
	if (bs)
		zero_bestshare();

	if (dosum)
		message(io_data, MSG_ZERSUM, 0, all ? "All" : "BestShare", isjson);
	else
		message(io_data, MSG_ZERNOSUM, 0, all ? "All" : "BestShare", isjson);
}

static void checkcommand(struct io_data *io_data, __maybe_unused SOCKETTYPE c, char *param, bool isjson, char group);

struct CMDS {
	char *name;
	void (*func)(struct io_data *, SOCKETTYPE, char *, bool, char);
	bool iswritemode;
} cmds[] = {
	{ "version",		apiversion,	false },
	{ "config",		minerconfig,	false },
	{ "devscan",		devscan,	false },
	{ "devs",		devstatus,	false },
	{ "devdetail",	devdetail,	false },
	{ "pools",		poolstatus,	false },
	{ "summary",		summary,	false },
#ifdef HAVE_OPENCL
	{ "gpuenable",		gpuenable,	true },
	{ "gpudisable",		gpudisable,	true },
	{ "gpurestart",		gpurestart,	true },
	{ "gpu",		gpudev,		false },
#endif
#ifdef HAVE_AN_FPGA
	{ "pga",		pgadev,		false },
	{ "pgaenable",		pgaenable,	true },
	{ "pgadisable",		pgadisable,	true },
	{ "pgaidentify",	pgaidentify,	true },
#endif
#ifdef WANT_CPUMINE
	{ "cpuenable",		cpuenable,	true },
	{ "cpudisable",		cpudisable,	true },
	{ "cpurestart",		cpurestart,	true },
	{ "cpu",		cpudev,		false },
#endif
	{ "gpucount",		gpucount,	false },
	{ "pgacount",		pgacount,	false },
	{ "cpucount",		cpucount,	false },
	{ "switchpool",		switchpool,	true },
	{ "addpool",		addpool,	true },
	{ "poolpriority",	poolpriority,	true },
	{ "enablepool",		enablepool,	true },
	{ "disablepool",	disablepool,	true },
	{ "removepool",		removepool,	true },
#ifdef HAVE_OPENCL
	{ "gpuintensity",	gpuintensity,	true },
	{ "gpumem",		gpumem,		true },
	{ "gpuengine",		gpuengine,	true },
	{ "gpufan",		gpufan,		true },
	{ "gpuvddc",		gpuvddc,	true },
#endif
	{ "save",		dosave,		true },
	{ "quit",		doquit,		true },
	{ "privileged",		privileged,	true },
	{ "notify",		notify,		false },
	{ "devdetails",		devdetails,	false },
	{ "restart",		dorestart,	true },
	{ "stats",		minerstats,	false },
	{ "check",		checkcommand,	false },
	{ "failover-only",	failoveronly,	true },
	{ "coin",		minecoin,	false },
	{ "debug",		debugstate,	true },
	{ "setconfig",		setconfig,	true },
#ifdef HAVE_AN_FPGA
	{ "pgaset",		pgaset,		true },
#endif
	{ "zero",		dozero,		true },
	{ NULL,			NULL,		false }
};

static void checkcommand(struct io_data *io_data, __maybe_unused SOCKETTYPE c, char *param, bool isjson, char group)
{
	struct api_data *root = NULL;
	char buf[TMPBUFSIZ];
	bool io_open;
	char cmdbuf[100];
	bool found, access;
	int i;

	if (param == NULL || *param == '\0') {
		message(io_data, MSG_MISCHK, 0, NULL, isjson);
		return;
	}

	found = false;
	access = false;
	for (i = 0; cmds[i].name != NULL; i++) {
		if (strcmp(cmds[i].name, param) == 0) {
			found = true;

			sprintf(cmdbuf, "|%s|", param);
			if (ISPRIVGROUP(group) || strstr(COMMANDS(group), cmdbuf))
				access = true;

			break;
		}
	}

	message(io_data, MSG_CHECK, 0, NULL, isjson);
	io_open = io_add(io_data, isjson ? COMSTR JSON_CHECK : _CHECK COMSTR);

	root = api_add_const(root, "Exists", found ? YES : NO, false);
	root = api_add_const(root, "Access", access ? YES : NO, false);

	root = print_data(root, buf, isjson, false);
	io_add(io_data, buf);
	if (isjson && io_open)
		io_close(io_data);
}

static void send_result(struct io_data *io_data, SOCKETTYPE c, bool isjson)
{
	if (io_data->close)
		io_add(io_data, JSON_CLOSE);
	
	if (isjson)
		io_add(io_data, JSON_END);
	
	bytes_nullterminate(&io_data->data);
	applog(LOG_DEBUG, "API: send reply: (%ld) '%.10s%s'",
	       (long)bytes_len(&io_data->data),
	       bytes_buf(&io_data->data),
	       bytes_len(&io_data->data) > 10 ? "..." : BLANK);
	
	io_flush(io_data, true);
	
	if (bytes_len(&io_data->data))
		applog(LOG_WARNING, "RPC: Timed out with %ld bytes left to send",
		       (long)bytes_len(&io_data->data));
}

static void tidyup(__maybe_unused void *arg)
{
	mutex_lock(&quit_restart_lock);

	SOCKETTYPE *apisock = (SOCKETTYPE *)arg;

	bye = true;

	if (*apisock != INVSOCK) {
		shutdown(*apisock, SHUT_RDWR);
		CLOSESOCKET(*apisock);
		*apisock = INVSOCK;
	}

	if (ipaccess != NULL) {
		free(ipaccess);
		ipaccess = NULL;
	}

	io_free();

	mutex_unlock(&quit_restart_lock);
}

/*
 * Interpret --api-groups G:cmd1:cmd2:cmd3,P:cmd4,*,...
 */
static void setup_groups()
{
	char *api_groups = opt_api_groups ? opt_api_groups : (char *)BLANK;
	char *buf, *ptr, *next, *colon;
	char group;
	char commands[TMPBUFSIZ];
	char cmdbuf[100];
	char *cmd;
	bool addstar, did;
	int i;

	buf = malloc(strlen(api_groups) + 1);
	if (unlikely(!buf))
		quit(1, "Failed to malloc ipgroups buf");

	strcpy(buf, api_groups);

	next = buf;
	// for each group defined
	while (next && *next) {
		ptr = next;
		next = strchr(ptr, ',');
		if (next)
			*(next++) = '\0';

		// Validate the group
		if (*(ptr+1) != ':') {
			colon = strchr(ptr, ':');
			if (colon)
				*colon = '\0';
			quit(1, "API invalid group name '%s'", ptr);
		}

		group = GROUP(*ptr);
		if (!VALIDGROUP(group))
			quit(1, "API invalid group name '%c'", *ptr);

		if (group == PRIVGROUP)
			quit(1, "API group name can't be '%c'", PRIVGROUP);

		if (group == NOPRIVGROUP)
			quit(1, "API group name can't be '%c'", NOPRIVGROUP);

		if (apigroups[GROUPOFFSET(group)].commands != NULL)
			quit(1, "API duplicate group name '%c'", *ptr);

		ptr += 2;

		// Validate the command list (and handle '*')
		cmd = &(commands[0]);
		*(cmd++) = SEPARATOR;
		*cmd = '\0';
		addstar = false;
		while (ptr && *ptr) {
			colon = strchr(ptr, ':');
			if (colon)
				*(colon++) = '\0';

			if (strcmp(ptr, "*") == 0)
				addstar = true;
			else {
				did = false;
				for (i = 0; cmds[i].name != NULL; i++) {
					if (strcasecmp(ptr, cmds[i].name) == 0) {
						did = true;
						break;
					}
				}
				if (did) {
					// skip duplicates
					sprintf(cmdbuf, "|%s|", cmds[i].name);
					if (strstr(commands, cmdbuf) == NULL) {
						strcpy(cmd, cmds[i].name);
						cmd += strlen(cmds[i].name);
						*(cmd++) = SEPARATOR;
						*cmd = '\0';
					}
				} else {
					quit(1, "API unknown command '%s' in group '%c'", ptr, group);
				}
			}

			ptr = colon;
		}

		// * = allow all non-iswritemode commands
		if (addstar) {
			for (i = 0; cmds[i].name != NULL; i++) {
				if (cmds[i].iswritemode == false) {
					// skip duplicates
					sprintf(cmdbuf, "|%s|", cmds[i].name);
					if (strstr(commands, cmdbuf) == NULL) {
						strcpy(cmd, cmds[i].name);
						cmd += strlen(cmds[i].name);
						*(cmd++) = SEPARATOR;
						*cmd = '\0';
					}
				}
			}
		}

		ptr = apigroups[GROUPOFFSET(group)].commands = malloc(strlen(commands) + 1);
		if (unlikely(!ptr))
			quit(1, "Failed to malloc group commands buf");

		strcpy(ptr, commands);
	}

	// Now define R (NOPRIVGROUP) as all non-iswritemode commands
	cmd = &(commands[0]);
	*(cmd++) = SEPARATOR;
	*cmd = '\0';
	for (i = 0; cmds[i].name != NULL; i++) {
		if (cmds[i].iswritemode == false) {
			strcpy(cmd, cmds[i].name);
			cmd += strlen(cmds[i].name);
			*(cmd++) = SEPARATOR;
			*cmd = '\0';
		}
	}

	ptr = apigroups[GROUPOFFSET(NOPRIVGROUP)].commands = malloc(strlen(commands) + 1);
	if (unlikely(!ptr))
		quit(1, "Failed to malloc noprivgroup commands buf");

	strcpy(ptr, commands);

	// W (PRIVGROUP) is handled as a special case since it simply means all commands

	free(buf);
	return;
}

/*
 * Interpret [W:]IP[/Prefix][,[R|W:]IP2[/Prefix2][,...]] --api-allow option
 *	special case of 0/0 allows /0 (means all IP addresses)
 */
#define ALLIP4 "0/0"
/*
 * N.B. IP4 addresses are by Definition 32bit big endian on all platforms
 */
static void setup_ipaccess()
{
	char *buf, *ptr, *comma, *slash, *dot;
	int ipcount, mask, octet, i;
	char group;

	buf = malloc(strlen(opt_api_allow) + 1);
	if (unlikely(!buf))
		quit(1, "Failed to malloc ipaccess buf");

	strcpy(buf, opt_api_allow);

	ipcount = 1;
	ptr = buf;
	while (*ptr)
		if (*(ptr++) == ',')
			ipcount++;

	// possibly more than needed, but never less
	ipaccess = calloc(ipcount, sizeof(struct IP4ACCESS));
	if (unlikely(!ipaccess))
		quit(1, "Failed to calloc ipaccess");

	ips = 0;
	ptr = buf;
	while (ptr && *ptr) {
		while (*ptr == ' ' || *ptr == '\t')
			ptr++;

		if (*ptr == ',') {
			ptr++;
			continue;
		}

		comma = strchr(ptr, ',');
		if (comma)
			*(comma++) = '\0';

		group = NOPRIVGROUP;

		if (VALIDGROUP(*ptr) && *(ptr+1) == ':') {
			if (DEFINEDGROUP(*ptr))
				group = GROUP(*ptr);

			ptr += 2;
		}

		ipaccess[ips].group = group;

		if (strcmp(ptr, ALLIP4) == 0)
			ipaccess[ips].ip = ipaccess[ips].mask = 0;
		else {
			slash = strchr(ptr, '/');
			if (!slash)
				ipaccess[ips].mask = 0xffffffff;
			else {
				*(slash++) = '\0';
				mask = atoi(slash);
				if (mask < 1 || mask > 32)
					goto popipo; // skip invalid/zero

				ipaccess[ips].mask = 0;
				while (mask-- >= 0) {
					octet = 1 << (mask % 8);
					ipaccess[ips].mask |= (octet << (24 - (8 * (mask >> 3))));
				}
			}

			ipaccess[ips].ip = 0; // missing default to '.0'
			for (i = 0; ptr && (i < 4); i++) {
				dot = strchr(ptr, '.');
				if (dot)
					*(dot++) = '\0';

				octet = atoi(ptr);
				if (octet < 0 || octet > 0xff)
					goto popipo; // skip invalid

				ipaccess[ips].ip |= (octet << (24 - (i * 8)));

				ptr = dot;
			}

			ipaccess[ips].ip &= ipaccess[ips].mask;
		}

		ips++;
popipo:
		ptr = comma;
	}

	free(buf);
}

static void *quit_thread(__maybe_unused void *userdata)
{
	RenameThread("rpc_quit");

	// allow thread creator to finish whatever it's doing
	mutex_lock(&quit_restart_lock);
	mutex_unlock(&quit_restart_lock);

	if (opt_debug)
		applog(LOG_DEBUG, "API: killing BFGMiner");

	kill_work();

	return NULL;
}

static void *restart_thread(__maybe_unused void *userdata)
{
	RenameThread("rpc_restart");

	// allow thread creator to finish whatever it's doing
	mutex_lock(&quit_restart_lock);
	mutex_unlock(&quit_restart_lock);

	if (opt_debug)
		applog(LOG_DEBUG, "API: restarting BFGMiner");

	app_restart();

	return NULL;
}

static bool check_connect(struct sockaddr_in *cli, char **connectaddr, char *group)
{
	bool addrok = false;
	int i;

	*connectaddr = inet_ntoa(cli->sin_addr);

	*group = NOPRIVGROUP;
	if (opt_api_allow) {
		int client_ip = htonl(cli->sin_addr.s_addr);
		for (i = 0; i < ips; i++) {
			if ((client_ip & ipaccess[i].mask) == ipaccess[i].ip) {
				addrok = true;
				*group = ipaccess[i].group;
				break;
			}
		}
	} else {
		if (opt_api_network)
			addrok = true;
		else
			addrok = (strcmp(*connectaddr, localaddr) == 0);
	}

	return addrok;
}

static void mcast()
{
	struct sockaddr_in listen;
	struct ip_mreq grp;
	struct sockaddr_in came_from;
	time_t bindstart;
	const char *binderror;
	SOCKETTYPE mcast_sock;
	SOCKETTYPE reply_sock;
	socklen_t came_from_siz;
	char *connectaddr;
	ssize_t rep;
	int bound;
	int count;
	int reply_port;
	bool addrok;
	char group;

	char expect[] = "cgminer-"; // first 8 bytes constant
	char *expect_code;
	size_t expect_code_len;
	char buf[1024];
	char replybuf[1024];

	memset(&grp, 0, sizeof(grp));
	grp.imr_multiaddr.s_addr = inet_addr(opt_api_mcast_addr);
	if (grp.imr_multiaddr.s_addr == INADDR_NONE)
		quit(1, "Invalid Multicast Address");
	grp.imr_interface.s_addr = INADDR_ANY;

	mcast_sock = socket(AF_INET, SOCK_DGRAM, 0);

	int optval = 1;
	if (SOCKETFAIL(setsockopt(mcast_sock, SOL_SOCKET, SO_REUSEADDR, (void *)(&optval), sizeof(optval)))) {
		applog(LOG_ERR, "API mcast setsockopt SO_REUSEADDR failed (%s)%s", SOCKERRMSG, MUNAVAILABLE);
		goto die;
	}

	memset(&listen, 0, sizeof(listen));
	listen.sin_family = AF_INET;
	listen.sin_addr.s_addr = INADDR_ANY;
	listen.sin_port = htons(opt_api_mcast_port);

	// try for more than 1 minute ... in case the old one hasn't completely gone yet
	bound = 0;
	bindstart = time(NULL);
	while (bound == 0) {
		if (SOCKETFAIL(bind(mcast_sock, (struct sockaddr *)(&listen), sizeof(listen)))) {
			binderror = SOCKERRMSG;
			if ((time(NULL) - bindstart) > 61)
				break;
			else
				cgsleep_ms(30000);
		} else
			bound = 1;
	}

	if (bound == 0) {
		applog(LOG_ERR, "API mcast bind to port %d failed (%s)%s", opt_api_port, binderror, MUNAVAILABLE);
		goto die;
	}

	if (SOCKETFAIL(setsockopt(mcast_sock, IPPROTO_IP, IP_ADD_MEMBERSHIP, (void *)(&grp), sizeof(grp)))) {
		applog(LOG_ERR, "API mcast join failed (%s)%s", SOCKERRMSG, MUNAVAILABLE);
		goto die;
	}

	expect_code_len = sizeof(expect) + strlen(opt_api_mcast_code);
	expect_code = malloc(expect_code_len+1);
	if (!expect_code)
		quit(1, "Failed to malloc mcast expect_code");
	snprintf(expect_code, expect_code_len+1, "%s%s-", expect, opt_api_mcast_code);

	count = 0;
	while (80085) {
		cgsleep_ms(1000);

		count++;
		came_from_siz = sizeof(came_from);
		if (SOCKETFAIL(rep = recvfrom(mcast_sock, buf, sizeof(buf),
						0, (struct sockaddr *)(&came_from), &came_from_siz))) {
			applog(LOG_DEBUG, "API mcast failed count=%d (%s) (%d)",
					count, SOCKERRMSG, (int)mcast_sock);
			continue;
		}

		addrok = check_connect(&came_from, &connectaddr, &group);
		applog(LOG_DEBUG, "API mcast from %s - %s",
					connectaddr, addrok ? "Accepted" : "Ignored");
		if (!addrok)
			continue;

		buf[rep] = '\0';
		if (rep > 0 && buf[rep-1] == '\n')
			buf[--rep] = '\0';

		applog(LOG_DEBUG, "API mcast request rep=%d (%s) from %s:%d",
					(int)rep, buf,
					inet_ntoa(came_from.sin_addr),
					ntohs(came_from.sin_port));

		if ((size_t)rep > expect_code_len && memcmp(buf, expect_code, expect_code_len) == 0) {
			reply_port = atoi(&buf[expect_code_len]);
			if (reply_port < 1 || reply_port > 65535) {
				applog(LOG_DEBUG, "API mcast request ignored - invalid port (%s)",
							&buf[expect_code_len]);
			} else {
				applog(LOG_DEBUG, "API mcast request OK port %s=%d",
							&buf[expect_code_len], reply_port);

				came_from.sin_port = htons(reply_port);
				reply_sock = socket(AF_INET, SOCK_DGRAM, 0);

				snprintf(replybuf, sizeof(replybuf),
							"cgm-%s-%d",
							opt_api_mcast_code,
							opt_api_port);

				rep = sendto(reply_sock, replybuf, strlen(replybuf)+1,
						0, (struct sockaddr *)(&came_from),
						sizeof(came_from));
				if (SOCKETFAIL(rep)) {
					applog(LOG_DEBUG, "API mcast send reply failed (%s) (%d)",
								SOCKERRMSG, (int)reply_sock);
				} else {
<<<<<<< HEAD
					applog(LOG_DEBUG, "API mcast reply (%s) succeeded (%d) (%d)",
=======
					applog(LOG_DEBUG, "API mcast send reply (%s) succeeded (%d) (%d)",
>>>>>>> bdac0633
								replybuf, (int)rep, (int)reply_sock);
				}

				CLOSESOCKET(reply_sock);
			}
		} else
			applog(LOG_DEBUG, "API mcast request was no good");
	}

die:

	CLOSESOCKET(mcast_sock);
}

static void *mcast_thread(void *userdata)
{
	pthread_detach(pthread_self());
	pthread_setcanceltype(PTHREAD_CANCEL_ASYNCHRONOUS, NULL);

	RenameThread("api_mcast");

	mcast();

	return NULL;
}

void mcast_init()
{
	struct thr_info *thr;

	thr = calloc(1, sizeof(*thr));
	if (!thr)
		quit(1, "Failed to calloc mcast thr");

	if (thr_info_create(thr, NULL, mcast_thread, thr))
		quit(1, "API mcast thread create failed");
}

void api(int api_thr_id)
{
	struct io_data *io_data;
	struct thr_info bye_thr;
	char buf[TMPBUFSIZ];
	char param_buf[TMPBUFSIZ];
	SOCKETTYPE c;
	int n, bound;
	char *connectaddr;
	const char *binderror;
	struct timeval bindstart;
	short int port = opt_api_port;
	struct sockaddr_in serv;
	struct sockaddr_in cli;
	socklen_t clisiz;
	char cmdbuf[100];
	char *cmd;
	char *param;
	bool addrok;
	char group;
	json_error_t json_err;
	json_t *json_config;
	json_t *json_val;
	bool isjson;
	bool did;
	int i;

	SOCKETTYPE *apisock;

	apisock = malloc(sizeof(*apisock));
	*apisock = INVSOCK;

	if (!opt_api_listen) {
		applog(LOG_DEBUG, "API not running%s", UNAVAILABLE);
		return;
	}

	rpc_io_data =
	io_data = sock_io_new();

	mutex_init(&quit_restart_lock);

	pthread_cleanup_push(tidyup, (void *)apisock);
	my_thr_id = api_thr_id;

	setup_groups();

	if (opt_api_allow) {
		setup_ipaccess();

		if (ips == 0) {
			applog(LOG_WARNING, "API not running (no valid IPs specified)%s", UNAVAILABLE);
			return;
		}
	}

	/* This should be done before curl in needed
	 * to ensure curl has already called WSAStartup() in windows */
	cgsleep_ms(opt_log_interval*1000);

	*apisock = socket(AF_INET, SOCK_STREAM, 0);
	if (*apisock == INVSOCK) {
		applog(LOG_ERR, "API1 initialisation failed (%s)%s", SOCKERRMSG, UNAVAILABLE);
		return;
	}

	memset(&serv, 0, sizeof(serv));

	serv.sin_family = AF_INET;

	if (!opt_api_allow && !opt_api_network) {
		serv.sin_addr.s_addr = inet_addr(localaddr);
		if (serv.sin_addr.s_addr == (in_addr_t)INVINETADDR) {
			applog(LOG_ERR, "API2 initialisation failed (%s)%s", SOCKERRMSG, UNAVAILABLE);
			return;
		}
	}

	serv.sin_port = htons(port);

#ifndef WIN32
	// On linux with SO_REUSEADDR, bind will get the port if the previous
	// socket is closed (even if it is still in TIME_WAIT) but fail if
	// another program has it open - which is what we want
	int optval = 1;
	// If it doesn't work, we don't really care - just show a debug message
	if (SOCKETFAIL(setsockopt(*apisock, SOL_SOCKET, SO_REUSEADDR, (void *)(&optval), sizeof(optval))))
		applog(LOG_DEBUG, "API setsockopt SO_REUSEADDR failed (ignored): %s", SOCKERRMSG);
#else
	// On windows a 2nd program can bind to a port>1024 already in use unless
	// SO_EXCLUSIVEADDRUSE is used - however then the bind to a closed port
	// in TIME_WAIT will fail until the timeout - so we leave the options alone
#endif

	// try for more than 1 minute ... in case the old one hasn't completely gone yet
	bound = 0;
	cgtime(&bindstart);
	while (bound == 0) {
		if (SOCKETFAIL(bind(*apisock, (struct sockaddr *)(&serv), sizeof(serv)))) {
			binderror = SOCKERRMSG;
			if (timer_elapsed(&bindstart, NULL) > 61)
				break;
			else {
				applog(LOG_WARNING, "API bind to port %d failed - trying again in 30sec", port);
				cgsleep_ms(30000);
			}
		} else
			bound = 1;
	}

	if (bound == 0) {
		applog(LOG_ERR, "API bind to port %d failed (%s)%s", port, binderror, UNAVAILABLE);
		return;
	}

	if (SOCKETFAIL(listen(*apisock, QUEUE))) {
		applog(LOG_ERR, "API3 initialisation failed (%s)%s", SOCKERRMSG, UNAVAILABLE);
		CLOSESOCKET(*apisock);
		return;
	}

	if (opt_api_allow)
		applog(LOG_WARNING, "API running in IP access mode on port %d", port);
	else {
		if (opt_api_network)
			applog(LOG_WARNING, "API running in UNRESTRICTED read access mode on port %d", port);
		else
			applog(LOG_WARNING, "API running in local read access mode on port %d", port);
	}

	if (opt_api_mcast)
		mcast_init();

	while (!bye) {
		clisiz = sizeof(cli);
		if (SOCKETFAIL(c = accept(*apisock, (struct sockaddr *)(&cli), &clisiz))) {
			applog(LOG_ERR, "API failed (%s)%s", SOCKERRMSG, UNAVAILABLE);
			goto die;
		}

		addrok = check_connect(&cli, &connectaddr, &group);
		applog(LOG_DEBUG, "API: connection from %s - %s",
					connectaddr, addrok ? "Accepted" : "Ignored");

		if (addrok) {
			n = recv(c, &buf[0], TMPBUFSIZ-1, 0);
			if (SOCKETFAIL(n))
				buf[0] = '\0';
			else
				buf[n] = '\0';

			if (opt_debug) {
				if (SOCKETFAIL(n))
					applog(LOG_DEBUG, "API: recv failed: %s", SOCKERRMSG);
				else
					applog(LOG_DEBUG, "API: recv command: (%d) '%s'", n, buf);
			}

			if (!SOCKETFAIL(n)) {
				// the time of the request in now
				when = time(NULL);
				io_reinit(io_data);
				io_data->sock = c;

				did = false;

				if (*buf != ISJSON) {
					isjson = false;

					param = strchr(buf, SEPARATOR);
					if (param != NULL)
						*(param++) = '\0';

					cmd = buf;
				}
				else {
					isjson = true;

					param = NULL;

#if JANSSON_MAJOR_VERSION > 2 || (JANSSON_MAJOR_VERSION == 2 && JANSSON_MINOR_VERSION > 0)
					json_config = json_loadb(buf, n, 0, &json_err);
#elif JANSSON_MAJOR_VERSION > 1
					json_config = json_loads(buf, 0, &json_err);
#else
					json_config = json_loads(buf, &json_err);
#endif

					if (!json_is_object(json_config)) {
						message(io_data, MSG_INVJSON, 0, NULL, isjson);
						send_result(io_data, c, isjson);
						did = true;
					}
					else {
						json_val = json_object_get(json_config, JSON_COMMAND);
						if (json_val == NULL) {
							message(io_data, MSG_MISCMD, 0, NULL, isjson);
							send_result(io_data, c, isjson);
							did = true;
						}
						else {
							if (!json_is_string(json_val)) {
								message(io_data, MSG_INVCMD, 0, NULL, isjson);
								send_result(io_data, c, isjson);
								did = true;
							}
							else {
								cmd = (char *)json_string_value(json_val);
								json_val = json_object_get(json_config, JSON_PARAMETER);
								if (json_is_string(json_val))
									param = (char *)json_string_value(json_val);
								else if (json_is_integer(json_val)) {
									sprintf(param_buf, "%d", (int)json_integer_value(json_val));
									param = param_buf;
								} else if (json_is_real(json_val)) {
									sprintf(param_buf, "%f", (double)json_real_value(json_val));
									param = param_buf;
								}
							}
						}
					}
				}

				if (!did)
					for (i = 0; cmds[i].name != NULL; i++) {
						if (strcmp(cmd, cmds[i].name) == 0) {
							sprintf(cmdbuf, "|%s|", cmd);
							if (ISPRIVGROUP(group) || strstr(COMMANDS(group), cmdbuf))
								(cmds[i].func)(io_data, c, param, isjson, group);
							else {
								message(io_data, MSG_ACCDENY, 0, cmds[i].name, isjson);
								applog(LOG_DEBUG, "API: access denied to '%s' for '%s' command", connectaddr, cmds[i].name);
							}

							send_result(io_data, c, isjson);
							did = true;
							break;
						}
					}

				if (isjson)
					json_decref(json_config);

				if (!did) {
					message(io_data, MSG_INVCMD, 0, NULL, isjson);
					send_result(io_data, c, isjson);
				}
			}
		}
		CLOSESOCKET(c);
	}
die:
	/* Blank line fix for older compilers since pthread_cleanup_pop is a
	 * macro that gets confused by a label existing immediately before it
	 */
	;
	pthread_cleanup_pop(true);

	if (opt_debug)
		applog(LOG_DEBUG, "API: terminating due to: %s",
				do_a_quit ? "QUIT" : (do_a_restart ? "RESTART" : (bye ? "BYE" : "UNKNOWN!")));

	mutex_lock(&quit_restart_lock);

	if (do_a_restart) {
		if (thr_info_create(&bye_thr, NULL, restart_thread, &bye_thr)) {
			mutex_unlock(&quit_restart_lock);
			quit(1, "API failed to initiate a restart - aborting");
		}
		pthread_detach(bye_thr.pth);
	} else if (do_a_quit) {
		if (thr_info_create(&bye_thr, NULL, quit_thread, &bye_thr)) {
			mutex_unlock(&quit_restart_lock);
			quit(1, "API failed to initiate a clean quit - aborting");
		}
		pthread_detach(bye_thr.pth);
	}

	mutex_unlock(&quit_restart_lock);
}<|MERGE_RESOLUTION|>--- conflicted
+++ resolved
@@ -3803,11 +3803,7 @@
 					applog(LOG_DEBUG, "API mcast send reply failed (%s) (%d)",
 								SOCKERRMSG, (int)reply_sock);
 				} else {
-<<<<<<< HEAD
-					applog(LOG_DEBUG, "API mcast reply (%s) succeeded (%d) (%d)",
-=======
 					applog(LOG_DEBUG, "API mcast send reply (%s) succeeded (%d) (%d)",
->>>>>>> bdac0633
 								replybuf, (int)rep, (int)reply_sock);
 				}
 
