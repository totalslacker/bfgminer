/*
 * Copyright 2011-2012 Andrew Smith
 * Copyright 2011-2012 Con Kolivas
 *
 * This program is free software; you can redistribute it and/or modify it
 * under the terms of the GNU General Public License as published by the Free
 * Software Foundation; either version 3 of the License, or (at your option)
 * any later version.  See COPYING for more details.
 *
 * Note: the code always includes GPU support even if there are no GPUs
 *	this simplifies handling multiple other device code being included
 *	depending on compile options
 */

#include "config.h"

#include <stdio.h>
#include <ctype.h>
#include <stdlib.h>
#include <string.h>
#include <stdbool.h>
#include <stdint.h>
#include <unistd.h>
#include <sys/types.h>

#include "compat.h"
#include "miner.h"
#include "driver-cpu.h" /* for algo_names[], TODO: re-factor dependency */

#if defined(USE_BITFORCE) || defined(USE_ICARUS) || defined(USE_ZTEX) || defined(USE_MODMINER)
#define HAVE_AN_FPGA 1
#endif

#if defined(unix) || defined(__APPLE__)
	#include <errno.h>
	#include <sys/socket.h>
	#include <netinet/in.h>
	#include <arpa/inet.h>

	#define SOCKETTYPE int
	#define SOCKETFAIL(a) ((a) < 0)
	#define INVSOCK -1
	#define INVINETADDR -1
	#define CLOSESOCKET close

	#define SOCKERRMSG strerror(errno)
#endif

#ifdef WIN32
	#include <ws2tcpip.h>
	#include <winsock2.h>

	#define SOCKETTYPE SOCKET
	#define SOCKETFAIL(a) ((a) == SOCKET_ERROR)
	#define INVSOCK INVALID_SOCKET
	#define INVINETADDR INADDR_NONE
	#define CLOSESOCKET closesocket

	static char WSAbuf[1024];

	struct WSAERRORS {
		int id;
		char *code;
	} WSAErrors[] = {
		{ 0,			"No error" },
		{ WSAEINTR,		"Interrupted system call" },
		{ WSAEBADF,		"Bad file number" },
		{ WSAEACCES,		"Permission denied" },
		{ WSAEFAULT,		"Bad address" },
		{ WSAEINVAL,		"Invalid argument" },
		{ WSAEMFILE,		"Too many open sockets" },
		{ WSAEWOULDBLOCK,	"Operation would block" },
		{ WSAEINPROGRESS,	"Operation now in progress" },
		{ WSAEALREADY,		"Operation already in progress" },
		{ WSAENOTSOCK,		"Socket operation on non-socket" },
		{ WSAEDESTADDRREQ,	"Destination address required" },
		{ WSAEMSGSIZE,		"Message too long" },
		{ WSAEPROTOTYPE,	"Protocol wrong type for socket" },
		{ WSAENOPROTOOPT,	"Bad protocol option" },
		{ WSAEPROTONOSUPPORT,	"Protocol not supported" },
		{ WSAESOCKTNOSUPPORT,	"Socket type not supported" },
		{ WSAEOPNOTSUPP,	"Operation not supported on socket" },
		{ WSAEPFNOSUPPORT,	"Protocol family not supported" },
		{ WSAEAFNOSUPPORT,	"Address family not supported" },
		{ WSAEADDRINUSE,	"Address already in use" },
		{ WSAEADDRNOTAVAIL,	"Can't assign requested address" },
		{ WSAENETDOWN,		"Network is down" },
		{ WSAENETUNREACH,	"Network is unreachable" },
		{ WSAENETRESET,		"Net connection reset" },
		{ WSAECONNABORTED,	"Software caused connection abort" },
		{ WSAECONNRESET,	"Connection reset by peer" },
		{ WSAENOBUFS,		"No buffer space available" },
		{ WSAEISCONN,		"Socket is already connected" },
		{ WSAENOTCONN,		"Socket is not connected" },
		{ WSAESHUTDOWN,		"Can't send after socket shutdown" },
		{ WSAETOOMANYREFS,	"Too many references, can't splice" },
		{ WSAETIMEDOUT,		"Connection timed out" },
		{ WSAECONNREFUSED,	"Connection refused" },
		{ WSAELOOP,		"Too many levels of symbolic links" },
		{ WSAENAMETOOLONG,	"File name too long" },
		{ WSAEHOSTDOWN,		"Host is down" },
		{ WSAEHOSTUNREACH,	"No route to host" },
		{ WSAENOTEMPTY,		"Directory not empty" },
		{ WSAEPROCLIM,		"Too many processes" },
		{ WSAEUSERS,		"Too many users" },
		{ WSAEDQUOT,		"Disc quota exceeded" },
		{ WSAESTALE,		"Stale NFS file handle" },
		{ WSAEREMOTE,		"Too many levels of remote in path" },
		{ WSASYSNOTREADY,	"Network system is unavailable" },
		{ WSAVERNOTSUPPORTED,	"Winsock version out of range" },
		{ WSANOTINITIALISED,	"WSAStartup not yet called" },
		{ WSAEDISCON,		"Graceful shutdown in progress" },
		{ WSAHOST_NOT_FOUND,	"Host not found" },
		{ WSANO_DATA,		"No host data of that type was found" },
		{ -1,			"Unknown error code" }
	};

	static char *WSAErrorMsg()
	{
		int i;
		int id = WSAGetLastError();

		/* Assume none of them are actually -1 */
		for (i = 0; WSAErrors[i].id != -1; i++)
			if (WSAErrors[i].id == id)
				break;

		sprintf(WSAbuf, "Socket Error: (%d) %s", id, WSAErrors[i].code);

		return &(WSAbuf[0]);
	}

	#define SOCKERRMSG WSAErrorMsg()

	#ifndef SHUT_RDWR
	#define SHUT_RDWR SD_BOTH
	#endif

	#ifndef in_addr_t
	#define in_addr_t uint32_t
	#endif
#endif

// Big enough for largest API request
//  though a PC with 100s of PGAs/CPUs may exceed the size ...
// Current code assumes it can socket send this size also
#define MYBUFSIZ	65432	// TODO: intercept before it's exceeded

// BUFSIZ varies on Windows and Linux
#define TMPBUFSIZ	8192

// Number of requests to queue - normally would be small
// However lots of PGA's may mean more
#define QUEUE	100

static char *io_buffer = NULL;
static char *msg_buffer = NULL;
static SOCKETTYPE sock = INVSOCK;

static const char *UNAVAILABLE = " - API will not be available";
static const char *INVAPIGROUPS = "Invalid --api-groups parameter";

static const char *BLANK = "";
static const char *COMMA = ",";
static const char SEPARATOR = '|';
#define SEPSTR "|"
static const char GPUSEP = ',';

static const char *APIVERSION = "1.14";
static const char *DEAD = "Dead";
static const char *SICK = "Sick";
static const char *NOSTART = "NoStart";
static const char *INIT = "Initializing";
static const char *DISABLED = "Disabled";
static const char *ALIVE = "Alive";
static const char *REJECTING = "Rejecting";
static const char *UNKNOWN = "Unknown";
#define _DYNAMIC "D"
static const char *DYNAMIC = _DYNAMIC;

static const char *YES = "Y";
static const char *NO = "N";
static const char *NULLSTR = "(null)";

static const char *DEVICECODE = ""
#ifdef HAVE_OPENCL
			"GPU "
#endif
#ifdef USE_BITFORCE
			"BFL "
#endif
#ifdef USE_ICARUS
			"ICA "
#endif
#ifdef USE_ZTEX
			"ZTX "
#endif
#ifdef USE_MODMINER
			"MMQ "
#endif
#ifdef WANT_CPUMINE
			"CPU "
#endif
			"";

static const char *OSINFO =
#if defined(__linux)
			"Linux";
#else
#if defined(__APPLE__)
			"Apple";
#else
#if defined (WIN32)
			"Windows";
#else
#if defined(unix)
			"Unix";
#else
			"Unknown";
#endif
#endif
#endif
#endif

#define _DEVS		"DEVS"
#define _POOLS		"POOLS"
#define _SUMMARY	"SUMMARY"
#define _STATUS		"STATUS"
#define _VERSION	"VERSION"
#define _MINECON	"CONFIG"
#define _GPU		"GPU"

#ifdef HAVE_AN_FPGA
#define _PGA		"PGA"
#endif

#ifdef WANT_CPUMINE
#define _CPU		"CPU"
#endif

#define _GPUS		"GPUS"
#define _PGAS		"PGAS"
#define _CPUS		"CPUS"
#define _NOTIFY		"NOTIFY"
#define _DEVDETAILS	"DEVDETAILS"
#define _BYE		"BYE"
#define _RESTART	"RESTART"
#define _MINESTATS	"STATS"
#define _CHECK		"CHECK"

static const char ISJSON = '{';
#define JSON0		"{"
#define JSON1		"\""
#define JSON2		"\":["
#define JSON3		"]"
#define JSON4		",\"id\":1"
#define JSON5		"}"

#define JSON_START	JSON0
#define JSON_DEVS	JSON1 _DEVS JSON2
#define JSON_POOLS	JSON1 _POOLS JSON2
#define JSON_SUMMARY	JSON1 _SUMMARY JSON2
#define JSON_STATUS	JSON1 _STATUS JSON2
#define JSON_VERSION	JSON1 _VERSION JSON2
#define JSON_MINECON	JSON1 _MINECON JSON2
#define JSON_GPU	JSON1 _GPU JSON2

#ifdef HAVE_AN_FPGA
#define JSON_PGA	JSON1 _PGA JSON2
#endif

#ifdef WANT_CPUMINE
#define JSON_CPU	JSON1 _CPU JSON2
#endif

#define JSON_GPUS	JSON1 _GPUS JSON2
#define JSON_PGAS	JSON1 _PGAS JSON2
#define JSON_CPUS	JSON1 _CPUS JSON2
#define JSON_NOTIFY	JSON1 _NOTIFY JSON2
#define JSON_DEVDETAILS	JSON1 _DEVDETAILS JSON2
#define JSON_BYE	JSON1 _BYE JSON1
#define JSON_RESTART	JSON1 _RESTART JSON1
#define JSON_CLOSE	JSON3
#define JSON_MINESTATS	JSON1 _MINESTATS JSON2
#define JSON_CHECK	JSON1 _CHECK JSON2
#define JSON_END	JSON4 JSON5

static const char *JSON_COMMAND = "command";
static const char *JSON_PARAMETER = "parameter";

#define MSG_INVGPU 1
#define MSG_ALRENA 2
#define MSG_ALRDIS 3
#define MSG_GPUMRE 4
#define MSG_GPUREN 5
#define MSG_GPUNON 6
#define MSG_POOL 7
#define MSG_NOPOOL 8
#define MSG_DEVS 9
#define MSG_NODEVS 10
#define MSG_SUMM 11
#define MSG_GPUDIS 12
#define MSG_GPUREI 13
#define MSG_INVCMD 14
#define MSG_MISID 15
#define MSG_GPUDEV 17

#ifdef WANT_CPUMINE
#define MSG_CPUNON 16
#define MSG_CPUDEV 18
#define MSG_INVCPU 19
#endif

#define MSG_NUMGPU 20
#define MSG_NUMCPU 21
#define MSG_VERSION 22
#define MSG_INVJSON 23
#define MSG_MISCMD 24
#define MSG_MISPID 25
#define MSG_INVPID 26
#define MSG_SWITCHP 27
#define MSG_MISVAL 28
#define MSG_NOADL 29
#define MSG_NOGPUADL 30
#define MSG_INVINT 31
#define MSG_GPUINT 32
#define MSG_MINECON 33
#define MSG_GPUMERR 34
#define MSG_GPUMEM 35
#define MSG_GPUEERR 36
#define MSG_GPUENG 37
#define MSG_GPUVERR 38
#define MSG_GPUVDDC 39
#define MSG_GPUFERR 40
#define MSG_GPUFAN 41
#define MSG_MISFN 42
#define MSG_BADFN 43
#define MSG_SAVED 44
#define MSG_ACCDENY 45
#define MSG_ACCOK 46
#define MSG_ENAPOOL 47
#define MSG_DISPOOL 48
#define MSG_ALRENAP 49
#define MSG_ALRDISP 50
#define MSG_DISLASTP 51
#define MSG_MISPDP 52
#define MSG_INVPDP 53
#define MSG_TOOMANYP 54
#define MSG_ADDPOOL 55

#ifdef HAVE_AN_FPGA
#define MSG_PGANON 56
#define MSG_PGADEV 57
#define MSG_INVPGA 58
#endif

#define MSG_NUMPGA 59
#define MSG_NOTIFY 60

#ifdef HAVE_AN_FPGA
#define MSG_PGALRENA 61
#define MSG_PGALRDIS 62
#define MSG_PGAENA 63
#define MSG_PGADIS 64
#define MSG_PGAUNW 65
#endif

#define MSG_REMLASTP 66
#define MSG_ACTPOOL 67
#define MSG_REMPOOL 68
#define MSG_DEVDETAILS 69
#define MSG_MINESTATS 70
#define MSG_MISCHK 71
#define MSG_CHECK 72

enum code_severity {
	SEVERITY_ERR,
	SEVERITY_WARN,
	SEVERITY_INFO,
	SEVERITY_SUCC,
	SEVERITY_FAIL
};

enum code_parameters {
	PARAM_GPU,
	PARAM_PGA,
	PARAM_CPU,
	PARAM_GPUMAX,
	PARAM_PGAMAX,
	PARAM_CPUMAX,
	PARAM_PMAX,
	PARAM_POOLMAX,

// Single generic case: have the code resolve it - see below
	PARAM_DMAX,

	PARAM_CMD,
	PARAM_POOL,
	PARAM_STR,
	PARAM_BOTH,
	PARAM_NONE
};

struct CODES {
	const enum code_severity severity;
	const int code;
	const enum code_parameters params;
	const char *description;
} codes[] = {
#ifdef HAVE_OPENCL
 { SEVERITY_ERR,   MSG_INVGPU,	PARAM_GPUMAX,	"Invalid GPU id %d - range is 0 - %d" },
 { SEVERITY_INFO,  MSG_ALRENA,	PARAM_GPU,	"GPU %d already enabled" },
 { SEVERITY_INFO,  MSG_ALRDIS,	PARAM_GPU,	"GPU %d already disabled" },
 { SEVERITY_WARN,  MSG_GPUMRE,	PARAM_GPU,	"GPU %d must be restarted first" },
 { SEVERITY_INFO,  MSG_GPUREN,	PARAM_GPU,	"GPU %d sent enable message" },
#endif
 { SEVERITY_ERR,   MSG_GPUNON,	PARAM_NONE,	"No GPUs" },
 { SEVERITY_SUCC,  MSG_POOL,	PARAM_PMAX,	"%d Pool(s)" },
 { SEVERITY_ERR,   MSG_NOPOOL,	PARAM_NONE,	"No pools" },

 { SEVERITY_SUCC,  MSG_DEVS,	PARAM_DMAX,
#ifdef HAVE_OPENCL
		 	 	 	 	"%d GPU(s)"
#endif
#if defined(HAVE_AN_FPGA) && defined(HAVE_OPENCL)
						" - "
#endif
#ifdef HAVE_AN_FPGA
						"%d PGA(s)"
#endif
#if defined(WANT_CPUMINE) && (defined(HAVE_OPENCL) || defined(HAVE_AN_FPGA))
						" - "
#endif
#ifdef WANT_CPUMINE
						"%d CPU(s)"
#endif
 },

 { SEVERITY_ERR,   MSG_NODEVS,	PARAM_NONE,	"No GPUs"
#ifdef HAVE_AN_FPGA
						"/PGAs"
#endif
#ifdef WANT_CPUMINE
						"/CPUs"
#endif
 },

 { SEVERITY_SUCC,  MSG_SUMM,	PARAM_NONE,	"Summary" },
#ifdef HAVE_OPENCL
 { SEVERITY_INFO,  MSG_GPUDIS,	PARAM_GPU,	"GPU %d set disable flag" },
 { SEVERITY_INFO,  MSG_GPUREI,	PARAM_GPU,	"GPU %d restart attempted" },
#endif
 { SEVERITY_ERR,   MSG_INVCMD,	PARAM_NONE,	"Invalid command" },
 { SEVERITY_ERR,   MSG_MISID,	PARAM_NONE,	"Missing device id parameter" },
#ifdef HAVE_OPENCL
 { SEVERITY_SUCC,  MSG_GPUDEV,	PARAM_GPU,	"GPU%d" },
#endif
#ifdef HAVE_AN_FPGA
 { SEVERITY_ERR,   MSG_PGANON,	PARAM_NONE,	"No PGAs" },
 { SEVERITY_SUCC,  MSG_PGADEV,	PARAM_PGA,	"PGA%d" },
 { SEVERITY_ERR,   MSG_INVPGA,	PARAM_PGAMAX,	"Invalid PGA id %d - range is 0 - %d" },
 { SEVERITY_INFO,  MSG_PGALRENA,PARAM_PGA,	"PGA %d already enabled" },
 { SEVERITY_INFO,  MSG_PGALRDIS,PARAM_PGA,	"PGA %d already disabled" },
 { SEVERITY_INFO,  MSG_PGAENA,	PARAM_PGA,	"PGA %d sent enable message" },
 { SEVERITY_INFO,  MSG_PGADIS,	PARAM_PGA,	"PGA %d set disable flag" },
 { SEVERITY_ERR,   MSG_PGAUNW,	PARAM_PGA,	"PGA %d is not flagged WELL, cannot enable" },
#endif
#ifdef WANT_CPUMINE
 { SEVERITY_ERR,   MSG_CPUNON,	PARAM_NONE,	"No CPUs" },
 { SEVERITY_SUCC,  MSG_CPUDEV,	PARAM_CPU,	"CPU%d" },
 { SEVERITY_ERR,   MSG_INVCPU,	PARAM_CPUMAX,	"Invalid CPU id %d - range is 0 - %d" },
#endif
 { SEVERITY_SUCC,  MSG_NUMGPU,	PARAM_NONE,	"GPU count" },
 { SEVERITY_SUCC,  MSG_NUMPGA,	PARAM_NONE,	"PGA count" },
 { SEVERITY_SUCC,  MSG_NUMCPU,	PARAM_NONE,	"CPU count" },
 { SEVERITY_SUCC,  MSG_VERSION,	PARAM_NONE,	"BFGMiner versions" },
 { SEVERITY_ERR,   MSG_INVJSON,	PARAM_NONE,	"Invalid JSON" },
 { SEVERITY_ERR,   MSG_MISCMD,	PARAM_CMD,	"Missing JSON '%s'" },
 { SEVERITY_ERR,   MSG_MISPID,	PARAM_NONE,	"Missing pool id parameter" },
 { SEVERITY_ERR,   MSG_INVPID,	PARAM_POOLMAX,	"Invalid pool id %d - range is 0 - %d" },
 { SEVERITY_SUCC,  MSG_SWITCHP,	PARAM_POOL,	"Switching to pool %d:'%s'" },
 { SEVERITY_ERR,   MSG_MISVAL,	PARAM_NONE,	"Missing comma after GPU number" },
 { SEVERITY_ERR,   MSG_NOADL,	PARAM_NONE,	"ADL is not available" },
 { SEVERITY_ERR,   MSG_NOGPUADL,PARAM_GPU,	"GPU %d does not have ADL" },
 { SEVERITY_ERR,   MSG_INVINT,	PARAM_STR,	"Invalid intensity (%s) - must be '" _DYNAMIC  "' or range " _MIN_INTENSITY_STR " - " _MAX_INTENSITY_STR },
 { SEVERITY_INFO,  MSG_GPUINT,	PARAM_BOTH,	"GPU %d set new intensity to %s" },
 { SEVERITY_SUCC,  MSG_MINECON, PARAM_NONE,	"BFGMiner config" },
#ifdef HAVE_OPENCL
 { SEVERITY_ERR,   MSG_GPUMERR,	PARAM_BOTH,	"Setting GPU %d memoryclock to (%s) reported failure" },
 { SEVERITY_SUCC,  MSG_GPUMEM,	PARAM_BOTH,	"Setting GPU %d memoryclock to (%s) reported success" },
 { SEVERITY_ERR,   MSG_GPUEERR,	PARAM_BOTH,	"Setting GPU %d clock to (%s) reported failure" },
 { SEVERITY_SUCC,  MSG_GPUENG,	PARAM_BOTH,	"Setting GPU %d clock to (%s) reported success" },
 { SEVERITY_ERR,   MSG_GPUVERR,	PARAM_BOTH,	"Setting GPU %d vddc to (%s) reported failure" },
 { SEVERITY_SUCC,  MSG_GPUVDDC,	PARAM_BOTH,	"Setting GPU %d vddc to (%s) reported success" },
 { SEVERITY_ERR,   MSG_GPUFERR,	PARAM_BOTH,	"Setting GPU %d fan to (%s) reported failure" },
 { SEVERITY_SUCC,  MSG_GPUFAN,	PARAM_BOTH,	"Setting GPU %d fan to (%s) reported success" },
#endif
 { SEVERITY_ERR,   MSG_MISFN,	PARAM_NONE,	"Missing save filename parameter" },
 { SEVERITY_ERR,   MSG_BADFN,	PARAM_STR,	"Can't open or create save file '%s'" },
 { SEVERITY_SUCC,  MSG_SAVED,	PARAM_STR,	"Configuration saved to file '%s'" },
 { SEVERITY_ERR,   MSG_ACCDENY,	PARAM_STR,	"Access denied to '%s' command" },
 { SEVERITY_SUCC,  MSG_ACCOK,	PARAM_NONE,	"Privileged access OK" },
 { SEVERITY_SUCC,  MSG_ENAPOOL,	PARAM_POOL,	"Enabling pool %d:'%s'" },
 { SEVERITY_SUCC,  MSG_DISPOOL,	PARAM_POOL,	"Disabling pool %d:'%s'" },
 { SEVERITY_INFO,  MSG_ALRENAP,	PARAM_POOL,	"Pool %d:'%s' already enabled" },
 { SEVERITY_INFO,  MSG_ALRDISP,	PARAM_POOL,	"Pool %d:'%s' already disabled" },
 { SEVERITY_ERR,   MSG_DISLASTP,PARAM_POOL,	"Cannot disable last active pool %d:'%s'" },
 { SEVERITY_ERR,   MSG_MISPDP,	PARAM_NONE,	"Missing addpool details" },
 { SEVERITY_ERR,   MSG_INVPDP,	PARAM_STR,	"Invalid addpool details '%s'" },
 { SEVERITY_ERR,   MSG_TOOMANYP,PARAM_NONE,	"Reached maximum number of pools (%d)" },
 { SEVERITY_SUCC,  MSG_ADDPOOL,	PARAM_STR,	"Added pool '%s'" },
 { SEVERITY_ERR,   MSG_REMLASTP,PARAM_POOL,	"Cannot remove last pool %d:'%s'" },
 { SEVERITY_ERR,   MSG_ACTPOOL, PARAM_POOL,	"Cannot remove active pool %d:'%s'" },
 { SEVERITY_SUCC,  MSG_REMPOOL, PARAM_BOTH,	"Removed pool %d:'%s'" },
 { SEVERITY_SUCC,  MSG_NOTIFY,	PARAM_NONE,	"Notify" },
 { SEVERITY_SUCC,  MSG_DEVDETAILS,PARAM_NONE,	"Device Details" },
 { SEVERITY_SUCC,  MSG_MINESTATS,PARAM_NONE,	"CGMiner stats" },
 { SEVERITY_ERR,   MSG_MISCHK,	PARAM_NONE,	"Missing check cmd" },
 { SEVERITY_SUCC,  MSG_CHECK,	PARAM_NONE,	"Check command" },
 { SEVERITY_FAIL, 0, 0, NULL }
};

static int my_thr_id = 0;
static bool bye;
static bool ping = true;

// Used to control quit restart access to shutdown variables
static pthread_mutex_t quit_restart_lock;

static bool do_a_quit;
static bool do_a_restart;

static time_t when = 0;	// when the request occurred

struct IP4ACCESS {
	in_addr_t ip;
	in_addr_t mask;
	char group;
};

#define GROUP(g) (toupper(g))
#define PRIVGROUP GROUP('W')
#define NOPRIVGROUP GROUP('R')
#define ISPRIVGROUP(g) (GROUP(g) == PRIVGROUP)
#define GROUPOFFSET(g) (GROUP(g) - GROUP('A'))
#define VALIDGROUP(g) (GROUP(g) >= GROUP('A') && GROUP(g) <= GROUP('Z'))
#define COMMANDS(g) (apigroups[GROUPOFFSET(g)].commands)
#define DEFINEDGROUP(g) (ISPRIVGROUP(g) || COMMANDS(g) != NULL)

struct APIGROUPS {
	// This becomes a string like: "|cmd1|cmd2|cmd3|" so it's quick to search
	char *commands;
} apigroups['Z' - 'A' + 1]; // only A=0 to Z=25 (R: noprivs, W: allprivs)

static struct IP4ACCESS *ipaccess = NULL;
static int ips = 0;

#ifdef USE_BITFORCE
extern struct device_api bitforce_api;
#endif

#ifdef USE_ICARUS
extern struct device_api icarus_api;
#endif

#ifdef USE_ZTEX
extern struct device_api ztex_api;
#endif

#ifdef USE_MODMINER
extern struct device_api modminer_api;
#endif

// This is only called when expected to be needed (rarely)
// i.e. strings outside of the codes control (input from the user)
static char *escape_string(char *str, bool isjson)
{
	char *buf, *ptr;
	int count;

	count = 0;
	for (ptr = str; *ptr; ptr++) {
		switch (*ptr) {
			case ',':
			case '|':
			case '=':
				if (!isjson)
					count++;
				break;
			case '"':
				if (isjson)
					count++;
				break;
			case '\\':
				count++;
				break;
		}
	}

	if (count == 0)
		return str;

	buf = malloc(strlen(str) + count + 1);
	if (unlikely(!buf))
		quit(1, "Failed to malloc escape buf");

	ptr = buf;
	while (*str)
		switch (*str) {
			case ',':
			case '|':
			case '=':
				if (!isjson)
					*(ptr++) = '\\';
				*(ptr++) = *(str++);
				break;
			case '"':
				if (isjson)
					*(ptr++) = '\\';
				*(ptr++) = *(str++);
				break;
			case '\\':
				*(ptr++) = '\\';
				*(ptr++) = *(str++);
				break;
			default:
				*(ptr++) = *(str++);
				break;
		}

	*ptr = '\0';

	return buf;
}

static struct api_data *api_add_extra(struct api_data *root, struct api_data *extra)
{
	struct api_data *tmp;

	if (root) {
		if (extra) {
			// extra tail
			tmp = extra->prev;

			// extra prev = root tail
			extra->prev = root->prev;

			// root tail next = extra
			root->prev->next = extra;

			// extra tail next = root
			tmp->next = root;

			// root prev = extra tail
			root->prev = tmp;
		}
	} else
		root = extra;

	return root;
}

static struct api_data *api_add_data_full(struct api_data *root, char *name, enum api_data_type type, void *data, bool copy_data)
{
	struct api_data *api_data;

	api_data = (struct api_data *)malloc(sizeof(struct api_data));

	api_data->name = name;
	api_data->type = type;

	if (root == NULL) {
		root = api_data;
		root->prev = root;
		root->next = root;
	}
	else {
		api_data->prev = root->prev;
		root->prev = api_data;
		api_data->next = root;
		api_data->prev->next = api_data;
	}

	api_data->data_was_malloc = copy_data;

	// Avoid crashing on bad data
	if (data == NULL) {
		api_data->type = type = API_CONST;
		data = (void *)NULLSTR;
		api_data->data_was_malloc = copy_data = false;
	}

	if (!copy_data)
	{
		api_data->data = data;
		if (type == API_JSON)
			json_incref((json_t *)data);
	}
	else
		switch(type) {
			case API_ESCAPE:
			case API_STRING:
			case API_CONST:
				api_data->data = (void *)malloc(strlen((char *)data) + 1);
				strcpy((char*)(api_data->data), (char *)data);
				break;
			case API_INT:
				api_data->data = (void *)malloc(sizeof(int));
				*((int *)(api_data->data)) = *((int *)data);
				break;
			case API_UINT:
				api_data->data = (void *)malloc(sizeof(unsigned int));
				*((unsigned int *)(api_data->data)) = *((unsigned int *)data);
				break;
			case API_UINT32:
				api_data->data = (void *)malloc(sizeof(uint32_t));
				*((uint32_t *)(api_data->data)) = *((uint32_t *)data);
				break;
			case API_UINT64:
				api_data->data = (void *)malloc(sizeof(uint64_t));
				*((uint64_t *)(api_data->data)) = *((uint64_t *)data);
				break;
			case API_DOUBLE:
			case API_ELAPSED:
			case API_MHS:
			case API_MHTOTAL:
			case API_UTILITY:
			case API_FREQ:
			case API_HS:
				api_data->data = (void *)malloc(sizeof(double));
				*((double *)(api_data->data)) = *((double *)data);
				break;
			case API_BOOL:
				api_data->data = (void *)malloc(sizeof(bool));
				*((bool *)(api_data->data)) = *((bool *)data);
				break;
			case API_TIMEVAL:
				api_data->data = (void *)malloc(sizeof(struct timeval));
				memcpy(api_data->data, data, sizeof(struct timeval));
				break;
			case API_TIME:
				api_data->data = (void *)malloc(sizeof(time_t));
				*(time_t *)(api_data->data) = *((time_t *)data);
				break;
			case API_VOLTS:
			case API_TEMP:
				api_data->data = (void *)malloc(sizeof(float));
				*((float *)(api_data->data)) = *((float *)data);
				break;
			case API_JSON:
				api_data->data_was_malloc = false;
				api_data->data = (void *)json_deep_copy((json_t *)data);
				break;
			default:
				applog(LOG_ERR, "API: unknown1 data type %d ignored", type);
				api_data->type = API_STRING;
				api_data->data_was_malloc = false;
				api_data->data = (void *)UNKNOWN;
				break;
		}

	return root;
}

struct api_data *api_add_escape(struct api_data *root, char *name, char *data, bool copy_data)
{
	return api_add_data_full(root, name, API_ESCAPE, (void *)data, copy_data);
}

struct api_data *api_add_string(struct api_data *root, char *name, const char *data, bool copy_data)
{
	return api_add_data_full(root, name, API_STRING, (void *)data, copy_data);
}

struct api_data *api_add_const(struct api_data *root, char *name, const char *data, bool copy_data)
{
	return api_add_data_full(root, name, API_CONST, (void *)data, copy_data);
}

struct api_data *api_add_int(struct api_data *root, char *name, int *data, bool copy_data)
{
	return api_add_data_full(root, name, API_INT, (void *)data, copy_data);
}

struct api_data *api_add_uint(struct api_data *root, char *name, unsigned int *data, bool copy_data)
{
	return api_add_data_full(root, name, API_UINT, (void *)data, copy_data);
}

struct api_data *api_add_uint32(struct api_data *root, char *name, uint32_t *data, bool copy_data)
{
	return api_add_data_full(root, name, API_UINT32, (void *)data, copy_data);
}

struct api_data *api_add_uint64(struct api_data *root, char *name, uint64_t *data, bool copy_data)
{
	return api_add_data_full(root, name, API_UINT64, (void *)data, copy_data);
}

struct api_data *api_add_double(struct api_data *root, char *name, double *data, bool copy_data)
{
	return api_add_data_full(root, name, API_DOUBLE, (void *)data, copy_data);
}

struct api_data *api_add_elapsed(struct api_data *root, char *name, double *data, bool copy_data)
{
	return api_add_data_full(root, name, API_ELAPSED, (void *)data, copy_data);
}

struct api_data *api_add_bool(struct api_data *root, char *name, bool *data, bool copy_data)
{
	return api_add_data_full(root, name, API_BOOL, (void *)data, copy_data);
}

struct api_data *api_add_timeval(struct api_data *root, char *name, struct timeval *data, bool copy_data)
{
	return api_add_data_full(root, name, API_TIMEVAL, (void *)data, copy_data);
}

struct api_data *api_add_time(struct api_data *root, char *name, time_t *data, bool copy_data)
{
	return api_add_data_full(root, name, API_TIME, (void *)data, copy_data);
}

struct api_data *api_add_mhs(struct api_data *root, char *name, double *data, bool copy_data)
{
	return api_add_data_full(root, name, API_MHS, (void *)data, copy_data);
}

struct api_data *api_add_mhtotal(struct api_data *root, char *name, double *data, bool copy_data)
{
	return api_add_data_full(root, name, API_MHTOTAL, (void *)data, copy_data);
}

struct api_data *api_add_temp(struct api_data *root, char *name, float *data, bool copy_data)
{
	return api_add_data_full(root, name, API_TEMP, (void *)data, copy_data);
}

struct api_data *api_add_utility(struct api_data *root, char *name, double *data, bool copy_data)
{
	return api_add_data_full(root, name, API_UTILITY, (void *)data, copy_data);
}

struct api_data *api_add_freq(struct api_data *root, char *name, double *data, bool copy_data)
{
	return api_add_data_full(root, name, API_FREQ, (void *)data, copy_data);
}

struct api_data *api_add_volts(struct api_data *root, char *name, float *data, bool copy_data)
{
	return api_add_data_full(root, name, API_VOLTS, (void *)data, copy_data);
}

struct api_data *api_add_hs(struct api_data *root, char *name, double *data, bool copy_data)
{
	return api_add_data_full(root, name, API_HS, (void *)data, copy_data);
}

struct api_data *api_add_json(struct api_data *root, char *name, json_t *data, bool copy_data)
{
	return api_add_data_full(root, name, API_JSON, (void *)data, copy_data);
}

static struct api_data *print_data(struct api_data *root, char *buf, bool isjson)
{
	struct api_data *tmp;
	bool first = true;
	char *original, *escape;
	char *quote;

	if (isjson) {
		strcpy(buf, JSON0);
		buf = strchr(buf, '\0');
		quote = JSON1;
	} else
		quote = (char *)BLANK;

	while (root) {
		if (!first)
			*(buf++) = *COMMA;
		else
			first = false;

		sprintf(buf, "%s%s%s%s", quote, root->name, quote, isjson ? ":" : "=");

		buf = strchr(buf, '\0');

		switch(root->type) {
			case API_STRING:
			case API_CONST:
				sprintf(buf, "%s%s%s", quote, (char *)(root->data), quote);
				break;
			case API_ESCAPE:
				original = (char *)(root->data);
				escape = escape_string((char *)(root->data), isjson);
				sprintf(buf, "%s%s%s", quote, escape, quote);
				if (escape != original)
					free(escape);
				break;
			case API_INT:
				sprintf(buf, "%d", *((int *)(root->data)));
				break;
			case API_UINT:
				sprintf(buf, "%u", *((unsigned int *)(root->data)));
				break;
			case API_UINT32:
				sprintf(buf, "%"PRIu32, *((uint32_t *)(root->data)));
				break;
			case API_UINT64:
				sprintf(buf, "%"PRIu64, *((uint64_t *)(root->data)));
				break;
			case API_TIME:
				sprintf(buf, "%lu", *((unsigned long *)(root->data)));
				break;
			case API_DOUBLE:
				sprintf(buf, "%f", *((double *)(root->data)));
				break;
			case API_ELAPSED:
				sprintf(buf, "%.0f", *((double *)(root->data)));
				break;
			case API_UTILITY:
			case API_FREQ:
			case API_MHS:
				sprintf(buf, "%.2f", *((double *)(root->data)));
				break;
			case API_VOLTS:
				sprintf(buf, "%.3f", *((float *)(root->data)));
				break;
			case API_MHTOTAL:
				sprintf(buf, "%.4f", *((double *)(root->data)));
				break;
			case API_HS:
				sprintf(buf, "%.15f", *((double *)(root->data)));
				break;
			case API_BOOL:
				sprintf(buf, "%s", *((bool *)(root->data)) ? "true" : "false");
				break;
			case API_TIMEVAL:
				sprintf(buf, "%ld.%06ld",
					((struct timeval *)(root->data))->tv_sec,
					((struct timeval *)(root->data))->tv_usec);
				break;
			case API_TEMP:
				sprintf(buf, "%.2f", *((float *)(root->data)));
				break;
			case API_JSON:
				escape = json_dumps((json_t *)(root->data), JSON_COMPACT);
				strcpy(buf, escape);
				free(escape);
				break;
			default:
				applog(LOG_ERR, "API: unknown2 data type %d ignored", root->type);
				sprintf(buf, "%s%s%s", quote, UNKNOWN, quote);
				break;
		}

		buf = strchr(buf, '\0');

		if (root->type == API_JSON)
			json_decref((json_t *)root->data);
		if (root->data_was_malloc)
			free(root->data);

		if (root->next == root) {
			free(root);
			root = NULL;
		} else {
			tmp = root;
			root = tmp->next;
			root->prev = tmp->prev;
			root->prev->next = root;
			free(tmp);
		}
	}

	strcpy(buf, isjson ? JSON5 : SEPSTR);

	return root;
}

#ifdef HAVE_AN_FPGA
static int numpgas()
{
	int count = 0;
	int i;

	for (i = 0; i < total_devices; i++) {
#ifdef USE_BITFORCE
		if (devices[i]->api == &bitforce_api)
			count++;
#endif
#ifdef USE_ICARUS
		if (devices[i]->api == &icarus_api)
			count++;
#endif
#ifdef USE_ZTEX
		if (devices[i]->api == &ztex_api)
			count++;
#endif
#ifdef USE_MODMINER
		if (devices[i]->api == &modminer_api)
			count++;
#endif
	}
	return count;
}

static int pgadevice(int pgaid)
{
	int count = 0;
	int i;

	for (i = 0; i < total_devices; i++) {
#ifdef USE_BITFORCE
		if (devices[i]->api == &bitforce_api)
			count++;
#endif
#ifdef USE_ICARUS
		if (devices[i]->api == &icarus_api)
			count++;
#endif
#ifdef USE_ZTEX
		if (devices[i]->api == &ztex_api)
			count++;
#endif
#ifdef USE_MODMINER
		if (devices[i]->api == &modminer_api)
			count++;
#endif
		if (count == (pgaid + 1))
			return i;
	}
	return -1;
}
#endif

// All replies (except BYE and RESTART) start with a message
//  thus for JSON, message() inserts JSON_START at the front
//  and send_result() adds JSON_END at the end
static char *message(int messageid, int paramid, char *param2, bool isjson)
{
	struct api_data *root = NULL;
	char buf[TMPBUFSIZ];
	char severity[2];
	char *ptr;
#ifdef HAVE_AN_FPGA
	int pga;
#endif
#ifdef WANT_CPUMINE
	int cpu;
#endif
	int i;

	if (!isjson)
		msg_buffer[0] = '\0';
	else
		strcpy(msg_buffer, JSON_START JSON_STATUS);

	ptr = strchr(msg_buffer, '\0');

	for (i = 0; codes[i].severity != SEVERITY_FAIL; i++) {
		if (codes[i].code == messageid) {
			switch (codes[i].severity) {
				case SEVERITY_WARN:
					severity[0] = 'W';
					break;
				case SEVERITY_INFO:
					severity[0] = 'I';
					break;
				case SEVERITY_SUCC:
					severity[0] = 'S';
					break;
				case SEVERITY_ERR:
				default:
					severity[0] = 'E';
					break;
			}
			severity[1] = '\0';

			switch(codes[i].params) {
				case PARAM_GPU:
				case PARAM_PGA:
				case PARAM_CPU:
					sprintf(buf, codes[i].description, paramid);
					break;
				case PARAM_POOL:
					sprintf(buf, codes[i].description, paramid, pools[paramid]->rpc_url);
					break;
#ifdef HAVE_OPENCL
				case PARAM_GPUMAX:
					sprintf(buf, codes[i].description, paramid, nDevs - 1);
					break;
#endif
#ifdef HAVE_AN_FPGA
				case PARAM_PGAMAX:
					pga = numpgas();
					sprintf(buf, codes[i].description, paramid, pga - 1);
					break;
#endif
#ifdef WANT_CPUMINE
				case PARAM_CPUMAX:
					if (opt_n_threads > 0)
						cpu = num_processors;
					else
						cpu = 0;
					sprintf(buf, codes[i].description, paramid, cpu - 1);
					break;
#endif
				case PARAM_PMAX:
					sprintf(buf, codes[i].description, total_pools);
					break;
				case PARAM_POOLMAX:
					sprintf(buf, codes[i].description, paramid, total_pools - 1);
					break;
				case PARAM_DMAX:
#ifdef HAVE_AN_FPGA
					pga = numpgas();
#endif
#ifdef WANT_CPUMINE
					if (opt_n_threads > 0)
						cpu = num_processors;
					else
						cpu = 0;
#endif

					sprintf(buf, codes[i].description
#ifdef HAVE_OPENCL
						, nDevs
#endif
#ifdef HAVE_AN_FPGA
						, pga
#endif
#ifdef WANT_CPUMINE
						, cpu
#endif
						);
					break;
				case PARAM_CMD:
					sprintf(buf, codes[i].description, JSON_COMMAND);
					break;
				case PARAM_STR:
					sprintf(buf, codes[i].description, param2);
					break;
				case PARAM_BOTH:
					sprintf(buf, codes[i].description, paramid, param2);
					break;
				case PARAM_NONE:
				default:
					strcpy(buf, codes[i].description);
			}

			root = api_add_string(root, _STATUS, severity, false);
			root = api_add_time(root, "When", &when, false);
			root = api_add_int(root, "Code", &messageid, false);
			root = api_add_string(root, "Msg", buf, false);
			root = api_add_string(root, "Description", opt_api_description, false);

			root = print_data(root, ptr, isjson);
			if (isjson)
				strcat(ptr, JSON_CLOSE);
			return msg_buffer;
		}
	}

	root = api_add_string(root, _STATUS, "F", false);
	root = api_add_time(root, "When", &when, false);
	int id = -1;
	root = api_add_int(root, "Code", &id, false);
	sprintf(buf, "%d", messageid);
	root = api_add_string(root, "Msg", buf, false);
	root = api_add_string(root, "Description", opt_api_description, false);

	root = print_data(root, ptr, isjson);
	if (isjson)
		strcat(ptr, JSON_CLOSE);
	return msg_buffer;
}

static void apiversion(__maybe_unused SOCKETTYPE c, __maybe_unused char *param, bool isjson, __maybe_unused char group)
{
	struct api_data *root = NULL;
	char buf[TMPBUFSIZ];

	sprintf(io_buffer, isjson
		? "%s," JSON_VERSION
		: "%s" _VERSION ",",
		message(MSG_VERSION, 0, NULL, isjson));

	root = api_add_string(root, "CGMiner", VERSION, false);
	root = api_add_const(root, "API", APIVERSION, false);

	root = print_data(root, buf, isjson);
	if (isjson)
		strcat(buf, JSON_CLOSE);
	strcat(io_buffer, buf);
}

static void minerconfig(__maybe_unused SOCKETTYPE c, __maybe_unused char *param, bool isjson, __maybe_unused char group)
{
	struct api_data *root = NULL;
	char buf[TMPBUFSIZ];
	int gpucount = 0;
	int pgacount = 0;
	int cpucount = 0;
	char *adlinuse = (char *)NO;
#ifdef HAVE_ADL
	const char *adl = YES;
	int i;

	for (i = 0; i < nDevs; i++) {
		if (gpus[i].has_adl) {
			adlinuse = (char *)YES;
			break;
		}
	}
#else
	const char *adl = NO;
#endif

#ifdef HAVE_OPENCL
	gpucount = nDevs;
#endif

#ifdef HAVE_AN_FPGA
	pgacount = numpgas();
#endif

#ifdef WANT_CPUMINE
	cpucount = opt_n_threads > 0 ? num_processors : 0;
#endif

	sprintf(io_buffer, isjson
		? "%s," JSON_MINECON
		: "%s" _MINECON ",",
		message(MSG_MINECON, 0, NULL, isjson));

	root = api_add_int(root, "GPU Count", &gpucount, false);
	root = api_add_int(root, "PGA Count", &pgacount, false);
	root = api_add_int(root, "CPU Count", &cpucount, false);
	root = api_add_int(root, "Pool Count", &total_pools, false);
	root = api_add_const(root, "ADL", (char *)adl, false);
	root = api_add_string(root, "ADL in use", adlinuse, false);
	root = api_add_const(root, "Strategy", strategies[pool_strategy].s, false);
	root = api_add_int(root, "Log Interval", &opt_log_interval, false);
	root = api_add_const(root, "Device Code", DEVICECODE, false);
	root = api_add_const(root, "OS", OSINFO, false);

	root = print_data(root, buf, isjson);
	if (isjson)
		strcat(buf, JSON_CLOSE);
	strcat(io_buffer, buf);
}

static const char*
bool2str(bool b)
{
	return b ? YES : NO;
}

static const char*
status2str(enum alive status)
{
	switch (status) {
	case LIFE_WELL:
		return ALIVE;
	case LIFE_SICK:
		return SICK;
	case LIFE_DEAD:
		return DEAD;
	case LIFE_NOSTART:
		return NOSTART;
	default:
		return UNKNOWN;
	}
}

static void
devdetail_an(struct cgpu_info *cgpu, bool isjson)
{
	struct api_data *root = NULL;
	char buf[TMPBUFSIZ];
	int n = 0, i;

	cgpu->utility = cgpu->accepted / ( total_secs ? total_secs : 1 ) * 60;

<<<<<<< HEAD
	for (i = 0; i < total_devices; ++i) {
		if (devices[i] == cgpu)
			break;
		if (cgpu->devtype == devices[i]->devtype)
			++n;
	}
=======
		if (cgpu->deven != DEV_DISABLED)
			enabled = (char *)YES;
		else
			enabled = (char *)NO;

		if (cgpu->status == LIFE_DEAD)
			status = (char *)DEAD;
		else if (cgpu->status == LIFE_SICK)
			status = (char *)SICK;
		else if (cgpu->status == LIFE_NOSTART)
			status = (char *)NOSTART;
		else if (cgpu->status == LIFE_INIT)
			status = (char *)INIT;
		else
			status = (char *)ALIVE;
>>>>>>> c57c308d

	root = api_add_int(root, (char*)cgpu->devtype, &n, true);
	root = api_add_string(root, "Driver", cgpu->api->dname, false);
	if (cgpu->kname)
		root = api_add_string(root, "Kernel", cgpu->kname, false);
	if (cgpu->name)
		root = api_add_string(root, "Model", cgpu->name, false);
	if (cgpu->device_path)
		root = api_add_string(root, "Device Path", cgpu->device_path, false);

	if (cgpu->api->get_api_extra_device_detail)
		root = api_add_extra(root, cgpu->api->get_api_extra_device_detail(cgpu));

	root = print_data(root, buf, isjson);
	strcat(io_buffer, buf);
}

static void devstatus_an(struct cgpu_info *cgpu, bool isjson)
{
	struct api_data *root = NULL;
	char buf[TMPBUFSIZ];
	int n = 0, i;

	cgpu->utility = cgpu->accepted / ( total_secs ? total_secs : 1 ) * 60;

	for (i = 0; i < total_devices; ++i) {
		if (devices[i] == cgpu)
			break;
		if (cgpu->devtype == devices[i]->devtype)
			++n;
	}

<<<<<<< HEAD
	root = api_add_int(root, (char*)cgpu->devtype, &n, true);
	root = api_add_string(root, "Name", cgpu->api->name, false);
	root = api_add_int(root, "ID", &(cgpu->device_id), false);
	root = api_add_string(root, "Enabled", bool2str(cgpu->deven != DEV_DISABLED), false);
	root = api_add_string(root, "Status", status2str(cgpu->status), false);
	if (cgpu->temp)
		root = api_add_temp(root, "Temperature", &cgpu->temp, false);
	double mhs = cgpu->total_mhashes / total_secs;
	root = api_add_mhs(root, "MHS av", &mhs, false);
	char mhsname[27];
	sprintf(mhsname, "MHS %ds", opt_log_interval);
	root = api_add_mhs(root, mhsname, &(cgpu->rolling), false);
	root = api_add_int(root, "Accepted", &(cgpu->accepted), false);
	root = api_add_int(root, "Rejected", &(cgpu->rejected), false);
	root = api_add_int(root, "Hardware Errors", &(cgpu->hw_errors), false);
	root = api_add_utility(root, "Utility", &(cgpu->utility), false);
	int last_share_pool = cgpu->last_share_pool_time > 0 ?
				cgpu->last_share_pool : -1;
	root = api_add_int(root, "Last Share Pool", &last_share_pool, false);
	root = api_add_time(root, "Last Share Time", &(cgpu->last_share_pool_time), false);
	root = api_add_mhtotal(root, "Total MH", &(cgpu->total_mhashes), false);

	if (cgpu->api->get_api_extra_device_status)
		root = api_add_extra(root, cgpu->api->get_api_extra_device_status(cgpu));
=======
		if (cgpu->deven != DEV_DISABLED)
			enabled = (char *)YES;
		else
			enabled = (char *)NO;

		if (cgpu->status == LIFE_DEAD)
			status = (char *)DEAD;
		else if (cgpu->status == LIFE_SICK)
			status = (char *)SICK;
		else if (cgpu->status == LIFE_NOSTART)
			status = (char *)NOSTART;
		else if (cgpu->status == LIFE_INIT)
			status = (char *)INIT;
		else
			status = (char *)ALIVE;
>>>>>>> c57c308d

	root = print_data(root, buf, isjson);
	strcat(io_buffer, buf);
}

#ifdef HAVE_OPENCL
static void gpustatus(int gpu, bool isjson)
{
        if (gpu < 0 || gpu >= nDevs)
                return;
        devstatus_an(&gpus[gpu], isjson);
}
#endif
#ifdef HAVE_AN_FPGA
static void pgastatus(int pga, bool isjson)
{
        int dev = pgadevice(pga);
        if (dev < 0) // Should never happen
                return;
        devstatus_an(devices[dev], isjson);
}
#endif

#ifdef WANT_CPUMINE
static void cpustatus(int cpu, bool isjson)
{
        if (opt_n_threads <= 0 || cpu < 0 || cpu >= num_processors)
                return;
        devstatus_an(&cpus[cpu], isjson);
}
#endif

static void
devinfo_internal(void (*func)(struct cgpu_info*, bool), __maybe_unused SOCKETTYPE c, __maybe_unused char *param, bool isjson, __maybe_unused char group)
{
	int i;

	if (total_devices == 0) {
		strcpy(io_buffer, message(MSG_NODEVS, 0, NULL, isjson));
		return;
	}

	strcpy(io_buffer, message(MSG_DEVS, 0, NULL, isjson));

	if (isjson) {
		strcat(io_buffer, COMMA);
		strcat(io_buffer, JSON_DEVS);
	}

	for (i = 0; i < total_devices; ++i) {
		if (isjson && i > 0)
			strcat(io_buffer, COMMA);

		func(devices[i], isjson);
	}

	if (isjson)
		strcat(io_buffer, JSON_CLOSE);
}

static void
devdetail(SOCKETTYPE c, char *param, bool isjson, __maybe_unused char group)
{
	return devinfo_internal(devdetail_an, c, param, isjson, group);
}

static void
devstatus(SOCKETTYPE c, char *param, bool isjson, __maybe_unused char group)
{
	return devinfo_internal(devstatus_an, c, param, isjson, group);
}

#ifdef HAVE_OPENCL
static void gpudev(__maybe_unused SOCKETTYPE c, char *param, bool isjson, __maybe_unused char group)
{
	int id;

	if (nDevs == 0) {
		strcpy(io_buffer, message(MSG_GPUNON, 0, NULL, isjson));
		return;
	}

	if (param == NULL || *param == '\0') {
		strcpy(io_buffer, message(MSG_MISID, 0, NULL, isjson));
		return;
	}

	id = atoi(param);
	if (id < 0 || id >= nDevs) {
		strcpy(io_buffer, message(MSG_INVGPU, id, NULL, isjson));
		return;
	}

	strcpy(io_buffer, message(MSG_GPUDEV, id, NULL, isjson));

	if (isjson) {
		strcat(io_buffer, COMMA);
		strcat(io_buffer, JSON_GPU);
	}

	gpustatus(id, isjson);

	if (isjson)
		strcat(io_buffer, JSON_CLOSE);
}
#endif
#ifdef HAVE_AN_FPGA
static void pgadev(__maybe_unused SOCKETTYPE c, char *param, bool isjson, __maybe_unused char group)
{
	int numpga = numpgas();
	int id;

	if (numpga == 0) {
		strcpy(io_buffer, message(MSG_PGANON, 0, NULL, isjson));
		return;
	}

	if (param == NULL || *param == '\0') {
		strcpy(io_buffer, message(MSG_MISID, 0, NULL, isjson));
		return;
	}

	id = atoi(param);
	if (id < 0 || id >= numpga) {
		strcpy(io_buffer, message(MSG_INVPGA, id, NULL, isjson));
		return;
	}

	strcpy(io_buffer, message(MSG_PGADEV, id, NULL, isjson));

	if (isjson) {
		strcat(io_buffer, COMMA);
		strcat(io_buffer, JSON_PGA);
	}

	pgastatus(id, isjson);

	if (isjson)
		strcat(io_buffer, JSON_CLOSE);
}

static void pgaenable(__maybe_unused SOCKETTYPE c, char *param, bool isjson, __maybe_unused char group)
{
	int numpga = numpgas();
	struct thr_info *thr;
	int pga;
	int id;
	int i;

	if (numpga == 0) {
		strcpy(io_buffer, message(MSG_PGANON, 0, NULL, isjson));
		return;
	}

	if (param == NULL || *param == '\0') {
		strcpy(io_buffer, message(MSG_MISID, 0, NULL, isjson));
		return;
	}

	id = atoi(param);
	if (id < 0 || id >= numpga) {
		strcpy(io_buffer, message(MSG_INVPGA, id, NULL, isjson));
		return;
	}

	int dev = pgadevice(id);
	if (dev < 0) { // Should never happen
		strcpy(io_buffer, message(MSG_INVPGA, id, NULL, isjson));
		return;
	}

	struct cgpu_info *cgpu = devices[dev];

	if (cgpu->deven != DEV_DISABLED) {
		strcpy(io_buffer, message(MSG_PGALRENA, id, NULL, isjson));
		return;
	}

#if 0 /* A DISABLED device wont change status FIXME: should disabling make it WELL? */
	if (cgpu->status != LIFE_WELL) {
		strcpy(io_buffer, message(MSG_PGAUNW, id, NULL, isjson));
		return;
	}
#endif

	for (i = 0; i < mining_threads; i++) {
		pga = thr_info[i].cgpu->device_id;
		if (pga == dev) {
			thr = &thr_info[i];
			cgpu->deven = DEV_ENABLED;
			tq_push(thr->q, &ping);
		}
	}

	strcpy(io_buffer, message(MSG_PGAENA, id, NULL, isjson));
}

static void pgadisable(__maybe_unused SOCKETTYPE c, char *param, bool isjson, __maybe_unused char group)
{
	int numpga = numpgas();
	int id;

	if (numpga == 0) {
		strcpy(io_buffer, message(MSG_PGANON, 0, NULL, isjson));
		return;
	}

	if (param == NULL || *param == '\0') {
		strcpy(io_buffer, message(MSG_MISID, 0, NULL, isjson));
		return;
	}

	id = atoi(param);
	if (id < 0 || id >= numpga) {
		strcpy(io_buffer, message(MSG_INVPGA, id, NULL, isjson));
		return;
	}

	int dev = pgadevice(id);
	if (dev < 0) { // Should never happen
		strcpy(io_buffer, message(MSG_INVPGA, id, NULL, isjson));
		return;
	}

	struct cgpu_info *cgpu = devices[dev];

	if (cgpu->deven == DEV_DISABLED) {
		strcpy(io_buffer, message(MSG_PGALRDIS, id, NULL, isjson));
		return;
	}

	cgpu->deven = DEV_DISABLED;

	strcpy(io_buffer, message(MSG_PGADIS, id, NULL, isjson));
}
#endif

#ifdef WANT_CPUMINE
static void cpudev(__maybe_unused SOCKETTYPE c, char *param, bool isjson, __maybe_unused char group)
{
	int id;

	if (opt_n_threads == 0) {
		strcpy(io_buffer, message(MSG_CPUNON, 0, NULL, isjson));
		return;
	}

	if (param == NULL || *param == '\0') {
		strcpy(io_buffer, message(MSG_MISID, 0, NULL, isjson));
		return;
	}

	id = atoi(param);
	if (id < 0 || id >= num_processors) {
		strcpy(io_buffer, message(MSG_INVCPU, id, NULL, isjson));
		return;
	}

	strcpy(io_buffer, message(MSG_CPUDEV, id, NULL, isjson));

	if (isjson) {
		strcat(io_buffer, COMMA);
		strcat(io_buffer, JSON_CPU);
	}

	cpustatus(id, isjson);

	if (isjson)
		strcat(io_buffer, JSON_CLOSE);
}
#endif

static void poolstatus(__maybe_unused SOCKETTYPE c, __maybe_unused char *param, bool isjson, __maybe_unused char group)
{
	struct api_data *root = NULL;
	char buf[TMPBUFSIZ];
	char *status, *lp;
	int i;

	if (total_pools == 0) {
		strcpy(io_buffer, message(MSG_NOPOOL, 0, NULL, isjson));
		return;
	}

	strcpy(io_buffer, message(MSG_POOL, 0, NULL, isjson));

	if (isjson) {
		strcat(io_buffer, COMMA);
		strcat(io_buffer, JSON_POOLS);
	}

	for (i = 0; i < total_pools; i++) {
		struct pool *pool = pools[i];

		switch (pool->enabled) {
			case POOL_DISABLED:
				status = (char *)DISABLED;
				break;
			case POOL_REJECTING:
				status = (char *)REJECTING;
				break;
			case POOL_ENABLED:
				if (pool->idle)
					status = (char *)DEAD;
				else
					status = (char *)ALIVE;
				break;
			default:
				status = (char *)UNKNOWN;
				break;
		}

		if (pool->hdr_path)
			lp = (char *)YES;
		else
			lp = (char *)NO;

		root = api_add_int(root, "POOL", &i, false);
		root = api_add_escape(root, "URL", pool->rpc_url, false);
		root = api_add_string(root, "Status", status, false);
		root = api_add_int(root, "Priority", &(pool->prio), false);
		root = api_add_string(root, "Long Poll", lp, false);
		root = api_add_uint(root, "Getworks", &(pool->getwork_requested), false);
		root = api_add_int(root, "Accepted", &(pool->accepted), false);
		root = api_add_int(root, "Rejected", &(pool->rejected), false);
		root = api_add_uint(root, "Discarded", &(pool->discarded_work), false);
		root = api_add_uint(root, "Stale", &(pool->stale_shares), false);
		root = api_add_uint(root, "Get Failures", &(pool->getfail_occasions), false);
		root = api_add_uint(root, "Remote Failures", &(pool->remotefail_occasions), false);
		root = api_add_escape(root, "User", pool->rpc_user, false);
		root = api_add_time(root, "Last Share Time", &(pool->last_share_time), false);

		if (isjson && (i > 0))
			strcat(io_buffer, COMMA);

		root = print_data(root, buf, isjson);
		strcat(io_buffer, buf);
	}

	if (isjson)
		strcat(io_buffer, JSON_CLOSE);
}

static void summary(__maybe_unused SOCKETTYPE c, __maybe_unused char *param, bool isjson, __maybe_unused char group)
{
	struct api_data *root = NULL;
	char buf[TMPBUFSIZ];
	double utility, mhs;

#ifdef WANT_CPUMINE
	char *algo = (char *)(algo_names[opt_algo]);
	if (algo == NULL)
		algo = (char *)NULLSTR;
#endif

	utility = total_accepted / ( total_secs ? total_secs : 1 ) * 60;
	mhs = total_mhashes_done / total_secs;

	sprintf(io_buffer, isjson
		? "%s," JSON_SUMMARY
		: "%s" _SUMMARY ",",
		message(MSG_SUMM, 0, NULL, isjson));

	root = api_add_elapsed(root, "Elapsed", &(total_secs), false);
#ifdef WANT_CPUMINE
	root = api_add_string(root, "Algorithm", algo, false);
#endif
	root = api_add_mhs(root, "MHS av", &(mhs), false);
	root = api_add_uint(root, "Found Blocks", &(found_blocks), false);
	root = api_add_int(root, "Getworks", &(total_getworks), false);
	root = api_add_int(root, "Accepted", &(total_accepted), false);
	root = api_add_int(root, "Rejected", &(total_rejected), false);
	root = api_add_int(root, "Hardware Errors", &(hw_errors), false);
	root = api_add_utility(root, "Utility", &(utility), false);
	root = api_add_int(root, "Discarded", &(total_discarded), false);
	root = api_add_int(root, "Stale", &(total_stale), false);
	root = api_add_uint(root, "Get Failures", &(total_go), false);
	root = api_add_uint(root, "Local Work", &(local_work), false);
	root = api_add_uint(root, "Remote Failures", &(total_ro), false);
	root = api_add_uint(root, "Network Blocks", &(new_blocks), false);
	root = api_add_mhtotal(root, "Total MH", &(total_mhashes_done), false);

	root = print_data(root, buf, isjson);
	if (isjson)
		strcat(buf, JSON_CLOSE);
	strcat(io_buffer, buf);
}
#ifdef HAVE_OPENCL
static void gpuenable(__maybe_unused SOCKETTYPE c, char *param, bool isjson, __maybe_unused char group)
{
	struct thr_info *thr;
	int gpu;
	int id;
	int i;

	if (gpu_threads == 0) {
		strcpy(io_buffer, message(MSG_GPUNON, 0, NULL, isjson));
		return;
	}

	if (param == NULL || *param == '\0') {
		strcpy(io_buffer, message(MSG_MISID, 0, NULL, isjson));
		return;
	}

	id = atoi(param);
	if (id < 0 || id >= nDevs) {
		strcpy(io_buffer, message(MSG_INVGPU, id, NULL, isjson));
		return;
	}

	if (gpus[id].deven != DEV_DISABLED) {
		strcpy(io_buffer, message(MSG_ALRENA, id, NULL, isjson));
		return;
	}

	for (i = 0; i < gpu_threads; i++) {
		gpu = thr_info[i].cgpu->device_id;
		if (gpu == id) {
			thr = &thr_info[i];
			if (thr->cgpu->status != LIFE_WELL) {
				strcpy(io_buffer, message(MSG_GPUMRE, id, NULL, isjson));
				return;
			}

			gpus[id].deven = DEV_ENABLED;
			tq_push(thr->q, &ping);

		}
	}

	strcpy(io_buffer, message(MSG_GPUREN, id, NULL, isjson));
}

static void gpudisable(__maybe_unused SOCKETTYPE c, char *param, bool isjson, __maybe_unused char group)
{
	int id;

	if (nDevs == 0) {
		strcpy(io_buffer, message(MSG_GPUNON, 0, NULL, isjson));
		return;
	}

	if (param == NULL || *param == '\0') {
		strcpy(io_buffer, message(MSG_MISID, 0, NULL, isjson));
		return;
	}

	id = atoi(param);
	if (id < 0 || id >= nDevs) {
		strcpy(io_buffer, message(MSG_INVGPU, id, NULL, isjson));
		return;
	}

	if (gpus[id].deven == DEV_DISABLED) {
		strcpy(io_buffer, message(MSG_ALRDIS, id, NULL, isjson));
		return;
	}

	gpus[id].deven = DEV_DISABLED;

	strcpy(io_buffer, message(MSG_GPUDIS, id, NULL, isjson));
}

static void gpurestart(__maybe_unused SOCKETTYPE c, char *param, bool isjson, __maybe_unused char group)
{
	int id;

	if (nDevs == 0) {
		strcpy(io_buffer, message(MSG_GPUNON, 0, NULL, isjson));
		return;
	}

	if (param == NULL || *param == '\0') {
		strcpy(io_buffer, message(MSG_MISID, 0, NULL, isjson));
		return;
	}

	id = atoi(param);
	if (id < 0 || id >= nDevs) {
		strcpy(io_buffer, message(MSG_INVGPU, id, NULL, isjson));
		return;
	}

	reinit_device(&gpus[id]);

	strcpy(io_buffer, message(MSG_GPUREI, id, NULL, isjson));
}
#endif
static void gpucount(__maybe_unused SOCKETTYPE c, __maybe_unused char *param, bool isjson, __maybe_unused char group)
{
	struct api_data *root = NULL;
	char buf[TMPBUFSIZ];
	int numgpu = 0;

#ifdef HAVE_OPENCL
	numgpu = nDevs;
#endif

	sprintf(io_buffer, isjson
		? "%s," JSON_GPUS
		: "%s" _GPUS ",",
		message(MSG_NUMGPU, 0, NULL, isjson));

	root = api_add_int(root, "Count", &numgpu, false);

	root = print_data(root, buf, isjson);
	if (isjson)
		strcat(buf, JSON_CLOSE);
	strcat(io_buffer, buf);
}

static void pgacount(__maybe_unused SOCKETTYPE c, __maybe_unused char *param, bool isjson, __maybe_unused char group)
{
	struct api_data *root = NULL;
	char buf[TMPBUFSIZ];
	int count = 0;

#ifdef HAVE_AN_FPGA
	count = numpgas();
#endif

	sprintf(io_buffer, isjson
		? "%s," JSON_PGAS
		: "%s" _PGAS ",",
		message(MSG_NUMPGA, 0, NULL, isjson));

	root = api_add_int(root, "Count", &count, false);

	root = print_data(root, buf, isjson);
	if (isjson)
		strcat(buf, JSON_CLOSE);
	strcat(io_buffer, buf);
}

static void cpucount(__maybe_unused SOCKETTYPE c, __maybe_unused char *param, bool isjson, __maybe_unused char group)
{
	struct api_data *root = NULL;
	char buf[TMPBUFSIZ];
	int count = 0;

#ifdef WANT_CPUMINE
	count = opt_n_threads > 0 ? num_processors : 0;
#endif

	sprintf(io_buffer, isjson
		? "%s," JSON_CPUS
		: "%s" _CPUS ",",
		message(MSG_NUMCPU, 0, NULL, isjson));

	root = api_add_int(root, "Count", &count, false);

	root = print_data(root, buf, isjson);
	if (isjson)
		strcat(buf, JSON_CLOSE);
	strcat(io_buffer, buf);
}

static void switchpool(__maybe_unused SOCKETTYPE c, char *param, bool isjson, __maybe_unused char group)
{
	struct pool *pool;
	int id;

	if (total_pools == 0) {
		strcpy(io_buffer, message(MSG_NOPOOL, 0, NULL, isjson));
		return;
	}

	if (param == NULL || *param == '\0') {
		strcpy(io_buffer, message(MSG_MISPID, 0, NULL, isjson));
		return;
	}

	id = atoi(param);
	if (id < 0 || id >= total_pools) {
		strcpy(io_buffer, message(MSG_INVPID, id, NULL, isjson));
		return;
	}

	pool = pools[id];
	pool->enabled = POOL_ENABLED;
	switch_pools(pool);

	strcpy(io_buffer, message(MSG_SWITCHP, id, NULL, isjson));
}

static void copyadvanceafter(char ch, char **param, char **buf)
{
#define src_p (*param)
#define dst_b (*buf)

	while (*src_p && *src_p != ch) {
		if (*src_p == '\\' && *(src_p+1) != '\0')
			src_p++;

		*(dst_b++) = *(src_p++);
	}
	if (*src_p)
		src_p++;

	*(dst_b++) = '\0';
}

static bool pooldetails(char *param, char **url, char **user, char **pass)
{
	char *ptr, *buf;

	ptr = buf = malloc(strlen(param)+1);
	if (unlikely(!buf))
		quit(1, "Failed to malloc pooldetails buf");

	*url = buf;

	// copy url
	copyadvanceafter(',', &param, &buf);

	if (!(*param)) // missing user
		goto exitsama;

	*user = buf;

	// copy user
	copyadvanceafter(',', &param, &buf);

	if (!*param) // missing pass
		goto exitsama;

	*pass = buf;

	// copy pass
	copyadvanceafter(',', &param, &buf);

	return true;

exitsama:
	free(ptr);
	return false;
}

static void addpool(__maybe_unused SOCKETTYPE c, char *param, bool isjson, __maybe_unused char group)
{
	char *url, *user, *pass;
	char *ptr;

	if (param == NULL || *param == '\0') {
		strcpy(io_buffer, message(MSG_MISPDP, 0, NULL, isjson));
		return;
	}

	if (!pooldetails(param, &url, &user, &pass)) {
		ptr = escape_string(param, isjson);
		strcpy(io_buffer, message(MSG_INVPDP, 0, ptr, isjson));
		if (ptr != param)
			free(ptr);
		ptr = NULL;
		return;
	}

	add_pool_details(true, url, user, pass);

	ptr = escape_string(url, isjson);
	strcpy(io_buffer, message(MSG_ADDPOOL, 0, ptr, isjson));
	if (ptr != url)
		free(ptr);
	ptr = NULL;
}

static void enablepool(__maybe_unused SOCKETTYPE c, char *param, bool isjson, __maybe_unused char group)
{
	struct pool *pool;
	int id;

	if (total_pools == 0) {
		strcpy(io_buffer, message(MSG_NOPOOL, 0, NULL, isjson));
		return;
	}

	if (param == NULL || *param == '\0') {
		strcpy(io_buffer, message(MSG_MISPID, 0, NULL, isjson));
		return;
	}

	id = atoi(param);
	if (id < 0 || id >= total_pools) {
		strcpy(io_buffer, message(MSG_INVPID, id, NULL, isjson));
		return;
	}

	pool = pools[id];
	if (pool->enabled == POOL_ENABLED) {
		strcpy(io_buffer, message(MSG_ALRENAP, id, NULL, isjson));
		return;
	}

	pool->enabled = POOL_ENABLED;
	if (pool->prio < current_pool()->prio)
		switch_pools(pool);

	strcpy(io_buffer, message(MSG_ENAPOOL, id, NULL, isjson));
}

static void disablepool(__maybe_unused SOCKETTYPE c, char *param, bool isjson, __maybe_unused char group)
{
	struct pool *pool;
	int id;

	if (total_pools == 0) {
		strcpy(io_buffer, message(MSG_NOPOOL, 0, NULL, isjson));
		return;
	}

	if (param == NULL || *param == '\0') {
		strcpy(io_buffer, message(MSG_MISPID, 0, NULL, isjson));
		return;
	}

	id = atoi(param);
	if (id < 0 || id >= total_pools) {
		strcpy(io_buffer, message(MSG_INVPID, id, NULL, isjson));
		return;
	}

	pool = pools[id];
	if (pool->enabled == POOL_DISABLED) {
		strcpy(io_buffer, message(MSG_ALRDISP, id, NULL, isjson));
		return;
	}

	if (active_pools() <= 1) {
		strcpy(io_buffer, message(MSG_DISLASTP, id, NULL, isjson));
		return;
	}

	pool->enabled = POOL_DISABLED;
	if (pool == current_pool())
		switch_pools(NULL);

	strcpy(io_buffer, message(MSG_DISPOOL, id, NULL, isjson));
}

static void removepool(__maybe_unused SOCKETTYPE c, char *param, bool isjson, __maybe_unused char group)
{
	struct pool *pool;
	char *rpc_url;
	bool dofree = false;
	int id;

	if (total_pools == 0) {
		strcpy(io_buffer, message(MSG_NOPOOL, 0, NULL, isjson));
		return;
	}

	if (param == NULL || *param == '\0') {
		strcpy(io_buffer, message(MSG_MISPID, 0, NULL, isjson));
		return;
	}

	id = atoi(param);
	if (id < 0 || id >= total_pools) {
		strcpy(io_buffer, message(MSG_INVPID, id, NULL, isjson));
		return;
	}

	if (total_pools <= 1) {
		strcpy(io_buffer, message(MSG_REMLASTP, id, NULL, isjson));
		return;
	}

	pool = pools[id];
	if (pool == current_pool())
		switch_pools(NULL);

	if (pool == current_pool()) {
		strcpy(io_buffer, message(MSG_ACTPOOL, id, NULL, isjson));
		return;
	}

	pool->enabled = POOL_DISABLED;
	rpc_url = escape_string(pool->rpc_url, isjson);
	if (rpc_url != pool->rpc_url)
		dofree = true;

	remove_pool(pool);

	strcpy(io_buffer, message(MSG_REMPOOL, id, rpc_url, isjson));

	if (dofree)
		free(rpc_url);
	rpc_url = NULL;
}

#ifdef HAVE_OPENCL
static bool splitgpuvalue(char *param, int *gpu, char **value, bool isjson)
{
	int id;
	char *gpusep;

	if (nDevs == 0) {
		strcpy(io_buffer, message(MSG_GPUNON, 0, NULL, isjson));
		return false;
	}

	if (param == NULL || *param == '\0') {
		strcpy(io_buffer, message(MSG_MISID, 0, NULL, isjson));
		return false;
	}

	gpusep = strchr(param, GPUSEP);
	if (gpusep == NULL) {
		strcpy(io_buffer, message(MSG_MISVAL, 0, NULL, isjson));
		return false;
	}

	*(gpusep++) = '\0';

	id = atoi(param);
	if (id < 0 || id >= nDevs) {
		strcpy(io_buffer, message(MSG_INVGPU, id, NULL, isjson));
		return false;
	}

	*gpu = id;
	*value = gpusep;

	return true;
}
static void gpuintensity(__maybe_unused SOCKETTYPE c, char *param, bool isjson, __maybe_unused char group)
{
	int id;
	char *value;
	int intensity;
	char intensitystr[7];

	if (!splitgpuvalue(param, &id, &value, isjson))
		return;

	if (!strncasecmp(value, DYNAMIC, 1)) {
		gpus[id].dynamic = true;
		strcpy(intensitystr, DYNAMIC);
	}
	else {
		intensity = atoi(value);
		if (intensity < MIN_INTENSITY || intensity > MAX_INTENSITY) {
			strcpy(io_buffer, message(MSG_INVINT, 0, value, isjson));
			return;
		}

		gpus[id].dynamic = false;
		gpus[id].intensity = intensity;
		sprintf(intensitystr, "%d", intensity);
	}

	strcpy(io_buffer, message(MSG_GPUINT, id, intensitystr, isjson));
}

static void gpumem(__maybe_unused SOCKETTYPE c, __maybe_unused char *param, bool isjson, __maybe_unused char group)
{
#ifdef HAVE_ADL
	int id;
	char *value;
	int clock;

	if (!splitgpuvalue(param, &id, &value, isjson))
		return;

	clock = atoi(value);

	if (set_memoryclock(id, clock))
		strcpy(io_buffer, message(MSG_GPUMERR, id, value, isjson));
	else
		strcpy(io_buffer, message(MSG_GPUMEM, id, value, isjson));
#else
	strcpy(io_buffer, message(MSG_NOADL, 0, NULL, isjson));
#endif
}

static void gpuengine(__maybe_unused SOCKETTYPE c, __maybe_unused char *param, bool isjson, __maybe_unused char group)
{
#ifdef HAVE_ADL
	int id;
	char *value;
	int clock;

	if (!splitgpuvalue(param, &id, &value, isjson))
		return;

	clock = atoi(value);

	if (set_engineclock(id, clock))
		strcpy(io_buffer, message(MSG_GPUEERR, id, value, isjson));
	else
		strcpy(io_buffer, message(MSG_GPUENG, id, value, isjson));
#else
	strcpy(io_buffer, message(MSG_NOADL, 0, NULL, isjson));
#endif
}

static void gpufan(__maybe_unused SOCKETTYPE c, __maybe_unused char *param, bool isjson, __maybe_unused char group)
{
#ifdef HAVE_ADL
	int id;
	char *value;
	int fan;

	if (!splitgpuvalue(param, &id, &value, isjson))
		return;

	fan = atoi(value);

	if (set_fanspeed(id, fan))
		strcpy(io_buffer, message(MSG_GPUFERR, id, value, isjson));
	else
		strcpy(io_buffer, message(MSG_GPUFAN, id, value, isjson));
#else
	strcpy(io_buffer, message(MSG_NOADL, 0, NULL, isjson));
#endif
}

static void gpuvddc(__maybe_unused SOCKETTYPE c, __maybe_unused char *param, bool isjson, __maybe_unused char group)
{
#ifdef HAVE_ADL
	int id;
	char *value;
	float vddc;

	if (!splitgpuvalue(param, &id, &value, isjson))
		return;

	vddc = atof(value);

	if (set_vddc(id, vddc))
		strcpy(io_buffer, message(MSG_GPUVERR, id, value, isjson));
	else
		strcpy(io_buffer, message(MSG_GPUVDDC, id, value, isjson));
#else
	strcpy(io_buffer, message(MSG_NOADL, 0, NULL, isjson));
#endif
}
#endif
void doquit(__maybe_unused SOCKETTYPE c, __maybe_unused char *param, bool isjson, __maybe_unused char group)
{
	if (isjson)
		strcpy(io_buffer, JSON_START JSON_BYE);
	else
		strcpy(io_buffer, _BYE);

	bye = true;
	do_a_quit = true;
}

void dorestart(__maybe_unused SOCKETTYPE c, __maybe_unused char *param, bool isjson, __maybe_unused char group)
{
	if (isjson)
		strcpy(io_buffer, JSON_START JSON_RESTART);
	else
		strcpy(io_buffer, _RESTART);

	bye = true;
	do_a_restart = true;
}

void privileged(__maybe_unused SOCKETTYPE c, __maybe_unused char *param, bool isjson, __maybe_unused char group)
{
	strcpy(io_buffer, message(MSG_ACCOK, 0, NULL, isjson));
}

void notifystatus(int device, struct cgpu_info *cgpu, bool isjson, __maybe_unused char group)
{
	struct api_data *root = NULL;
	char buf[TMPBUFSIZ];
	char *reason;

	if (cgpu->device_last_not_well == 0)
		reason = REASON_NONE;
	else
		switch(cgpu->device_not_well_reason) {
			case REASON_THREAD_FAIL_INIT:
				reason = REASON_THREAD_FAIL_INIT_STR;
				break;
			case REASON_THREAD_ZERO_HASH:
				reason = REASON_THREAD_ZERO_HASH_STR;
				break;
			case REASON_THREAD_FAIL_QUEUE:
				reason = REASON_THREAD_FAIL_QUEUE_STR;
				break;
			case REASON_DEV_SICK_IDLE_60:
				reason = REASON_DEV_SICK_IDLE_60_STR;
				break;
			case REASON_DEV_DEAD_IDLE_600:
				reason = REASON_DEV_DEAD_IDLE_600_STR;
				break;
			case REASON_DEV_NOSTART:
				reason = REASON_DEV_NOSTART_STR;
				break;
			case REASON_DEV_OVER_HEAT:
				reason = REASON_DEV_OVER_HEAT_STR;
				break;
			case REASON_DEV_THERMAL_CUTOFF:
				reason = REASON_DEV_THERMAL_CUTOFF_STR;
				break;
			case REASON_DEV_COMMS_ERROR:
				reason = REASON_DEV_COMMS_ERROR_STR;
				break;
			default:
				reason = REASON_UNKNOWN_STR;
				break;
		}

	// ALL counters (and only counters) must start the name with a '*'
	// Simplifies future external support for identifying new counters
	root = api_add_int(root, "NOTIFY", &device, false);
	root = api_add_string(root, "Name", cgpu->api->name, false);
	root = api_add_int(root, "ID", &(cgpu->device_id), false);
	root = api_add_time(root, "Last Well", &(cgpu->device_last_well), false);
	root = api_add_time(root, "Last Not Well", &(cgpu->device_last_not_well), false);
	root = api_add_string(root, "Reason Not Well", reason, false);
	root = api_add_int(root, "*Thread Fail Init", &(cgpu->thread_fail_init_count), false);
	root = api_add_int(root, "*Thread Zero Hash", &(cgpu->thread_zero_hash_count), false);
	root = api_add_int(root, "*Thread Fail Queue", &(cgpu->thread_fail_queue_count), false);
	root = api_add_int(root, "*Dev Sick Idle 60s", &(cgpu->dev_sick_idle_60_count), false);
	root = api_add_int(root, "*Dev Dead Idle 600s", &(cgpu->dev_dead_idle_600_count), false);
	root = api_add_int(root, "*Dev Nostart", &(cgpu->dev_nostart_count), false);
	root = api_add_int(root, "*Dev Over Heat", &(cgpu->dev_over_heat_count), false);
	root = api_add_int(root, "*Dev Thermal Cutoff", &(cgpu->dev_thermal_cutoff_count), false);
	root = api_add_int(root, "*Dev Comms Error", &(cgpu->dev_comms_error_count), false);

	if (isjson && (device > 0))
		strcat(io_buffer, COMMA);

	root = print_data(root, buf, isjson);
	strcat(io_buffer, buf);
}

static void notify(__maybe_unused SOCKETTYPE c, __maybe_unused char *param, bool isjson, char group)
{
	int i;

	if (total_devices == 0) {
		strcpy(io_buffer, message(MSG_NODEVS, 0, NULL, isjson));
		return;
	}

	strcpy(io_buffer, message(MSG_NOTIFY, 0, NULL, isjson));

	if (isjson) {
		strcat(io_buffer, COMMA);
		strcat(io_buffer, JSON_NOTIFY);
	}

	for (i = 0; i < total_devices; i++)
		notifystatus(i, devices[i], isjson, group);

	if (isjson)
		strcat(io_buffer, JSON_CLOSE);
}

static void devdetails(__maybe_unused SOCKETTYPE c, __maybe_unused char *param, bool isjson, __maybe_unused char group)
{
	struct api_data *root = NULL;
	char buf[TMPBUFSIZ];
	struct cgpu_info *cgpu;
	int i;

	if (total_devices == 0) {
		strcpy(io_buffer, message(MSG_NODEVS, 0, NULL, isjson));
		return;
	}

	strcpy(io_buffer, message(MSG_DEVDETAILS, 0, NULL, isjson));

	if (isjson) {
		strcat(io_buffer, COMMA);
		strcat(io_buffer, JSON_DEVDETAILS);
	}

	for (i = 0; i < total_devices; i++) {
		cgpu = devices[i];

		root = api_add_int(root, "DEVDETAILS", &i, false);
		root = api_add_string(root, "Name", cgpu->api->name, false);
		root = api_add_int(root, "ID", &(cgpu->device_id), false);
		root = api_add_string(root, "Driver", cgpu->api->dname, false);
		root = api_add_const(root, "Kernel", cgpu->kname ? : BLANK, false);
		root = api_add_const(root, "Model", cgpu->name ? : BLANK, false);
		root = api_add_const(root, "Device Path", cgpu->device_path ? : BLANK, false);

		if (isjson && (i > 0))
			strcat(io_buffer, COMMA);

		root = print_data(root, buf, isjson);
		strcat(io_buffer, buf);
	}

	if (isjson)
		strcat(io_buffer, JSON_CLOSE);
}

void dosave(__maybe_unused SOCKETTYPE c, char *param, bool isjson, __maybe_unused char group)
{
	char filename[PATH_MAX];
	FILE *fcfg;
	char *ptr;

	if (param == NULL || *param == '\0') {
		default_save_file(filename);
		param = filename;
	}

	fcfg = fopen(param, "w");
	if (!fcfg) {
		ptr = escape_string(param, isjson);
		strcpy(io_buffer, message(MSG_BADFN, 0, ptr, isjson));
		if (ptr != param)
			free(ptr);
		ptr = NULL;
		return;
	}

	write_config(fcfg);
	fclose(fcfg);

	ptr = escape_string(param, isjson);
	strcpy(io_buffer, message(MSG_SAVED, 0, ptr, isjson));
	if (ptr != param)
		free(ptr);
	ptr = NULL;
}

static int itemstats(int i, char *id, struct cgminer_stats *stats, struct cgminer_pool_stats *pool_stats, struct api_data *extra, bool isjson)
{
	struct api_data *root = NULL;
	char buf[TMPBUFSIZ];

	root = api_add_int(root, "STATS", &i, false);
	root = api_add_string(root, "ID", id, false);
	root = api_add_elapsed(root, "Elapsed", &(total_secs), false);
	root = api_add_uint32(root, "Calls", &(stats->getwork_calls), false);
	root = api_add_timeval(root, "Wait", &(stats->getwork_wait), false);
	root = api_add_timeval(root, "Max", &(stats->getwork_wait_max), false);
	root = api_add_timeval(root, "Min", &(stats->getwork_wait_min), false);

	if (pool_stats) {
		root = api_add_uint32(root, "Pool Calls", &(pool_stats->getwork_calls), false);
		root = api_add_uint32(root, "Pool Attempts", &(pool_stats->getwork_attempts), false);
		root = api_add_timeval(root, "Pool Wait", &(pool_stats->getwork_wait), false);
		root = api_add_timeval(root, "Pool Max", &(pool_stats->getwork_wait_max), false);
		root = api_add_timeval(root, "Pool Min", &(pool_stats->getwork_wait_min), false);
		root = api_add_double(root, "Pool Av", &(pool_stats->getwork_wait_rolling), false);
	}

	if (extra)
		root = api_add_extra(root, extra);

	if (isjson && (i > 0))
		strcat(io_buffer, COMMA);

	root = print_data(root, buf, isjson);
	strcat(io_buffer, buf);

	return ++i;
}

static void minerstats(__maybe_unused SOCKETTYPE c, __maybe_unused char *param, bool isjson, __maybe_unused char group)
{
	struct api_data *extra;
	char id[20];
	int i, j;

	strcpy(io_buffer, message(MSG_MINESTATS, 0, NULL, isjson));

	if (isjson) {
		strcat(io_buffer, COMMA);
		strcat(io_buffer, JSON_MINESTATS);
	}

	i = 0;
	for (j = 0; j < total_devices; j++) {
		struct cgpu_info *cgpu = devices[j];

		if (cgpu && cgpu->api) {
			if (cgpu->api->get_api_stats)
				extra = cgpu->api->get_api_stats(cgpu);
			else
				extra = NULL;

			sprintf(id, "%s%d", cgpu->api->name, cgpu->device_id);
			i = itemstats(i, id, &(cgpu->cgminer_stats), NULL, extra, isjson);
		}
	}

	for (j = 0; j < total_pools; j++) {
		struct pool *pool = pools[j];

		sprintf(id, "POOL%d", j);
		i = itemstats(i, id, &(pool->cgminer_stats), &(pool->cgminer_pool_stats), NULL, isjson);
	}

	if (isjson)
		strcat(io_buffer, JSON_CLOSE);
}

static void checkcommand(__maybe_unused SOCKETTYPE c, char *param, bool isjson, char group);

struct CMDS {
	char *name;
	void (*func)(SOCKETTYPE, char *, bool, char);
	bool iswritemode;
} cmds[] = {
	{ "version",		apiversion,	false },
	{ "config",		minerconfig,	false },
	{ "devs",		devstatus,	false },
	{ "devdetail",	devdetail,	false },
	{ "pools",		poolstatus,	false },
	{ "summary",		summary,	false },
#ifdef HAVE_OPENCL
	{ "gpuenable",		gpuenable,	true },
	{ "gpudisable",		gpudisable,	true },
	{ "gpurestart",		gpurestart,	true },
	{ "gpu",		gpudev,		false },
#endif
#ifdef HAVE_AN_FPGA
	{ "pga",		pgadev,		false },
	{ "pgaenable",		pgaenable,	true },
	{ "pgadisable",		pgadisable,	true },
#endif
#ifdef WANT_CPUMINE
	{ "cpu",		cpudev,		false },
#endif
	{ "gpucount",		gpucount,	false },
	{ "pgacount",		pgacount,	false },
	{ "cpucount",		cpucount,	false },
	{ "switchpool",		switchpool,	true },
	{ "addpool",		addpool,	true },
	{ "enablepool",		enablepool,	true },
	{ "disablepool",	disablepool,	true },
	{ "removepool",		removepool,	true },
#ifdef HAVE_OPENCL
	{ "gpuintensity",	gpuintensity,	true },
	{ "gpumem",		gpumem,		true },
	{ "gpuengine",		gpuengine,	true },
	{ "gpufan",		gpufan,		true },
	{ "gpuvddc",		gpuvddc,	true },
#endif
	{ "save",		dosave,		true },
	{ "quit",		doquit,		true },
	{ "privileged",		privileged,	true },
	{ "notify",		notify,		false },
	{ "devdetails",		devdetails,	false },
	{ "restart",		dorestart,	true },
	{ "stats",		minerstats,	false },
	{ "check",		checkcommand,	false },
	{ NULL,			NULL,		false }
};

static void checkcommand(__maybe_unused SOCKETTYPE c, char *param, bool isjson, char group)
{
	struct api_data *root = NULL;
	char buf[TMPBUFSIZ];
	char cmdbuf[100];
	bool found, access;
	int i;

	if (param == NULL || *param == '\0') {
		strcpy(io_buffer, message(MSG_MISCHK, 0, NULL, isjson));
		return;
	}

	found = false;
	access = false;
	for (i = 0; cmds[i].name != NULL; i++) {
		if (strcmp(cmds[i].name, param) == 0) {
			found = true;

			sprintf(cmdbuf, "|%s|", param);
			if (ISPRIVGROUP(group) || strstr(COMMANDS(group), cmdbuf))
				access = true;

			break;
		}
	}

	sprintf(io_buffer, isjson
		? "%s," JSON_CHECK
		: "%s" _CHECK ",",
		message(MSG_CHECK, 0, NULL, isjson));

	root = api_add_const(root, "Exists", found ? YES : NO, false);
	root = api_add_const(root, "Access", access ? YES : NO, false);

	root = print_data(root, buf, isjson);
	if (isjson)
		strcat(buf, JSON_CLOSE);
	strcat(io_buffer, buf);
}

static void send_result(SOCKETTYPE c, bool isjson)
{
	int n;
	int len;

	if (isjson)
		strcat(io_buffer, JSON_END);

	len = strlen(io_buffer);

	applog(LOG_DEBUG, "API: send reply: (%d) '%.10s%s'", len+1, io_buffer, len > 10 ? "..." : BLANK);

	// ignore failure - it's closed immediately anyway
	n = send(c, io_buffer, len+1, 0);

	if (opt_debug) {
		if (SOCKETFAIL(n))
			applog(LOG_DEBUG, "API: send failed: %s", SOCKERRMSG);
		else
			applog(LOG_DEBUG, "API: sent %d", n);
	}
}

static void tidyup(__maybe_unused void *arg)
{
	mutex_lock(&quit_restart_lock);

	bye = true;

	if (sock != INVSOCK) {
		shutdown(sock, SHUT_RDWR);
		CLOSESOCKET(sock);
		sock = INVSOCK;
	}

	if (ipaccess != NULL) {
		free(ipaccess);
		ipaccess = NULL;
	}

	if (msg_buffer != NULL) {
		free(msg_buffer);
		msg_buffer = NULL;
	}

	if (io_buffer != NULL) {
		free(io_buffer);
		io_buffer = NULL;
	}

	mutex_unlock(&quit_restart_lock);
}

/*
 * Interpret --api-groups G:cmd1:cmd2:cmd3,P:cmd4,*,...
 */
static void setup_groups()
{
	char *api_groups = opt_api_groups ? opt_api_groups : (char *)BLANK;
	char *buf, *ptr, *next, *colon;
	char group;
	char commands[TMPBUFSIZ];
	char cmdbuf[100];
	char *cmd;
	bool addstar, did;
	int i;

	buf = malloc(strlen(api_groups) + 1);
	if (unlikely(!buf))
		quit(1, "Failed to malloc ipgroups buf");

	strcpy(buf, api_groups);

	next = buf;
	// for each group defined
	while (next && *next) {
		ptr = next;
		next = strchr(ptr, ',');
		if (next)
			*(next++) = '\0';

		// Validate the group
		if (*(ptr+1) != ':') {
			colon = strchr(ptr, ':');
			if (colon)
				*colon = '\0';
			applog(LOG_WARNING, "API invalid group name '%s'", ptr);
			quit(1, INVAPIGROUPS);
		}

		group = GROUP(*ptr);
		if (!VALIDGROUP(group)) {
			applog(LOG_WARNING, "API invalid group name '%c'", *ptr);
			quit(1, INVAPIGROUPS);
		}

		if (group == PRIVGROUP) {
			applog(LOG_WARNING, "API group name can't be '%c'", PRIVGROUP);
			quit(1, INVAPIGROUPS);
		}

		if (group == NOPRIVGROUP) {
			applog(LOG_WARNING, "API group name can't be '%c'", NOPRIVGROUP);
			quit(1, INVAPIGROUPS);
		}

		if (apigroups[GROUPOFFSET(group)].commands != NULL) {
			applog(LOG_WARNING, "API duplicate group name '%c'", *ptr);
			quit(1, INVAPIGROUPS);
		}

		ptr += 2;

		// Validate the command list (and handle '*')
		cmd = &(commands[0]);
		*(cmd++) = SEPARATOR;
		*cmd = '\0';
		addstar = false;
		while (ptr && *ptr) {
			colon = strchr(ptr, ':');
			if (colon)
				*(colon++) = '\0';

			if (strcmp(ptr, "*") == 0)
				addstar = true;
			else {
				did = false;
				for (i = 0; cmds[i].name != NULL; i++) {
					if (strcasecmp(ptr, cmds[i].name) == 0) {
						did = true;
						break;
					}
				}
				if (did) {
					// skip duplicates
					sprintf(cmdbuf, "|%s|", cmds[i].name);
					if (strstr(commands, cmdbuf) == NULL) {
						strcpy(cmd, cmds[i].name);
						cmd += strlen(cmds[i].name);
						*(cmd++) = SEPARATOR;
						*cmd = '\0';
					}
				} else {
					applog(LOG_WARNING, "API unknown command '%s' in group '%c'", ptr, group);
					quit(1, INVAPIGROUPS);
				}
			}

			ptr = colon;
		}

		// * = allow all non-iswritemode commands
		if (addstar) {
			for (i = 0; cmds[i].name != NULL; i++) {
				if (cmds[i].iswritemode == false) {
					// skip duplicates
					sprintf(cmdbuf, "|%s|", cmds[i].name);
					if (strstr(commands, cmdbuf) == NULL) {
						strcpy(cmd, cmds[i].name);
						cmd += strlen(cmds[i].name);
						*(cmd++) = SEPARATOR;
						*cmd = '\0';
					}
				}
			}
		}

		ptr = apigroups[GROUPOFFSET(group)].commands = malloc(strlen(commands) + 1);
		if (unlikely(!ptr))
			quit(1, "Failed to malloc group commands buf");

		strcpy(ptr, commands);
	}

	// Now define R (NOPRIVGROUP) as all non-iswritemode commands
	cmd = &(commands[0]);
	*(cmd++) = SEPARATOR;
	*cmd = '\0';
	for (i = 0; cmds[i].name != NULL; i++) {
		if (cmds[i].iswritemode == false) {
			strcpy(cmd, cmds[i].name);
			cmd += strlen(cmds[i].name);
			*(cmd++) = SEPARATOR;
			*cmd = '\0';
		}
	}

	ptr = apigroups[GROUPOFFSET(NOPRIVGROUP)].commands = malloc(strlen(commands) + 1);
	if (unlikely(!ptr))
		quit(1, "Failed to malloc noprivgroup commands buf");

	strcpy(ptr, commands);

	// W (PRIVGROUP) is handled as a special case since it simply means all commands

	free(buf);
	return;
}

/*
 * Interpret [W:]IP[/Prefix][,[R|W:]IP2[/Prefix2][,...]] --api-allow option
 *	special case of 0/0 allows /0 (means all IP addresses)
 */
#define ALLIP4 "0/0"
/*
 * N.B. IP4 addresses are by Definition 32bit big endian on all platforms
 */
static void setup_ipaccess()
{
	char *buf, *ptr, *comma, *slash, *dot;
	int ipcount, mask, octet, i;
	char group;

	buf = malloc(strlen(opt_api_allow) + 1);
	if (unlikely(!buf))
		quit(1, "Failed to malloc ipaccess buf");

	strcpy(buf, opt_api_allow);

	ipcount = 1;
	ptr = buf;
	while (*ptr)
		if (*(ptr++) == ',')
			ipcount++;

	// possibly more than needed, but never less
	ipaccess = calloc(ipcount, sizeof(struct IP4ACCESS));
	if (unlikely(!ipaccess))
		quit(1, "Failed to calloc ipaccess");

	ips = 0;
	ptr = buf;
	while (ptr && *ptr) {
		while (*ptr == ' ' || *ptr == '\t')
			ptr++;

		if (*ptr == ',') {
			ptr++;
			continue;
		}

		comma = strchr(ptr, ',');
		if (comma)
			*(comma++) = '\0';

		group = NOPRIVGROUP;

		if (isalpha(*ptr) && *(ptr+1) == ':') {
			if (DEFINEDGROUP(*ptr))
				group = GROUP(*ptr);

			ptr += 2;
		}

		ipaccess[ips].group = group;

		if (strcmp(ptr, ALLIP4) == 0)
			ipaccess[ips].ip = ipaccess[ips].mask = 0;
		else {
			slash = strchr(ptr, '/');
			if (!slash)
				ipaccess[ips].mask = 0xffffffff;
			else {
				*(slash++) = '\0';
				mask = atoi(slash);
				if (mask < 1 || mask > 32)
					goto popipo; // skip invalid/zero

				ipaccess[ips].mask = 0;
				while (mask-- >= 0) {
					octet = 1 << (mask % 8);
					ipaccess[ips].mask |= (octet << (8 * (mask >> 3)));
				}
			}

			ipaccess[ips].ip = 0; // missing default to '.0'
			for (i = 0; ptr && (i < 4); i++) {
				dot = strchr(ptr, '.');
				if (dot)
					*(dot++) = '\0';

				octet = atoi(ptr);
				if (octet < 0 || octet > 0xff)
					goto popipo; // skip invalid

				ipaccess[ips].ip |= (octet << (i * 8));

				ptr = dot;
			}

			ipaccess[ips].ip &= ipaccess[ips].mask;
		}

		ips++;
popipo:
		ptr = comma;
	}

	free(buf);
}

static void *quit_thread(__maybe_unused void *userdata)
{
	// allow thread creator to finish whatever it's doing
	mutex_lock(&quit_restart_lock);
	mutex_unlock(&quit_restart_lock);

	if (opt_debug)
		applog(LOG_DEBUG, "API: killing cgminer");

	kill_work();

	return NULL;
}

static void *restart_thread(__maybe_unused void *userdata)
{
	// allow thread creator to finish whatever it's doing
	mutex_lock(&quit_restart_lock);
	mutex_unlock(&quit_restart_lock);

	if (opt_debug)
		applog(LOG_DEBUG, "API: restarting cgminer");

	app_restart();

	return NULL;
}

void api(int api_thr_id)
{
	struct thr_info bye_thr;
	char buf[TMPBUFSIZ];
	char param_buf[TMPBUFSIZ];
	const char *localaddr = "127.0.0.1";
	SOCKETTYPE c;
	int n, bound;
	char *connectaddr;
	char *binderror;
	time_t bindstart;
	short int port = opt_api_port;
	struct sockaddr_in serv;
	struct sockaddr_in cli;
	socklen_t clisiz;
	char cmdbuf[100];
	char *cmd;
	char *param;
	bool addrok;
	char group;
	json_error_t json_err;
	json_t *json_config;
	json_t *json_val;
	bool isjson;
	bool did;
	int i;

	mutex_init(&quit_restart_lock);

	pthread_cleanup_push(tidyup, NULL);
	my_thr_id = api_thr_id;

	if (!opt_api_listen) {
		applog(LOG_DEBUG, "API not running%s", UNAVAILABLE);
		return;
	}

	setup_groups();

	if (opt_api_allow) {
		setup_ipaccess();

		if (ips == 0) {
			applog(LOG_WARNING, "API not running (no valid IPs specified)%s", UNAVAILABLE);
			return;
		}
	}

	/* This should be done before curl in needed
	 * to ensure curl has already called WSAStartup() in windows */
	sleep(opt_log_interval);

	sock = socket(AF_INET, SOCK_STREAM, 0);
	if (sock == INVSOCK) {
		applog(LOG_ERR, "API1 initialisation failed (%s)%s", SOCKERRMSG, UNAVAILABLE);
		return;
	}

	memset(&serv, 0, sizeof(serv));

	serv.sin_family = AF_INET;

	if (!opt_api_allow && !opt_api_network) {
		serv.sin_addr.s_addr = inet_addr(localaddr);
		if (serv.sin_addr.s_addr == (in_addr_t)INVINETADDR) {
			applog(LOG_ERR, "API2 initialisation failed (%s)%s", SOCKERRMSG, UNAVAILABLE);
			return;
		}
	}

	serv.sin_port = htons(port);

	// try for more than 1 minute ... in case the old one hasn't completely gone yet
	bound = 0;
	bindstart = time(NULL);
	while (bound == 0) {
		if (SOCKETFAIL(bind(sock, (struct sockaddr *)(&serv), sizeof(serv)))) {
			binderror = SOCKERRMSG;
			if ((time(NULL) - bindstart) > 61)
				break;
			else {
				applog(LOG_WARNING, "API bind to port %d failed - trying again in 30sec", port);
				sleep(30);
			}
		} else
			bound = 1;
	}

	if (bound == 0) {
		applog(LOG_ERR, "API bind to port %d failed (%s)%s", port, binderror, UNAVAILABLE);
		return;
	}

	if (SOCKETFAIL(listen(sock, QUEUE))) {
		applog(LOG_ERR, "API3 initialisation failed (%s)%s", SOCKERRMSG, UNAVAILABLE);
		CLOSESOCKET(sock);
		return;
	}

	if (opt_api_allow)
		applog(LOG_WARNING, "API running in IP access mode");
	else {
		if (opt_api_network)
			applog(LOG_WARNING, "API running in UNRESTRICTED access mode");
		else
			applog(LOG_WARNING, "API running in local access mode");
	}

	io_buffer = malloc(MYBUFSIZ+1);
	msg_buffer = malloc(MYBUFSIZ+1);

	while (!bye) {
		clisiz = sizeof(cli);
		if (SOCKETFAIL(c = accept(sock, (struct sockaddr *)(&cli), &clisiz))) {
			applog(LOG_ERR, "API failed (%s)%s", SOCKERRMSG, UNAVAILABLE);
			goto die;
		}

		connectaddr = inet_ntoa(cli.sin_addr);

		addrok = false;
		group = NOPRIVGROUP;
		if (opt_api_allow) {
			for (i = 0; i < ips; i++) {
				if ((cli.sin_addr.s_addr & ipaccess[i].mask) == ipaccess[i].ip) {
					addrok = true;
					group = ipaccess[i].group;
					break;
				}
			}
		} else {
			if (opt_api_network)
				addrok = true;
			else
				addrok = (strcmp(connectaddr, localaddr) == 0);
		}

		if (opt_debug)
			applog(LOG_DEBUG, "API: connection from %s - %s", connectaddr, addrok ? "Accepted" : "Ignored");

		if (addrok) {
			n = recv(c, &buf[0], TMPBUFSIZ-1, 0);
			if (SOCKETFAIL(n))
				buf[0] = '\0';
			else
				buf[n] = '\0';

			if (opt_debug) {
				if (SOCKETFAIL(n))
					applog(LOG_DEBUG, "API: recv failed: %s", SOCKERRMSG);
				else
					applog(LOG_DEBUG, "API: recv command: (%d) '%s'", n, buf);
			}

			if (!SOCKETFAIL(n)) {
				// the time of the request in now
				when = time(NULL);

				did = false;

				if (*buf != ISJSON) {
					isjson = false;

					param = strchr(buf, SEPARATOR);
					if (param != NULL)
						*(param++) = '\0';

					cmd = buf;
				}
				else {
					isjson = true;

					param = NULL;

#if JANSSON_MAJOR_VERSION > 2 || (JANSSON_MAJOR_VERSION == 2 && JANSSON_MINOR_VERSION > 0)
					json_config = json_loadb(buf, n, 0, &json_err);
#elif JANSSON_MAJOR_VERSION > 1
					json_config = json_loads(buf, 0, &json_err);
#else
					json_config = json_loads(buf, &json_err);
#endif

					if (!json_is_object(json_config)) {
						strcpy(io_buffer, message(MSG_INVJSON, 0, NULL, isjson));
						send_result(c, isjson);
						did = true;
					}
					else {
						json_val = json_object_get(json_config, JSON_COMMAND);
						if (json_val == NULL) {
							strcpy(io_buffer, message(MSG_MISCMD, 0, NULL, isjson));
							send_result(c, isjson);
							did = true;
						}
						else {
							if (!json_is_string(json_val)) {
								strcpy(io_buffer, message(MSG_INVCMD, 0, NULL, isjson));
								send_result(c, isjson);
								did = true;
							}
							else {
								cmd = (char *)json_string_value(json_val);
								json_val = json_object_get(json_config, JSON_PARAMETER);
								if (json_is_string(json_val))
									param = (char *)json_string_value(json_val);
								else if (json_is_integer(json_val)) {
									sprintf(param_buf, "%d", (int)json_integer_value(json_val));
									param = param_buf;
								} else if (json_is_real(json_val)) {
									sprintf(param_buf, "%f", (double)json_real_value(json_val));
									param = param_buf;
								}
							}
						}
					}
				}

				if (!did)
					for (i = 0; cmds[i].name != NULL; i++) {
						if (strcmp(cmd, cmds[i].name) == 0) {
							sprintf(cmdbuf, "|%s|", cmd);
							if (ISPRIVGROUP(group) || strstr(COMMANDS(group), cmdbuf))
								(cmds[i].func)(c, param, isjson, group);
							else {
								strcpy(io_buffer, message(MSG_ACCDENY, 0, cmds[i].name, isjson));
								applog(LOG_DEBUG, "API: access denied to '%s' for '%s' command", connectaddr, cmds[i].name);
							}

							send_result(c, isjson);
							did = true;
							break;
						}
					}

				if (!did) {
					strcpy(io_buffer, message(MSG_INVCMD, 0, NULL, isjson));
					send_result(c, isjson);
				}
			}
		}
		CLOSESOCKET(c);
	}
die:
	/* Blank line fix for older compilers since pthread_cleanup_pop is a
	 * macro that gets confused by a label existing immediately before it
	 */
	;
	pthread_cleanup_pop(true);

	if (opt_debug)
		applog(LOG_DEBUG, "API: terminating due to: %s",
				do_a_quit ? "QUIT" : (do_a_restart ? "RESTART" : (bye ? "BYE" : "UNKNOWN!")));

	mutex_lock(&quit_restart_lock);

	if (do_a_restart) {
		if (thr_info_create(&bye_thr, NULL, restart_thread, &bye_thr)) {
			mutex_unlock(&quit_restart_lock);
			quit(1, "API failed to initiate a restart - aborting");
		}
		pthread_detach(bye_thr.pth);
	} else if (do_a_quit) {
		if (thr_info_create(&bye_thr, NULL, quit_thread, &bye_thr)) {
			mutex_unlock(&quit_restart_lock);
			quit(1, "API failed to initiate a clean quit - aborting");
		}
		pthread_detach(bye_thr.pth);
	}

	mutex_unlock(&quit_restart_lock);
}<|MERGE_RESOLUTION|>--- conflicted
+++ resolved
@@ -1270,6 +1270,8 @@
 		return DEAD;
 	case LIFE_NOSTART:
 		return NOSTART;
+	case LIFE_INIT:
+		return INIT;
 	default:
 		return UNKNOWN;
 	}
@@ -1284,30 +1286,12 @@
 
 	cgpu->utility = cgpu->accepted / ( total_secs ? total_secs : 1 ) * 60;
 
-<<<<<<< HEAD
 	for (i = 0; i < total_devices; ++i) {
 		if (devices[i] == cgpu)
 			break;
 		if (cgpu->devtype == devices[i]->devtype)
 			++n;
 	}
-=======
-		if (cgpu->deven != DEV_DISABLED)
-			enabled = (char *)YES;
-		else
-			enabled = (char *)NO;
-
-		if (cgpu->status == LIFE_DEAD)
-			status = (char *)DEAD;
-		else if (cgpu->status == LIFE_SICK)
-			status = (char *)SICK;
-		else if (cgpu->status == LIFE_NOSTART)
-			status = (char *)NOSTART;
-		else if (cgpu->status == LIFE_INIT)
-			status = (char *)INIT;
-		else
-			status = (char *)ALIVE;
->>>>>>> c57c308d
 
 	root = api_add_int(root, (char*)cgpu->devtype, &n, true);
 	root = api_add_string(root, "Driver", cgpu->api->dname, false);
@@ -1340,7 +1324,6 @@
 			++n;
 	}
 
-<<<<<<< HEAD
 	root = api_add_int(root, (char*)cgpu->devtype, &n, true);
 	root = api_add_string(root, "Name", cgpu->api->name, false);
 	root = api_add_int(root, "ID", &(cgpu->device_id), false);
@@ -1365,23 +1348,6 @@
 
 	if (cgpu->api->get_api_extra_device_status)
 		root = api_add_extra(root, cgpu->api->get_api_extra_device_status(cgpu));
-=======
-		if (cgpu->deven != DEV_DISABLED)
-			enabled = (char *)YES;
-		else
-			enabled = (char *)NO;
-
-		if (cgpu->status == LIFE_DEAD)
-			status = (char *)DEAD;
-		else if (cgpu->status == LIFE_SICK)
-			status = (char *)SICK;
-		else if (cgpu->status == LIFE_NOSTART)
-			status = (char *)NOSTART;
-		else if (cgpu->status == LIFE_INIT)
-			status = (char *)INIT;
-		else
-			status = (char *)ALIVE;
->>>>>>> c57c308d
 
 	root = print_data(root, buf, isjson);
 	strcat(io_buffer, buf);
