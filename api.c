--- conflicted
+++ resolved
@@ -30,11 +30,7 @@
 #include "util.h"
 #include "driver-cpu.h" /* for algo_names[], TODO: re-factor dependency */
 
-<<<<<<< HEAD
-#if defined(USE_BITFORCE) || defined(USE_ICARUS) || defined(USE_MODMINER) || defined(USE_X6500) || defined(USE_ZTEX)
-=======
-#if defined(USE_BITFORCE) || defined(USE_ICARUS) || defined(USE_AVALON) || defined(USE_ZTEX) || defined(USE_MODMINER)
->>>>>>> 4b7640a6
+#if defined(USE_AVALON) || defined(USE_BITFORCE) || defined(USE_ICARUS) || defined(USE_MODMINER) || defined(USE_X6500) || defined(USE_ZTEX)
 #define HAVE_AN_FPGA 1
 #endif
 
@@ -166,6 +162,9 @@
 static const char *SHA256STR = "sha256";
 
 static const char *DEVICECODE = ""
+#ifdef USE_AVALON
+			"AVA "
+#endif
 #ifdef HAVE_OPENCL
 			"GPU "
 #endif
@@ -175,13 +174,8 @@
 #ifdef USE_ICARUS
 			"ICA "
 #endif
-<<<<<<< HEAD
 #ifdef USE_X6500
 			"XBS "
-=======
-#ifdef USE_AVALON
-			"AVA "
->>>>>>> 4b7640a6
 #endif
 #ifdef USE_ZTEX
 			"ZTX "
@@ -614,25 +608,8 @@
 static struct IP4ACCESS *ipaccess = NULL;
 static int ips = 0;
 
-<<<<<<< HEAD
 #ifdef HAVE_OPENCL
 extern struct device_api opencl_api;
-=======
-#ifdef USE_BITFORCE
-extern struct device_api bitforce_api;
-#endif
-
-#ifdef USE_ICARUS
-extern struct device_api icarus_api;
-#endif
-
-#ifdef USE_AVALON
-extern struct device_api avalon_api;
-#endif
-
-#ifdef USE_ZTEX
-extern struct device_api ztex_api;
->>>>>>> 4b7640a6
 #endif
 
 #ifdef WANT_CPUMINE
@@ -1196,27 +1173,9 @@
 	int i;
 
 	for (i = 0; i < total_devices; i++) {
-<<<<<<< HEAD
 #ifdef HAVE_OPENCL
 		if (devices[i]->api == &opencl_api)
 			continue;
-=======
-#ifdef USE_BITFORCE
-		if (devices[i]->api == &bitforce_api)
-			count++;
-#endif
-#ifdef USE_ICARUS
-		if (devices[i]->api == &icarus_api)
-			count++;
-#endif
-#ifdef USE_AVALON
-		if (devices[i]->api == &avalon_api)
-			count++;
-#endif
-#ifdef USE_ZTEX
-		if (devices[i]->api == &ztex_api)
-			count++;
->>>>>>> 4b7640a6
 #endif
 #ifdef WANT_CPUMINE
 		if (devices[i]->api == &cpu_api)
@@ -1233,27 +1192,9 @@
 	int i;
 
 	for (i = 0; i < total_devices; i++) {
-<<<<<<< HEAD
 #ifdef HAVE_OPENCL
 		if (devices[i]->api == &opencl_api)
 			continue;
-=======
-#ifdef USE_BITFORCE
-		if (devices[i]->api == &bitforce_api)
-			count++;
-#endif
-#ifdef USE_ICARUS
-		if (devices[i]->api == &icarus_api)
-			count++;
-#endif
-#ifdef USE_AVALON
-		if (devices[i]->api == &avalon_api)
-			count++;
-#endif
-#ifdef USE_ZTEX
-		if (devices[i]->api == &ztex_api)
-			count++;
->>>>>>> 4b7640a6
 #endif
 #ifdef WANT_CPUMINE
 		if (devices[i]->api == &cpu_api)
