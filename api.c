--- conflicted
+++ resolved
@@ -1251,8 +1251,12 @@
 		strcat(buf, JSON_CLOSE);
 	strcat(io_buffer, buf);
 }
-<<<<<<< HEAD
-=======
+
+static const char*
+bool2str(bool b)
+{
+	return b ? YES : NO;
+}
 
 static const char*
 status2str(enum alive status)
@@ -1273,43 +1277,6 @@
 	}
 }
 
-#ifdef HAVE_OPENCL
-static void gpustatus(int gpu, bool isjson)
-{
-	struct api_data *root = NULL;
-	char intensity[20];
-	char buf[TMPBUFSIZ];
-	char *enabled;
-	char *status;
-	float gt, gv;
-	int ga, gf, gp, gc, gm, pt;
->>>>>>> d3b8b4d9
-
-static const char*
-bool2str(bool b)
-{
-	return b ? YES : NO;
-}
-
-static const char*
-status2str(enum alive status)
-{
-	switch (status) {
-	case LIFE_WELL:
-		return ALIVE;
-	case LIFE_SICK:
-		return SICK;
-	case LIFE_DEAD:
-		return DEAD;
-	case LIFE_NOSTART:
-		return NOSTART;
-	case LIFE_INIT:
-		return INIT;
-	default:
-		return UNKNOWN;
-	}
-}
-
 static void
 devdetail_an(struct cgpu_info *cgpu, bool isjson)
 {
@@ -1319,16 +1286,12 @@
 
 	cgpu->utility = cgpu->accepted / ( total_secs ? total_secs : 1 ) * 60;
 
-<<<<<<< HEAD
 	for (i = 0; i < total_devices; ++i) {
 		if (devices[i] == cgpu)
 			break;
 		if (cgpu->devtype == devices[i]->devtype)
 			++n;
 	}
-=======
-		status = (char *)status2str(cgpu->status);
->>>>>>> d3b8b4d9
 
 	root = api_add_int(root, (char*)cgpu->devtype, &n, true);
 	root = api_add_string(root, "Driver", cgpu->api->dname, false);
@@ -1345,15 +1308,8 @@
 	root = print_data(root, buf, isjson);
 	strcat(io_buffer, buf);
 }
-<<<<<<< HEAD
 
 static void devstatus_an(struct cgpu_info *cgpu, bool isjson)
-=======
-#endif
-
-#ifdef HAVE_AN_FPGA
-static void pgastatus(int pga, bool isjson)
->>>>>>> d3b8b4d9
 {
 	struct api_data *root = NULL;
 	char buf[TMPBUFSIZ];
@@ -1368,7 +1324,6 @@
 			++n;
 	}
 
-<<<<<<< HEAD
 	root = api_add_int(root, (char*)cgpu->devtype, &n, true);
 	root = api_add_string(root, "Name", cgpu->api->name, false);
 	root = api_add_int(root, "ID", &(cgpu->device_id), false);
@@ -1393,14 +1348,6 @@
 
 	if (cgpu->api->get_api_extra_device_status)
 		root = api_add_extra(root, cgpu->api->get_api_extra_device_status(cgpu));
-=======
-		if (cgpu->deven != DEV_DISABLED)
-			enabled = (char *)YES;
-		else
-			enabled = (char *)NO;
-
-		status = (char *)status2str(cgpu->status);
->>>>>>> d3b8b4d9
 
 	root = print_data(root, buf, isjson);
 	strcat(io_buffer, buf);
@@ -1414,6 +1361,7 @@
         devstatus_an(&gpus[gpu], isjson);
 }
 #endif
+
 #ifdef HAVE_AN_FPGA
 static void pgastatus(int pga, bool isjson)
 {
