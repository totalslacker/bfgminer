/*
 * Copyright 2011-2012 Andrew Smith
 * Copyright 2011-2012 Con Kolivas
 *
 * This program is free software; you can redistribute it and/or modify it
 * under the terms of the GNU General Public License as published by the Free
 * Software Foundation; either version 3 of the License, or (at your option)
 * any later version.  See COPYING for more details.
 *
 * Note: the code always includes GPU support even if there are no GPUs
 *	this simplifies handling multiple other device code being included
 *	depending on compile options
 */

#include "config.h"

#include <stdio.h>
#include <ctype.h>
#include <stdlib.h>
#include <string.h>
#include <stdbool.h>
#include <stdint.h>
#include <unistd.h>
#include <sys/types.h>

#include "compat.h"
#include "miner.h"
#include "driver-cpu.h" /* for algo_names[], TODO: re-factor dependency */

#if defined(USE_BITFORCE) || defined(USE_ICARUS) || defined(USE_ZTEX) || defined(USE_MODMINER)
#define HAVE_AN_FPGA 1
#endif

#if defined(unix) || defined(__APPLE__)
	#include <errno.h>
	#include <sys/socket.h>
	#include <netinet/in.h>
	#include <arpa/inet.h>

	#define SOCKETTYPE int
	#define SOCKETFAIL(a) ((a) < 0)
	#define INVSOCK -1
	#define INVINETADDR -1
	#define CLOSESOCKET close

	#define SOCKERRMSG strerror(errno)
#endif

#ifdef WIN32
	#include <ws2tcpip.h>
	#include <winsock2.h>

	#define SOCKETTYPE SOCKET
	#define SOCKETFAIL(a) ((a) == SOCKET_ERROR)
	#define INVSOCK INVALID_SOCKET
	#define INVINETADDR INADDR_NONE
	#define CLOSESOCKET closesocket

	static char WSAbuf[1024];

	struct WSAERRORS {
		int id;
		char *code;
	} WSAErrors[] = {
		{ 0,			"No error" },
		{ WSAEINTR,		"Interrupted system call" },
		{ WSAEBADF,		"Bad file number" },
		{ WSAEACCES,		"Permission denied" },
		{ WSAEFAULT,		"Bad address" },
		{ WSAEINVAL,		"Invalid argument" },
		{ WSAEMFILE,		"Too many open sockets" },
		{ WSAEWOULDBLOCK,	"Operation would block" },
		{ WSAEINPROGRESS,	"Operation now in progress" },
		{ WSAEALREADY,		"Operation already in progress" },
		{ WSAENOTSOCK,		"Socket operation on non-socket" },
		{ WSAEDESTADDRREQ,	"Destination address required" },
		{ WSAEMSGSIZE,		"Message too long" },
		{ WSAEPROTOTYPE,	"Protocol wrong type for socket" },
		{ WSAENOPROTOOPT,	"Bad protocol option" },
		{ WSAEPROTONOSUPPORT,	"Protocol not supported" },
		{ WSAESOCKTNOSUPPORT,	"Socket type not supported" },
		{ WSAEOPNOTSUPP,	"Operation not supported on socket" },
		{ WSAEPFNOSUPPORT,	"Protocol family not supported" },
		{ WSAEAFNOSUPPORT,	"Address family not supported" },
		{ WSAEADDRINUSE,	"Address already in use" },
		{ WSAEADDRNOTAVAIL,	"Can't assign requested address" },
		{ WSAENETDOWN,		"Network is down" },
		{ WSAENETUNREACH,	"Network is unreachable" },
		{ WSAENETRESET,		"Net connection reset" },
		{ WSAECONNABORTED,	"Software caused connection abort" },
		{ WSAECONNRESET,	"Connection reset by peer" },
		{ WSAENOBUFS,		"No buffer space available" },
		{ WSAEISCONN,		"Socket is already connected" },
		{ WSAENOTCONN,		"Socket is not connected" },
		{ WSAESHUTDOWN,		"Can't send after socket shutdown" },
		{ WSAETOOMANYREFS,	"Too many references, can't splice" },
		{ WSAETIMEDOUT,		"Connection timed out" },
		{ WSAECONNREFUSED,	"Connection refused" },
		{ WSAELOOP,		"Too many levels of symbolic links" },
		{ WSAENAMETOOLONG,	"File name too long" },
		{ WSAEHOSTDOWN,		"Host is down" },
		{ WSAEHOSTUNREACH,	"No route to host" },
		{ WSAENOTEMPTY,		"Directory not empty" },
		{ WSAEPROCLIM,		"Too many processes" },
		{ WSAEUSERS,		"Too many users" },
		{ WSAEDQUOT,		"Disc quota exceeded" },
		{ WSAESTALE,		"Stale NFS file handle" },
		{ WSAEREMOTE,		"Too many levels of remote in path" },
		{ WSASYSNOTREADY,	"Network system is unavailable" },
		{ WSAVERNOTSUPPORTED,	"Winsock version out of range" },
		{ WSANOTINITIALISED,	"WSAStartup not yet called" },
		{ WSAEDISCON,		"Graceful shutdown in progress" },
		{ WSAHOST_NOT_FOUND,	"Host not found" },
		{ WSANO_DATA,		"No host data of that type was found" },
		{ -1,			"Unknown error code" }
	};

	static char *WSAErrorMsg()
	{
		int i;
		int id = WSAGetLastError();

		/* Assume none of them are actually -1 */
		for (i = 0; WSAErrors[i].id != -1; i++)
			if (WSAErrors[i].id == id)
				break;

		sprintf(WSAbuf, "Socket Error: (%d) %s", id, WSAErrors[i].code);

		return &(WSAbuf[0]);
	}

	#define SOCKERRMSG WSAErrorMsg()

	#ifndef SHUT_RDWR
	#define SHUT_RDWR SD_BOTH
	#endif

	#ifndef in_addr_t
	#define in_addr_t uint32_t
	#endif
#endif

// Big enough for largest API request
//  though a PC with 100s of PGAs/CPUs may exceed the size ...
// Current code assumes it can socket send this size also
#define MYBUFSIZ	65432	// TODO: intercept before it's exceeded

// BUFSIZ varies on Windows and Linux
#define TMPBUFSIZ	8192

// Number of requests to queue - normally would be small
// However lots of PGA's may mean more
#define QUEUE	100

static char *io_buffer = NULL;
static char *msg_buffer = NULL;
static SOCKETTYPE sock = INVSOCK;

static const char *UNAVAILABLE = " - API will not be available";
static const char *INVAPIGROUPS = "Invalid --api-groups parameter";

static const char *BLANK = "";
static const char *COMMA = ",";
static const char SEPARATOR = '|';
#define SEPSTR "|"
static const char GPUSEP = ',';

static const char *APIVERSION = "1.19";
static const char *DEAD = "Dead";
static const char *SICK = "Sick";
static const char *NOSTART = "NoStart";
static const char *INIT = "Initialising";
static const char *WAIT = "Waiting";
static const char *DISABLED = "Disabled";
static const char *ALIVE = "Alive";
static const char *REJECTING = "Rejecting";
static const char *UNKNOWN = "Unknown";
#define _DYNAMIC "D"
#ifdef HAVE_OPENCL
static const char *DYNAMIC = _DYNAMIC;
#endif

static const char *YES = "Y";
static const char *NO = "N";
static const char *NULLSTR = "(null)";

static const char *TRUESTR = "true";
static const char *FALSESTR = "false";

#ifdef USE_SCRYPT
static const char *SCRYPTSTR = "scrypt";
#endif
static const char *SHA256STR = "sha256";

static const char *DEVICECODE = ""
#ifdef HAVE_OPENCL
			"GPU "
#endif
#ifdef USE_BITFORCE
			"BFL "
#endif
#ifdef USE_ICARUS
			"ICA "
#endif
#ifdef USE_ZTEX
			"ZTX "
#endif
#ifdef USE_MODMINER
			"MMQ "
#endif
#ifdef WANT_CPUMINE
			"CPU "
#endif
			"";

static const char *OSINFO =
#if defined(__linux)
			"Linux";
#else
#if defined(__APPLE__)
			"Apple";
#else
#if defined (WIN32)
			"Windows";
#else
#if defined(unix)
			"Unix";
#else
			"Unknown";
#endif
#endif
#endif
#endif

#define _DEVS		"DEVS"
#define _POOLS		"POOLS"
#define _SUMMARY	"SUMMARY"
#define _STATUS		"STATUS"
#define _VERSION	"VERSION"
#define _MINECONFIG	"CONFIG"
#define _GPU		"GPU"

#ifdef HAVE_AN_FPGA
#define _PGA		"PGA"
#endif

#ifdef WANT_CPUMINE
#define _CPU		"CPU"
#endif

#define _GPUS		"GPUS"
#define _PGAS		"PGAS"
#define _CPUS		"CPUS"
#define _NOTIFY		"NOTIFY"
#define _DEVDETAILS	"DEVDETAILS"
#define _BYE		"BYE"
#define _RESTART	"RESTART"
#define _MINESTATS	"STATS"
#define _CHECK		"CHECK"
#define _MINECOIN	"COIN"
#define _DEBUGSET	"DEBUG"
#define _SETCONFIG	"SETCONFIG"

static const char ISJSON = '{';
#define JSON0		"{"
#define JSON1		"\""
#define JSON2		"\":["
#define JSON3		"]"
#define JSON4		",\"id\":1"
#define JSON5		"}"

#define JSON_START	JSON0
#define JSON_DEVS	JSON1 _DEVS JSON2
#define JSON_POOLS	JSON1 _POOLS JSON2
#define JSON_SUMMARY	JSON1 _SUMMARY JSON2
#define JSON_STATUS	JSON1 _STATUS JSON2
#define JSON_VERSION	JSON1 _VERSION JSON2
#define JSON_MINECONFIG	JSON1 _MINECONFIG JSON2
#define JSON_GPU	JSON1 _GPU JSON2

#ifdef HAVE_AN_FPGA
#define JSON_PGA	JSON1 _PGA JSON2
#endif

#ifdef WANT_CPUMINE
#define JSON_CPU	JSON1 _CPU JSON2
#endif

#define JSON_GPUS	JSON1 _GPUS JSON2
#define JSON_PGAS	JSON1 _PGAS JSON2
#define JSON_CPUS	JSON1 _CPUS JSON2
#define JSON_NOTIFY	JSON1 _NOTIFY JSON2
#define JSON_DEVDETAILS	JSON1 _DEVDETAILS JSON2
#define JSON_BYE	JSON1 _BYE JSON1
#define JSON_RESTART	JSON1 _RESTART JSON1
#define JSON_CLOSE	JSON3
#define JSON_MINESTATS	JSON1 _MINESTATS JSON2
#define JSON_CHECK	JSON1 _CHECK JSON2
#define JSON_MINECOIN	JSON1 _MINECOIN JSON2
#define JSON_DEBUGSET	JSON1 _DEBUGSET JSON2
#define JSON_SETCONFIG	JSON1 _SETCONFIG JSON2
#define JSON_END	JSON4 JSON5

static const char *JSON_COMMAND = "command";
static const char *JSON_PARAMETER = "parameter";

#define MSG_INVGPU 1
#define MSG_ALRENA 2
#define MSG_ALRDIS 3
#define MSG_GPUMRE 4
#define MSG_GPUREN 5
#define MSG_GPUNON 6
#define MSG_POOL 7
#define MSG_NOPOOL 8
#define MSG_DEVS 9
#define MSG_NODEVS 10
#define MSG_SUMM 11
#define MSG_GPUDIS 12
#define MSG_GPUREI 13
#define MSG_INVCMD 14
#define MSG_MISID 15
#define MSG_GPUDEV 17

#ifdef WANT_CPUMINE
#define MSG_CPUNON 16
#define MSG_CPUDEV 18
#define MSG_INVCPU 19
#endif

#define MSG_NUMGPU 20
#define MSG_NUMCPU 21
#define MSG_VERSION 22
#define MSG_INVJSON 23
#define MSG_MISCMD 24
#define MSG_MISPID 25
#define MSG_INVPID 26
#define MSG_SWITCHP 27
#define MSG_MISVAL 28
#define MSG_NOADL 29
#define MSG_NOGPUADL 30
#define MSG_INVINT 31
#define MSG_GPUINT 32
#define MSG_MINECONFIG 33
#define MSG_GPUMERR 34
#define MSG_GPUMEM 35
#define MSG_GPUEERR 36
#define MSG_GPUENG 37
#define MSG_GPUVERR 38
#define MSG_GPUVDDC 39
#define MSG_GPUFERR 40
#define MSG_GPUFAN 41
#define MSG_MISFN 42
#define MSG_BADFN 43
#define MSG_SAVED 44
#define MSG_ACCDENY 45
#define MSG_ACCOK 46
#define MSG_ENAPOOL 47
#define MSG_DISPOOL 48
#define MSG_ALRENAP 49
#define MSG_ALRDISP 50
#define MSG_DISLASTP 51
#define MSG_MISPDP 52
#define MSG_INVPDP 53
#define MSG_TOOMANYP 54
#define MSG_ADDPOOL 55

#ifdef HAVE_AN_FPGA
#define MSG_PGANON 56
#define MSG_PGADEV 57
#define MSG_INVPGA 58
#endif

#define MSG_NUMPGA 59
#define MSG_NOTIFY 60

#ifdef HAVE_AN_FPGA
#define MSG_PGALRENA 61
#define MSG_PGALRDIS 62
#define MSG_PGAENA 63
#define MSG_PGADIS 64
#define MSG_PGAUNW 65
#endif

#define MSG_REMLASTP 66
#define MSG_ACTPOOL 67
#define MSG_REMPOOL 68
#define MSG_DEVDETAILS 69
#define MSG_MINESTATS 70
#define MSG_MISCHK 71
#define MSG_CHECK 72
#define MSG_POOLPRIO 73
#define MSG_DUPPID 74
#define MSG_MISBOOL 75
#define MSG_INVBOOL 76
#define MSG_FOO 77
#define MSG_MINECOIN 78
#define MSG_DEBUGSET 79
#define MSG_PGAIDENT 80
#define MSG_PGANOID 81

#define MSG_SETCONFIG 82
#define MSG_UNKCON 83
#define MSG_INVNUM 84
#define MSG_CONPAR 85
#define MSG_CONVAL 86

enum code_severity {
	SEVERITY_ERR,
	SEVERITY_WARN,
	SEVERITY_INFO,
	SEVERITY_SUCC,
	SEVERITY_FAIL
};

enum code_parameters {
	PARAM_GPU,
	PARAM_PGA,
	PARAM_CPU,
	PARAM_PID,
	PARAM_GPUMAX,
	PARAM_PGAMAX,
	PARAM_CPUMAX,
	PARAM_PMAX,
	PARAM_POOLMAX,

// Single generic case: have the code resolve it - see below
	PARAM_DMAX,

	PARAM_CMD,
	PARAM_POOL,
	PARAM_STR,
	PARAM_BOTH,
	PARAM_BOOL,
	PARAM_SET,
	PARAM_NONE
};

struct CODES {
	const enum code_severity severity;
	const int code;
	const enum code_parameters params;
	const char *description;
} codes[] = {
#ifdef HAVE_OPENCL
 { SEVERITY_ERR,   MSG_INVGPU,	PARAM_GPUMAX,	"Invalid GPU id %d - range is 0 - %d" },
 { SEVERITY_INFO,  MSG_ALRENA,	PARAM_GPU,	"GPU %d already enabled" },
 { SEVERITY_INFO,  MSG_ALRDIS,	PARAM_GPU,	"GPU %d already disabled" },
 { SEVERITY_WARN,  MSG_GPUMRE,	PARAM_GPU,	"GPU %d must be restarted first" },
 { SEVERITY_INFO,  MSG_GPUREN,	PARAM_GPU,	"GPU %d sent enable message" },
#endif
 { SEVERITY_ERR,   MSG_GPUNON,	PARAM_NONE,	"No GPUs" },
 { SEVERITY_SUCC,  MSG_POOL,	PARAM_PMAX,	"%d Pool(s)" },
 { SEVERITY_ERR,   MSG_NOPOOL,	PARAM_NONE,	"No pools" },

 { SEVERITY_SUCC,  MSG_DEVS,	PARAM_DMAX,
#ifdef HAVE_OPENCL
		 	 	 	 	"%d GPU(s)"
#endif
#if defined(HAVE_AN_FPGA) && defined(HAVE_OPENCL)
						" - "
#endif
#ifdef HAVE_AN_FPGA
						"%d PGA(s)"
#endif
#if defined(WANT_CPUMINE) && (defined(HAVE_OPENCL) || defined(HAVE_AN_FPGA))
						" - "
#endif
#ifdef WANT_CPUMINE
						"%d CPU(s)"
#endif
 },

 { SEVERITY_ERR,   MSG_NODEVS,	PARAM_NONE,	"No GPUs"
#ifdef HAVE_AN_FPGA
						"/PGAs"
#endif
#ifdef WANT_CPUMINE
						"/CPUs"
#endif
 },

 { SEVERITY_SUCC,  MSG_SUMM,	PARAM_NONE,	"Summary" },
#ifdef HAVE_OPENCL
 { SEVERITY_INFO,  MSG_GPUDIS,	PARAM_GPU,	"GPU %d set disable flag" },
 { SEVERITY_INFO,  MSG_GPUREI,	PARAM_GPU,	"GPU %d restart attempted" },
#endif
 { SEVERITY_ERR,   MSG_INVCMD,	PARAM_NONE,	"Invalid command" },
 { SEVERITY_ERR,   MSG_MISID,	PARAM_NONE,	"Missing device id parameter" },
#ifdef HAVE_OPENCL
 { SEVERITY_SUCC,  MSG_GPUDEV,	PARAM_GPU,	"GPU%d" },
#endif
#ifdef HAVE_AN_FPGA
 { SEVERITY_ERR,   MSG_PGANON,	PARAM_NONE,	"No PGAs" },
 { SEVERITY_SUCC,  MSG_PGADEV,	PARAM_PGA,	"PGA%d" },
 { SEVERITY_ERR,   MSG_INVPGA,	PARAM_PGAMAX,	"Invalid PGA id %d - range is 0 - %d" },
 { SEVERITY_INFO,  MSG_PGALRENA,PARAM_PGA,	"PGA %d already enabled" },
 { SEVERITY_INFO,  MSG_PGALRDIS,PARAM_PGA,	"PGA %d already disabled" },
 { SEVERITY_INFO,  MSG_PGAENA,	PARAM_PGA,	"PGA %d sent enable message" },
 { SEVERITY_INFO,  MSG_PGADIS,	PARAM_PGA,	"PGA %d set disable flag" },
 { SEVERITY_ERR,   MSG_PGAUNW,	PARAM_PGA,	"PGA %d is not flagged WELL, cannot enable" },
#endif
#ifdef WANT_CPUMINE
 { SEVERITY_ERR,   MSG_CPUNON,	PARAM_NONE,	"No CPUs" },
 { SEVERITY_SUCC,  MSG_CPUDEV,	PARAM_CPU,	"CPU%d" },
 { SEVERITY_ERR,   MSG_INVCPU,	PARAM_CPUMAX,	"Invalid CPU id %d - range is 0 - %d" },
#endif
 { SEVERITY_SUCC,  MSG_NUMGPU,	PARAM_NONE,	"GPU count" },
 { SEVERITY_SUCC,  MSG_NUMPGA,	PARAM_NONE,	"PGA count" },
 { SEVERITY_SUCC,  MSG_NUMCPU,	PARAM_NONE,	"CPU count" },
 { SEVERITY_SUCC,  MSG_VERSION,	PARAM_NONE,	"BFGMiner versions" },
 { SEVERITY_ERR,   MSG_INVJSON,	PARAM_NONE,	"Invalid JSON" },
 { SEVERITY_ERR,   MSG_MISCMD,	PARAM_CMD,	"Missing JSON '%s'" },
 { SEVERITY_ERR,   MSG_MISPID,	PARAM_NONE,	"Missing pool id parameter" },
 { SEVERITY_ERR,   MSG_INVPID,	PARAM_POOLMAX,	"Invalid pool id %d - range is 0 - %d" },
 { SEVERITY_SUCC,  MSG_SWITCHP,	PARAM_POOL,	"Switching to pool %d:'%s'" },
 { SEVERITY_ERR,   MSG_MISVAL,	PARAM_NONE,	"Missing comma after GPU number" },
 { SEVERITY_ERR,   MSG_NOADL,	PARAM_NONE,	"ADL is not available" },
 { SEVERITY_ERR,   MSG_NOGPUADL,PARAM_GPU,	"GPU %d does not have ADL" },
 { SEVERITY_ERR,   MSG_INVINT,	PARAM_STR,	"Invalid intensity (%s) - must be '" _DYNAMIC  "' or range " _MIN_INTENSITY_STR " - " _MAX_INTENSITY_STR },
 { SEVERITY_INFO,  MSG_GPUINT,	PARAM_BOTH,	"GPU %d set new intensity to %s" },
 { SEVERITY_SUCC,  MSG_MINECONFIG,PARAM_NONE,	"BFGMiner config" },
#ifdef HAVE_OPENCL
 { SEVERITY_ERR,   MSG_GPUMERR,	PARAM_BOTH,	"Setting GPU %d memoryclock to (%s) reported failure" },
 { SEVERITY_SUCC,  MSG_GPUMEM,	PARAM_BOTH,	"Setting GPU %d memoryclock to (%s) reported success" },
 { SEVERITY_ERR,   MSG_GPUEERR,	PARAM_BOTH,	"Setting GPU %d clock to (%s) reported failure" },
 { SEVERITY_SUCC,  MSG_GPUENG,	PARAM_BOTH,	"Setting GPU %d clock to (%s) reported success" },
 { SEVERITY_ERR,   MSG_GPUVERR,	PARAM_BOTH,	"Setting GPU %d vddc to (%s) reported failure" },
 { SEVERITY_SUCC,  MSG_GPUVDDC,	PARAM_BOTH,	"Setting GPU %d vddc to (%s) reported success" },
 { SEVERITY_ERR,   MSG_GPUFERR,	PARAM_BOTH,	"Setting GPU %d fan to (%s) reported failure" },
 { SEVERITY_SUCC,  MSG_GPUFAN,	PARAM_BOTH,	"Setting GPU %d fan to (%s) reported success" },
#endif
 { SEVERITY_ERR,   MSG_MISFN,	PARAM_NONE,	"Missing save filename parameter" },
 { SEVERITY_ERR,   MSG_BADFN,	PARAM_STR,	"Can't open or create save file '%s'" },
 { SEVERITY_SUCC,  MSG_SAVED,	PARAM_STR,	"Configuration saved to file '%s'" },
 { SEVERITY_ERR,   MSG_ACCDENY,	PARAM_STR,	"Access denied to '%s' command" },
 { SEVERITY_SUCC,  MSG_ACCOK,	PARAM_NONE,	"Privileged access OK" },
 { SEVERITY_SUCC,  MSG_ENAPOOL,	PARAM_POOL,	"Enabling pool %d:'%s'" },
 { SEVERITY_SUCC,  MSG_POOLPRIO,PARAM_NONE,	"Changed pool priorities" },
 { SEVERITY_ERR,   MSG_DUPPID,	PARAM_PID,	"Duplicate pool specified %d" },
 { SEVERITY_SUCC,  MSG_DISPOOL,	PARAM_POOL,	"Disabling pool %d:'%s'" },
 { SEVERITY_INFO,  MSG_ALRENAP,	PARAM_POOL,	"Pool %d:'%s' already enabled" },
 { SEVERITY_INFO,  MSG_ALRDISP,	PARAM_POOL,	"Pool %d:'%s' already disabled" },
 { SEVERITY_ERR,   MSG_DISLASTP,PARAM_POOL,	"Cannot disable last active pool %d:'%s'" },
 { SEVERITY_ERR,   MSG_MISPDP,	PARAM_NONE,	"Missing addpool details" },
 { SEVERITY_ERR,   MSG_INVPDP,	PARAM_STR,	"Invalid addpool details '%s'" },
 { SEVERITY_ERR,   MSG_TOOMANYP,PARAM_NONE,	"Reached maximum number of pools (%d)" },
 { SEVERITY_SUCC,  MSG_ADDPOOL,	PARAM_STR,	"Added pool '%s'" },
 { SEVERITY_ERR,   MSG_REMLASTP,PARAM_POOL,	"Cannot remove last pool %d:'%s'" },
 { SEVERITY_ERR,   MSG_ACTPOOL, PARAM_POOL,	"Cannot remove active pool %d:'%s'" },
 { SEVERITY_SUCC,  MSG_REMPOOL, PARAM_BOTH,	"Removed pool %d:'%s'" },
 { SEVERITY_SUCC,  MSG_NOTIFY,	PARAM_NONE,	"Notify" },
 { SEVERITY_SUCC,  MSG_DEVDETAILS,PARAM_NONE,	"Device Details" },
 { SEVERITY_SUCC,  MSG_MINESTATS,PARAM_NONE,	"BFGMiner stats" },
 { SEVERITY_ERR,   MSG_MISCHK,	PARAM_NONE,	"Missing check cmd" },
 { SEVERITY_SUCC,  MSG_CHECK,	PARAM_NONE,	"Check command" },
 { SEVERITY_ERR,   MSG_MISBOOL,	PARAM_NONE,	"Missing parameter: true/false" },
 { SEVERITY_ERR,   MSG_INVBOOL,	PARAM_NONE,	"Invalid parameter should be true or false" },
 { SEVERITY_SUCC,  MSG_FOO,	PARAM_BOOL,	"Failover-Only set to %s" },
 { SEVERITY_SUCC,  MSG_MINECOIN,PARAM_NONE,	"BFGMiner coin" },
 { SEVERITY_SUCC,  MSG_DEBUGSET,PARAM_STR,	"Debug settings" },
#ifdef HAVE_AN_FPGA
 { SEVERITY_SUCC,  MSG_PGAIDENT,PARAM_PGA,	"Identify command sent to PGA%d" },
 { SEVERITY_WARN,  MSG_PGANOID,	PARAM_PGA,	"PGA%d does not support identify" },
#endif
 { SEVERITY_SUCC,  MSG_SETCONFIG,PARAM_SET,	"Set config '%s' to %d" },
 { SEVERITY_ERR,   MSG_UNKCON,	PARAM_STR,	"Unknown config '%s'" },
 { SEVERITY_ERR,   MSG_INVNUM,	PARAM_BOTH,	"Invalid number (%d) for '%s' range is 0-9999" },
 { SEVERITY_ERR,   MSG_CONPAR,	PARAM_NONE,	"Missing config parameters 'name,N'" },
 { SEVERITY_ERR,   MSG_CONVAL,	PARAM_STR,	"Missing config value N for '%s,N'" },
 { SEVERITY_FAIL, 0, 0, NULL }
};

static int my_thr_id = 0;
static bool bye;
#if defined(HAVE_OPENCL) || defined(HAVE_AN_FPGA)
static bool ping = true;
#endif

// Used to control quit restart access to shutdown variables
static pthread_mutex_t quit_restart_lock;

static bool do_a_quit;
static bool do_a_restart;

static time_t when = 0;	// when the request occurred

struct IP4ACCESS {
	in_addr_t ip;
	in_addr_t mask;
	char group;
};

#define GROUP(g) (toupper(g))
#define PRIVGROUP GROUP('W')
#define NOPRIVGROUP GROUP('R')
#define ISPRIVGROUP(g) (GROUP(g) == PRIVGROUP)
#define GROUPOFFSET(g) (GROUP(g) - GROUP('A'))
#define VALIDGROUP(g) (GROUP(g) >= GROUP('A') && GROUP(g) <= GROUP('Z'))
#define COMMANDS(g) (apigroups[GROUPOFFSET(g)].commands)
#define DEFINEDGROUP(g) (ISPRIVGROUP(g) || COMMANDS(g) != NULL)

struct APIGROUPS {
	// This becomes a string like: "|cmd1|cmd2|cmd3|" so it's quick to search
	char *commands;
} apigroups['Z' - 'A' + 1]; // only A=0 to Z=25 (R: noprivs, W: allprivs)

static struct IP4ACCESS *ipaccess = NULL;
static int ips = 0;

#ifdef USE_BITFORCE
extern struct device_api bitforce_api;
#endif

#ifdef USE_ICARUS
extern struct device_api cairnsmore_api;
extern struct device_api icarus_api;
#endif

#ifdef USE_ZTEX
extern struct device_api ztex_api;
#endif

#ifdef USE_MODMINER
extern struct device_api modminer_api;
#endif

// This is only called when expected to be needed (rarely)
// i.e. strings outside of the codes control (input from the user)
static char *escape_string(char *str, bool isjson)
{
	char *buf, *ptr;
	int count;

	count = 0;
	for (ptr = str; *ptr; ptr++) {
		switch (*ptr) {
			case ',':
			case '|':
			case '=':
				if (!isjson)
					count++;
				break;
			case '"':
				if (isjson)
					count++;
				break;
			case '\\':
				count++;
				break;
		}
	}

	if (count == 0)
		return str;

	buf = malloc(strlen(str) + count + 1);
	if (unlikely(!buf))
		quit(1, "Failed to malloc escape buf");

	ptr = buf;
	while (*str)
		switch (*str) {
			case ',':
			case '|':
			case '=':
				if (!isjson)
					*(ptr++) = '\\';
				*(ptr++) = *(str++);
				break;
			case '"':
				if (isjson)
					*(ptr++) = '\\';
				*(ptr++) = *(str++);
				break;
			case '\\':
				*(ptr++) = '\\';
				*(ptr++) = *(str++);
				break;
			default:
				*(ptr++) = *(str++);
				break;
		}

	*ptr = '\0';

	return buf;
}

static struct api_data *api_add_extra(struct api_data *root, struct api_data *extra)
{
	struct api_data *tmp;

	if (root) {
		if (extra) {
			// extra tail
			tmp = extra->prev;

			// extra prev = root tail
			extra->prev = root->prev;

			// root tail next = extra
			root->prev->next = extra;

			// extra tail next = root
			tmp->next = root;

			// root prev = extra tail
			root->prev = tmp;
		}
	} else
		root = extra;

	return root;
}

static struct api_data *api_add_data_full(struct api_data *root, char *name, enum api_data_type type, void *data, bool copy_data)
{
	struct api_data *api_data;

	api_data = (struct api_data *)malloc(sizeof(struct api_data));

	api_data->name = name;
	api_data->type = type;

	if (root == NULL) {
		root = api_data;
		root->prev = root;
		root->next = root;
	}
	else {
		api_data->prev = root->prev;
		root->prev = api_data;
		api_data->next = root;
		api_data->prev->next = api_data;
	}

	api_data->data_was_malloc = copy_data;

	// Avoid crashing on bad data
	if (data == NULL) {
		api_data->type = type = API_CONST;
		data = (void *)NULLSTR;
		api_data->data_was_malloc = copy_data = false;
	}

	if (!copy_data)
	{
		api_data->data = data;
		if (type == API_JSON)
			json_incref((json_t *)data);
	}
	else
		switch(type) {
			case API_ESCAPE:
			case API_STRING:
			case API_CONST:
				api_data->data = (void *)malloc(strlen((char *)data) + 1);
				strcpy((char*)(api_data->data), (char *)data);
				break;
			case API_INT:
				api_data->data = (void *)malloc(sizeof(int));
				*((int *)(api_data->data)) = *((int *)data);
				break;
			case API_UINT:
				api_data->data = (void *)malloc(sizeof(unsigned int));
				*((unsigned int *)(api_data->data)) = *((unsigned int *)data);
				break;
			case API_UINT32:
				api_data->data = (void *)malloc(sizeof(uint32_t));
				*((uint32_t *)(api_data->data)) = *((uint32_t *)data);
				break;
			case API_UINT64:
				api_data->data = (void *)malloc(sizeof(uint64_t));
				*((uint64_t *)(api_data->data)) = *((uint64_t *)data);
				break;
			case API_DOUBLE:
			case API_ELAPSED:
			case API_MHS:
			case API_MHTOTAL:
			case API_UTILITY:
			case API_FREQ:
			case API_HS:
			case API_DIFF:
				api_data->data = (void *)malloc(sizeof(double));
				*((double *)(api_data->data)) = *((double *)data);
				break;
			case API_BOOL:
				api_data->data = (void *)malloc(sizeof(bool));
				*((bool *)(api_data->data)) = *((bool *)data);
				break;
			case API_TIMEVAL:
				api_data->data = (void *)malloc(sizeof(struct timeval));
				memcpy(api_data->data, data, sizeof(struct timeval));
				break;
			case API_TIME:
				api_data->data = (void *)malloc(sizeof(time_t));
				*(time_t *)(api_data->data) = *((time_t *)data);
				break;
			case API_VOLTS:
			case API_TEMP:
				api_data->data = (void *)malloc(sizeof(float));
				*((float *)(api_data->data)) = *((float *)data);
				break;
			case API_JSON:
				api_data->data_was_malloc = false;
				api_data->data = (void *)json_deep_copy((json_t *)data);
				break;
			default:
				applog(LOG_ERR, "API: unknown1 data type %d ignored", type);
				api_data->type = API_STRING;
				api_data->data_was_malloc = false;
				api_data->data = (void *)UNKNOWN;
				break;
		}

	return root;
}

struct api_data *api_add_escape(struct api_data *root, char *name, char *data, bool copy_data)
{
	return api_add_data_full(root, name, API_ESCAPE, (void *)data, copy_data);
}

struct api_data *api_add_string(struct api_data *root, char *name, const char *data, bool copy_data)
{
	return api_add_data_full(root, name, API_STRING, (void *)data, copy_data);
}

struct api_data *api_add_const(struct api_data *root, char *name, const char *data, bool copy_data)
{
	return api_add_data_full(root, name, API_CONST, (void *)data, copy_data);
}

struct api_data *api_add_int(struct api_data *root, char *name, int *data, bool copy_data)
{
	return api_add_data_full(root, name, API_INT, (void *)data, copy_data);
}

struct api_data *api_add_uint(struct api_data *root, char *name, unsigned int *data, bool copy_data)
{
	return api_add_data_full(root, name, API_UINT, (void *)data, copy_data);
}

struct api_data *api_add_uint32(struct api_data *root, char *name, uint32_t *data, bool copy_data)
{
	return api_add_data_full(root, name, API_UINT32, (void *)data, copy_data);
}

struct api_data *api_add_uint64(struct api_data *root, char *name, uint64_t *data, bool copy_data)
{
	return api_add_data_full(root, name, API_UINT64, (void *)data, copy_data);
}

struct api_data *api_add_double(struct api_data *root, char *name, double *data, bool copy_data)
{
	return api_add_data_full(root, name, API_DOUBLE, (void *)data, copy_data);
}

struct api_data *api_add_elapsed(struct api_data *root, char *name, double *data, bool copy_data)
{
	return api_add_data_full(root, name, API_ELAPSED, (void *)data, copy_data);
}

struct api_data *api_add_bool(struct api_data *root, char *name, bool *data, bool copy_data)
{
	return api_add_data_full(root, name, API_BOOL, (void *)data, copy_data);
}

struct api_data *api_add_timeval(struct api_data *root, char *name, struct timeval *data, bool copy_data)
{
	return api_add_data_full(root, name, API_TIMEVAL, (void *)data, copy_data);
}

struct api_data *api_add_time(struct api_data *root, char *name, time_t *data, bool copy_data)
{
	return api_add_data_full(root, name, API_TIME, (void *)data, copy_data);
}

struct api_data *api_add_mhs(struct api_data *root, char *name, double *data, bool copy_data)
{
	return api_add_data_full(root, name, API_MHS, (void *)data, copy_data);
}

struct api_data *api_add_mhtotal(struct api_data *root, char *name, double *data, bool copy_data)
{
	return api_add_data_full(root, name, API_MHTOTAL, (void *)data, copy_data);
}

struct api_data *api_add_temp(struct api_data *root, char *name, float *data, bool copy_data)
{
	return api_add_data_full(root, name, API_TEMP, (void *)data, copy_data);
}

struct api_data *api_add_utility(struct api_data *root, char *name, double *data, bool copy_data)
{
	return api_add_data_full(root, name, API_UTILITY, (void *)data, copy_data);
}

struct api_data *api_add_freq(struct api_data *root, char *name, double *data, bool copy_data)
{
	return api_add_data_full(root, name, API_FREQ, (void *)data, copy_data);
}

struct api_data *api_add_volts(struct api_data *root, char *name, float *data, bool copy_data)
{
	return api_add_data_full(root, name, API_VOLTS, (void *)data, copy_data);
}

struct api_data *api_add_hs(struct api_data *root, char *name, double *data, bool copy_data)
{
	return api_add_data_full(root, name, API_HS, (void *)data, copy_data);
}

<<<<<<< HEAD
struct api_data *api_add_json(struct api_data *root, char *name, json_t *data, bool copy_data)
{
	return api_add_data_full(root, name, API_JSON, (void *)data, copy_data);
=======
struct api_data *api_add_diff(struct api_data *root, char *name, double *data, bool copy_data)
{
	return api_add_data_full(root, name, API_DIFF, (void *)data, copy_data);
>>>>>>> 89b6989f
}

static struct api_data *print_data(struct api_data *root, char *buf, bool isjson)
{
	struct api_data *tmp;
	bool first = true;
	char *original, *escape;
	char *quote;

	if (isjson) {
		strcpy(buf, JSON0);
		buf = strchr(buf, '\0');
		quote = JSON1;
	} else
		quote = (char *)BLANK;

	while (root) {
		if (!first)
			*(buf++) = *COMMA;
		else
			first = false;

		sprintf(buf, "%s%s%s%s", quote, root->name, quote, isjson ? ":" : "=");

		buf = strchr(buf, '\0');

		switch(root->type) {
			case API_STRING:
			case API_CONST:
				sprintf(buf, "%s%s%s", quote, (char *)(root->data), quote);
				break;
			case API_ESCAPE:
				original = (char *)(root->data);
				escape = escape_string((char *)(root->data), isjson);
				sprintf(buf, "%s%s%s", quote, escape, quote);
				if (escape != original)
					free(escape);
				break;
			case API_INT:
				sprintf(buf, "%d", *((int *)(root->data)));
				break;
			case API_UINT:
				sprintf(buf, "%u", *((unsigned int *)(root->data)));
				break;
			case API_UINT32:
				sprintf(buf, "%"PRIu32, *((uint32_t *)(root->data)));
				break;
			case API_UINT64:
				sprintf(buf, "%"PRIu64, *((uint64_t *)(root->data)));
				break;
			case API_TIME:
				sprintf(buf, "%lu", *((unsigned long *)(root->data)));
				break;
			case API_DOUBLE:
				sprintf(buf, "%f", *((double *)(root->data)));
				break;
			case API_ELAPSED:
				sprintf(buf, "%.0f", *((double *)(root->data)));
				break;
			case API_UTILITY:
			case API_FREQ:
			case API_MHS:
				sprintf(buf, "%.2f", *((double *)(root->data)));
				break;
			case API_VOLTS:
				sprintf(buf, "%.3f", *((float *)(root->data)));
				break;
			case API_MHTOTAL:
				sprintf(buf, "%.4f", *((double *)(root->data)));
				break;
			case API_HS:
				sprintf(buf, "%.15f", *((double *)(root->data)));
				break;
			case API_DIFF:
				sprintf(buf, "%.8f", *((double *)(root->data)));
				break;
			case API_BOOL:
				sprintf(buf, "%s", *((bool *)(root->data)) ? TRUESTR : FALSESTR);
				break;
			case API_TIMEVAL:
				sprintf(buf, "%ld.%06ld",
					((struct timeval *)(root->data))->tv_sec,
					((struct timeval *)(root->data))->tv_usec);
				break;
			case API_TEMP:
				sprintf(buf, "%.2f", *((float *)(root->data)));
				break;
			case API_JSON:
				escape = json_dumps((json_t *)(root->data), JSON_COMPACT);
				strcpy(buf, escape);
				free(escape);
				break;
			default:
				applog(LOG_ERR, "API: unknown2 data type %d ignored", root->type);
				sprintf(buf, "%s%s%s", quote, UNKNOWN, quote);
				break;
		}

		buf = strchr(buf, '\0');

		if (root->type == API_JSON)
			json_decref((json_t *)root->data);
		if (root->data_was_malloc)
			free(root->data);

		if (root->next == root) {
			free(root);
			root = NULL;
		} else {
			tmp = root;
			root = tmp->next;
			root->prev = tmp->prev;
			root->prev->next = root;
			free(tmp);
		}
	}

	strcpy(buf, isjson ? JSON5 : SEPSTR);

	return root;
}

#ifdef HAVE_AN_FPGA
static int numpgas()
{
	int count = 0;
	int i;

	for (i = 0; i < total_devices; i++) {
#ifdef USE_BITFORCE
		if (devices[i]->api == &bitforce_api)
			count++;
#endif
#ifdef USE_ICARUS
		if (devices[i]->api == &cairnsmore_api)
			count++;
		if (devices[i]->api == &icarus_api)
			count++;
#endif
#ifdef USE_ZTEX
		if (devices[i]->api == &ztex_api)
			count++;
#endif
#ifdef USE_MODMINER
		if (devices[i]->api == &modminer_api)
			count++;
#endif
	}
	return count;
}

static int pgadevice(int pgaid)
{
	int count = 0;
	int i;

	for (i = 0; i < total_devices; i++) {
#ifdef USE_BITFORCE
		if (devices[i]->api == &bitforce_api)
			count++;
#endif
#ifdef USE_ICARUS
		if (devices[i]->api == &cairnsmore_api)
			count++;
		if (devices[i]->api == &icarus_api)
			count++;
#endif
#ifdef USE_ZTEX
		if (devices[i]->api == &ztex_api)
			count++;
#endif
#ifdef USE_MODMINER
		if (devices[i]->api == &modminer_api)
			count++;
#endif
		if (count == (pgaid + 1))
			return i;
	}
	return -1;
}
#endif

// All replies (except BYE and RESTART) start with a message
//  thus for JSON, message() inserts JSON_START at the front
//  and send_result() adds JSON_END at the end
static char *message(int messageid, int paramid, char *param2, bool isjson)
{
	struct api_data *root = NULL;
	char buf[TMPBUFSIZ];
	char severity[2];
	char *ptr;
#ifdef HAVE_AN_FPGA
	int pga;
#endif
#ifdef WANT_CPUMINE
	int cpu;
#endif
	int i;

	if (!isjson)
		msg_buffer[0] = '\0';
	else
		strcpy(msg_buffer, JSON_START JSON_STATUS);

	ptr = strchr(msg_buffer, '\0');

	for (i = 0; codes[i].severity != SEVERITY_FAIL; i++) {
		if (codes[i].code == messageid) {
			switch (codes[i].severity) {
				case SEVERITY_WARN:
					severity[0] = 'W';
					break;
				case SEVERITY_INFO:
					severity[0] = 'I';
					break;
				case SEVERITY_SUCC:
					severity[0] = 'S';
					break;
				case SEVERITY_ERR:
				default:
					severity[0] = 'E';
					break;
			}
			severity[1] = '\0';

			switch(codes[i].params) {
				case PARAM_GPU:
				case PARAM_PGA:
				case PARAM_CPU:
				case PARAM_PID:
					sprintf(buf, codes[i].description, paramid);
					break;
				case PARAM_POOL:
					sprintf(buf, codes[i].description, paramid, pools[paramid]->rpc_url);
					break;
#ifdef HAVE_OPENCL
				case PARAM_GPUMAX:
					sprintf(buf, codes[i].description, paramid, nDevs - 1);
					break;
#endif
#ifdef HAVE_AN_FPGA
				case PARAM_PGAMAX:
					pga = numpgas();
					sprintf(buf, codes[i].description, paramid, pga - 1);
					break;
#endif
#ifdef WANT_CPUMINE
				case PARAM_CPUMAX:
					if (opt_n_threads > 0)
						cpu = num_processors;
					else
						cpu = 0;
					sprintf(buf, codes[i].description, paramid, cpu - 1);
					break;
#endif
				case PARAM_PMAX:
					sprintf(buf, codes[i].description, total_pools);
					break;
				case PARAM_POOLMAX:
					sprintf(buf, codes[i].description, paramid, total_pools - 1);
					break;
				case PARAM_DMAX:
#ifdef HAVE_AN_FPGA
					pga = numpgas();
#endif
#ifdef WANT_CPUMINE
					if (opt_n_threads > 0)
						cpu = num_processors;
					else
						cpu = 0;
#endif

					sprintf(buf, codes[i].description
#ifdef HAVE_OPENCL
						, nDevs
#endif
#ifdef HAVE_AN_FPGA
						, pga
#endif
#ifdef WANT_CPUMINE
						, cpu
#endif
						);
					break;
				case PARAM_CMD:
					sprintf(buf, codes[i].description, JSON_COMMAND);
					break;
				case PARAM_STR:
					sprintf(buf, codes[i].description, param2);
					break;
				case PARAM_BOTH:
					sprintf(buf, codes[i].description, paramid, param2);
					break;
				case PARAM_BOOL:
					sprintf(buf, codes[i].description, paramid ? TRUESTR : FALSESTR);
					break;
				case PARAM_SET:
					sprintf(buf, codes[i].description, param2, paramid);
					break;
				case PARAM_NONE:
				default:
					strcpy(buf, codes[i].description);
			}

			root = api_add_string(root, _STATUS, severity, false);
			root = api_add_time(root, "When", &when, false);
			root = api_add_int(root, "Code", &messageid, false);
			root = api_add_escape(root, "Msg", buf, false);
			root = api_add_escape(root, "Description", opt_api_description, false);

			root = print_data(root, ptr, isjson);
			if (isjson)
				strcat(ptr, JSON_CLOSE);
			return msg_buffer;
		}
	}

	root = api_add_string(root, _STATUS, "F", false);
	root = api_add_time(root, "When", &when, false);
	int id = -1;
	root = api_add_int(root, "Code", &id, false);
	sprintf(buf, "%d", messageid);
	root = api_add_escape(root, "Msg", buf, false);
	root = api_add_escape(root, "Description", opt_api_description, false);

	root = print_data(root, ptr, isjson);
	if (isjson)
		strcat(ptr, JSON_CLOSE);
	return msg_buffer;
}

static void apiversion(__maybe_unused SOCKETTYPE c, __maybe_unused char *param, bool isjson, __maybe_unused char group)
{
	struct api_data *root = NULL;
	char buf[TMPBUFSIZ];

	sprintf(io_buffer, isjson
		? "%s," JSON_VERSION
		: "%s" _VERSION ",",
		message(MSG_VERSION, 0, NULL, isjson));

	root = api_add_string(root, "CGMiner", VERSION, false);
	root = api_add_const(root, "API", APIVERSION, false);

	root = print_data(root, buf, isjson);
	if (isjson)
		strcat(buf, JSON_CLOSE);
	strcat(io_buffer, buf);
}

static void minerconfig(__maybe_unused SOCKETTYPE c, __maybe_unused char *param, bool isjson, __maybe_unused char group)
{
	struct api_data *root = NULL;
	char buf[TMPBUFSIZ];
	int gpucount = 0;
	int pgacount = 0;
	int cpucount = 0;
	char *adlinuse = (char *)NO;
#ifdef HAVE_ADL
	const char *adl = YES;
	int i;

	for (i = 0; i < nDevs; i++) {
		if (gpus[i].has_adl) {
			adlinuse = (char *)YES;
			break;
		}
	}
#else
	const char *adl = NO;
#endif

#ifdef HAVE_OPENCL
	gpucount = nDevs;
#endif

#ifdef HAVE_AN_FPGA
	pgacount = numpgas();
#endif

#ifdef WANT_CPUMINE
	cpucount = opt_n_threads > 0 ? num_processors : 0;
#endif

	sprintf(io_buffer, isjson
		? "%s," JSON_MINECONFIG
		: "%s" _MINECONFIG ",",
		message(MSG_MINECONFIG, 0, NULL, isjson));

	root = api_add_int(root, "GPU Count", &gpucount, false);
	root = api_add_int(root, "PGA Count", &pgacount, false);
	root = api_add_int(root, "CPU Count", &cpucount, false);
	root = api_add_int(root, "Pool Count", &total_pools, false);
	root = api_add_const(root, "ADL", (char *)adl, false);
	root = api_add_string(root, "ADL in use", adlinuse, false);
	root = api_add_const(root, "Strategy", strategies[pool_strategy].s, false);
	root = api_add_int(root, "Log Interval", &opt_log_interval, false);
	root = api_add_const(root, "Device Code", DEVICECODE, false);
	root = api_add_const(root, "OS", OSINFO, false);
	root = api_add_bool(root, "Failover-Only", &opt_fail_only, false);
	root = api_add_int(root, "ScanTime", &opt_scantime, false);
	root = api_add_int(root, "Queue", &opt_queue, false);
	root = api_add_int(root, "Expiry", &opt_expiry, false);

	root = print_data(root, buf, isjson);
	if (isjson)
		strcat(buf, JSON_CLOSE);
	strcat(io_buffer, buf);
}

static const char*
bool2str(bool b)
{
	return b ? YES : NO;
}

static const char *status2str(enum alive status)
{
	switch (status) {
		case LIFE_WELL:
			return ALIVE;
		case LIFE_SICK:
			return SICK;
		case LIFE_DEAD:
			return DEAD;
		case LIFE_NOSTART:
			return NOSTART;
		case LIFE_INIT:
			return INIT;
		case LIFE_WAIT:
			return WAIT;
		default:
			return UNKNOWN;
	}
}

static void
devdetail_an(struct cgpu_info *cgpu, bool isjson)
{
	struct api_data *root = NULL;
	char buf[TMPBUFSIZ];
	int n = 0, i;

	cgpu->utility = cgpu->accepted / ( total_secs ? total_secs : 1 ) * 60;

	for (i = 0; i < total_devices; ++i) {
		if (devices[i] == cgpu)
			break;
		if (cgpu->devtype == devices[i]->devtype)
			++n;
	}

	root = api_add_int(root, (char*)cgpu->devtype, &n, true);
	root = api_add_string(root, "Driver", cgpu->api->dname, false);
	if (cgpu->kname)
		root = api_add_string(root, "Kernel", cgpu->kname, false);
	if (cgpu->name)
		root = api_add_string(root, "Model", cgpu->name, false);
	if (cgpu->device_path)
		root = api_add_string(root, "Device Path", cgpu->device_path, false);

<<<<<<< HEAD
	if (cgpu->api->get_api_extra_device_detail)
		root = api_add_extra(root, cgpu->api->get_api_extra_device_detail(cgpu));
=======
		root = api_add_int(root, "GPU", &gpu, false);
		root = api_add_string(root, "Enabled", enabled, false);
		root = api_add_string(root, "Status", status, false);
		root = api_add_temp(root, "Temperature", &gt, false);
		root = api_add_int(root, "Fan Speed", &gf, false);
		root = api_add_int(root, "Fan Percent", &gp, false);
		root = api_add_int(root, "GPU Clock", &gc, false);
		root = api_add_int(root, "Memory Clock", &gm, false);
		root = api_add_volts(root, "GPU Voltage", &gv, false);
		root = api_add_int(root, "GPU Activity", &ga, false);
		root = api_add_int(root, "Powertune", &pt, false);
		double mhs = cgpu->total_mhashes / total_secs;
		root = api_add_mhs(root, "MHS av", &mhs, false);
		char mhsname[27];
		sprintf(mhsname, "MHS %ds", opt_log_interval);
		root = api_add_mhs(root, mhsname, &(cgpu->rolling), false);
		root = api_add_int(root, "Accepted", &(cgpu->accepted), false);
		root = api_add_int(root, "Rejected", &(cgpu->rejected), false);
		root = api_add_int(root, "Hardware Errors", &(cgpu->hw_errors), false);
		root = api_add_utility(root, "Utility", &(cgpu->utility), false);
		root = api_add_string(root, "Intensity", intensity, false);
		int last_share_pool = cgpu->last_share_pool_time > 0 ?
					cgpu->last_share_pool : -1;
		root = api_add_int(root, "Last Share Pool", &last_share_pool, false);
		root = api_add_time(root, "Last Share Time", &(cgpu->last_share_pool_time), false);
		root = api_add_mhtotal(root, "Total MH", &(cgpu->total_mhashes), false);
		root = api_add_int(root, "Diff1 Work", &(cgpu->diff1), false);
		root = api_add_diff(root, "Difficulty Accepted", &(cgpu->diff_accepted), false);
		root = api_add_diff(root, "Difficulty Rejected", &(cgpu->diff_rejected), false);
>>>>>>> 89b6989f

	root = print_data(root, buf, isjson);
	strcat(io_buffer, buf);
}

static void devstatus_an(struct cgpu_info *cgpu, bool isjson)
{
	struct api_data *root = NULL;
	char buf[TMPBUFSIZ];
	int n = 0, i;

	cgpu->utility = cgpu->accepted / ( total_secs ? total_secs : 1 ) * 60;

	for (i = 0; i < total_devices; ++i) {
		if (devices[i] == cgpu)
			break;
		if (cgpu->devtype == devices[i]->devtype)
			++n;
	}

	root = api_add_int(root, (char*)cgpu->devtype, &n, true);
	root = api_add_string(root, "Name", cgpu->api->name, false);
	root = api_add_int(root, "ID", &(cgpu->device_id), false);
	root = api_add_string(root, "Enabled", bool2str(cgpu->deven != DEV_DISABLED), false);
	root = api_add_string(root, "Status", status2str(cgpu->status), false);
	if (cgpu->temp)
		root = api_add_temp(root, "Temperature", &cgpu->temp, false);
	double mhs = cgpu->total_mhashes / total_secs;
	root = api_add_mhs(root, "MHS av", &mhs, false);
	char mhsname[27];
	sprintf(mhsname, "MHS %ds", opt_log_interval);
	root = api_add_mhs(root, mhsname, &(cgpu->rolling), false);
	root = api_add_int(root, "Accepted", &(cgpu->accepted), false);
	root = api_add_int(root, "Rejected", &(cgpu->rejected), false);
	root = api_add_int(root, "Hardware Errors", &(cgpu->hw_errors), false);
	root = api_add_utility(root, "Utility", &(cgpu->utility), false);
	int last_share_pool = cgpu->last_share_pool_time > 0 ?
				cgpu->last_share_pool : -1;
	root = api_add_int(root, "Last Share Pool", &last_share_pool, false);
	root = api_add_time(root, "Last Share Time", &(cgpu->last_share_pool_time), false);
	root = api_add_mhtotal(root, "Total MH", &(cgpu->total_mhashes), false);
	root = api_add_int(root, "Diff1 Work", &(cgpu->diff1), false);

	if (cgpu->api->get_api_extra_device_status)
		root = api_add_extra(root, cgpu->api->get_api_extra_device_status(cgpu));

	root = print_data(root, buf, isjson);
	strcat(io_buffer, buf);
}

<<<<<<< HEAD
#ifdef HAVE_OPENCL
static void gpustatus(int gpu, bool isjson)
{
        if (gpu < 0 || gpu >= nDevs)
                return;
        devstatus_an(&gpus[gpu], isjson);
}
#endif
=======
		root = api_add_int(root, "PGA", &pga, false);
		root = api_add_string(root, "Name", cgpu->api->name, false);
		root = api_add_int(root, "ID", &(cgpu->device_id), false);
		root = api_add_string(root, "Enabled", enabled, false);
		root = api_add_string(root, "Status", status, false);
		root = api_add_temp(root, "Temperature", &temp, false);
		double mhs = cgpu->total_mhashes / total_secs;
		root = api_add_mhs(root, "MHS av", &mhs, false);
		char mhsname[27];
		sprintf(mhsname, "MHS %ds", opt_log_interval);
		root = api_add_mhs(root, mhsname, &(cgpu->rolling), false);
		root = api_add_int(root, "Accepted", &(cgpu->accepted), false);
		root = api_add_int(root, "Rejected", &(cgpu->rejected), false);
		root = api_add_int(root, "Hardware Errors", &(cgpu->hw_errors), false);
		root = api_add_utility(root, "Utility", &(cgpu->utility), false);
		int last_share_pool = cgpu->last_share_pool_time > 0 ?
					cgpu->last_share_pool : -1;
		root = api_add_int(root, "Last Share Pool", &last_share_pool, false);
		root = api_add_time(root, "Last Share Time", &(cgpu->last_share_pool_time), false);
		root = api_add_mhtotal(root, "Total MH", &(cgpu->total_mhashes), false);
		root = api_add_freq(root, "Frequency", &frequency, false);
		root = api_add_int(root, "Diff1 Work", &(cgpu->diff1), false);
		root = api_add_diff(root, "Difficulty Accepted", &(cgpu->diff_accepted), false);
		root = api_add_diff(root, "Difficulty Rejected", &(cgpu->diff_rejected), false);
>>>>>>> 89b6989f

#ifdef HAVE_AN_FPGA
static void pgastatus(int pga, bool isjson)
{
        int dev = pgadevice(pga);
        if (dev < 0) // Should never happen
                return;
        devstatus_an(devices[dev], isjson);
}
#endif

#ifdef WANT_CPUMINE
static void cpustatus(int cpu, bool isjson)
{
<<<<<<< HEAD
        if (opt_n_threads <= 0 || cpu < 0 || cpu >= num_processors)
                return;
        devstatus_an(&cpus[cpu], isjson);
=======
	struct api_data *root = NULL;
	char buf[TMPBUFSIZ];

	if (opt_n_threads > 0 && cpu >= 0 && cpu < num_processors) {
		struct cgpu_info *cgpu = &cpus[cpu];

		cgpu->utility = cgpu->accepted / ( total_secs ? total_secs : 1 ) * 60;

		root = api_add_int(root, "CPU", &cpu, false);
		double mhs = cgpu->total_mhashes / total_secs;
		root = api_add_mhs(root, "MHS av", &mhs, false);
		char mhsname[27];
		sprintf(mhsname, "MHS %ds", opt_log_interval);
		root = api_add_mhs(root, mhsname, &(cgpu->rolling), false);
		root = api_add_int(root, "Accepted", &(cgpu->accepted), false);
		root = api_add_int(root, "Rejected", &(cgpu->rejected), false);
		root = api_add_utility(root, "Utility", &(cgpu->utility), false);
		int last_share_pool = cgpu->last_share_pool_time > 0 ?
					cgpu->last_share_pool : -1;
		root = api_add_int(root, "Last Share Pool", &last_share_pool, false);
		root = api_add_time(root, "Last Share Time", &(cgpu->last_share_pool_time), false);
		root = api_add_mhtotal(root, "Total MH", &(cgpu->total_mhashes), false);
		root = api_add_int(root, "Diff1 Work", &(cgpu->diff1), false);
		root = api_add_diff(root, "Difficulty Accepted", &(cgpu->diff_accepted), false);
		root = api_add_diff(root, "Difficulty Rejected", &(cgpu->diff_rejected), false);

		root = print_data(root, buf, isjson);
		strcat(io_buffer, buf);
	}
>>>>>>> 89b6989f
}
#endif

static void
devinfo_internal(void (*func)(struct cgpu_info*, bool), __maybe_unused SOCKETTYPE c, __maybe_unused char *param, bool isjson, __maybe_unused char group)
{
	int i;

	if (total_devices == 0) {
		strcpy(io_buffer, message(MSG_NODEVS, 0, NULL, isjson));
		return;
	}

	strcpy(io_buffer, message(MSG_DEVS, 0, NULL, isjson));

	if (isjson) {
		strcat(io_buffer, COMMA);
		strcat(io_buffer, JSON_DEVS);
	}

	for (i = 0; i < total_devices; ++i) {
		if (isjson && i > 0)
			strcat(io_buffer, COMMA);

		func(devices[i], isjson);
	}

	if (isjson)
		strcat(io_buffer, JSON_CLOSE);
}

static void
devdetail(SOCKETTYPE c, char *param, bool isjson, __maybe_unused char group)
{
	return devinfo_internal(devdetail_an, c, param, isjson, group);
}

static void
devstatus(SOCKETTYPE c, char *param, bool isjson, __maybe_unused char group)
{
	return devinfo_internal(devstatus_an, c, param, isjson, group);
}

#ifdef HAVE_OPENCL
static void gpudev(__maybe_unused SOCKETTYPE c, char *param, bool isjson, __maybe_unused char group)
{
	int id;

	if (nDevs == 0) {
		strcpy(io_buffer, message(MSG_GPUNON, 0, NULL, isjson));
		return;
	}

	if (param == NULL || *param == '\0') {
		strcpy(io_buffer, message(MSG_MISID, 0, NULL, isjson));
		return;
	}

	id = atoi(param);
	if (id < 0 || id >= nDevs) {
		strcpy(io_buffer, message(MSG_INVGPU, id, NULL, isjson));
		return;
	}

	strcpy(io_buffer, message(MSG_GPUDEV, id, NULL, isjson));

	if (isjson) {
		strcat(io_buffer, COMMA);
		strcat(io_buffer, JSON_GPU);
	}

	gpustatus(id, isjson);

	if (isjson)
		strcat(io_buffer, JSON_CLOSE);
}
#endif
#ifdef HAVE_AN_FPGA
static void pgadev(__maybe_unused SOCKETTYPE c, char *param, bool isjson, __maybe_unused char group)
{
	int numpga = numpgas();
	int id;

	if (numpga == 0) {
		strcpy(io_buffer, message(MSG_PGANON, 0, NULL, isjson));
		return;
	}

	if (param == NULL || *param == '\0') {
		strcpy(io_buffer, message(MSG_MISID, 0, NULL, isjson));
		return;
	}

	id = atoi(param);
	if (id < 0 || id >= numpga) {
		strcpy(io_buffer, message(MSG_INVPGA, id, NULL, isjson));
		return;
	}

	strcpy(io_buffer, message(MSG_PGADEV, id, NULL, isjson));

	if (isjson) {
		strcat(io_buffer, COMMA);
		strcat(io_buffer, JSON_PGA);
	}

	pgastatus(id, isjson);

	if (isjson)
		strcat(io_buffer, JSON_CLOSE);
}

static void pgaenable(__maybe_unused SOCKETTYPE c, char *param, bool isjson, __maybe_unused char group)
{
	int numpga = numpgas();
	struct thr_info *thr;
	int pga;
	int id;
	int i;

	if (numpga == 0) {
		strcpy(io_buffer, message(MSG_PGANON, 0, NULL, isjson));
		return;
	}

	if (param == NULL || *param == '\0') {
		strcpy(io_buffer, message(MSG_MISID, 0, NULL, isjson));
		return;
	}

	id = atoi(param);
	if (id < 0 || id >= numpga) {
		strcpy(io_buffer, message(MSG_INVPGA, id, NULL, isjson));
		return;
	}

	int dev = pgadevice(id);
	if (dev < 0) { // Should never happen
		strcpy(io_buffer, message(MSG_INVPGA, id, NULL, isjson));
		return;
	}

	struct cgpu_info *cgpu = devices[dev];

	if (cgpu->deven != DEV_DISABLED) {
		strcpy(io_buffer, message(MSG_PGALRENA, id, NULL, isjson));
		return;
	}

#if 0 /* A DISABLED device wont change status FIXME: should disabling make it WELL? */
	if (cgpu->status != LIFE_WELL) {
		strcpy(io_buffer, message(MSG_PGAUNW, id, NULL, isjson));
		return;
	}
#endif

	for (i = 0; i < mining_threads; i++) {
		pga = thr_info[i].cgpu->device_id;
		if (pga == dev) {
			thr = &thr_info[i];
			cgpu->deven = DEV_ENABLED;
			tq_push(thr->q, &ping);
		}
	}

	strcpy(io_buffer, message(MSG_PGAENA, id, NULL, isjson));
}

static void pgadisable(__maybe_unused SOCKETTYPE c, char *param, bool isjson, __maybe_unused char group)
{
	int numpga = numpgas();
	int id;

	if (numpga == 0) {
		strcpy(io_buffer, message(MSG_PGANON, 0, NULL, isjson));
		return;
	}

	if (param == NULL || *param == '\0') {
		strcpy(io_buffer, message(MSG_MISID, 0, NULL, isjson));
		return;
	}

	id = atoi(param);
	if (id < 0 || id >= numpga) {
		strcpy(io_buffer, message(MSG_INVPGA, id, NULL, isjson));
		return;
	}

	int dev = pgadevice(id);
	if (dev < 0) { // Should never happen
		strcpy(io_buffer, message(MSG_INVPGA, id, NULL, isjson));
		return;
	}

	struct cgpu_info *cgpu = devices[dev];

	if (cgpu->deven == DEV_DISABLED) {
		strcpy(io_buffer, message(MSG_PGALRDIS, id, NULL, isjson));
		return;
	}

	cgpu->deven = DEV_DISABLED;

	strcpy(io_buffer, message(MSG_PGADIS, id, NULL, isjson));
}

static void pgaidentify(__maybe_unused SOCKETTYPE c, char *param, bool isjson, __maybe_unused char group)
{
	int numpga = numpgas();
	int id;

	if (numpga == 0) {
		strcpy(io_buffer, message(MSG_PGANON, 0, NULL, isjson));
		return;
	}

	if (param == NULL || *param == '\0') {
		strcpy(io_buffer, message(MSG_MISID, 0, NULL, isjson));
		return;
	}

	id = atoi(param);
	if (id < 0 || id >= numpga) {
		strcpy(io_buffer, message(MSG_INVPGA, id, NULL, isjson));
		return;
	}

	int dev = pgadevice(id);
	if (dev < 0) { // Should never happen
		strcpy(io_buffer, message(MSG_INVPGA, id, NULL, isjson));
		return;
	}

	struct cgpu_info *cgpu = devices[dev];
	struct device_api *api = cgpu->api;

	if (!api->identify_device)
		strcpy(io_buffer, message(MSG_PGANOID, id, NULL, isjson));
	else {
		api->identify_device(cgpu);
		strcpy(io_buffer, message(MSG_PGAIDENT, id, NULL, isjson));
	}
}
#endif

#ifdef WANT_CPUMINE
static void cpudev(__maybe_unused SOCKETTYPE c, char *param, bool isjson, __maybe_unused char group)
{
	int id;

	if (opt_n_threads == 0) {
		strcpy(io_buffer, message(MSG_CPUNON, 0, NULL, isjson));
		return;
	}

	if (param == NULL || *param == '\0') {
		strcpy(io_buffer, message(MSG_MISID, 0, NULL, isjson));
		return;
	}

	id = atoi(param);
	if (id < 0 || id >= num_processors) {
		strcpy(io_buffer, message(MSG_INVCPU, id, NULL, isjson));
		return;
	}

	strcpy(io_buffer, message(MSG_CPUDEV, id, NULL, isjson));

	if (isjson) {
		strcat(io_buffer, COMMA);
		strcat(io_buffer, JSON_CPU);
	}

	cpustatus(id, isjson);

	if (isjson)
		strcat(io_buffer, JSON_CLOSE);
}
#endif

static void poolstatus(__maybe_unused SOCKETTYPE c, __maybe_unused char *param, bool isjson, __maybe_unused char group)
{
	struct api_data *root = NULL;
	char buf[TMPBUFSIZ];
	char *status, *lp;
	int i;

	if (total_pools == 0) {
		strcpy(io_buffer, message(MSG_NOPOOL, 0, NULL, isjson));
		return;
	}

	strcpy(io_buffer, message(MSG_POOL, 0, NULL, isjson));

	if (isjson) {
		strcat(io_buffer, COMMA);
		strcat(io_buffer, JSON_POOLS);
	}

	for (i = 0; i < total_pools; i++) {
		struct pool *pool = pools[i];

		switch (pool->enabled) {
			case POOL_DISABLED:
				status = (char *)DISABLED;
				break;
			case POOL_REJECTING:
				status = (char *)REJECTING;
				break;
			case POOL_ENABLED:
				if (pool->idle)
					status = (char *)DEAD;
				else
					status = (char *)ALIVE;
				break;
			default:
				status = (char *)UNKNOWN;
				break;
		}

		if (pool->hdr_path)
			lp = (char *)YES;
		else
			lp = (char *)NO;

		root = api_add_int(root, "POOL", &i, false);
		root = api_add_escape(root, "URL", pool->rpc_url, false);
		root = api_add_string(root, "Status", status, false);
		root = api_add_int(root, "Priority", &(pool->prio), false);
		root = api_add_string(root, "Long Poll", lp, false);
		root = api_add_uint(root, "Getworks", &(pool->getwork_requested), false);
		root = api_add_int(root, "Accepted", &(pool->accepted), false);
		root = api_add_int(root, "Rejected", &(pool->rejected), false);
		root = api_add_uint(root, "Discarded", &(pool->discarded_work), false);
		root = api_add_uint(root, "Stale", &(pool->stale_shares), false);
		root = api_add_uint(root, "Get Failures", &(pool->getfail_occasions), false);
		root = api_add_uint(root, "Remote Failures", &(pool->remotefail_occasions), false);
		root = api_add_escape(root, "User", pool->rpc_user, false);
		root = api_add_time(root, "Last Share Time", &(pool->last_share_time), false);
		root = api_add_int(root, "Diff1 Work", &(pool->diff1), false);
		if (pool->rpc_proxy) {
			root = api_add_escape(root, "Proxy", pool->rpc_proxy, false);
		} else {
			root = api_add_const(root, "Proxy", BLANK, false);
		}
		root = api_add_diff(root, "Difficulty Accepted", &(pool->diff_accepted), false);
		root = api_add_diff(root, "Difficulty Rejected", &(pool->diff_rejected), false);
		root = api_add_diff(root, "Difficulty Stale", &(pool->diff_stale), false);

		if (isjson && (i > 0))
			strcat(io_buffer, COMMA);

		root = print_data(root, buf, isjson);
		strcat(io_buffer, buf);
	}

	if (isjson)
		strcat(io_buffer, JSON_CLOSE);
}

static void summary(__maybe_unused SOCKETTYPE c, __maybe_unused char *param, bool isjson, __maybe_unused char group)
{
	struct api_data *root = NULL;
	char buf[TMPBUFSIZ];
	double utility, mhs, work_utility;

#ifdef WANT_CPUMINE
	char *algo = (char *)(algo_names[opt_algo]);
	if (algo == NULL)
		algo = (char *)NULLSTR;
#endif

	utility = total_accepted / ( total_secs ? total_secs : 1 ) * 60;
	mhs = total_mhashes_done / total_secs;
	work_utility = total_diff1 / ( total_secs ? total_secs : 1 ) * 60;

	sprintf(io_buffer, isjson
		? "%s," JSON_SUMMARY
		: "%s" _SUMMARY ",",
		message(MSG_SUMM, 0, NULL, isjson));

	root = api_add_elapsed(root, "Elapsed", &(total_secs), false);
#ifdef WANT_CPUMINE
	if (opt_n_threads)
	root = api_add_string(root, "Algorithm", algo, false);
#endif
	root = api_add_mhs(root, "MHS av", &(mhs), false);
	root = api_add_uint(root, "Found Blocks", &(found_blocks), false);
	root = api_add_int(root, "Getworks", &(total_getworks), false);
	root = api_add_int(root, "Accepted", &(total_accepted), false);
	root = api_add_int(root, "Rejected", &(total_rejected), false);
	root = api_add_int(root, "Hardware Errors", &(hw_errors), false);
	root = api_add_utility(root, "Utility", &(utility), false);
	root = api_add_int(root, "Discarded", &(total_discarded), false);
	root = api_add_int(root, "Stale", &(total_stale), false);
	root = api_add_uint(root, "Get Failures", &(total_go), false);
	root = api_add_uint(root, "Local Work", &(local_work), false);
	root = api_add_uint(root, "Remote Failures", &(total_ro), false);
	root = api_add_uint(root, "Network Blocks", &(new_blocks), false);
	root = api_add_mhtotal(root, "Total MH", &(total_mhashes_done), false);
	root = api_add_utility(root, "Work Utility", &(work_utility), false);
	root = api_add_diff(root, "Difficulty Accepted", &(total_diff_accepted), false);
	root = api_add_diff(root, "Difficulty Rejected", &(total_diff_rejected), false);
	root = api_add_diff(root, "Difficulty Stale", &(total_diff_stale), false);

	root = print_data(root, buf, isjson);
	if (isjson)
		strcat(buf, JSON_CLOSE);
	strcat(io_buffer, buf);
}
#ifdef HAVE_OPENCL
static void gpuenable(__maybe_unused SOCKETTYPE c, char *param, bool isjson, __maybe_unused char group)
{
	struct thr_info *thr;
	int gpu;
	int id;
	int i;

	if (gpu_threads == 0) {
		strcpy(io_buffer, message(MSG_GPUNON, 0, NULL, isjson));
		return;
	}

	if (param == NULL || *param == '\0') {
		strcpy(io_buffer, message(MSG_MISID, 0, NULL, isjson));
		return;
	}

	id = atoi(param);
	if (id < 0 || id >= nDevs) {
		strcpy(io_buffer, message(MSG_INVGPU, id, NULL, isjson));
		return;
	}

	if (gpus[id].deven != DEV_DISABLED) {
		strcpy(io_buffer, message(MSG_ALRENA, id, NULL, isjson));
		return;
	}

	for (i = 0; i < gpu_threads; i++) {
		gpu = thr_info[i].cgpu->device_id;
		if (gpu == id) {
			thr = &thr_info[i];
			if (thr->cgpu->status != LIFE_WELL) {
				strcpy(io_buffer, message(MSG_GPUMRE, id, NULL, isjson));
				return;
			}

			gpus[id].deven = DEV_ENABLED;
			tq_push(thr->q, &ping);

		}
	}

	strcpy(io_buffer, message(MSG_GPUREN, id, NULL, isjson));
}

static void gpudisable(__maybe_unused SOCKETTYPE c, char *param, bool isjson, __maybe_unused char group)
{
	int id;

	if (nDevs == 0) {
		strcpy(io_buffer, message(MSG_GPUNON, 0, NULL, isjson));
		return;
	}

	if (param == NULL || *param == '\0') {
		strcpy(io_buffer, message(MSG_MISID, 0, NULL, isjson));
		return;
	}

	id = atoi(param);
	if (id < 0 || id >= nDevs) {
		strcpy(io_buffer, message(MSG_INVGPU, id, NULL, isjson));
		return;
	}

	if (gpus[id].deven == DEV_DISABLED) {
		strcpy(io_buffer, message(MSG_ALRDIS, id, NULL, isjson));
		return;
	}

	gpus[id].deven = DEV_DISABLED;

	strcpy(io_buffer, message(MSG_GPUDIS, id, NULL, isjson));
}

static void gpurestart(__maybe_unused SOCKETTYPE c, char *param, bool isjson, __maybe_unused char group)
{
	int id;

	if (nDevs == 0) {
		strcpy(io_buffer, message(MSG_GPUNON, 0, NULL, isjson));
		return;
	}

	if (param == NULL || *param == '\0') {
		strcpy(io_buffer, message(MSG_MISID, 0, NULL, isjson));
		return;
	}

	id = atoi(param);
	if (id < 0 || id >= nDevs) {
		strcpy(io_buffer, message(MSG_INVGPU, id, NULL, isjson));
		return;
	}

	reinit_device(&gpus[id]);

	strcpy(io_buffer, message(MSG_GPUREI, id, NULL, isjson));
}
#endif
static void gpucount(__maybe_unused SOCKETTYPE c, __maybe_unused char *param, bool isjson, __maybe_unused char group)
{
	struct api_data *root = NULL;
	char buf[TMPBUFSIZ];
	int numgpu = 0;

#ifdef HAVE_OPENCL
	numgpu = nDevs;
#endif

	sprintf(io_buffer, isjson
		? "%s," JSON_GPUS
		: "%s" _GPUS ",",
		message(MSG_NUMGPU, 0, NULL, isjson));

	root = api_add_int(root, "Count", &numgpu, false);

	root = print_data(root, buf, isjson);
	if (isjson)
		strcat(buf, JSON_CLOSE);
	strcat(io_buffer, buf);
}

static void pgacount(__maybe_unused SOCKETTYPE c, __maybe_unused char *param, bool isjson, __maybe_unused char group)
{
	struct api_data *root = NULL;
	char buf[TMPBUFSIZ];
	int count = 0;

#ifdef HAVE_AN_FPGA
	count = numpgas();
#endif

	sprintf(io_buffer, isjson
		? "%s," JSON_PGAS
		: "%s" _PGAS ",",
		message(MSG_NUMPGA, 0, NULL, isjson));

	root = api_add_int(root, "Count", &count, false);

	root = print_data(root, buf, isjson);
	if (isjson)
		strcat(buf, JSON_CLOSE);
	strcat(io_buffer, buf);
}

static void cpucount(__maybe_unused SOCKETTYPE c, __maybe_unused char *param, bool isjson, __maybe_unused char group)
{
	struct api_data *root = NULL;
	char buf[TMPBUFSIZ];
	int count = 0;

#ifdef WANT_CPUMINE
	count = opt_n_threads > 0 ? num_processors : 0;
#endif

	sprintf(io_buffer, isjson
		? "%s," JSON_CPUS
		: "%s" _CPUS ",",
		message(MSG_NUMCPU, 0, NULL, isjson));

	root = api_add_int(root, "Count", &count, false);

	root = print_data(root, buf, isjson);
	if (isjson)
		strcat(buf, JSON_CLOSE);
	strcat(io_buffer, buf);
}

static void switchpool(__maybe_unused SOCKETTYPE c, char *param, bool isjson, __maybe_unused char group)
{
	struct pool *pool;
	int id;

	if (total_pools == 0) {
		strcpy(io_buffer, message(MSG_NOPOOL, 0, NULL, isjson));
		return;
	}

	if (param == NULL || *param == '\0') {
		strcpy(io_buffer, message(MSG_MISPID, 0, NULL, isjson));
		return;
	}

	id = atoi(param);
	if (id < 0 || id >= total_pools) {
		strcpy(io_buffer, message(MSG_INVPID, id, NULL, isjson));
		return;
	}

	pool = pools[id];
	pool->enabled = POOL_ENABLED;
	switch_pools(pool);

	strcpy(io_buffer, message(MSG_SWITCHP, id, NULL, isjson));
}

static void copyadvanceafter(char ch, char **param, char **buf)
{
#define src_p (*param)
#define dst_b (*buf)

	while (*src_p && *src_p != ch) {
		if (*src_p == '\\' && *(src_p+1) != '\0')
			src_p++;

		*(dst_b++) = *(src_p++);
	}
	if (*src_p)
		src_p++;

	*(dst_b++) = '\0';
}

static bool pooldetails(char *param, char **url, char **user, char **pass)
{
	char *ptr, *buf;

	ptr = buf = malloc(strlen(param)+1);
	if (unlikely(!buf))
		quit(1, "Failed to malloc pooldetails buf");

	*url = buf;

	// copy url
	copyadvanceafter(',', &param, &buf);

	if (!(*param)) // missing user
		goto exitsama;

	*user = buf;

	// copy user
	copyadvanceafter(',', &param, &buf);

	if (!*param) // missing pass
		goto exitsama;

	*pass = buf;

	// copy pass
	copyadvanceafter(',', &param, &buf);

	return true;

exitsama:
	free(ptr);
	return false;
}

static void addpool(__maybe_unused SOCKETTYPE c, char *param, bool isjson, __maybe_unused char group)
{
	char *url, *user, *pass;
	char *ptr;

	if (param == NULL || *param == '\0') {
		strcpy(io_buffer, message(MSG_MISPDP, 0, NULL, isjson));
		return;
	}

	if (!pooldetails(param, &url, &user, &pass)) {
		ptr = escape_string(param, isjson);
		strcpy(io_buffer, message(MSG_INVPDP, 0, ptr, isjson));
		if (ptr != param)
			free(ptr);
		ptr = NULL;
		return;
	}

	add_pool_details(true, url, user, pass);

	ptr = escape_string(url, isjson);
	strcpy(io_buffer, message(MSG_ADDPOOL, 0, ptr, isjson));
	if (ptr != url)
		free(ptr);
	ptr = NULL;
}

static void enablepool(__maybe_unused SOCKETTYPE c, char *param, bool isjson, __maybe_unused char group)
{
	struct pool *pool;
	int id;

	if (total_pools == 0) {
		strcpy(io_buffer, message(MSG_NOPOOL, 0, NULL, isjson));
		return;
	}

	if (param == NULL || *param == '\0') {
		strcpy(io_buffer, message(MSG_MISPID, 0, NULL, isjson));
		return;
	}

	id = atoi(param);
	if (id < 0 || id >= total_pools) {
		strcpy(io_buffer, message(MSG_INVPID, id, NULL, isjson));
		return;
	}

	pool = pools[id];
	if (pool->enabled == POOL_ENABLED) {
		strcpy(io_buffer, message(MSG_ALRENAP, id, NULL, isjson));
		return;
	}

	pool->enabled = POOL_ENABLED;
	if (pool->prio < current_pool()->prio)
		switch_pools(pool);

	strcpy(io_buffer, message(MSG_ENAPOOL, id, NULL, isjson));
}

static void poolpriority(__maybe_unused SOCKETTYPE c, char *param, bool isjson, __maybe_unused char group)
{
	char *ptr, *next;
	int i, pr, prio = 0;

	// TODO: all cgminer code needs a mutex added everywhere for change
	//	access to total_pools and also parts of the pools[] array,
	//	just copying total_pools here wont solve that

	if (total_pools == 0) {
		strcpy(io_buffer, message(MSG_NOPOOL, 0, NULL, isjson));
		return;
	}

	if (param == NULL || *param == '\0') {
		strcpy(io_buffer, message(MSG_MISPID, 0, NULL, isjson));
		return;
	}

	bool pools_changed[total_pools];
	int new_prio[total_pools];
	for (i = 0; i < total_pools; ++i)
		pools_changed[i] = false;

	next = param;
	while (next && *next) {
		ptr = next;
		next = strchr(ptr, ',');
		if (next)
			*(next++) = '\0';

		i = atoi(ptr);
		if (i < 0 || i >= total_pools) {
			strcpy(io_buffer, message(MSG_INVPID, i, NULL, isjson));
			return;
		}

		if (pools_changed[i]) {
			strcpy(io_buffer, message(MSG_DUPPID, i, NULL, isjson));
			return;
		}

		pools_changed[i] = true;
		new_prio[i] = prio++;
	}

	// Only change them if no errors
	for (i = 0; i < total_pools; i++) {
		if (pools_changed[i])
			pools[i]->prio = new_prio[i];
	}

	// In priority order, cycle through the unchanged pools and append them
	for (pr = 0; pr < total_pools; pr++)
		for (i = 0; i < total_pools; i++) {
			if (!pools_changed[i] && pools[i]->prio == pr) {
				pools[i]->prio = prio++;
				pools_changed[i] = true;
				break;
			}
		}

	if (current_pool()->prio)
		switch_pools(NULL);

	strcpy(io_buffer, message(MSG_POOLPRIO, 0, NULL, isjson));
}

static void disablepool(__maybe_unused SOCKETTYPE c, char *param, bool isjson, __maybe_unused char group)
{
	struct pool *pool;
	int id;

	if (total_pools == 0) {
		strcpy(io_buffer, message(MSG_NOPOOL, 0, NULL, isjson));
		return;
	}

	if (param == NULL || *param == '\0') {
		strcpy(io_buffer, message(MSG_MISPID, 0, NULL, isjson));
		return;
	}

	id = atoi(param);
	if (id < 0 || id >= total_pools) {
		strcpy(io_buffer, message(MSG_INVPID, id, NULL, isjson));
		return;
	}

	pool = pools[id];
	if (pool->enabled == POOL_DISABLED) {
		strcpy(io_buffer, message(MSG_ALRDISP, id, NULL, isjson));
		return;
	}

	if (enabled_pools <= 1) {
		strcpy(io_buffer, message(MSG_DISLASTP, id, NULL, isjson));
		return;
	}

	pool->enabled = POOL_DISABLED;
	if (pool == current_pool())
		switch_pools(NULL);

	strcpy(io_buffer, message(MSG_DISPOOL, id, NULL, isjson));
}

static void removepool(__maybe_unused SOCKETTYPE c, char *param, bool isjson, __maybe_unused char group)
{
	struct pool *pool;
	char *rpc_url;
	bool dofree = false;
	int id;

	if (total_pools == 0) {
		strcpy(io_buffer, message(MSG_NOPOOL, 0, NULL, isjson));
		return;
	}

	if (param == NULL || *param == '\0') {
		strcpy(io_buffer, message(MSG_MISPID, 0, NULL, isjson));
		return;
	}

	id = atoi(param);
	if (id < 0 || id >= total_pools) {
		strcpy(io_buffer, message(MSG_INVPID, id, NULL, isjson));
		return;
	}

	if (total_pools <= 1) {
		strcpy(io_buffer, message(MSG_REMLASTP, id, NULL, isjson));
		return;
	}

	pool = pools[id];
	if (pool == current_pool())
		switch_pools(NULL);

	if (pool == current_pool()) {
		strcpy(io_buffer, message(MSG_ACTPOOL, id, NULL, isjson));
		return;
	}

	pool->enabled = POOL_DISABLED;
	rpc_url = escape_string(pool->rpc_url, isjson);
	if (rpc_url != pool->rpc_url)
		dofree = true;

	remove_pool(pool);

	strcpy(io_buffer, message(MSG_REMPOOL, id, rpc_url, isjson));

	if (dofree)
		free(rpc_url);
	rpc_url = NULL;
}

#ifdef HAVE_OPENCL
static bool splitgpuvalue(char *param, int *gpu, char **value, bool isjson)
{
	int id;
	char *gpusep;

	if (nDevs == 0) {
		strcpy(io_buffer, message(MSG_GPUNON, 0, NULL, isjson));
		return false;
	}

	if (param == NULL || *param == '\0') {
		strcpy(io_buffer, message(MSG_MISID, 0, NULL, isjson));
		return false;
	}

	gpusep = strchr(param, GPUSEP);
	if (gpusep == NULL) {
		strcpy(io_buffer, message(MSG_MISVAL, 0, NULL, isjson));
		return false;
	}

	*(gpusep++) = '\0';

	id = atoi(param);
	if (id < 0 || id >= nDevs) {
		strcpy(io_buffer, message(MSG_INVGPU, id, NULL, isjson));
		return false;
	}

	*gpu = id;
	*value = gpusep;

	return true;
}
static void gpuintensity(__maybe_unused SOCKETTYPE c, char *param, bool isjson, __maybe_unused char group)
{
	int id;
	char *value;
	int intensity;
	char intensitystr[7];

	if (!splitgpuvalue(param, &id, &value, isjson))
		return;

	if (!strncasecmp(value, DYNAMIC, 1)) {
		gpus[id].dynamic = true;
		strcpy(intensitystr, DYNAMIC);
	}
	else {
		intensity = atoi(value);
		if (intensity < MIN_INTENSITY || intensity > MAX_INTENSITY) {
			strcpy(io_buffer, message(MSG_INVINT, 0, value, isjson));
			return;
		}

		gpus[id].dynamic = false;
		gpus[id].intensity = intensity;
		sprintf(intensitystr, "%d", intensity);
	}

	strcpy(io_buffer, message(MSG_GPUINT, id, intensitystr, isjson));
}

static void gpumem(__maybe_unused SOCKETTYPE c, __maybe_unused char *param, bool isjson, __maybe_unused char group)
{
#ifdef HAVE_ADL
	int id;
	char *value;
	int clock;

	if (!splitgpuvalue(param, &id, &value, isjson))
		return;

	clock = atoi(value);

	if (set_memoryclock(id, clock))
		strcpy(io_buffer, message(MSG_GPUMERR, id, value, isjson));
	else
		strcpy(io_buffer, message(MSG_GPUMEM, id, value, isjson));
#else
	strcpy(io_buffer, message(MSG_NOADL, 0, NULL, isjson));
#endif
}

static void gpuengine(__maybe_unused SOCKETTYPE c, __maybe_unused char *param, bool isjson, __maybe_unused char group)
{
#ifdef HAVE_ADL
	int id;
	char *value;
	int clock;

	if (!splitgpuvalue(param, &id, &value, isjson))
		return;

	clock = atoi(value);

	if (set_engineclock(id, clock))
		strcpy(io_buffer, message(MSG_GPUEERR, id, value, isjson));
	else
		strcpy(io_buffer, message(MSG_GPUENG, id, value, isjson));
#else
	strcpy(io_buffer, message(MSG_NOADL, 0, NULL, isjson));
#endif
}

static void gpufan(__maybe_unused SOCKETTYPE c, __maybe_unused char *param, bool isjson, __maybe_unused char group)
{
#ifdef HAVE_ADL
	int id;
	char *value;
	int fan;

	if (!splitgpuvalue(param, &id, &value, isjson))
		return;

	fan = atoi(value);

	if (set_fanspeed(id, fan))
		strcpy(io_buffer, message(MSG_GPUFERR, id, value, isjson));
	else
		strcpy(io_buffer, message(MSG_GPUFAN, id, value, isjson));
#else
	strcpy(io_buffer, message(MSG_NOADL, 0, NULL, isjson));
#endif
}

static void gpuvddc(__maybe_unused SOCKETTYPE c, __maybe_unused char *param, bool isjson, __maybe_unused char group)
{
#ifdef HAVE_ADL
	int id;
	char *value;
	float vddc;

	if (!splitgpuvalue(param, &id, &value, isjson))
		return;

	vddc = atof(value);

	if (set_vddc(id, vddc))
		strcpy(io_buffer, message(MSG_GPUVERR, id, value, isjson));
	else
		strcpy(io_buffer, message(MSG_GPUVDDC, id, value, isjson));
#else
	strcpy(io_buffer, message(MSG_NOADL, 0, NULL, isjson));
#endif
}
#endif
void doquit(__maybe_unused SOCKETTYPE c, __maybe_unused char *param, bool isjson, __maybe_unused char group)
{
	if (isjson)
		strcpy(io_buffer, JSON_START JSON_BYE);
	else
		strcpy(io_buffer, _BYE);

	bye = true;
	do_a_quit = true;
}

void dorestart(__maybe_unused SOCKETTYPE c, __maybe_unused char *param, bool isjson, __maybe_unused char group)
{
	if (isjson)
		strcpy(io_buffer, JSON_START JSON_RESTART);
	else
		strcpy(io_buffer, _RESTART);

	bye = true;
	do_a_restart = true;
}

void privileged(__maybe_unused SOCKETTYPE c, __maybe_unused char *param, bool isjson, __maybe_unused char group)
{
	strcpy(io_buffer, message(MSG_ACCOK, 0, NULL, isjson));
}

void notifystatus(int device, struct cgpu_info *cgpu, bool isjson, __maybe_unused char group)
{
	struct api_data *root = NULL;
	char buf[TMPBUFSIZ];
	char *reason;

	if (cgpu->device_last_not_well == 0)
		reason = REASON_NONE;
	else
		switch(cgpu->device_not_well_reason) {
			case REASON_THREAD_FAIL_INIT:
				reason = REASON_THREAD_FAIL_INIT_STR;
				break;
			case REASON_THREAD_ZERO_HASH:
				reason = REASON_THREAD_ZERO_HASH_STR;
				break;
			case REASON_THREAD_FAIL_QUEUE:
				reason = REASON_THREAD_FAIL_QUEUE_STR;
				break;
			case REASON_DEV_SICK_IDLE_60:
				reason = REASON_DEV_SICK_IDLE_60_STR;
				break;
			case REASON_DEV_DEAD_IDLE_600:
				reason = REASON_DEV_DEAD_IDLE_600_STR;
				break;
			case REASON_DEV_NOSTART:
				reason = REASON_DEV_NOSTART_STR;
				break;
			case REASON_DEV_OVER_HEAT:
				reason = REASON_DEV_OVER_HEAT_STR;
				break;
			case REASON_DEV_THERMAL_CUTOFF:
				reason = REASON_DEV_THERMAL_CUTOFF_STR;
				break;
			case REASON_DEV_COMMS_ERROR:
				reason = REASON_DEV_COMMS_ERROR_STR;
				break;
			default:
				reason = REASON_UNKNOWN_STR;
				break;
		}

	// ALL counters (and only counters) must start the name with a '*'
	// Simplifies future external support for identifying new counters
	root = api_add_int(root, "NOTIFY", &device, false);
	root = api_add_string(root, "Name", cgpu->api->name, false);
	root = api_add_int(root, "ID", &(cgpu->device_id), false);
	root = api_add_time(root, "Last Well", &(cgpu->device_last_well), false);
	root = api_add_time(root, "Last Not Well", &(cgpu->device_last_not_well), false);
	root = api_add_string(root, "Reason Not Well", reason, false);
	root = api_add_int(root, "*Thread Fail Init", &(cgpu->thread_fail_init_count), false);
	root = api_add_int(root, "*Thread Zero Hash", &(cgpu->thread_zero_hash_count), false);
	root = api_add_int(root, "*Thread Fail Queue", &(cgpu->thread_fail_queue_count), false);
	root = api_add_int(root, "*Dev Sick Idle 60s", &(cgpu->dev_sick_idle_60_count), false);
	root = api_add_int(root, "*Dev Dead Idle 600s", &(cgpu->dev_dead_idle_600_count), false);
	root = api_add_int(root, "*Dev Nostart", &(cgpu->dev_nostart_count), false);
	root = api_add_int(root, "*Dev Over Heat", &(cgpu->dev_over_heat_count), false);
	root = api_add_int(root, "*Dev Thermal Cutoff", &(cgpu->dev_thermal_cutoff_count), false);
	root = api_add_int(root, "*Dev Comms Error", &(cgpu->dev_comms_error_count), false);
	root = api_add_int(root, "*Dev Throttle", &(cgpu->dev_throttle_count), false);

	if (isjson && (device > 0))
		strcat(io_buffer, COMMA);

	root = print_data(root, buf, isjson);
	strcat(io_buffer, buf);
}

static void notify(__maybe_unused SOCKETTYPE c, __maybe_unused char *param, bool isjson, char group)
{
	int i;

	if (total_devices == 0) {
		strcpy(io_buffer, message(MSG_NODEVS, 0, NULL, isjson));
		return;
	}

	strcpy(io_buffer, message(MSG_NOTIFY, 0, NULL, isjson));

	if (isjson) {
		strcat(io_buffer, COMMA);
		strcat(io_buffer, JSON_NOTIFY);
	}

	for (i = 0; i < total_devices; i++)
		notifystatus(i, devices[i], isjson, group);

	if (isjson)
		strcat(io_buffer, JSON_CLOSE);
}

static void devdetails(__maybe_unused SOCKETTYPE c, __maybe_unused char *param, bool isjson, __maybe_unused char group)
{
	struct api_data *root = NULL;
	char buf[TMPBUFSIZ];
	struct cgpu_info *cgpu;
	int i;

	if (total_devices == 0) {
		strcpy(io_buffer, message(MSG_NODEVS, 0, NULL, isjson));
		return;
	}

	strcpy(io_buffer, message(MSG_DEVDETAILS, 0, NULL, isjson));

	if (isjson) {
		strcat(io_buffer, COMMA);
		strcat(io_buffer, JSON_DEVDETAILS);
	}

	for (i = 0; i < total_devices; i++) {
		cgpu = devices[i];

		root = api_add_int(root, "DEVDETAILS", &i, false);
		root = api_add_string(root, "Name", cgpu->api->name, false);
		root = api_add_int(root, "ID", &(cgpu->device_id), false);
		root = api_add_string(root, "Driver", cgpu->api->dname, false);
		root = api_add_const(root, "Kernel", cgpu->kname ? : BLANK, false);
		root = api_add_const(root, "Model", cgpu->name ? : BLANK, false);
		root = api_add_const(root, "Device Path", cgpu->device_path ? : BLANK, false);

		if (isjson && (i > 0))
			strcat(io_buffer, COMMA);

		root = print_data(root, buf, isjson);
		strcat(io_buffer, buf);
	}

	if (isjson)
		strcat(io_buffer, JSON_CLOSE);
}

void dosave(__maybe_unused SOCKETTYPE c, char *param, bool isjson, __maybe_unused char group)
{
	char filename[PATH_MAX];
	FILE *fcfg;
	char *ptr;

	if (param == NULL || *param == '\0') {
		default_save_file(filename);
		param = filename;
	}

	fcfg = fopen(param, "w");
	if (!fcfg) {
		ptr = escape_string(param, isjson);
		strcpy(io_buffer, message(MSG_BADFN, 0, ptr, isjson));
		if (ptr != param)
			free(ptr);
		ptr = NULL;
		return;
	}

	write_config(fcfg);
	fclose(fcfg);

	ptr = escape_string(param, isjson);
	strcpy(io_buffer, message(MSG_SAVED, 0, ptr, isjson));
	if (ptr != param)
		free(ptr);
	ptr = NULL;
}

static int itemstats(int i, char *id, struct cgminer_stats *stats, struct cgminer_pool_stats *pool_stats, struct api_data *extra, bool isjson)
{
	struct api_data *root = NULL;
	char buf[TMPBUFSIZ];

	root = api_add_int(root, "STATS", &i, false);
	root = api_add_string(root, "ID", id, false);
	root = api_add_elapsed(root, "Elapsed", &(total_secs), false);
	root = api_add_uint32(root, "Calls", &(stats->getwork_calls), false);
	root = api_add_timeval(root, "Wait", &(stats->getwork_wait), false);
	root = api_add_timeval(root, "Max", &(stats->getwork_wait_max), false);
	root = api_add_timeval(root, "Min", &(stats->getwork_wait_min), false);

	if (pool_stats) {
		root = api_add_uint32(root, "Pool Calls", &(pool_stats->getwork_calls), false);
		root = api_add_uint32(root, "Pool Attempts", &(pool_stats->getwork_attempts), false);
		root = api_add_timeval(root, "Pool Wait", &(pool_stats->getwork_wait), false);
		root = api_add_timeval(root, "Pool Max", &(pool_stats->getwork_wait_max), false);
		root = api_add_timeval(root, "Pool Min", &(pool_stats->getwork_wait_min), false);
		root = api_add_double(root, "Pool Av", &(pool_stats->getwork_wait_rolling), false);
		root = api_add_bool(root, "Work Had Roll Time", &(pool_stats->hadrolltime), false);
		root = api_add_bool(root, "Work Can Roll", &(pool_stats->canroll), false);
		root = api_add_bool(root, "Work Had Expire", &(pool_stats->hadexpire), false);
		root = api_add_uint32(root, "Work Roll Time", &(pool_stats->rolltime), false);
	}

	if (extra)
		root = api_add_extra(root, extra);

	if (isjson && (i > 0))
		strcat(io_buffer, COMMA);

	root = print_data(root, buf, isjson);
	strcat(io_buffer, buf);

	return ++i;
}

static void minerstats(__maybe_unused SOCKETTYPE c, __maybe_unused char *param, bool isjson, __maybe_unused char group)
{
	struct api_data *extra;
	char id[20];
	int i, j;

	strcpy(io_buffer, message(MSG_MINESTATS, 0, NULL, isjson));

	if (isjson) {
		strcat(io_buffer, COMMA);
		strcat(io_buffer, JSON_MINESTATS);
	}

	i = 0;
	for (j = 0; j < total_devices; j++) {
		struct cgpu_info *cgpu = devices[j];

		if (cgpu && cgpu->api) {
			if (cgpu->api->get_api_stats)
				extra = cgpu->api->get_api_stats(cgpu);
			else
				extra = NULL;

			sprintf(id, "%s%d", cgpu->api->name, cgpu->device_id);
			i = itemstats(i, id, &(cgpu->cgminer_stats), NULL, extra, isjson);
		}
	}

	for (j = 0; j < total_pools; j++) {
		struct pool *pool = pools[j];

		sprintf(id, "POOL%d", j);
		i = itemstats(i, id, &(pool->cgminer_stats), &(pool->cgminer_pool_stats), NULL, isjson);
	}

	if (isjson)
		strcat(io_buffer, JSON_CLOSE);
}

static void failoveronly(__maybe_unused SOCKETTYPE c, char *param, bool isjson, __maybe_unused char group)
{
	if (param == NULL || *param == '\0') {
		strcpy(io_buffer, message(MSG_MISBOOL, 0, NULL, isjson));
		return;
	}

	*param = tolower(*param);

	if (*param != 't' && *param != 'f') {
		strcpy(io_buffer, message(MSG_INVBOOL, 0, NULL, isjson));
		return;
	}

	bool tf = (*param == 't');

	opt_fail_only = tf;

	strcpy(io_buffer, message(MSG_FOO, tf, NULL, isjson));
}

static void minecoin(__maybe_unused SOCKETTYPE c, __maybe_unused char *param, bool isjson, __maybe_unused char group)
{
	struct api_data *root = NULL;
	char buf[TMPBUFSIZ];

	sprintf(io_buffer, isjson
		? "%s," JSON_MINECOIN
		: "%s" _MINECOIN ",",
		message(MSG_MINECOIN, 0, NULL, isjson));

#ifdef USE_SCRYPT
	if (opt_scrypt)
		root = api_add_const(root, "Hash Method", SCRYPTSTR, false);
	else
#endif
		root = api_add_const(root, "Hash Method", SHA256STR, false);

	mutex_lock(&ch_lock);
	if (current_fullhash && *current_fullhash) {
		root = api_add_timeval(root, "Current Block Time", &block_timeval, true);
		root = api_add_string(root, "Current Block Hash", current_fullhash, true);
	} else {
		struct timeval t = {0,0};
		root = api_add_timeval(root, "Current Block Time", &t, true);
		root = api_add_const(root, "Current Block Hash", BLANK, false);
	}
	mutex_unlock(&ch_lock);

	root = api_add_bool(root, "LP", &have_longpoll, false);

	root = print_data(root, buf, isjson);
	if (isjson)
		strcat(buf, JSON_CLOSE);
	strcat(io_buffer, buf);
}

static void debugstate(__maybe_unused SOCKETTYPE c, char *param, bool isjson, __maybe_unused char group)
{
	struct api_data *root = NULL;
	char buf[TMPBUFSIZ];

	if (param == NULL)
		param = (char *)BLANK;
	else
		*param = tolower(*param);

	switch(*param) {
	case 's':
		opt_realquiet = true;
		break;
	case 'q':
		opt_quiet ^= true;
		break;
	case 'v':
		opt_log_output ^= true;
		if (opt_log_output)
			opt_quiet = false;
		break;
	case 'd':
		opt_debug ^= true;
		opt_log_output = opt_debug;
		if (opt_debug)
			opt_quiet = false;
		break;
	case 'r':
		opt_protocol ^= true;
		if (opt_protocol)
			opt_quiet = false;
		break;
	case 'p':
		want_per_device_stats ^= true;
		opt_log_output = want_per_device_stats;
		break;
	case 'n':
		opt_log_output = false;
		opt_debug = false;
		opt_quiet = false;
		opt_protocol = false;
		want_per_device_stats = false;
		opt_worktime = false;
		break;
	case 'w':
		opt_worktime ^= true;
		break;
	default:
		// anything else just reports the settings
		break;
	}

	sprintf(io_buffer, isjson
		? "%s," JSON_DEBUGSET
		: "%s" _DEBUGSET ",",
		message(MSG_DEBUGSET, 0, NULL, isjson));

	root = api_add_bool(root, "Silent", &opt_realquiet, false);
	root = api_add_bool(root, "Quiet", &opt_quiet, false);
	root = api_add_bool(root, "Verbose", &opt_log_output, false);
	root = api_add_bool(root, "Debug", &opt_debug, false);
	root = api_add_bool(root, "RPCProto", &opt_protocol, false);
	root = api_add_bool(root, "PerDevice", &want_per_device_stats, false);
	root = api_add_bool(root, "WorkTime", &opt_worktime, false);

	root = print_data(root, buf, isjson);
	if (isjson)
		strcat(buf, JSON_CLOSE);
	strcat(io_buffer, buf);
}

static void setconfig(__maybe_unused SOCKETTYPE c, char *param, bool isjson, __maybe_unused char group)
{
	char *comma;
	int value;

	if (param == NULL || *param == '\0') {
		strcpy(io_buffer, message(MSG_CONPAR, 0, NULL, isjson));
		return;
	}

	comma = strchr(param, ',');
	if (!comma) {
		strcpy(io_buffer, message(MSG_CONVAL, 0, param, isjson));
		return;
	}

	*(comma++) = '\0';
	value = atoi(comma);
	if (value < 0 || value > 9999) {
		strcpy(io_buffer, message(MSG_INVNUM, value, param, isjson));
		return;
	}

	if (strcasecmp(param, "queue") == 0)
		opt_queue = value;
	else if (strcasecmp(param, "scantime") == 0)
		opt_scantime = value;
	else if (strcasecmp(param, "expiry") == 0)
		opt_expiry = value;
	else {
		strcpy(io_buffer, message(MSG_UNKCON, 0, param, isjson));
		return;
	}

	strcpy(io_buffer, message(MSG_SETCONFIG, value, param, isjson));
}

static void checkcommand(__maybe_unused SOCKETTYPE c, char *param, bool isjson, char group);

struct CMDS {
	char *name;
	void (*func)(SOCKETTYPE, char *, bool, char);
	bool iswritemode;
} cmds[] = {
	{ "version",		apiversion,	false },
	{ "config",		minerconfig,	false },
	{ "devs",		devstatus,	false },
	{ "devdetail",	devdetail,	false },
	{ "pools",		poolstatus,	false },
	{ "summary",		summary,	false },
#ifdef HAVE_OPENCL
	{ "gpuenable",		gpuenable,	true },
	{ "gpudisable",		gpudisable,	true },
	{ "gpurestart",		gpurestart,	true },
	{ "gpu",		gpudev,		false },
#endif
#ifdef HAVE_AN_FPGA
	{ "pga",		pgadev,		false },
	{ "pgaenable",		pgaenable,	true },
	{ "pgadisable",		pgadisable,	true },
	{ "pgaidentify",	pgaidentify,	true },
#endif
#ifdef WANT_CPUMINE
	{ "cpu",		cpudev,		false },
#endif
	{ "gpucount",		gpucount,	false },
	{ "pgacount",		pgacount,	false },
	{ "cpucount",		cpucount,	false },
	{ "switchpool",		switchpool,	true },
	{ "addpool",		addpool,	true },
	{ "poolpriority",	poolpriority,	true },
	{ "enablepool",		enablepool,	true },
	{ "disablepool",	disablepool,	true },
	{ "removepool",		removepool,	true },
#ifdef HAVE_OPENCL
	{ "gpuintensity",	gpuintensity,	true },
	{ "gpumem",		gpumem,		true },
	{ "gpuengine",		gpuengine,	true },
	{ "gpufan",		gpufan,		true },
	{ "gpuvddc",		gpuvddc,	true },
#endif
	{ "save",		dosave,		true },
	{ "quit",		doquit,		true },
	{ "privileged",		privileged,	true },
	{ "notify",		notify,		false },
	{ "devdetails",		devdetails,	false },
	{ "restart",		dorestart,	true },
	{ "stats",		minerstats,	false },
	{ "check",		checkcommand,	false },
	{ "failover-only",	failoveronly,	true },
	{ "coin",		minecoin,	false },
	{ "debug",		debugstate,	true },
	{ "setconfig",		setconfig,	true },
	{ NULL,			NULL,		false }
};

static void checkcommand(__maybe_unused SOCKETTYPE c, char *param, bool isjson, char group)
{
	struct api_data *root = NULL;
	char buf[TMPBUFSIZ];
	char cmdbuf[100];
	bool found, access;
	int i;

	if (param == NULL || *param == '\0') {
		strcpy(io_buffer, message(MSG_MISCHK, 0, NULL, isjson));
		return;
	}

	found = false;
	access = false;
	for (i = 0; cmds[i].name != NULL; i++) {
		if (strcmp(cmds[i].name, param) == 0) {
			found = true;

			sprintf(cmdbuf, "|%s|", param);
			if (ISPRIVGROUP(group) || strstr(COMMANDS(group), cmdbuf))
				access = true;

			break;
		}
	}

	sprintf(io_buffer, isjson
		? "%s," JSON_CHECK
		: "%s" _CHECK ",",
		message(MSG_CHECK, 0, NULL, isjson));

	root = api_add_const(root, "Exists", found ? YES : NO, false);
	root = api_add_const(root, "Access", access ? YES : NO, false);

	root = print_data(root, buf, isjson);
	if (isjson)
		strcat(buf, JSON_CLOSE);
	strcat(io_buffer, buf);
}

static void send_result(SOCKETTYPE c, bool isjson)
{
	int n;
	int len;

	if (isjson)
		strcat(io_buffer, JSON_END);

	len = strlen(io_buffer);

	applog(LOG_DEBUG, "API: send reply: (%d) '%.10s%s'", len+1, io_buffer, len > 10 ? "..." : BLANK);

	// ignore failure - it's closed immediately anyway
	n = send(c, io_buffer, len+1, 0);

	if (opt_debug) {
		if (SOCKETFAIL(n))
			applog(LOG_DEBUG, "API: send failed: %s", SOCKERRMSG);
		else
			applog(LOG_DEBUG, "API: sent %d", n);
	}
}

static void tidyup(__maybe_unused void *arg)
{
	mutex_lock(&quit_restart_lock);

	bye = true;

	if (sock != INVSOCK) {
		shutdown(sock, SHUT_RDWR);
		CLOSESOCKET(sock);
		sock = INVSOCK;
	}

	if (ipaccess != NULL) {
		free(ipaccess);
		ipaccess = NULL;
	}

	if (msg_buffer != NULL) {
		free(msg_buffer);
		msg_buffer = NULL;
	}

	if (io_buffer != NULL) {
		free(io_buffer);
		io_buffer = NULL;
	}

	mutex_unlock(&quit_restart_lock);
}

/*
 * Interpret --api-groups G:cmd1:cmd2:cmd3,P:cmd4,*,...
 */
static void setup_groups()
{
	char *api_groups = opt_api_groups ? opt_api_groups : (char *)BLANK;
	char *buf, *ptr, *next, *colon;
	char group;
	char commands[TMPBUFSIZ];
	char cmdbuf[100];
	char *cmd;
	bool addstar, did;
	int i;

	buf = malloc(strlen(api_groups) + 1);
	if (unlikely(!buf))
		quit(1, "Failed to malloc ipgroups buf");

	strcpy(buf, api_groups);

	next = buf;
	// for each group defined
	while (next && *next) {
		ptr = next;
		next = strchr(ptr, ',');
		if (next)
			*(next++) = '\0';

		// Validate the group
		if (*(ptr+1) != ':') {
			colon = strchr(ptr, ':');
			if (colon)
				*colon = '\0';
			applog(LOG_WARNING, "API invalid group name '%s'", ptr);
			quit(1, INVAPIGROUPS);
		}

		group = GROUP(*ptr);
		if (!VALIDGROUP(group)) {
			applog(LOG_WARNING, "API invalid group name '%c'", *ptr);
			quit(1, INVAPIGROUPS);
		}

		if (group == PRIVGROUP) {
			applog(LOG_WARNING, "API group name can't be '%c'", PRIVGROUP);
			quit(1, INVAPIGROUPS);
		}

		if (group == NOPRIVGROUP) {
			applog(LOG_WARNING, "API group name can't be '%c'", NOPRIVGROUP);
			quit(1, INVAPIGROUPS);
		}

		if (apigroups[GROUPOFFSET(group)].commands != NULL) {
			applog(LOG_WARNING, "API duplicate group name '%c'", *ptr);
			quit(1, INVAPIGROUPS);
		}

		ptr += 2;

		// Validate the command list (and handle '*')
		cmd = &(commands[0]);
		*(cmd++) = SEPARATOR;
		*cmd = '\0';
		addstar = false;
		while (ptr && *ptr) {
			colon = strchr(ptr, ':');
			if (colon)
				*(colon++) = '\0';

			if (strcmp(ptr, "*") == 0)
				addstar = true;
			else {
				did = false;
				for (i = 0; cmds[i].name != NULL; i++) {
					if (strcasecmp(ptr, cmds[i].name) == 0) {
						did = true;
						break;
					}
				}
				if (did) {
					// skip duplicates
					sprintf(cmdbuf, "|%s|", cmds[i].name);
					if (strstr(commands, cmdbuf) == NULL) {
						strcpy(cmd, cmds[i].name);
						cmd += strlen(cmds[i].name);
						*(cmd++) = SEPARATOR;
						*cmd = '\0';
					}
				} else {
					applog(LOG_WARNING, "API unknown command '%s' in group '%c'", ptr, group);
					quit(1, INVAPIGROUPS);
				}
			}

			ptr = colon;
		}

		// * = allow all non-iswritemode commands
		if (addstar) {
			for (i = 0; cmds[i].name != NULL; i++) {
				if (cmds[i].iswritemode == false) {
					// skip duplicates
					sprintf(cmdbuf, "|%s|", cmds[i].name);
					if (strstr(commands, cmdbuf) == NULL) {
						strcpy(cmd, cmds[i].name);
						cmd += strlen(cmds[i].name);
						*(cmd++) = SEPARATOR;
						*cmd = '\0';
					}
				}
			}
		}

		ptr = apigroups[GROUPOFFSET(group)].commands = malloc(strlen(commands) + 1);
		if (unlikely(!ptr))
			quit(1, "Failed to malloc group commands buf");

		strcpy(ptr, commands);
	}

	// Now define R (NOPRIVGROUP) as all non-iswritemode commands
	cmd = &(commands[0]);
	*(cmd++) = SEPARATOR;
	*cmd = '\0';
	for (i = 0; cmds[i].name != NULL; i++) {
		if (cmds[i].iswritemode == false) {
			strcpy(cmd, cmds[i].name);
			cmd += strlen(cmds[i].name);
			*(cmd++) = SEPARATOR;
			*cmd = '\0';
		}
	}

	ptr = apigroups[GROUPOFFSET(NOPRIVGROUP)].commands = malloc(strlen(commands) + 1);
	if (unlikely(!ptr))
		quit(1, "Failed to malloc noprivgroup commands buf");

	strcpy(ptr, commands);

	// W (PRIVGROUP) is handled as a special case since it simply means all commands

	free(buf);
	return;
}

/*
 * Interpret [W:]IP[/Prefix][,[R|W:]IP2[/Prefix2][,...]] --api-allow option
 *	special case of 0/0 allows /0 (means all IP addresses)
 */
#define ALLIP4 "0/0"
/*
 * N.B. IP4 addresses are by Definition 32bit big endian on all platforms
 */
static void setup_ipaccess()
{
	char *buf, *ptr, *comma, *slash, *dot;
	int ipcount, mask, octet, i;
	char group;

	buf = malloc(strlen(opt_api_allow) + 1);
	if (unlikely(!buf))
		quit(1, "Failed to malloc ipaccess buf");

	strcpy(buf, opt_api_allow);

	ipcount = 1;
	ptr = buf;
	while (*ptr)
		if (*(ptr++) == ',')
			ipcount++;

	// possibly more than needed, but never less
	ipaccess = calloc(ipcount, sizeof(struct IP4ACCESS));
	if (unlikely(!ipaccess))
		quit(1, "Failed to calloc ipaccess");

	ips = 0;
	ptr = buf;
	while (ptr && *ptr) {
		while (*ptr == ' ' || *ptr == '\t')
			ptr++;

		if (*ptr == ',') {
			ptr++;
			continue;
		}

		comma = strchr(ptr, ',');
		if (comma)
			*(comma++) = '\0';

		group = NOPRIVGROUP;

		if (isalpha(*ptr) && *(ptr+1) == ':') {
			if (DEFINEDGROUP(*ptr))
				group = GROUP(*ptr);

			ptr += 2;
		}

		ipaccess[ips].group = group;

		if (strcmp(ptr, ALLIP4) == 0)
			ipaccess[ips].ip = ipaccess[ips].mask = 0;
		else {
			slash = strchr(ptr, '/');
			if (!slash)
				ipaccess[ips].mask = 0xffffffff;
			else {
				*(slash++) = '\0';
				mask = atoi(slash);
				if (mask < 1 || mask > 32)
					goto popipo; // skip invalid/zero

				ipaccess[ips].mask = 0;
				while (mask-- >= 0) {
					octet = 1 << (mask % 8);
					ipaccess[ips].mask |= (octet << (24 - (8 * (mask >> 3))));
				}
			}

			ipaccess[ips].ip = 0; // missing default to '.0'
			for (i = 0; ptr && (i < 4); i++) {
				dot = strchr(ptr, '.');
				if (dot)
					*(dot++) = '\0';

				octet = atoi(ptr);
				if (octet < 0 || octet > 0xff)
					goto popipo; // skip invalid

				ipaccess[ips].ip |= (octet << (24 - (i * 8)));

				ptr = dot;
			}

			ipaccess[ips].ip &= ipaccess[ips].mask;
		}

		ips++;
popipo:
		ptr = comma;
	}

	free(buf);
}

static void *quit_thread(__maybe_unused void *userdata)
{
	rename_thr("bfg-rpc-quit");

	// allow thread creator to finish whatever it's doing
	mutex_lock(&quit_restart_lock);
	mutex_unlock(&quit_restart_lock);

	if (opt_debug)
		applog(LOG_DEBUG, "API: killing BFGMiner");

	kill_work();

	return NULL;
}

static void *restart_thread(__maybe_unused void *userdata)
{
	rename_thr("bfg-rpc-restart");

	// allow thread creator to finish whatever it's doing
	mutex_lock(&quit_restart_lock);
	mutex_unlock(&quit_restart_lock);

	if (opt_debug)
		applog(LOG_DEBUG, "API: restarting BFGMiner");

	app_restart();

	return NULL;
}

void api(int api_thr_id)
{
	struct thr_info bye_thr;
	char buf[TMPBUFSIZ];
	char param_buf[TMPBUFSIZ];
	const char *localaddr = "127.0.0.1";
	SOCKETTYPE c;
	int n, bound;
	char *connectaddr;
	char *binderror;
	time_t bindstart;
	short int port = opt_api_port;
	struct sockaddr_in serv;
	struct sockaddr_in cli;
	socklen_t clisiz;
	char cmdbuf[100];
	char *cmd;
	char *param;
	bool addrok;
	char group;
	json_error_t json_err;
	json_t *json_config;
	json_t *json_val;
	bool isjson;
	bool did;
	int i;

	mutex_init(&quit_restart_lock);

	pthread_cleanup_push(tidyup, NULL);
	my_thr_id = api_thr_id;

	if (!opt_api_listen) {
		applog(LOG_DEBUG, "API not running%s", UNAVAILABLE);
		return;
	}

	setup_groups();

	if (opt_api_allow) {
		setup_ipaccess();

		if (ips == 0) {
			applog(LOG_WARNING, "API not running (no valid IPs specified)%s", UNAVAILABLE);
			return;
		}
	}

	/* This should be done before curl in needed
	 * to ensure curl has already called WSAStartup() in windows */
	sleep(opt_log_interval);

	sock = socket(AF_INET, SOCK_STREAM, 0);
	if (sock == INVSOCK) {
		applog(LOG_ERR, "API1 initialisation failed (%s)%s", SOCKERRMSG, UNAVAILABLE);
		return;
	}

	memset(&serv, 0, sizeof(serv));

	serv.sin_family = AF_INET;

	if (!opt_api_allow && !opt_api_network) {
		serv.sin_addr.s_addr = inet_addr(localaddr);
		if (serv.sin_addr.s_addr == (in_addr_t)INVINETADDR) {
			applog(LOG_ERR, "API2 initialisation failed (%s)%s", SOCKERRMSG, UNAVAILABLE);
			return;
		}
	}

	serv.sin_port = htons(port);

#ifndef WIN32
	// On linux with SO_REUSEADDR, bind will get the port if the previous
	// socket is closed (even if it is still in TIME_WAIT) but fail if
	// another program has it open - which is what we want
	int optval = 1;
	// If it doesn't work, we don't really care - just show a debug message
	if (SOCKETFAIL(setsockopt(sock, SOL_SOCKET, SO_REUSEADDR, (void *)(&optval), sizeof(optval))))
		applog(LOG_DEBUG, "API setsockopt SO_REUSEADDR failed (ignored): %s", SOCKERRMSG);
#else
	// On windows a 2nd program can bind to a port>1024 already in use unless
	// SO_EXCLUSIVEADDRUSE is used - however then the bind to a closed port
	// in TIME_WAIT will fail until the timeout - so we leave the options alone
#endif

	// try for more than 1 minute ... in case the old one hasn't completely gone yet
	bound = 0;
	bindstart = time(NULL);
	while (bound == 0) {
		if (SOCKETFAIL(bind(sock, (struct sockaddr *)(&serv), sizeof(serv)))) {
			binderror = SOCKERRMSG;
			if ((time(NULL) - bindstart) > 61)
				break;
			else {
				applog(LOG_WARNING, "API bind to port %d failed - trying again in 30sec", port);
				sleep(30);
			}
		} else
			bound = 1;
	}

	if (bound == 0) {
		applog(LOG_ERR, "API bind to port %d failed (%s)%s", port, binderror, UNAVAILABLE);
		return;
	}

	if (SOCKETFAIL(listen(sock, QUEUE))) {
		applog(LOG_ERR, "API3 initialisation failed (%s)%s", SOCKERRMSG, UNAVAILABLE);
		CLOSESOCKET(sock);
		return;
	}

	if (opt_api_allow)
		applog(LOG_WARNING, "API running in IP access mode on port %d", port);
	else {
		if (opt_api_network)
			applog(LOG_WARNING, "API running in UNRESTRICTED read access mode on port %d", port);
		else
			applog(LOG_WARNING, "API running in local read access mode on port %d", port);
	}

	io_buffer = malloc(MYBUFSIZ+1);
	msg_buffer = malloc(MYBUFSIZ+1);

	while (!bye) {
		clisiz = sizeof(cli);
		if (SOCKETFAIL(c = accept(sock, (struct sockaddr *)(&cli), &clisiz))) {
			applog(LOG_ERR, "API failed (%s)%s", SOCKERRMSG, UNAVAILABLE);
			goto die;
		}

		connectaddr = inet_ntoa(cli.sin_addr);

		addrok = false;
		group = NOPRIVGROUP;
		if (opt_api_allow) {
			int client_ip = htonl(cli.sin_addr.s_addr);
			for (i = 0; i < ips; i++) {
				if ((client_ip & ipaccess[i].mask) == ipaccess[i].ip) {
					addrok = true;
					group = ipaccess[i].group;
					break;
				}
			}
		} else {
			if (opt_api_network)
				addrok = true;
			else
				addrok = (strcmp(connectaddr, localaddr) == 0);
		}

		if (opt_debug)
			applog(LOG_DEBUG, "API: connection from %s - %s", connectaddr, addrok ? "Accepted" : "Ignored");

		if (addrok) {
			n = recv(c, &buf[0], TMPBUFSIZ-1, 0);
			if (SOCKETFAIL(n))
				buf[0] = '\0';
			else
				buf[n] = '\0';

			if (opt_debug) {
				if (SOCKETFAIL(n))
					applog(LOG_DEBUG, "API: recv failed: %s", SOCKERRMSG);
				else
					applog(LOG_DEBUG, "API: recv command: (%d) '%s'", n, buf);
			}

			if (!SOCKETFAIL(n)) {
				// the time of the request in now
				when = time(NULL);

				did = false;

				if (*buf != ISJSON) {
					isjson = false;

					param = strchr(buf, SEPARATOR);
					if (param != NULL)
						*(param++) = '\0';

					cmd = buf;
				}
				else {
					isjson = true;

					param = NULL;

#if JANSSON_MAJOR_VERSION > 2 || (JANSSON_MAJOR_VERSION == 2 && JANSSON_MINOR_VERSION > 0)
					json_config = json_loadb(buf, n, 0, &json_err);
#elif JANSSON_MAJOR_VERSION > 1
					json_config = json_loads(buf, 0, &json_err);
#else
					json_config = json_loads(buf, &json_err);
#endif

					if (!json_is_object(json_config)) {
						strcpy(io_buffer, message(MSG_INVJSON, 0, NULL, isjson));
						send_result(c, isjson);
						did = true;
					}
					else {
						json_val = json_object_get(json_config, JSON_COMMAND);
						if (json_val == NULL) {
							strcpy(io_buffer, message(MSG_MISCMD, 0, NULL, isjson));
							send_result(c, isjson);
							did = true;
						}
						else {
							if (!json_is_string(json_val)) {
								strcpy(io_buffer, message(MSG_INVCMD, 0, NULL, isjson));
								send_result(c, isjson);
								did = true;
							}
							else {
								cmd = (char *)json_string_value(json_val);
								json_val = json_object_get(json_config, JSON_PARAMETER);
								if (json_is_string(json_val))
									param = (char *)json_string_value(json_val);
								else if (json_is_integer(json_val)) {
									sprintf(param_buf, "%d", (int)json_integer_value(json_val));
									param = param_buf;
								} else if (json_is_real(json_val)) {
									sprintf(param_buf, "%f", (double)json_real_value(json_val));
									param = param_buf;
								}
							}
						}
					}
				}

				if (!did)
					for (i = 0; cmds[i].name != NULL; i++) {
						if (strcmp(cmd, cmds[i].name) == 0) {
							sprintf(cmdbuf, "|%s|", cmd);
							if (ISPRIVGROUP(group) || strstr(COMMANDS(group), cmdbuf))
								(cmds[i].func)(c, param, isjson, group);
							else {
								strcpy(io_buffer, message(MSG_ACCDENY, 0, cmds[i].name, isjson));
								applog(LOG_DEBUG, "API: access denied to '%s' for '%s' command", connectaddr, cmds[i].name);
							}

							send_result(c, isjson);
							did = true;
							break;
						}
					}

				if (!did) {
					strcpy(io_buffer, message(MSG_INVCMD, 0, NULL, isjson));
					send_result(c, isjson);
				}
			}
		}
		CLOSESOCKET(c);
	}
die:
	/* Blank line fix for older compilers since pthread_cleanup_pop is a
	 * macro that gets confused by a label existing immediately before it
	 */
	;
	pthread_cleanup_pop(true);

	if (opt_debug)
		applog(LOG_DEBUG, "API: terminating due to: %s",
				do_a_quit ? "QUIT" : (do_a_restart ? "RESTART" : (bye ? "BYE" : "UNKNOWN!")));

	mutex_lock(&quit_restart_lock);

	if (do_a_restart) {
		if (thr_info_create(&bye_thr, NULL, restart_thread, &bye_thr)) {
			mutex_unlock(&quit_restart_lock);
			quit(1, "API failed to initiate a restart - aborting");
		}
		pthread_detach(bye_thr.pth);
	} else if (do_a_quit) {
		if (thr_info_create(&bye_thr, NULL, quit_thread, &bye_thr)) {
			mutex_unlock(&quit_restart_lock);
			quit(1, "API failed to initiate a clean quit - aborting");
		}
		pthread_detach(bye_thr.pth);
	}

	mutex_unlock(&quit_restart_lock);
}<|MERGE_RESOLUTION|>--- conflicted
+++ resolved
@@ -912,15 +912,14 @@
 	return api_add_data_full(root, name, API_HS, (void *)data, copy_data);
 }
 
-<<<<<<< HEAD
+struct api_data *api_add_diff(struct api_data *root, char *name, double *data, bool copy_data)
+{
+	return api_add_data_full(root, name, API_DIFF, (void *)data, copy_data);
+}
+
 struct api_data *api_add_json(struct api_data *root, char *name, json_t *data, bool copy_data)
 {
 	return api_add_data_full(root, name, API_JSON, (void *)data, copy_data);
-=======
-struct api_data *api_add_diff(struct api_data *root, char *name, double *data, bool copy_data)
-{
-	return api_add_data_full(root, name, API_DIFF, (void *)data, copy_data);
->>>>>>> 89b6989f
 }
 
 static struct api_data *print_data(struct api_data *root, char *buf, bool isjson)
@@ -1382,40 +1381,8 @@
 	if (cgpu->device_path)
 		root = api_add_string(root, "Device Path", cgpu->device_path, false);
 
-<<<<<<< HEAD
 	if (cgpu->api->get_api_extra_device_detail)
 		root = api_add_extra(root, cgpu->api->get_api_extra_device_detail(cgpu));
-=======
-		root = api_add_int(root, "GPU", &gpu, false);
-		root = api_add_string(root, "Enabled", enabled, false);
-		root = api_add_string(root, "Status", status, false);
-		root = api_add_temp(root, "Temperature", &gt, false);
-		root = api_add_int(root, "Fan Speed", &gf, false);
-		root = api_add_int(root, "Fan Percent", &gp, false);
-		root = api_add_int(root, "GPU Clock", &gc, false);
-		root = api_add_int(root, "Memory Clock", &gm, false);
-		root = api_add_volts(root, "GPU Voltage", &gv, false);
-		root = api_add_int(root, "GPU Activity", &ga, false);
-		root = api_add_int(root, "Powertune", &pt, false);
-		double mhs = cgpu->total_mhashes / total_secs;
-		root = api_add_mhs(root, "MHS av", &mhs, false);
-		char mhsname[27];
-		sprintf(mhsname, "MHS %ds", opt_log_interval);
-		root = api_add_mhs(root, mhsname, &(cgpu->rolling), false);
-		root = api_add_int(root, "Accepted", &(cgpu->accepted), false);
-		root = api_add_int(root, "Rejected", &(cgpu->rejected), false);
-		root = api_add_int(root, "Hardware Errors", &(cgpu->hw_errors), false);
-		root = api_add_utility(root, "Utility", &(cgpu->utility), false);
-		root = api_add_string(root, "Intensity", intensity, false);
-		int last_share_pool = cgpu->last_share_pool_time > 0 ?
-					cgpu->last_share_pool : -1;
-		root = api_add_int(root, "Last Share Pool", &last_share_pool, false);
-		root = api_add_time(root, "Last Share Time", &(cgpu->last_share_pool_time), false);
-		root = api_add_mhtotal(root, "Total MH", &(cgpu->total_mhashes), false);
-		root = api_add_int(root, "Diff1 Work", &(cgpu->diff1), false);
-		root = api_add_diff(root, "Difficulty Accepted", &(cgpu->diff_accepted), false);
-		root = api_add_diff(root, "Difficulty Rejected", &(cgpu->diff_rejected), false);
->>>>>>> 89b6989f
 
 	root = print_data(root, buf, isjson);
 	strcat(io_buffer, buf);
@@ -1458,6 +1425,8 @@
 	root = api_add_time(root, "Last Share Time", &(cgpu->last_share_pool_time), false);
 	root = api_add_mhtotal(root, "Total MH", &(cgpu->total_mhashes), false);
 	root = api_add_int(root, "Diff1 Work", &(cgpu->diff1), false);
+	root = api_add_diff(root, "Difficulty Accepted", &(cgpu->diff_accepted), false);
+	root = api_add_diff(root, "Difficulty Rejected", &(cgpu->diff_rejected), false);
 
 	if (cgpu->api->get_api_extra_device_status)
 		root = api_add_extra(root, cgpu->api->get_api_extra_device_status(cgpu));
@@ -1466,7 +1435,6 @@
 	strcat(io_buffer, buf);
 }
 
-<<<<<<< HEAD
 #ifdef HAVE_OPENCL
 static void gpustatus(int gpu, bool isjson)
 {
@@ -1475,32 +1443,6 @@
         devstatus_an(&gpus[gpu], isjson);
 }
 #endif
-=======
-		root = api_add_int(root, "PGA", &pga, false);
-		root = api_add_string(root, "Name", cgpu->api->name, false);
-		root = api_add_int(root, "ID", &(cgpu->device_id), false);
-		root = api_add_string(root, "Enabled", enabled, false);
-		root = api_add_string(root, "Status", status, false);
-		root = api_add_temp(root, "Temperature", &temp, false);
-		double mhs = cgpu->total_mhashes / total_secs;
-		root = api_add_mhs(root, "MHS av", &mhs, false);
-		char mhsname[27];
-		sprintf(mhsname, "MHS %ds", opt_log_interval);
-		root = api_add_mhs(root, mhsname, &(cgpu->rolling), false);
-		root = api_add_int(root, "Accepted", &(cgpu->accepted), false);
-		root = api_add_int(root, "Rejected", &(cgpu->rejected), false);
-		root = api_add_int(root, "Hardware Errors", &(cgpu->hw_errors), false);
-		root = api_add_utility(root, "Utility", &(cgpu->utility), false);
-		int last_share_pool = cgpu->last_share_pool_time > 0 ?
-					cgpu->last_share_pool : -1;
-		root = api_add_int(root, "Last Share Pool", &last_share_pool, false);
-		root = api_add_time(root, "Last Share Time", &(cgpu->last_share_pool_time), false);
-		root = api_add_mhtotal(root, "Total MH", &(cgpu->total_mhashes), false);
-		root = api_add_freq(root, "Frequency", &frequency, false);
-		root = api_add_int(root, "Diff1 Work", &(cgpu->diff1), false);
-		root = api_add_diff(root, "Difficulty Accepted", &(cgpu->diff_accepted), false);
-		root = api_add_diff(root, "Difficulty Rejected", &(cgpu->diff_rejected), false);
->>>>>>> 89b6989f
 
 #ifdef HAVE_AN_FPGA
 static void pgastatus(int pga, bool isjson)
@@ -1515,41 +1457,9 @@
 #ifdef WANT_CPUMINE
 static void cpustatus(int cpu, bool isjson)
 {
-<<<<<<< HEAD
         if (opt_n_threads <= 0 || cpu < 0 || cpu >= num_processors)
                 return;
         devstatus_an(&cpus[cpu], isjson);
-=======
-	struct api_data *root = NULL;
-	char buf[TMPBUFSIZ];
-
-	if (opt_n_threads > 0 && cpu >= 0 && cpu < num_processors) {
-		struct cgpu_info *cgpu = &cpus[cpu];
-
-		cgpu->utility = cgpu->accepted / ( total_secs ? total_secs : 1 ) * 60;
-
-		root = api_add_int(root, "CPU", &cpu, false);
-		double mhs = cgpu->total_mhashes / total_secs;
-		root = api_add_mhs(root, "MHS av", &mhs, false);
-		char mhsname[27];
-		sprintf(mhsname, "MHS %ds", opt_log_interval);
-		root = api_add_mhs(root, mhsname, &(cgpu->rolling), false);
-		root = api_add_int(root, "Accepted", &(cgpu->accepted), false);
-		root = api_add_int(root, "Rejected", &(cgpu->rejected), false);
-		root = api_add_utility(root, "Utility", &(cgpu->utility), false);
-		int last_share_pool = cgpu->last_share_pool_time > 0 ?
-					cgpu->last_share_pool : -1;
-		root = api_add_int(root, "Last Share Pool", &last_share_pool, false);
-		root = api_add_time(root, "Last Share Time", &(cgpu->last_share_pool_time), false);
-		root = api_add_mhtotal(root, "Total MH", &(cgpu->total_mhashes), false);
-		root = api_add_int(root, "Diff1 Work", &(cgpu->diff1), false);
-		root = api_add_diff(root, "Difficulty Accepted", &(cgpu->diff_accepted), false);
-		root = api_add_diff(root, "Difficulty Rejected", &(cgpu->diff_rejected), false);
-
-		root = print_data(root, buf, isjson);
-		strcat(io_buffer, buf);
-	}
->>>>>>> 89b6989f
 }
 #endif
 
