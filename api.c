--- conflicted
+++ resolved
@@ -1485,7 +1485,7 @@
 	char buf[TMPBUFSIZ];
 	int n = 0, i;
 
-	cgpu->utility = cgpu->accepted / ( total_secs ? total_secs : 1 ) * 60;
+	cgpu_utility(cgpu);
 
 	rd_lock(&devices_lock);
 	for (i = 0; i < total_devices; ++i) {
@@ -1519,8 +1519,7 @@
 	char buf[TMPBUFSIZ];
 	int n = 0, i;
 
-<<<<<<< HEAD
-	cgpu->utility = cgpu->accepted / ( total_secs ? total_secs : 1 ) * 60;
+	cgpu_utility(cgpu);
 
 	rd_lock(&devices_lock);
 	for (i = 0; i < total_devices; ++i) {
@@ -1537,7 +1536,7 @@
 	root = api_add_string(root, "Status", status2str(cgpu->status), false);
 	if (cgpu->temp)
 		root = api_add_temp(root, "Temperature", &cgpu->temp, false);
-	double mhs = cgpu->total_mhashes / total_secs;
+	double mhs = cgpu->total_mhashes / cgpu_runtime(cgpu);
 	root = api_add_mhs(root, "MHS av", &mhs, false);
 	char mhsname[27];
 	sprintf(mhsname, "MHS %ds", opt_log_interval);
@@ -1563,60 +1562,6 @@
 	root = print_data(root, buf, isjson, precom);
 	io_add(io_data, buf);
 }
-=======
-		struct cgpu_info *cgpu = get_devices(dev);
-		float temp = cgpu->temp;
-		struct timeval now;
-		double dev_runtime;
-
-		if (cgpu->dev_start_tv.tv_sec == 0)
-			dev_runtime = total_secs;
-		else {
-			cgtime(&now);
-			dev_runtime = tdiff(&now, &(cgpu->dev_start_tv));
-		}
-
-		if (dev_runtime < 1.0)
-			dev_runtime = 1.0;
-
-		cgpu->utility = cgpu->accepted / dev_runtime * 60;
-
-		if (cgpu->deven != DEV_DISABLED)
-			enabled = (char *)YES;
-		else
-			enabled = (char *)NO;
-
-		status = (char *)status2str(cgpu->status);
-
-		root = api_add_int(root, "ASC", &asc, false);
-		root = api_add_string(root, "Name", cgpu->drv->name, false);
-		root = api_add_int(root, "ID", &(cgpu->device_id), false);
-		root = api_add_string(root, "Enabled", enabled, false);
-		root = api_add_string(root, "Status", status, false);
-		root = api_add_temp(root, "Temperature", &temp, false);
-		double mhs = cgpu->total_mhashes / dev_runtime;
-		root = api_add_mhs(root, "MHS av", &mhs, false);
-		char mhsname[27];
-		sprintf(mhsname, "MHS %ds", opt_log_interval);
-		root = api_add_mhs(root, mhsname, &(cgpu->rolling), false);
-		root = api_add_int(root, "Accepted", &(cgpu->accepted), false);
-		root = api_add_int(root, "Rejected", &(cgpu->rejected), false);
-		root = api_add_int(root, "Hardware Errors", &(cgpu->hw_errors), false);
-		root = api_add_utility(root, "Utility", &(cgpu->utility), false);
-		int last_share_pool = cgpu->last_share_pool_time > 0 ?
-					cgpu->last_share_pool : -1;
-		root = api_add_int(root, "Last Share Pool", &last_share_pool, false);
-		root = api_add_time(root, "Last Share Time", &(cgpu->last_share_pool_time), false);
-		root = api_add_mhtotal(root, "Total MH", &(cgpu->total_mhashes), false);
-		root = api_add_int(root, "Diff1 Work", &(cgpu->diff1), false);
-		root = api_add_diff(root, "Difficulty Accepted", &(cgpu->diff_accepted), false);
-		root = api_add_diff(root, "Difficulty Rejected", &(cgpu->diff_rejected), false);
-		root = api_add_diff(root, "Last Share Difficulty", &(cgpu->last_share_diff), false);
-#ifdef USE_USBUTILS
-		root = api_add_bool(root, "No Device", &(cgpu->usbinfo.nodev), false);
-#endif
-		root = api_add_time(root, "Last Valid Work", &(cgpu->last_device_valid_work), false);
->>>>>>> 67f89eff
 
 #ifdef HAVE_OPENCL
 static void gpustatus(struct io_data *io_data, int gpu, bool isjson, bool precom)
@@ -1630,86 +1575,11 @@
 #ifdef HAVE_AN_FPGA
 static void pgastatus(struct io_data *io_data, int pga, bool isjson, bool precom)
 {
-<<<<<<< HEAD
         int dev = pgadevice(pga);
         if (dev < 0) // Should never happen
                 return;
         devstatus_an(io_data, get_devices(dev), isjson, precom);
 }
-=======
-	struct api_data *root = NULL;
-	char buf[TMPBUFSIZ];
-	char *enabled;
-	char *status;
-	int numpga = numpgas();
-
-	if (numpga > 0 && pga >= 0 && pga < numpga) {
-		int dev = pgadevice(pga);
-		if (dev < 0) // Should never happen
-			return;
-
-		struct cgpu_info *cgpu = get_devices(dev);
-		double frequency = 0;
-		float temp = cgpu->temp;
-		struct timeval now;
-		double dev_runtime;
-
-		if (cgpu->dev_start_tv.tv_sec == 0)
-			dev_runtime = total_secs;
-		else {
-			cgtime(&now);
-			dev_runtime = tdiff(&now, &(cgpu->dev_start_tv));
-		}
-
-		if (dev_runtime < 1.0)
-			dev_runtime = 1.0;
-
-#ifdef USE_ZTEX
-		if (cgpu->drv->drv_id == DRIVER_ZTEX && cgpu->device_ztex)
-			frequency = cgpu->device_ztex->freqM1 * (cgpu->device_ztex->freqM + 1);
-#endif
-#ifdef USE_MODMINER
-		if (cgpu->drv->drv_id == DRIVER_MODMINER)
-			frequency = cgpu->clock;
-#endif
-
-		cgpu->utility = cgpu->accepted / dev_runtime * 60;
-
-		if (cgpu->deven != DEV_DISABLED)
-			enabled = (char *)YES;
-		else
-			enabled = (char *)NO;
-
-		status = (char *)status2str(cgpu->status);
-
-		root = api_add_int(root, "PGA", &pga, false);
-		root = api_add_string(root, "Name", cgpu->drv->name, false);
-		root = api_add_int(root, "ID", &(cgpu->device_id), false);
-		root = api_add_string(root, "Enabled", enabled, false);
-		root = api_add_string(root, "Status", status, false);
-		root = api_add_temp(root, "Temperature", &temp, false);
-		double mhs = cgpu->total_mhashes / dev_runtime;
-		root = api_add_mhs(root, "MHS av", &mhs, false);
-		char mhsname[27];
-		sprintf(mhsname, "MHS %ds", opt_log_interval);
-		root = api_add_mhs(root, mhsname, &(cgpu->rolling), false);
-		root = api_add_int(root, "Accepted", &(cgpu->accepted), false);
-		root = api_add_int(root, "Rejected", &(cgpu->rejected), false);
-		root = api_add_int(root, "Hardware Errors", &(cgpu->hw_errors), false);
-		root = api_add_utility(root, "Utility", &(cgpu->utility), false);
-		int last_share_pool = cgpu->last_share_pool_time > 0 ?
-					cgpu->last_share_pool : -1;
-		root = api_add_int(root, "Last Share Pool", &last_share_pool, false);
-		root = api_add_time(root, "Last Share Time", &(cgpu->last_share_pool_time), false);
-		root = api_add_mhtotal(root, "Total MH", &(cgpu->total_mhashes), false);
-		root = api_add_freq(root, "Frequency", &frequency, false);
-		root = api_add_int(root, "Diff1 Work", &(cgpu->diff1), false);
-		root = api_add_diff(root, "Difficulty Accepted", &(cgpu->diff_accepted), false);
-		root = api_add_diff(root, "Difficulty Rejected", &(cgpu->diff_rejected), false);
-		root = api_add_diff(root, "Last Share Difficulty", &(cgpu->last_share_diff), false);
-#ifdef USE_USBUTILS
-		root = api_add_bool(root, "No Device", &(cgpu->usbinfo.nodev), false);
->>>>>>> 67f89eff
 #endif
 
 #ifdef WANT_CPUMINE
