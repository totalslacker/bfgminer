/*
 * Copyright 2011-2013 Andrew Smith
 * Copyright 2011-2012 Con Kolivas
 * Copyright 2012-2013 Luke Dashjr
 *
 * This program is free software; you can redistribute it and/or modify it
 * under the terms of the GNU General Public License as published by the Free
 * Software Foundation; either version 3 of the License, or (at your option)
 * any later version.  See COPYING for more details.
 *
 * Note: the code always includes GPU support even if there are no GPUs
 *	this simplifies handling multiple other device code being included
 *	depending on compile options
 */
#define _MEMORY_DEBUG_MASTER 1

#include "config.h"

#include <stdio.h>
#include <ctype.h>
#include <stdlib.h>
#include <string.h>
#include <stdbool.h>
#include <stdint.h>
#include <unistd.h>
#include <sys/types.h>

#include "compat.h"
#include "miner.h"
#include "util.h"
#include "driver-cpu.h" /* for algo_names[], TODO: re-factor dependency */

#if defined(USE_AVALON) || defined(USE_BITFORCE) || defined(USE_ICARUS) || defined(USE_MODMINER) || defined(USE_X6500) || defined(USE_ZTEX)
#define HAVE_AN_FPGA 1
#endif

// Big enough for largest API request
//  though a PC with 100s of PGAs/CPUs may exceed the size ...
//  data is truncated at the end of the last record that fits
//	but still closed correctly for JSON
// Current code assumes it can socket send this size + JSON_CLOSE + JSON_END
#define SOCKBUFSIZ	65432

// BUFSIZ varies on Windows and Linux
#define TMPBUFSIZ	8192

// Number of requests to queue - normally would be small
// However lots of PGA's may mean more
#define QUEUE	100

#if defined WIN32
static char WSAbuf[1024];

struct WSAERRORS {
	int id;
	char *code;
} WSAErrors[] = {
	{ 0,			"No error" },
	{ WSAEINTR,		"Interrupted system call" },
	{ WSAEBADF,		"Bad file number" },
	{ WSAEACCES,		"Permission denied" },
	{ WSAEFAULT,		"Bad address" },
	{ WSAEINVAL,		"Invalid argument" },
	{ WSAEMFILE,		"Too many open sockets" },
	{ WSAEWOULDBLOCK,	"Operation would block" },
	{ WSAEINPROGRESS,	"Operation now in progress" },
	{ WSAEALREADY,		"Operation already in progress" },
	{ WSAENOTSOCK,		"Socket operation on non-socket" },
	{ WSAEDESTADDRREQ,	"Destination address required" },
	{ WSAEMSGSIZE,		"Message too long" },
	{ WSAEPROTOTYPE,	"Protocol wrong type for socket" },
	{ WSAENOPROTOOPT,	"Bad protocol option" },
	{ WSAEPROTONOSUPPORT,	"Protocol not supported" },
	{ WSAESOCKTNOSUPPORT,	"Socket type not supported" },
	{ WSAEOPNOTSUPP,	"Operation not supported on socket" },
	{ WSAEPFNOSUPPORT,	"Protocol family not supported" },
	{ WSAEAFNOSUPPORT,	"Address family not supported" },
	{ WSAEADDRINUSE,	"Address already in use" },
	{ WSAEADDRNOTAVAIL,	"Can't assign requested address" },
	{ WSAENETDOWN,		"Network is down" },
	{ WSAENETUNREACH,	"Network is unreachable" },
	{ WSAENETRESET,		"Net connection reset" },
	{ WSAECONNABORTED,	"Software caused connection abort" },
	{ WSAECONNRESET,	"Connection reset by peer" },
	{ WSAENOBUFS,		"No buffer space available" },
	{ WSAEISCONN,		"Socket is already connected" },
	{ WSAENOTCONN,		"Socket is not connected" },
	{ WSAESHUTDOWN,		"Can't send after socket shutdown" },
	{ WSAETOOMANYREFS,	"Too many references, can't splice" },
	{ WSAETIMEDOUT,		"Connection timed out" },
	{ WSAECONNREFUSED,	"Connection refused" },
	{ WSAELOOP,		"Too many levels of symbolic links" },
	{ WSAENAMETOOLONG,	"File name too long" },
	{ WSAEHOSTDOWN,		"Host is down" },
	{ WSAEHOSTUNREACH,	"No route to host" },
	{ WSAENOTEMPTY,		"Directory not empty" },
	{ WSAEPROCLIM,		"Too many processes" },
	{ WSAEUSERS,		"Too many users" },
	{ WSAEDQUOT,		"Disc quota exceeded" },
	{ WSAESTALE,		"Stale NFS file handle" },
	{ WSAEREMOTE,		"Too many levels of remote in path" },
	{ WSASYSNOTREADY,	"Network system is unavailable" },
	{ WSAVERNOTSUPPORTED,	"Winsock version out of range" },
	{ WSANOTINITIALISED,	"WSAStartup not yet called" },
	{ WSAEDISCON,		"Graceful shutdown in progress" },
	{ WSAHOST_NOT_FOUND,	"Host not found" },
	{ WSANO_DATA,		"No host data of that type was found" },
	{ -1,			"Unknown error code" }
};

char *WSAErrorMsg(void) {
	int i;
	int id = WSAGetLastError();

	/* Assume none of them are actually -1 */
	for (i = 0; WSAErrors[i].id != -1; i++)
		if (WSAErrors[i].id == id)
			break;

	sprintf(WSAbuf, "Socket Error: (%d) %s", id, WSAErrors[i].code);

	return &(WSAbuf[0]);
}
#endif

static const char *UNAVAILABLE = " - API will not be available";
static const char *INVAPIGROUPS = "Invalid --api-groups parameter";

static const char *BLANK = "";
static const char *COMMA = ",";
#define COMSTR ","
static const char SEPARATOR = '|';
#define SEPSTR "|"
static const char GPUSEP = ',';

static const char *APIVERSION = "1.25";
static const char *DEAD = "Dead";
static const char *SICK = "Sick";
static const char *NOSTART = "NoStart";
static const char *INIT = "Initialising";
static const char *WAIT = "Waiting";
static const char *DISABLED = "Disabled";
static const char *ALIVE = "Alive";
static const char *REJECTING = "Rejecting";
static const char *UNKNOWN = "Unknown";
#define _DYNAMIC "D"
#ifdef HAVE_OPENCL
static const char *DYNAMIC = _DYNAMIC;
#endif

static const char *YES = "Y";
static const char *NO = "N";
static const char *NULLSTR = "(null)";

static const char *TRUESTR = "true";
static const char *FALSESTR = "false";

#ifdef USE_SCRYPT
static const char *SCRYPTSTR = "scrypt";
#endif
static const char *SHA256STR = "sha256";

static const char *DEVICECODE = ""
#ifdef HAVE_OPENCL
			"GPU "
#endif
#ifdef USE_BITFORCE
			"BFL "
#endif
#ifdef USE_ICARUS
			"ICA "
#endif
#ifdef USE_AVALON
			"AVA "
#endif
#ifdef USE_X6500
			"XBS "
#endif
#ifdef USE_ZTEX
			"ZTX "
#endif
#ifdef USE_MODMINER
			"MMQ "
#endif
#ifdef WANT_CPUMINE
			"CPU "
#endif
			"";

static const char *OSINFO =
#if defined(__linux)
			"Linux";
#else
#if defined(__APPLE__)
			"Apple";
#else
#if defined (__CYGWIN__)
			"Cygwin";
#elif defined (WIN32)
			"Windows";
#else
#if defined(unix)
			"Unix";
#else
			"Unknown";
#endif
#endif
#endif
#endif

#define _DEVS		"DEVS"
#define _POOLS		"POOLS"
#define _SUMMARY	"SUMMARY"
#define _STATUS		"STATUS"
#define _VERSION	"VERSION"
#define _MINECONFIG	"CONFIG"
#define _GPU		"GPU"

#ifdef HAVE_AN_FPGA
#define _PGA		"PGA"
#endif

#ifdef WANT_CPUMINE
#define _CPU		"CPU"
#endif

#define _GPUS		"GPUS"
#define _PGAS		"PGAS"
#define _CPUS		"CPUS"
#define _NOTIFY		"NOTIFY"
#define _DEVDETAILS	"DEVDETAILS"
#define _BYE		"BYE"
#define _RESTART	"RESTART"
#define _MINESTATS	"STATS"
#define _CHECK		"CHECK"
#define _MINECOIN	"COIN"
#define _DEBUGSET	"DEBUG"
#define _SETCONFIG	"SETCONFIG"

static const char ISJSON = '{';
#define JSON0		"{"
#define JSON1		"\""
#define JSON2		"\":["
#define JSON3		"]"
#define JSON4		",\"id\":1"
// If anyone cares, id=0 for truncated output
#define JSON4_TRUNCATED	",\"id\":0"
#define JSON5		"}"

#define JSON_START	JSON0
#define JSON_DEVS	JSON1 _DEVS JSON2
#define JSON_POOLS	JSON1 _POOLS JSON2
#define JSON_SUMMARY	JSON1 _SUMMARY JSON2
#define JSON_STATUS	JSON1 _STATUS JSON2
#define JSON_VERSION	JSON1 _VERSION JSON2
#define JSON_MINECONFIG	JSON1 _MINECONFIG JSON2
#define JSON_GPU	JSON1 _GPU JSON2

#ifdef HAVE_AN_FPGA
#define JSON_PGA	JSON1 _PGA JSON2
#endif

#ifdef WANT_CPUMINE
#define JSON_CPU	JSON1 _CPU JSON2
#endif

#define JSON_GPUS	JSON1 _GPUS JSON2
#define JSON_PGAS	JSON1 _PGAS JSON2
#define JSON_CPUS	JSON1 _CPUS JSON2
#define JSON_NOTIFY	JSON1 _NOTIFY JSON2
#define JSON_DEVDETAILS	JSON1 _DEVDETAILS JSON2
#define JSON_BYE	JSON1 _BYE JSON1
#define JSON_RESTART	JSON1 _RESTART JSON1
#define JSON_CLOSE	JSON3
#define JSON_MINESTATS	JSON1 _MINESTATS JSON2
#define JSON_CHECK	JSON1 _CHECK JSON2
#define JSON_MINECOIN	JSON1 _MINECOIN JSON2
#define JSON_DEBUGSET	JSON1 _DEBUGSET JSON2
#define JSON_SETCONFIG	JSON1 _SETCONFIG JSON2
#define JSON_END	JSON4 JSON5
#define JSON_END_TRUNCATED	JSON4_TRUNCATED JSON5

static const char *JSON_COMMAND = "command";
static const char *JSON_PARAMETER = "parameter";

#define MSG_INVGPU 1
#define MSG_ALRENA 2
#define MSG_ALRDIS 3
#define MSG_GPUMRE 4
#define MSG_GPUREN 5
#define MSG_GPUNON 6
#define MSG_POOL 7
#define MSG_NOPOOL 8
#define MSG_DEVS 9
#define MSG_NODEVS 10
#define MSG_SUMM 11
#define MSG_GPUDIS 12
#define MSG_GPUREI 13
#define MSG_INVCMD 14
#define MSG_MISID 15
#define MSG_GPUDEV 17

#ifdef WANT_CPUMINE
#define MSG_CPUNON 16
#define MSG_CPUDEV 18
#define MSG_INVCPU 19
#endif

#define MSG_NUMGPU 20
#define MSG_NUMCPU 21
#define MSG_VERSION 22
#define MSG_INVJSON 23
#define MSG_MISCMD 24
#define MSG_MISPID 25
#define MSG_INVPID 26
#define MSG_SWITCHP 27
#define MSG_MISVAL 28
#define MSG_NOADL 29
#define MSG_NOGPUADL 30
#define MSG_INVINT 31
#define MSG_GPUINT 32
#define MSG_MINECONFIG 33
#define MSG_GPUMERR 34
#define MSG_GPUMEM 35
#define MSG_GPUEERR 36
#define MSG_GPUENG 37
#define MSG_GPUVERR 38
#define MSG_GPUVDDC 39
#define MSG_GPUFERR 40
#define MSG_GPUFAN 41
#define MSG_MISFN 42
#define MSG_BADFN 43
#define MSG_SAVED 44
#define MSG_ACCDENY 45
#define MSG_ACCOK 46
#define MSG_ENAPOOL 47
#define MSG_DISPOOL 48
#define MSG_ALRENAP 49
#define MSG_ALRDISP 50
#define MSG_DISLASTP 51
#define MSG_MISPDP 52
#define MSG_INVPDP 53
#define MSG_TOOMANYP 54
#define MSG_ADDPOOL 55

#ifdef HAVE_AN_FPGA
#define MSG_PGANON 56
#define MSG_PGADEV 57
#define MSG_INVPGA 58
#endif

#define MSG_NUMPGA 59
#define MSG_NOTIFY 60

#ifdef HAVE_AN_FPGA
#define MSG_PGALRENA 61
#define MSG_PGALRDIS 62
#define MSG_PGAENA 63
#define MSG_PGADIS 64
#define MSG_PGAUNW 65
#endif

#define MSG_REMLASTP 66
#define MSG_ACTPOOL 67
#define MSG_REMPOOL 68
#define MSG_DEVDETAILS 69
#define MSG_MINESTATS 70
#define MSG_MISCHK 71
#define MSG_CHECK 72
#define MSG_POOLPRIO 73
#define MSG_DUPPID 74
#define MSG_MISBOOL 75
#define MSG_INVBOOL 76
#define MSG_FOO 77
#define MSG_MINECOIN 78
#define MSG_DEBUGSET 79
#define MSG_PGAIDENT 80
#define MSG_PGANOID 81

#define MSG_SETCONFIG 82
#define MSG_UNKCON 83
#define MSG_INVNUM 84
#define MSG_CONPAR 85
#define MSG_CONVAL 86

#ifdef HAVE_AN_FPGA
#define MSG_MISPGAOPT 89
#define MSG_PGANOSET 90
#define MSG_PGAHELP 91
#define MSG_PGASETOK 92
#define MSG_PGASETERR 93
#endif

#define MSG_ZERMIS 94
#define MSG_ZERINV 95
#define MSG_ZERSUM 96
#define MSG_ZERNOSUM 97

enum code_severity {
	SEVERITY_ERR,
	SEVERITY_WARN,
	SEVERITY_INFO,
	SEVERITY_SUCC,
	SEVERITY_FAIL
};

enum code_parameters {
	PARAM_GPU,
	PARAM_PGA,
	PARAM_CPU,
	PARAM_PID,
	PARAM_GPUMAX,
	PARAM_PGAMAX,
	PARAM_CPUMAX,
	PARAM_PMAX,
	PARAM_POOLMAX,

// Single generic case: have the code resolve it - see below
	PARAM_DMAX,

	PARAM_CMD,
	PARAM_POOL,
	PARAM_STR,
	PARAM_BOTH,
	PARAM_BOOL,
	PARAM_SET,
	PARAM_NONE
};

struct CODES {
	const enum code_severity severity;
	const int code;
	const enum code_parameters params;
	const char *description;
} codes[] = {
#ifdef HAVE_OPENCL
 { SEVERITY_ERR,   MSG_INVGPU,	PARAM_GPUMAX,	"Invalid GPU id %d - range is 0 - %d" },
 { SEVERITY_INFO,  MSG_ALRENA,	PARAM_GPU,	"GPU %d already enabled" },
 { SEVERITY_INFO,  MSG_ALRDIS,	PARAM_GPU,	"GPU %d already disabled" },
 { SEVERITY_WARN,  MSG_GPUMRE,	PARAM_GPU,	"GPU %d must be restarted first" },
 { SEVERITY_INFO,  MSG_GPUREN,	PARAM_GPU,	"GPU %d sent enable message" },
#endif
 { SEVERITY_ERR,   MSG_GPUNON,	PARAM_NONE,	"No GPUs" },
 { SEVERITY_SUCC,  MSG_POOL,	PARAM_PMAX,	"%d Pool(s)" },
 { SEVERITY_ERR,   MSG_NOPOOL,	PARAM_NONE,	"No pools" },

 { SEVERITY_SUCC,  MSG_DEVS,	PARAM_DMAX,
#ifdef HAVE_OPENCL
		 	 	 	 	"%d GPU(s)"
#endif
#if defined(HAVE_AN_FPGA) && defined(HAVE_OPENCL)
						" - "
#endif
#ifdef HAVE_AN_FPGA
						"%d PGA(s)"
#endif
#if defined(WANT_CPUMINE) && (defined(HAVE_OPENCL) || defined(HAVE_AN_FPGA))
						" - "
#endif
#ifdef WANT_CPUMINE
						"%d CPU(s)"
#endif
 },

 { SEVERITY_ERR,   MSG_NODEVS,	PARAM_NONE,	"No GPUs"
#ifdef HAVE_AN_FPGA
						"/PGAs"
#endif
#ifdef WANT_CPUMINE
						"/CPUs"
#endif
 },

 { SEVERITY_SUCC,  MSG_SUMM,	PARAM_NONE,	"Summary" },
#ifdef HAVE_OPENCL
 { SEVERITY_INFO,  MSG_GPUDIS,	PARAM_GPU,	"GPU %d set disable flag" },
 { SEVERITY_INFO,  MSG_GPUREI,	PARAM_GPU,	"GPU %d restart attempted" },
#endif
 { SEVERITY_ERR,   MSG_INVCMD,	PARAM_NONE,	"Invalid command" },
 { SEVERITY_ERR,   MSG_MISID,	PARAM_NONE,	"Missing device id parameter" },
#ifdef HAVE_OPENCL
 { SEVERITY_SUCC,  MSG_GPUDEV,	PARAM_GPU,	"GPU%d" },
#endif
#ifdef HAVE_AN_FPGA
 { SEVERITY_ERR,   MSG_PGANON,	PARAM_NONE,	"No PGAs" },
 { SEVERITY_SUCC,  MSG_PGADEV,	PARAM_PGA,	"PGA%d" },
 { SEVERITY_ERR,   MSG_INVPGA,	PARAM_PGAMAX,	"Invalid PGA id %d - range is 0 - %d" },
 { SEVERITY_INFO,  MSG_PGALRENA,PARAM_PGA,	"PGA %d already enabled" },
 { SEVERITY_INFO,  MSG_PGALRDIS,PARAM_PGA,	"PGA %d already disabled" },
 { SEVERITY_INFO,  MSG_PGAENA,	PARAM_PGA,	"PGA %d sent enable message" },
 { SEVERITY_INFO,  MSG_PGADIS,	PARAM_PGA,	"PGA %d set disable flag" },
 { SEVERITY_ERR,   MSG_PGAUNW,	PARAM_PGA,	"PGA %d is not flagged WELL, cannot enable" },
#endif
#ifdef WANT_CPUMINE
 { SEVERITY_ERR,   MSG_CPUNON,	PARAM_NONE,	"No CPUs" },
 { SEVERITY_SUCC,  MSG_CPUDEV,	PARAM_CPU,	"CPU%d" },
 { SEVERITY_ERR,   MSG_INVCPU,	PARAM_CPUMAX,	"Invalid CPU id %d - range is 0 - %d" },
#endif
 { SEVERITY_SUCC,  MSG_NUMGPU,	PARAM_NONE,	"GPU count" },
 { SEVERITY_SUCC,  MSG_NUMPGA,	PARAM_NONE,	"PGA count" },
 { SEVERITY_SUCC,  MSG_NUMCPU,	PARAM_NONE,	"CPU count" },
 { SEVERITY_SUCC,  MSG_VERSION,	PARAM_NONE,	"BFGMiner versions" },
 { SEVERITY_ERR,   MSG_INVJSON,	PARAM_NONE,	"Invalid JSON" },
 { SEVERITY_ERR,   MSG_MISCMD,	PARAM_CMD,	"Missing JSON '%s'" },
 { SEVERITY_ERR,   MSG_MISPID,	PARAM_NONE,	"Missing pool id parameter" },
 { SEVERITY_ERR,   MSG_INVPID,	PARAM_POOLMAX,	"Invalid pool id %d - range is 0 - %d" },
 { SEVERITY_SUCC,  MSG_SWITCHP,	PARAM_POOL,	"Switching to pool %d:'%s'" },
 { SEVERITY_ERR,   MSG_MISVAL,	PARAM_NONE,	"Missing comma after GPU number" },
 { SEVERITY_ERR,   MSG_NOADL,	PARAM_NONE,	"ADL is not available" },
 { SEVERITY_ERR,   MSG_NOGPUADL,PARAM_GPU,	"GPU %d does not have ADL" },
 { SEVERITY_ERR,   MSG_INVINT,	PARAM_STR,	"Invalid intensity (%s) - must be '" _DYNAMIC  "' or range " _MIN_INTENSITY_STR " - " _MAX_INTENSITY_STR },
 { SEVERITY_INFO,  MSG_GPUINT,	PARAM_BOTH,	"GPU %d set new intensity to %s" },
 { SEVERITY_SUCC,  MSG_MINECONFIG,PARAM_NONE,	"BFGMiner config" },
#ifdef HAVE_OPENCL
 { SEVERITY_ERR,   MSG_GPUMERR,	PARAM_BOTH,	"Setting GPU %d memoryclock to (%s) reported failure" },
 { SEVERITY_SUCC,  MSG_GPUMEM,	PARAM_BOTH,	"Setting GPU %d memoryclock to (%s) reported success" },
 { SEVERITY_ERR,   MSG_GPUEERR,	PARAM_BOTH,	"Setting GPU %d clock to (%s) reported failure" },
 { SEVERITY_SUCC,  MSG_GPUENG,	PARAM_BOTH,	"Setting GPU %d clock to (%s) reported success" },
 { SEVERITY_ERR,   MSG_GPUVERR,	PARAM_BOTH,	"Setting GPU %d vddc to (%s) reported failure" },
 { SEVERITY_SUCC,  MSG_GPUVDDC,	PARAM_BOTH,	"Setting GPU %d vddc to (%s) reported success" },
 { SEVERITY_ERR,   MSG_GPUFERR,	PARAM_BOTH,	"Setting GPU %d fan to (%s) reported failure" },
 { SEVERITY_SUCC,  MSG_GPUFAN,	PARAM_BOTH,	"Setting GPU %d fan to (%s) reported success" },
#endif
 { SEVERITY_ERR,   MSG_MISFN,	PARAM_NONE,	"Missing save filename parameter" },
 { SEVERITY_ERR,   MSG_BADFN,	PARAM_STR,	"Can't open or create save file '%s'" },
 { SEVERITY_SUCC,  MSG_SAVED,	PARAM_STR,	"Configuration saved to file '%s'" },
 { SEVERITY_ERR,   MSG_ACCDENY,	PARAM_STR,	"Access denied to '%s' command" },
 { SEVERITY_SUCC,  MSG_ACCOK,	PARAM_NONE,	"Privileged access OK" },
 { SEVERITY_SUCC,  MSG_ENAPOOL,	PARAM_POOL,	"Enabling pool %d:'%s'" },
 { SEVERITY_SUCC,  MSG_POOLPRIO,PARAM_NONE,	"Changed pool priorities" },
 { SEVERITY_ERR,   MSG_DUPPID,	PARAM_PID,	"Duplicate pool specified %d" },
 { SEVERITY_SUCC,  MSG_DISPOOL,	PARAM_POOL,	"Disabling pool %d:'%s'" },
 { SEVERITY_INFO,  MSG_ALRENAP,	PARAM_POOL,	"Pool %d:'%s' already enabled" },
 { SEVERITY_INFO,  MSG_ALRDISP,	PARAM_POOL,	"Pool %d:'%s' already disabled" },
 { SEVERITY_ERR,   MSG_DISLASTP,PARAM_POOL,	"Cannot disable last active pool %d:'%s'" },
 { SEVERITY_ERR,   MSG_MISPDP,	PARAM_NONE,	"Missing addpool details" },
 { SEVERITY_ERR,   MSG_INVPDP,	PARAM_STR,	"Invalid addpool details '%s'" },
 { SEVERITY_ERR,   MSG_TOOMANYP,PARAM_NONE,	"Reached maximum number of pools (%d)" },
 { SEVERITY_SUCC,  MSG_ADDPOOL,	PARAM_STR,	"Added pool '%s'" },
 { SEVERITY_ERR,   MSG_REMLASTP,PARAM_POOL,	"Cannot remove last pool %d:'%s'" },
 { SEVERITY_ERR,   MSG_ACTPOOL, PARAM_POOL,	"Cannot remove active pool %d:'%s'" },
 { SEVERITY_SUCC,  MSG_REMPOOL, PARAM_BOTH,	"Removed pool %d:'%s'" },
 { SEVERITY_SUCC,  MSG_NOTIFY,	PARAM_NONE,	"Notify" },
 { SEVERITY_SUCC,  MSG_DEVDETAILS,PARAM_NONE,	"Device Details" },
 { SEVERITY_SUCC,  MSG_MINESTATS,PARAM_NONE,	"BFGMiner stats" },
 { SEVERITY_ERR,   MSG_MISCHK,	PARAM_NONE,	"Missing check cmd" },
 { SEVERITY_SUCC,  MSG_CHECK,	PARAM_NONE,	"Check command" },
 { SEVERITY_ERR,   MSG_MISBOOL,	PARAM_NONE,	"Missing parameter: true/false" },
 { SEVERITY_ERR,   MSG_INVBOOL,	PARAM_NONE,	"Invalid parameter should be true or false" },
 { SEVERITY_SUCC,  MSG_FOO,	PARAM_BOOL,	"Failover-Only set to %s" },
 { SEVERITY_SUCC,  MSG_MINECOIN,PARAM_NONE,	"BFGMiner coin" },
 { SEVERITY_SUCC,  MSG_DEBUGSET,PARAM_NONE,	"Debug settings" },
#ifdef HAVE_AN_FPGA
 { SEVERITY_SUCC,  MSG_PGAIDENT,PARAM_PGA,	"Identify command sent to PGA%d" },
 { SEVERITY_WARN,  MSG_PGANOID,	PARAM_PGA,	"PGA%d does not support identify" },
#endif
 { SEVERITY_SUCC,  MSG_SETCONFIG,PARAM_SET,	"Set config '%s' to %d" },
 { SEVERITY_ERR,   MSG_UNKCON,	PARAM_STR,	"Unknown config '%s'" },
 { SEVERITY_ERR,   MSG_INVNUM,	PARAM_BOTH,	"Invalid number (%d) for '%s' range is 0-9999" },
 { SEVERITY_ERR,   MSG_CONPAR,	PARAM_NONE,	"Missing config parameters 'name,N'" },
 { SEVERITY_ERR,   MSG_CONVAL,	PARAM_STR,	"Missing config value N for '%s,N'" },
#ifdef HAVE_AN_FPGA
 { SEVERITY_ERR,   MSG_MISPGAOPT, PARAM_NONE,	"Missing option after PGA number" },
 { SEVERITY_WARN,  MSG_PGANOSET, PARAM_PGA,	"PGA %d does not support pgaset" },
 { SEVERITY_INFO,  MSG_PGAHELP, PARAM_BOTH,	"PGA %d set help: %s" },
 { SEVERITY_SUCC,  MSG_PGASETOK, PARAM_BOTH,	"PGA %d set OK" },
 { SEVERITY_ERR,   MSG_PGASETERR, PARAM_BOTH,	"PGA %d set failed: %s" },
#endif
 { SEVERITY_ERR,   MSG_ZERMIS,	PARAM_NONE,	"Missing zero parameters" },
 { SEVERITY_ERR,   MSG_ZERINV,	PARAM_STR,	"Invalid zero parameter '%s'" },
 { SEVERITY_SUCC,  MSG_ZERSUM,	PARAM_STR,	"Zeroed %s stats with summary" },
 { SEVERITY_SUCC,  MSG_ZERNOSUM, PARAM_STR,	"Zeroed %s stats without summary" },
 { SEVERITY_FAIL, 0, 0, NULL }
};

static int my_thr_id = 0;
static bool bye;

// Used to control quit restart access to shutdown variables
static pthread_mutex_t quit_restart_lock;

static bool do_a_quit;
static bool do_a_restart;

static time_t when = 0;	// when the request occurred

struct IP4ACCESS {
	in_addr_t ip;
	in_addr_t mask;
	char group;
};

#define GROUP(g) (toupper(g))
#define PRIVGROUP GROUP('W')
#define NOPRIVGROUP GROUP('R')
#define ISPRIVGROUP(g) (GROUP(g) == PRIVGROUP)
#define GROUPOFFSET(g) (GROUP(g) - GROUP('A'))
#define VALIDGROUP(g) (GROUP(g) >= GROUP('A') && GROUP(g) <= GROUP('Z'))
#define COMMANDS(g) (apigroups[GROUPOFFSET(g)].commands)
#define DEFINEDGROUP(g) (ISPRIVGROUP(g) || COMMANDS(g) != NULL)

struct APIGROUPS {
	// This becomes a string like: "|cmd1|cmd2|cmd3|" so it's quick to search
	char *commands;
} apigroups['Z' - 'A' + 1]; // only A=0 to Z=25 (R: noprivs, W: allprivs)

static struct IP4ACCESS *ipaccess = NULL;
static int ips = 0;

#ifdef HAVE_OPENCL
extern struct device_drv opencl_api;
#endif

#ifdef WANT_CPUMINE
extern struct device_drv cpu_drv;
#endif

struct io_data {
	size_t siz;
	char *ptr;
	char *cur;
	bool sock;
	bool full;
	bool close;
};

struct io_list {
	struct io_data *io_data;
	struct io_list *prev;
	struct io_list *next;
};

static struct io_list *io_head = NULL;

#define io_new(init) _io_new(init, false)
#define sock_io_new() _io_new(SOCKBUFSIZ, true)

static void io_reinit(struct io_data *io_data)
{
	io_data->cur = io_data->ptr;
	*(io_data->ptr) = '\0';
	io_data->full = false;
	io_data->close = false;
}

static struct io_data *_io_new(size_t initial, bool socket_buf)
{
	struct io_data *io_data;
	struct io_list *io_list;

	io_data = malloc(sizeof(*io_data));
	io_data->ptr = malloc(initial);
	io_data->siz = initial;
	io_data->sock = socket_buf;
	io_reinit(io_data);

	io_list = malloc(sizeof(*io_list));

	io_list->io_data = io_data;

	if (io_head) {
		io_list->next = io_head;
		io_list->prev = io_head->prev;
		io_list->next->prev = io_list;
		io_list->prev->next = io_list;
	} else {
		io_list->prev = io_list;
		io_list->next = io_list;
		io_head = io_list;
	}

	return io_data;
}

static bool io_add(struct io_data *io_data, char *buf)
{
	size_t len, dif, tot;

	if (io_data->full)
		return false;

	len = strlen(buf);
	dif = io_data->cur - io_data->ptr;
	tot = len + 1 + dif;

	if (tot > io_data->siz) {
		size_t new = io_data->siz * 2;

		if (new < tot)
			new = tot * 2;

		if (io_data->sock) {
			if (new > SOCKBUFSIZ) {
				if (tot > SOCKBUFSIZ) {
					io_data->full = true;
					return false;
				}

				new = SOCKBUFSIZ;
			}
		}

		io_data->ptr = realloc(io_data->ptr, new);
		io_data->cur = io_data->ptr + dif;
		io_data->siz = new;
	}

	memcpy(io_data->cur, buf, len + 1);
	io_data->cur += len;

	return true;
}

static bool io_put(struct io_data *io_data, char *buf)
{
	io_reinit(io_data);
	return io_add(io_data, buf);
}

static void io_close(struct io_data *io_data)
{
	io_data->close = true;
}

static void io_free()
{
	struct io_list *io_list, *io_next;

	if (io_head) {
		io_list = io_head;
		do {
			io_next = io_list->next;

			free(io_list->io_data);
			free(io_list);

			io_list = io_next;
		} while (io_list != io_head);

		io_head = NULL;
	}
}

// This is only called when expected to be needed (rarely)
// i.e. strings outside of the codes control (input from the user)
static char *escape_string(char *str, bool isjson)
{
	char *buf, *ptr;
	int count;

	count = 0;
	for (ptr = str; *ptr; ptr++) {
		switch (*ptr) {
			case ',':
			case '|':
			case '=':
				if (!isjson)
					count++;
				break;
			case '"':
				if (isjson)
					count++;
				break;
			case '\\':
				count++;
				break;
		}
	}

	if (count == 0)
		return str;

	buf = malloc(strlen(str) + count + 1);
	if (unlikely(!buf))
		quit(1, "Failed to malloc escape buf");

	ptr = buf;
	while (*str)
		switch (*str) {
			case ',':
			case '|':
			case '=':
				if (!isjson)
					*(ptr++) = '\\';
				*(ptr++) = *(str++);
				break;
			case '"':
				if (isjson)
					*(ptr++) = '\\';
				*(ptr++) = *(str++);
				break;
			case '\\':
				*(ptr++) = '\\';
				*(ptr++) = *(str++);
				break;
			default:
				*(ptr++) = *(str++);
				break;
		}

	*ptr = '\0';

	return buf;
}

static struct api_data *api_add_extra(struct api_data *root, struct api_data *extra)
{
	struct api_data *tmp;

	if (root) {
		if (extra) {
			// extra tail
			tmp = extra->prev;

			// extra prev = root tail
			extra->prev = root->prev;

			// root tail next = extra
			root->prev->next = extra;

			// extra tail next = root
			tmp->next = root;

			// root prev = extra tail
			root->prev = tmp;
		}
	} else
		root = extra;

	return root;
}

static struct api_data *api_add_data_full(struct api_data *root, char *name, enum api_data_type type, void *data, bool copy_data)
{
	struct api_data *api_data;

	api_data = (struct api_data *)malloc(sizeof(struct api_data));

	api_data->name = strdup(name);
	api_data->type = type;

	if (root == NULL) {
		root = api_data;
		root->prev = root;
		root->next = root;
	}
	else {
		api_data->prev = root->prev;
		root->prev = api_data;
		api_data->next = root;
		api_data->prev->next = api_data;
	}

	api_data->data_was_malloc = copy_data;

	// Avoid crashing on bad data
	if (data == NULL) {
		api_data->type = type = API_CONST;
		data = (void *)NULLSTR;
		api_data->data_was_malloc = copy_data = false;
	}

	if (!copy_data)
	{
		api_data->data = data;
		if (type == API_JSON)
			json_incref((json_t *)data);
	}
	else
		switch(type) {
			case API_ESCAPE:
			case API_STRING:
			case API_CONST:
				api_data->data = (void *)malloc(strlen((char *)data) + 1);
				strcpy((char*)(api_data->data), (char *)data);
				break;
			case API_INT:
				api_data->data = (void *)malloc(sizeof(int));
				*((int *)(api_data->data)) = *((int *)data);
				break;
			case API_UINT:
				api_data->data = (void *)malloc(sizeof(unsigned int));
				*((unsigned int *)(api_data->data)) = *((unsigned int *)data);
				break;
			case API_UINT32:
				api_data->data = (void *)malloc(sizeof(uint32_t));
				*((uint32_t *)(api_data->data)) = *((uint32_t *)data);
				break;
			case API_UINT64:
				api_data->data = (void *)malloc(sizeof(uint64_t));
				*((uint64_t *)(api_data->data)) = *((uint64_t *)data);
				break;
			case API_DOUBLE:
			case API_ELAPSED:
			case API_MHS:
			case API_MHTOTAL:
			case API_UTILITY:
			case API_FREQ:
			case API_HS:
			case API_DIFF:
				api_data->data = (void *)malloc(sizeof(double));
				*((double *)(api_data->data)) = *((double *)data);
				break;
			case API_BOOL:
				api_data->data = (void *)malloc(sizeof(bool));
				*((bool *)(api_data->data)) = *((bool *)data);
				break;
			case API_TIMEVAL:
				api_data->data = (void *)malloc(sizeof(struct timeval));
				memcpy(api_data->data, data, sizeof(struct timeval));
				break;
			case API_TIME:
				api_data->data = (void *)malloc(sizeof(time_t));
				*(time_t *)(api_data->data) = *((time_t *)data);
				break;
			case API_VOLTS:
			case API_TEMP:
				api_data->data = (void *)malloc(sizeof(float));
				*((float *)(api_data->data)) = *((float *)data);
				break;
			case API_JSON:
				api_data->data_was_malloc = false;
				api_data->data = (void *)json_deep_copy((json_t *)data);
				break;
			default:
				applog(LOG_ERR, "API: unknown1 data type %d ignored", type);
				api_data->type = API_STRING;
				api_data->data_was_malloc = false;
				api_data->data = (void *)UNKNOWN;
				break;
		}

	return root;
}

struct api_data *api_add_escape(struct api_data *root, char *name, char *data, bool copy_data)
{
	return api_add_data_full(root, name, API_ESCAPE, (void *)data, copy_data);
}

struct api_data *api_add_string(struct api_data *root, char *name, const char *data, bool copy_data)
{
	return api_add_data_full(root, name, API_STRING, (void *)data, copy_data);
}

struct api_data *api_add_const(struct api_data *root, char *name, const char *data, bool copy_data)
{
	return api_add_data_full(root, name, API_CONST, (void *)data, copy_data);
}

struct api_data *api_add_int(struct api_data *root, char *name, int *data, bool copy_data)
{
	return api_add_data_full(root, name, API_INT, (void *)data, copy_data);
}

struct api_data *api_add_uint(struct api_data *root, char *name, unsigned int *data, bool copy_data)
{
	return api_add_data_full(root, name, API_UINT, (void *)data, copy_data);
}

struct api_data *api_add_uint32(struct api_data *root, char *name, uint32_t *data, bool copy_data)
{
	return api_add_data_full(root, name, API_UINT32, (void *)data, copy_data);
}

struct api_data *api_add_uint64(struct api_data *root, char *name, uint64_t *data, bool copy_data)
{
	return api_add_data_full(root, name, API_UINT64, (void *)data, copy_data);
}

struct api_data *api_add_double(struct api_data *root, char *name, double *data, bool copy_data)
{
	return api_add_data_full(root, name, API_DOUBLE, (void *)data, copy_data);
}

struct api_data *api_add_elapsed(struct api_data *root, char *name, double *data, bool copy_data)
{
	return api_add_data_full(root, name, API_ELAPSED, (void *)data, copy_data);
}

struct api_data *api_add_bool(struct api_data *root, char *name, bool *data, bool copy_data)
{
	return api_add_data_full(root, name, API_BOOL, (void *)data, copy_data);
}

struct api_data *api_add_timeval(struct api_data *root, char *name, struct timeval *data, bool copy_data)
{
	return api_add_data_full(root, name, API_TIMEVAL, (void *)data, copy_data);
}

struct api_data *api_add_time(struct api_data *root, char *name, time_t *data, bool copy_data)
{
	return api_add_data_full(root, name, API_TIME, (void *)data, copy_data);
}

struct api_data *api_add_mhs(struct api_data *root, char *name, double *data, bool copy_data)
{
	return api_add_data_full(root, name, API_MHS, (void *)data, copy_data);
}

struct api_data *api_add_mhtotal(struct api_data *root, char *name, double *data, bool copy_data)
{
	return api_add_data_full(root, name, API_MHTOTAL, (void *)data, copy_data);
}

struct api_data *api_add_temp(struct api_data *root, char *name, float *data, bool copy_data)
{
	return api_add_data_full(root, name, API_TEMP, (void *)data, copy_data);
}

struct api_data *api_add_utility(struct api_data *root, char *name, double *data, bool copy_data)
{
	return api_add_data_full(root, name, API_UTILITY, (void *)data, copy_data);
}

struct api_data *api_add_freq(struct api_data *root, char *name, double *data, bool copy_data)
{
	return api_add_data_full(root, name, API_FREQ, (void *)data, copy_data);
}

struct api_data *api_add_volts(struct api_data *root, char *name, float *data, bool copy_data)
{
	return api_add_data_full(root, name, API_VOLTS, (void *)data, copy_data);
}

struct api_data *api_add_hs(struct api_data *root, char *name, double *data, bool copy_data)
{
	return api_add_data_full(root, name, API_HS, (void *)data, copy_data);
}

struct api_data *api_add_diff(struct api_data *root, char *name, double *data, bool copy_data)
{
	return api_add_data_full(root, name, API_DIFF, (void *)data, copy_data);
}

struct api_data *api_add_json(struct api_data *root, char *name, json_t *data, bool copy_data)
{
	return api_add_data_full(root, name, API_JSON, (void *)data, copy_data);
}

static struct api_data *print_data(struct api_data *root, char *buf, bool isjson, bool precom)
{
	struct api_data *tmp;
	bool first = true;
	char *original, *escape;
	char *quote;

	*buf = '\0';

	if (precom) {
		*(buf++) = *COMMA;
		*buf = '\0';
	}

	if (isjson) {
		strcpy(buf, JSON0);
		buf = strchr(buf, '\0');
		quote = JSON1;
	} else
		quote = (char *)BLANK;

	while (root) {
		if (!first)
			*(buf++) = *COMMA;
		else
			first = false;

		sprintf(buf, "%s%s%s%s", quote, root->name, quote, isjson ? ":" : "=");

		buf = strchr(buf, '\0');

		switch(root->type) {
			case API_STRING:
			case API_CONST:
				sprintf(buf, "%s%s%s", quote, (char *)(root->data), quote);
				break;
			case API_ESCAPE:
				original = (char *)(root->data);
				escape = escape_string((char *)(root->data), isjson);
				sprintf(buf, "%s%s%s", quote, escape, quote);
				if (escape != original)
					free(escape);
				break;
			case API_INT:
				sprintf(buf, "%d", *((int *)(root->data)));
				break;
			case API_UINT:
				sprintf(buf, "%u", *((unsigned int *)(root->data)));
				break;
			case API_UINT32:
				sprintf(buf, "%"PRIu32, *((uint32_t *)(root->data)));
				break;
			case API_UINT64:
				sprintf(buf, "%"PRIu64, *((uint64_t *)(root->data)));
				break;
			case API_TIME:
				sprintf(buf, "%lu", *((unsigned long *)(root->data)));
				break;
			case API_DOUBLE:
				sprintf(buf, "%f", *((double *)(root->data)));
				break;
			case API_ELAPSED:
				sprintf(buf, "%.0f", *((double *)(root->data)));
				break;
			case API_UTILITY:
			case API_FREQ:
			case API_MHS:
				sprintf(buf, "%.2f", *((double *)(root->data)));
				break;
			case API_VOLTS:
				sprintf(buf, "%.3f", *((float *)(root->data)));
				break;
			case API_MHTOTAL:
				sprintf(buf, "%.4f", *((double *)(root->data)));
				break;
			case API_HS:
				sprintf(buf, "%.15f", *((double *)(root->data)));
				break;
			case API_DIFF:
				sprintf(buf, "%.8f", *((double *)(root->data)));
				break;
			case API_BOOL:
				sprintf(buf, "%s", *((bool *)(root->data)) ? TRUESTR : FALSESTR);
				break;
			case API_TIMEVAL:
				sprintf(buf, "%"PRIu64".%06lu",
					(uint64_t)((struct timeval *)(root->data))->tv_sec,
					(unsigned long)((struct timeval *)(root->data))->tv_usec);
				break;
			case API_TEMP:
				sprintf(buf, "%.2f", *((float *)(root->data)));
				break;
			case API_JSON:
				escape = json_dumps((json_t *)(root->data), JSON_COMPACT);
				strcpy(buf, escape);
				free(escape);
				break;
			default:
				applog(LOG_ERR, "API: unknown2 data type %d ignored", root->type);
				sprintf(buf, "%s%s%s", quote, UNKNOWN, quote);
				break;
		}

		buf = strchr(buf, '\0');

<<<<<<< HEAD
		if (root->type == API_JSON)
			json_decref((json_t *)root->data);
=======
		free(root->name);
>>>>>>> 965129b5
		if (root->data_was_malloc)
			free(root->data);

		if (root->next == root) {
			free(root);
			root = NULL;
		} else {
			tmp = root;
			root = tmp->next;
			root->prev = tmp->prev;
			root->prev->next = root;
			free(tmp);
		}
	}

	strcpy(buf, isjson ? JSON5 : SEPSTR);

	return root;
}

#ifdef HAVE_AN_FPGA
static int numpgas()
{
	int count = 0;
	int i;

	rd_lock(&devices_lock);
	for (i = 0; i < total_devices; i++) {
#ifdef HAVE_OPENCL
		if (devices[i]->drv == &opencl_api)
			continue;
#endif
#ifdef WANT_CPUMINE
		if (devices[i]->drv == &cpu_drv)
			continue;
#endif
		++count;
	}
	rd_unlock(&devices_lock);
	return count;
}

static int pgadevice(int pgaid)
{
	int count = 0;
	int i;

	rd_lock(&devices_lock);
	for (i = 0; i < total_devices; i++) {
#ifdef HAVE_OPENCL
		if (devices[i]->drv == &opencl_api)
			continue;
#endif
#ifdef WANT_CPUMINE
		if (devices[i]->drv == &cpu_drv)
			continue;
#endif
		++count;
		if (count == (pgaid + 1))
			goto foundit;
	}

	rd_unlock(&devices_lock);
	return -1;

foundit:

	rd_unlock(&devices_lock);
	return i;
}
#endif

// All replies (except BYE and RESTART) start with a message
//  thus for JSON, message() inserts JSON_START at the front
//  and send_result() adds JSON_END at the end
static void message(struct io_data *io_data, int messageid, int paramid, char *param2, bool isjson)
{
	struct api_data *root = NULL;
	char buf[TMPBUFSIZ];
	char buf2[TMPBUFSIZ];
	char severity[2];
#ifdef HAVE_AN_FPGA
	int pga;
#endif
#ifdef WANT_CPUMINE
	int cpu;
#endif
	int i;

	io_reinit(io_data);

	if (isjson)
		io_put(io_data, JSON_START JSON_STATUS);

	for (i = 0; codes[i].severity != SEVERITY_FAIL; i++) {
		if (codes[i].code == messageid) {
			switch (codes[i].severity) {
				case SEVERITY_WARN:
					severity[0] = 'W';
					break;
				case SEVERITY_INFO:
					severity[0] = 'I';
					break;
				case SEVERITY_SUCC:
					severity[0] = 'S';
					break;
				case SEVERITY_ERR:
				default:
					severity[0] = 'E';
					break;
			}
			severity[1] = '\0';

			switch(codes[i].params) {
				case PARAM_GPU:
				case PARAM_PGA:
				case PARAM_CPU:
				case PARAM_PID:
					sprintf(buf, codes[i].description, paramid);
					break;
				case PARAM_POOL:
					sprintf(buf, codes[i].description, paramid, pools[paramid]->rpc_url);
					break;
#ifdef HAVE_OPENCL
				case PARAM_GPUMAX:
					sprintf(buf, codes[i].description, paramid, nDevs - 1);
					break;
#endif
#ifdef HAVE_AN_FPGA
				case PARAM_PGAMAX:
					pga = numpgas();
					sprintf(buf, codes[i].description, paramid, pga - 1);
					break;
#endif
#ifdef WANT_CPUMINE
				case PARAM_CPUMAX:
					if (opt_n_threads > 0)
						cpu = num_processors;
					else
						cpu = 0;
					sprintf(buf, codes[i].description, paramid, cpu - 1);
					break;
#endif
				case PARAM_PMAX:
					sprintf(buf, codes[i].description, total_pools);
					break;
				case PARAM_POOLMAX:
					sprintf(buf, codes[i].description, paramid, total_pools - 1);
					break;
				case PARAM_DMAX:
#ifdef HAVE_AN_FPGA
					pga = numpgas();
#endif
#ifdef WANT_CPUMINE
					if (opt_n_threads > 0)
						cpu = num_processors;
					else
						cpu = 0;
#endif

					sprintf(buf, codes[i].description
#ifdef HAVE_OPENCL
						, nDevs
#endif
#ifdef HAVE_AN_FPGA
						, pga
#endif
#ifdef WANT_CPUMINE
						, cpu
#endif
						);
					break;
				case PARAM_CMD:
					sprintf(buf, codes[i].description, JSON_COMMAND);
					break;
				case PARAM_STR:
					sprintf(buf, codes[i].description, param2);
					break;
				case PARAM_BOTH:
					sprintf(buf, codes[i].description, paramid, param2);
					break;
				case PARAM_BOOL:
					sprintf(buf, codes[i].description, paramid ? TRUESTR : FALSESTR);
					break;
				case PARAM_SET:
					sprintf(buf, codes[i].description, param2, paramid);
					break;
				case PARAM_NONE:
				default:
					strcpy(buf, codes[i].description);
			}

			root = api_add_string(root, _STATUS, severity, false);
			root = api_add_time(root, "When", &when, false);
			root = api_add_int(root, "Code", &messageid, false);
			root = api_add_escape(root, "Msg", buf, false);
			root = api_add_escape(root, "Description", opt_api_description, false);

			root = print_data(root, buf2, isjson, false);
			io_add(io_data, buf2);
			if (isjson)
				io_add(io_data, JSON_CLOSE);
			return;
		}
	}

	root = api_add_string(root, _STATUS, "F", false);
	root = api_add_time(root, "When", &when, false);
	int id = -1;
	root = api_add_int(root, "Code", &id, false);
	sprintf(buf, "%d", messageid);
	root = api_add_escape(root, "Msg", buf, false);
	root = api_add_escape(root, "Description", opt_api_description, false);

	root = print_data(root, buf2, isjson, false);
	io_add(io_data, buf2);
	if (isjson)
		io_add(io_data, JSON_CLOSE);
}

static void apiversion(struct io_data *io_data, __maybe_unused SOCKETTYPE c, __maybe_unused char *param, bool isjson, __maybe_unused char group)
{
	struct api_data *root = NULL;
	char buf[TMPBUFSIZ];
	bool io_open;

	message(io_data, MSG_VERSION, 0, NULL, isjson);
	io_open = io_add(io_data, isjson ? COMSTR JSON_VERSION : _VERSION COMSTR);

	root = api_add_string(root, "CGMiner", VERSION, false);
	root = api_add_const(root, "API", APIVERSION, false);

	root = print_data(root, buf, isjson, false);
	io_add(io_data, buf);
	if (isjson && io_open)
		io_close(io_data);
}

static void minerconfig(struct io_data *io_data, __maybe_unused SOCKETTYPE c, __maybe_unused char *param, bool isjson, __maybe_unused char group)
{
	struct api_data *root = NULL;
	char buf[TMPBUFSIZ];
	bool io_open;
	int gpucount = 0;
	int pgacount = 0;
	int cpucount = 0;
	char *adlinuse = (char *)NO;
#ifdef HAVE_ADL
	const char *adl = YES;
	int i;

	for (i = 0; i < nDevs; i++) {
		if (gpus[i].has_adl) {
			adlinuse = (char *)YES;
			break;
		}
	}
#else
	const char *adl = NO;
#endif

#ifdef HAVE_OPENCL
	gpucount = nDevs;
#endif

#ifdef HAVE_AN_FPGA
	pgacount = numpgas();
#endif

#ifdef WANT_CPUMINE
	cpucount = opt_n_threads > 0 ? num_processors : 0;
#endif

	message(io_data, MSG_MINECONFIG, 0, NULL, isjson);
	io_open = io_add(io_data, isjson ? COMSTR JSON_MINECONFIG : _MINECONFIG COMSTR);

	root = api_add_int(root, "GPU Count", &gpucount, false);
	root = api_add_int(root, "PGA Count", &pgacount, false);
	root = api_add_int(root, "CPU Count", &cpucount, false);
	root = api_add_int(root, "Pool Count", &total_pools, false);
	root = api_add_const(root, "ADL", (char *)adl, false);
	root = api_add_string(root, "ADL in use", adlinuse, false);
	root = api_add_const(root, "Strategy", strategies[pool_strategy].s, false);
	root = api_add_int(root, "Log Interval", &opt_log_interval, false);
	root = api_add_const(root, "Device Code", DEVICECODE, false);
	root = api_add_const(root, "OS", OSINFO, false);
	root = api_add_bool(root, "Failover-Only", &opt_fail_only, false);
	root = api_add_int(root, "ScanTime", &opt_scantime, false);
	root = api_add_int(root, "Queue", &opt_queue, false);
	root = api_add_int(root, "Expiry", &opt_expiry, false);
	root = api_add_string(root, "Coinbase-Sig", opt_coinbase_sig, true);

	root = print_data(root, buf, isjson, false);
	io_add(io_data, buf);
	if (isjson && io_open)
		io_close(io_data);
}

static const char*
bool2str(bool b)
{
	return b ? YES : NO;
}

static const char *status2str(enum alive status)
{
	switch (status) {
		case LIFE_WELL:
			return ALIVE;
		case LIFE_SICK:
			return SICK;
		case LIFE_DEAD:
			return DEAD;
		case LIFE_NOSTART:
			return NOSTART;
		case LIFE_INIT:
			return INIT;
		case LIFE_WAIT:
			return WAIT;
		default:
			return UNKNOWN;
	}
}

static
struct api_data *api_add_device_identifier(struct api_data *root, struct cgpu_info *cgpu)
{
	root = api_add_string(root, "Name", cgpu->drv->name, false);
	root = api_add_int(root, "ID", &(cgpu->device_id), false);
	root = api_add_int(root, "ProcID", &(cgpu->proc_id), false);
	return root;
}

static void devdetail_an(struct io_data *io_data, struct cgpu_info *cgpu, bool isjson, bool precom)
{
	struct api_data *root = NULL;
	char buf[TMPBUFSIZ];
	int n = 0, i;

	cgpu->utility = cgpu->accepted / ( total_secs ? total_secs : 1 ) * 60;

	rd_lock(&devices_lock);
	for (i = 0; i < total_devices; ++i) {
		if (devices[i] == cgpu)
			break;
		if (cgpu->devtype == devices[i]->devtype)
			++n;
	}
	rd_unlock(&devices_lock);

	root = api_add_int(root, (char*)cgpu->devtype, &n, true);
	root = api_add_device_identifier(root, cgpu);
	root = api_add_string(root, "Driver", cgpu->drv->dname, false);
	if (cgpu->kname)
		root = api_add_string(root, "Kernel", cgpu->kname, false);
	if (cgpu->name)
		root = api_add_string(root, "Model", cgpu->name, false);
	if (cgpu->device_path)
		root = api_add_string(root, "Device Path", cgpu->device_path, false);

	if (cgpu->drv->get_api_extra_device_detail)
		root = api_add_extra(root, cgpu->drv->get_api_extra_device_detail(cgpu));

	root = print_data(root, buf, isjson, precom);
	io_add(io_data, buf);
}

static void devstatus_an(struct io_data *io_data, struct cgpu_info *cgpu, bool isjson, bool precom)
{
	struct api_data *root = NULL;
	char buf[TMPBUFSIZ];
	int n = 0, i;

	cgpu->utility = cgpu->accepted / ( total_secs ? total_secs : 1 ) * 60;

	rd_lock(&devices_lock);
	for (i = 0; i < total_devices; ++i) {
		if (devices[i] == cgpu)
			break;
		if (cgpu->devtype == devices[i]->devtype)
			++n;
	}
	rd_unlock(&devices_lock);

	root = api_add_int(root, (char*)cgpu->devtype, &n, true);
	root = api_add_device_identifier(root, cgpu);
	root = api_add_string(root, "Enabled", bool2str(cgpu->deven != DEV_DISABLED), false);
	root = api_add_string(root, "Status", status2str(cgpu->status), false);
	if (cgpu->temp)
		root = api_add_temp(root, "Temperature", &cgpu->temp, false);
	double mhs = cgpu->total_mhashes / total_secs;
	root = api_add_mhs(root, "MHS av", &mhs, false);
	char mhsname[27];
	sprintf(mhsname, "MHS %ds", opt_log_interval);
	root = api_add_mhs(root, mhsname, &(cgpu->rolling), false);
	root = api_add_int(root, "Accepted", &(cgpu->accepted), false);
	root = api_add_int(root, "Rejected", &(cgpu->rejected), false);
	root = api_add_int(root, "Hardware Errors", &(cgpu->hw_errors), false);
	root = api_add_utility(root, "Utility", &(cgpu->utility), false);
	int last_share_pool = cgpu->last_share_pool_time > 0 ?
				cgpu->last_share_pool : -1;
	root = api_add_int(root, "Last Share Pool", &last_share_pool, false);
	root = api_add_time(root, "Last Share Time", &(cgpu->last_share_pool_time), false);
	root = api_add_mhtotal(root, "Total MH", &(cgpu->total_mhashes), false);
	root = api_add_int(root, "Diff1 Work", &(cgpu->diff1), false);
	root = api_add_diff(root, "Difficulty Accepted", &(cgpu->diff_accepted), false);
	root = api_add_diff(root, "Difficulty Rejected", &(cgpu->diff_rejected), false);
	root = api_add_diff(root, "Last Share Difficulty", &(cgpu->last_share_diff), false);
	root = api_add_time(root, "Last Valid Work", &(cgpu->last_device_valid_work), false);

	if (cgpu->drv->get_api_extra_device_status)
		root = api_add_extra(root, cgpu->drv->get_api_extra_device_status(cgpu));

	root = print_data(root, buf, isjson, precom);
	io_add(io_data, buf);
}

#ifdef HAVE_OPENCL
static void gpustatus(struct io_data *io_data, int gpu, bool isjson, bool precom)
{
        if (gpu < 0 || gpu >= nDevs)
                return;
        devstatus_an(io_data, &gpus[gpu], isjson, precom);
}
#endif

#ifdef HAVE_AN_FPGA
static void pgastatus(struct io_data *io_data, int pga, bool isjson, bool precom)
{
        int dev = pgadevice(pga);
        if (dev < 0) // Should never happen
                return;
        devstatus_an(io_data, get_devices(dev), isjson, precom);
}
#endif

#ifdef WANT_CPUMINE
static void cpustatus(struct io_data *io_data, int cpu, bool isjson, bool precom)
{
        if (opt_n_threads <= 0 || cpu < 0 || cpu >= num_processors)
                return;
        devstatus_an(io_data, &cpus[cpu], isjson, precom);
}
#endif

static void
devinfo_internal(void (*func)(struct io_data *, struct cgpu_info*, bool, bool), struct io_data *io_data, __maybe_unused SOCKETTYPE c, __maybe_unused char *param, bool isjson, __maybe_unused char group)
{
	bool io_open = false;
	int i;

	if (total_devices == 0) {
		message(io_data, MSG_NODEVS, 0, NULL, isjson);
		return;
	}


	message(io_data, MSG_DEVS, 0, NULL, isjson);
	if (isjson)
		io_open = io_add(io_data, COMSTR JSON_DEVS);

	for (i = 0; i < total_devices; ++i) {
		func(io_data, get_devices(i), isjson, isjson && i > 0);
	}

	if (isjson && io_open)
		io_close(io_data);
}

static void devdetail(struct io_data *io_data, SOCKETTYPE c, char *param, bool isjson, __maybe_unused char group)
{
	return devinfo_internal(devdetail_an, io_data, c, param, isjson, group);
}

static void devstatus(struct io_data *io_data, __maybe_unused SOCKETTYPE c, __maybe_unused char *param, bool isjson, __maybe_unused char group)
{
	return devinfo_internal(devstatus_an, io_data, c, param, isjson, group);
}

#ifdef HAVE_OPENCL
static void gpudev(struct io_data *io_data, __maybe_unused SOCKETTYPE c, char *param, bool isjson, __maybe_unused char group)
{
	bool io_open = false;
	int id;

	if (nDevs == 0) {
		message(io_data, MSG_GPUNON, 0, NULL, isjson);
		return;
	}

	if (param == NULL || *param == '\0') {
		message(io_data, MSG_MISID, 0, NULL, isjson);
		return;
	}

	id = atoi(param);
	if (id < 0 || id >= nDevs) {
		message(io_data, MSG_INVGPU, id, NULL, isjson);
		return;
	}

	message(io_data, MSG_GPUDEV, id, NULL, isjson);

	if (isjson)
		io_open = io_add(io_data, COMSTR JSON_GPU);

	gpustatus(io_data, id, isjson, false);

	if (isjson && io_open)
		io_close(io_data);
}
#endif

#ifdef HAVE_AN_FPGA
static void pgadev(struct io_data *io_data, __maybe_unused SOCKETTYPE c, char *param, bool isjson, __maybe_unused char group)
{
	bool io_open = false;
	int numpga = numpgas();
	int id;

	if (numpga == 0) {
		message(io_data, MSG_PGANON, 0, NULL, isjson);
		return;
	}

	if (param == NULL || *param == '\0') {
		message(io_data, MSG_MISID, 0, NULL, isjson);
		return;
	}

	id = atoi(param);
	if (id < 0 || id >= numpga) {
		message(io_data, MSG_INVPGA, id, NULL, isjson);
		return;
	}

	message(io_data, MSG_PGADEV, id, NULL, isjson);

	if (isjson)
		io_open = io_add(io_data, COMSTR JSON_PGA);

	pgastatus(io_data, id, isjson, false);

	if (isjson && io_open)
		io_close(io_data);
}

static void pgaenable(struct io_data *io_data, __maybe_unused SOCKETTYPE c, char *param, bool isjson, __maybe_unused char group)
{
	struct cgpu_info *cgpu;
	int numpga = numpgas();
	int id;

	if (numpga == 0) {
		message(io_data, MSG_PGANON, 0, NULL, isjson);
		return;
	}

	if (param == NULL || *param == '\0') {
		message(io_data, MSG_MISID, 0, NULL, isjson);
		return;
	}

	id = atoi(param);
	if (id < 0 || id >= numpga) {
		message(io_data, MSG_INVPGA, id, NULL, isjson);
		return;
	}

	int dev = pgadevice(id);
	if (dev < 0) { // Should never happen
		message(io_data, MSG_INVPGA, id, NULL, isjson);
		return;
	}

	cgpu = get_devices(dev);

	applog(LOG_DEBUG, "API: request to pgaenable pgaid %d device %d %s",
			id, dev, cgpu->proc_repr_ns);

	if (cgpu->deven != DEV_DISABLED) {
		message(io_data, MSG_PGALRENA, id, NULL, isjson);
		return;
	}

#if 0 /* A DISABLED device wont change status FIXME: should disabling make it WELL? */
	if (cgpu->status != LIFE_WELL) {
		message(io_data, MSG_PGAUNW, id, NULL, isjson);
		return;
	}
#endif

	proc_enable(cgpu);

	message(io_data, MSG_PGAENA, id, NULL, isjson);
}

static void pgadisable(struct io_data *io_data, __maybe_unused SOCKETTYPE c, char *param, bool isjson, __maybe_unused char group)
{
	struct cgpu_info *cgpu;
	int numpga = numpgas();
	int id;

	if (numpga == 0) {
		message(io_data, MSG_PGANON, 0, NULL, isjson);
		return;
	}

	if (param == NULL || *param == '\0') {
		message(io_data, MSG_MISID, 0, NULL, isjson);
		return;
	}

	id = atoi(param);
	if (id < 0 || id >= numpga) {
		message(io_data, MSG_INVPGA, id, NULL, isjson);
		return;
	}

	int dev = pgadevice(id);
	if (dev < 0) { // Should never happen
		message(io_data, MSG_INVPGA, id, NULL, isjson);
		return;
	}

	cgpu = get_devices(dev);

	applog(LOG_DEBUG, "API: request to pgadisable pgaid %d device %d %s",
			id, dev, cgpu->proc_repr_ns);

	if (cgpu->deven == DEV_DISABLED) {
		message(io_data, MSG_PGALRDIS, id, NULL, isjson);
		return;
	}

	cgpu->deven = DEV_DISABLED;

	message(io_data, MSG_PGADIS, id, NULL, isjson);
}

static void pgaidentify(struct io_data *io_data, __maybe_unused SOCKETTYPE c, char *param, bool isjson, __maybe_unused char group)
{
	struct cgpu_info *cgpu;
	struct device_drv *drv;
	int numpga = numpgas();
	int id;

	if (numpga == 0) {
		message(io_data, MSG_PGANON, 0, NULL, isjson);
		return;
	}

	if (param == NULL || *param == '\0') {
		message(io_data, MSG_MISID, 0, NULL, isjson);
		return;
	}

	id = atoi(param);
	if (id < 0 || id >= numpga) {
		message(io_data, MSG_INVPGA, id, NULL, isjson);
		return;
	}

	int dev = pgadevice(id);
	if (dev < 0) { // Should never happen
		message(io_data, MSG_INVPGA, id, NULL, isjson);
		return;
	}

	cgpu = get_devices(dev);
	drv = cgpu->drv;

	if (drv->identify_device && drv->identify_device(cgpu))
		message(io_data, MSG_PGAIDENT, id, NULL, isjson);
	else
		message(io_data, MSG_PGANOID, id, NULL, isjson);
}
#endif

#ifdef WANT_CPUMINE
static void cpudev(struct io_data *io_data, __maybe_unused SOCKETTYPE c, char *param, bool isjson, __maybe_unused char group)
{
	bool io_open = false;
	int id;

	if (opt_n_threads == 0) {
		message(io_data, MSG_CPUNON, 0, NULL, isjson);
		return;
	}

	if (param == NULL || *param == '\0') {
		message(io_data, MSG_MISID, 0, NULL, isjson);
		return;
	}

	id = atoi(param);
	if (id < 0 || id >= num_processors) {
		message(io_data, MSG_INVCPU, id, NULL, isjson);
		return;
	}

	message(io_data, MSG_CPUDEV, id, NULL, isjson);

	if (isjson)
		io_open = io_add(io_data, COMSTR JSON_CPU);

	cpustatus(io_data, id, isjson, false);

	if (isjson && io_open)
		io_close(io_data);
}
#endif

static void poolstatus(struct io_data *io_data, __maybe_unused SOCKETTYPE c, __maybe_unused char *param, bool isjson, __maybe_unused char group)
{
	struct api_data *root = NULL;
	char buf[TMPBUFSIZ];
	bool io_open = false;
	char *status, *lp;
	int i;

	if (total_pools == 0) {
		message(io_data, MSG_NOPOOL, 0, NULL, isjson);
		return;
	}

	message(io_data, MSG_POOL, 0, NULL, isjson);

	if (isjson)
		io_open = io_add(io_data, COMSTR JSON_POOLS);

	for (i = 0; i < total_pools; i++) {
		struct pool *pool = pools[i];

		if (pool->removed)
			continue;

		switch (pool->enabled) {
			case POOL_DISABLED:
				status = (char *)DISABLED;
				break;
			case POOL_REJECTING:
				status = (char *)REJECTING;
				break;
			case POOL_ENABLED:
				if (pool->idle)
					status = (char *)DEAD;
				else
					status = (char *)ALIVE;
				break;
			default:
				status = (char *)UNKNOWN;
				break;
		}

		if (pool->hdr_path)
			lp = (char *)YES;
		else
			lp = (char *)NO;

		root = api_add_int(root, "POOL", &i, false);
		root = api_add_escape(root, "URL", pool->rpc_url, false);
		root = api_add_string(root, "Status", status, false);
		root = api_add_int(root, "Priority", &(pool->prio), false);
		root = api_add_string(root, "Long Poll", lp, false);
		root = api_add_uint(root, "Getworks", &(pool->getwork_requested), false);
		root = api_add_int(root, "Accepted", &(pool->accepted), false);
		root = api_add_int(root, "Rejected", &(pool->rejected), false);
		root = api_add_uint(root, "Discarded", &(pool->discarded_work), false);
		root = api_add_uint(root, "Stale", &(pool->stale_shares), false);
		root = api_add_uint(root, "Get Failures", &(pool->getfail_occasions), false);
		root = api_add_uint(root, "Remote Failures", &(pool->remotefail_occasions), false);
		root = api_add_escape(root, "User", pool->rpc_user, false);
		root = api_add_time(root, "Last Share Time", &(pool->last_share_time), false);
		root = api_add_int(root, "Diff1 Shares", &(pool->diff1), false);
		if (pool->rpc_proxy) {
			root = api_add_escape(root, "Proxy", pool->rpc_proxy, false);
		} else {
			root = api_add_const(root, "Proxy", BLANK, false);
		}
		root = api_add_diff(root, "Difficulty Accepted", &(pool->diff_accepted), false);
		root = api_add_diff(root, "Difficulty Rejected", &(pool->diff_rejected), false);
		root = api_add_diff(root, "Difficulty Stale", &(pool->diff_stale), false);
		root = api_add_diff(root, "Last Share Difficulty", &(pool->last_share_diff), false);
		root = api_add_bool(root, "Has Stratum", &(pool->has_stratum), false);
		root = api_add_bool(root, "Stratum Active", &(pool->stratum_active), false);
		if (pool->stratum_active)
			root = api_add_escape(root, "Stratum URL", pool->stratum_url, false);
		else
			root = api_add_const(root, "Stratum URL", BLANK, false);
		root = api_add_uint64(root, "Best Share", &(pool->best_diff), true);
		if (pool->admin_msg)
			root = api_add_escape(root, "Message", pool->admin_msg, true);

		root = print_data(root, buf, isjson, isjson && (i > 0));
		io_add(io_data, buf);
	}

	if (isjson && io_open)
		io_close(io_data);
}

static void summary(struct io_data *io_data, __maybe_unused SOCKETTYPE c, __maybe_unused char *param, bool isjson, __maybe_unused char group)
{
	struct api_data *root = NULL;
	char buf[TMPBUFSIZ];
	bool io_open;
	double utility, mhs, work_utility;

#ifdef WANT_CPUMINE
	char *algo = (char *)(algo_names[opt_algo]);
	if (algo == NULL)
		algo = (char *)NULLSTR;
#endif

	message(io_data, MSG_SUMM, 0, NULL, isjson);
	io_open = io_add(io_data, isjson ? COMSTR JSON_SUMMARY : _SUMMARY COMSTR);

	// stop hashmeter() changing some while copying
	mutex_lock(&hash_lock);

	utility = total_accepted / ( total_secs ? total_secs : 1 ) * 60;
	mhs = total_mhashes_done / total_secs;
	work_utility = total_diff1 / ( total_secs ? total_secs : 1 ) * 60;

	root = api_add_elapsed(root, "Elapsed", &(total_secs), true);
#ifdef WANT_CPUMINE
	if (opt_n_threads)
	root = api_add_string(root, "Algorithm", algo, false);
#endif
	root = api_add_mhs(root, "MHS av", &(mhs), false);
	root = api_add_uint(root, "Found Blocks", &(found_blocks), true);
	root = api_add_int(root, "Getworks", &(total_getworks), true);
	root = api_add_int(root, "Accepted", &(total_accepted), true);
	root = api_add_int(root, "Rejected", &(total_rejected), true);
	root = api_add_int(root, "Hardware Errors", &(hw_errors), true);
	root = api_add_utility(root, "Utility", &(utility), false);
	root = api_add_int(root, "Discarded", &(total_discarded), true);
	root = api_add_int(root, "Stale", &(total_stale), true);
	root = api_add_uint(root, "Get Failures", &(total_go), true);
	root = api_add_uint(root, "Local Work", &(local_work), true);
	root = api_add_uint(root, "Remote Failures", &(total_ro), true);
	root = api_add_uint(root, "Network Blocks", &(new_blocks), true);
	root = api_add_mhtotal(root, "Total MH", &(total_mhashes_done), true);
	root = api_add_utility(root, "Work Utility", &(work_utility), false);
	root = api_add_diff(root, "Difficulty Accepted", &(total_diff_accepted), true);
	root = api_add_diff(root, "Difficulty Rejected", &(total_diff_rejected), true);
	root = api_add_diff(root, "Difficulty Stale", &(total_diff_stale), true);
	root = api_add_uint64(root, "Best Share", &(best_diff), true);

	mutex_unlock(&hash_lock);

	root = print_data(root, buf, isjson, false);
	io_add(io_data, buf);
	if (isjson && io_open)
		io_close(io_data);
}

#ifdef HAVE_OPENCL
static void gpuenable(struct io_data *io_data, __maybe_unused SOCKETTYPE c, char *param, bool isjson, __maybe_unused char group)
{
	int id;

	if (gpu_threads == 0) {
		message(io_data, MSG_GPUNON, 0, NULL, isjson);
		return;
	}

	if (param == NULL || *param == '\0') {
		message(io_data, MSG_MISID, 0, NULL, isjson);
		return;
	}

	id = atoi(param);
	if (id < 0 || id >= nDevs) {
		message(io_data, MSG_INVGPU, id, NULL, isjson);
		return;
	}

	applog(LOG_DEBUG, "API: request to gpuenable gpuid %d %s",
			id, gpus[id].proc_repr_ns);

	if (gpus[id].deven != DEV_DISABLED) {
		message(io_data, MSG_ALRENA, id, NULL, isjson);
		return;
	}

	if (gpus[id].status != LIFE_WELL)
	{
		message(io_data, MSG_GPUMRE, id, NULL, isjson);
		return;
	}
	proc_enable(&gpus[id]);

	message(io_data, MSG_GPUREN, id, NULL, isjson);
}

static void gpudisable(struct io_data *io_data, __maybe_unused SOCKETTYPE c, char *param, bool isjson, __maybe_unused char group)
{
	int id;

	if (nDevs == 0) {
		message(io_data, MSG_GPUNON, 0, NULL, isjson);
		return;
	}

	if (param == NULL || *param == '\0') {
		message(io_data, MSG_MISID, 0, NULL, isjson);
		return;
	}

	id = atoi(param);
	if (id < 0 || id >= nDevs) {
		message(io_data, MSG_INVGPU, id, NULL, isjson);
		return;
	}

	applog(LOG_DEBUG, "API: request to gpudisable gpuid %d %s",
			id, gpus[id].proc_repr_ns);

	if (gpus[id].deven == DEV_DISABLED) {
		message(io_data, MSG_ALRDIS, id, NULL, isjson);
		return;
	}

	gpus[id].deven = DEV_DISABLED;

	message(io_data, MSG_GPUDIS, id, NULL, isjson);
}

static void gpurestart(struct io_data *io_data, __maybe_unused SOCKETTYPE c, char *param, bool isjson, __maybe_unused char group)
{
	int id;

	if (nDevs == 0) {
		message(io_data, MSG_GPUNON, 0, NULL, isjson);
		return;
	}

	if (param == NULL || *param == '\0') {
		message(io_data, MSG_MISID, 0, NULL, isjson);
		return;
	}

	id = atoi(param);
	if (id < 0 || id >= nDevs) {
		message(io_data, MSG_INVGPU, id, NULL, isjson);
		return;
	}

	reinit_device(&gpus[id]);

	message(io_data, MSG_GPUREI, id, NULL, isjson);
}
#endif

static void gpucount(struct io_data *io_data, __maybe_unused SOCKETTYPE c, __maybe_unused char *param, bool isjson, __maybe_unused char group)
{
	struct api_data *root = NULL;
	char buf[TMPBUFSIZ];
	bool io_open;
	int numgpu = 0;

#ifdef HAVE_OPENCL
	numgpu = nDevs;
#endif

	message(io_data, MSG_NUMGPU, 0, NULL, isjson);
	io_open = io_add(io_data, isjson ? COMSTR JSON_GPUS : _GPUS COMSTR);

	root = api_add_int(root, "Count", &numgpu, false);

	root = print_data(root, buf, isjson, false);
	io_add(io_data, buf);
	if (isjson && io_open)
		io_close(io_data);
}

static void pgacount(struct io_data *io_data, __maybe_unused SOCKETTYPE c, __maybe_unused char *param, bool isjson, __maybe_unused char group)
{
	struct api_data *root = NULL;
	char buf[TMPBUFSIZ];
	bool io_open;
	int count = 0;

#ifdef HAVE_AN_FPGA
	count = numpgas();
#endif

	message(io_data, MSG_NUMPGA, 0, NULL, isjson);
	io_open = io_add(io_data, isjson ? COMSTR JSON_PGAS : _PGAS COMSTR);

	root = api_add_int(root, "Count", &count, false);

	root = print_data(root, buf, isjson, false);
	io_add(io_data, buf);
	if (isjson && io_open)
		io_close(io_data);
}

static void cpucount(struct io_data *io_data, __maybe_unused SOCKETTYPE c, __maybe_unused char *param, bool isjson, __maybe_unused char group)
{
	struct api_data *root = NULL;
	char buf[TMPBUFSIZ];
	bool io_open;
	int count = 0;

#ifdef WANT_CPUMINE
	count = opt_n_threads > 0 ? num_processors : 0;
#endif

	message(io_data, MSG_NUMCPU, 0, NULL, isjson);
	io_open = io_add(io_data, isjson ? COMSTR JSON_CPUS : _CPUS COMSTR);

	root = api_add_int(root, "Count", &count, false);

	root = print_data(root, buf, isjson, false);
	io_add(io_data, buf);
	if (isjson && io_open)
		io_close(io_data);
}

static void switchpool(struct io_data *io_data, __maybe_unused SOCKETTYPE c, char *param, bool isjson, __maybe_unused char group)
{
	struct pool *pool;
	int id;

	if (total_pools == 0) {
		message(io_data, MSG_NOPOOL, 0, NULL, isjson);
		return;
	}

	if (param == NULL || *param == '\0') {
		message(io_data, MSG_MISPID, 0, NULL, isjson);
		return;
	}

	id = atoi(param);
	cg_rlock(&control_lock);
	if (id < 0 || id >= total_pools) {
		cg_runlock(&control_lock);
		message(io_data, MSG_INVPID, id, NULL, isjson);
		return;
	}

	pool = pools[id];
	pool->enabled = POOL_ENABLED;
	cg_runlock(&control_lock);
	switch_pools(pool);

	message(io_data, MSG_SWITCHP, id, NULL, isjson);
}

static void copyadvanceafter(char ch, char **param, char **buf)
{
#define src_p (*param)
#define dst_b (*buf)

	while (*src_p && *src_p != ch) {
		if (*src_p == '\\' && *(src_p+1) != '\0')
			src_p++;

		*(dst_b++) = *(src_p++);
	}
	if (*src_p)
		src_p++;

	*(dst_b++) = '\0';
}

static bool pooldetails(char *param, char **url, char **user, char **pass)
{
	char *ptr, *buf;

	ptr = buf = malloc(strlen(param)+1);
	if (unlikely(!buf))
		quit(1, "Failed to malloc pooldetails buf");

	*url = buf;

	// copy url
	copyadvanceafter(',', &param, &buf);

	if (!(*param)) // missing user
		goto exitsama;

	*user = buf;

	// copy user
	copyadvanceafter(',', &param, &buf);

	if (!*param) // missing pass
		goto exitsama;

	*pass = buf;

	// copy pass
	copyadvanceafter(',', &param, &buf);

	return true;

exitsama:
	free(ptr);
	return false;
}

static void addpool(struct io_data *io_data, __maybe_unused SOCKETTYPE c, char *param, bool isjson, __maybe_unused char group)
{
	char *url, *user, *pass;
	struct pool *pool;
	char *ptr;

	if (param == NULL || *param == '\0') {
		message(io_data, MSG_MISPDP, 0, NULL, isjson);
		return;
	}

	if (!pooldetails(param, &url, &user, &pass)) {
		ptr = escape_string(param, isjson);
		message(io_data, MSG_INVPDP, 0, ptr, isjson);
		if (ptr != param)
			free(ptr);
		ptr = NULL;
		return;
	}

	pool = add_pool();
	detect_stratum(pool, url);
	add_pool_details(pool, true, url, user, pass);

	ptr = escape_string(url, isjson);
	message(io_data, MSG_ADDPOOL, 0, ptr, isjson);
	if (ptr != url)
		free(ptr);
	ptr = NULL;
}

static void enablepool(struct io_data *io_data, __maybe_unused SOCKETTYPE c, char *param, bool isjson, __maybe_unused char group)
{
	struct pool *pool;
	int id;

	if (total_pools == 0) {
		message(io_data, MSG_NOPOOL, 0, NULL, isjson);
		return;
	}

	if (param == NULL || *param == '\0') {
		message(io_data, MSG_MISPID, 0, NULL, isjson);
		return;
	}

	id = atoi(param);
	if (id < 0 || id >= total_pools) {
		message(io_data, MSG_INVPID, id, NULL, isjson);
		return;
	}

	pool = pools[id];
	if (pool->enabled == POOL_ENABLED) {
		message(io_data, MSG_ALRENAP, id, NULL, isjson);
		return;
	}

	pool->enabled = POOL_ENABLED;
	if (pool->prio < current_pool()->prio)
		switch_pools(pool);

	message(io_data, MSG_ENAPOOL, id, NULL, isjson);
}

static void poolpriority(struct io_data *io_data, __maybe_unused SOCKETTYPE c, char *param, bool isjson, __maybe_unused char group)
{
	int i;

	switch (prioritize_pools(param, &i)) {
		case MSG_NOPOOL:
			message(io_data, MSG_NOPOOL, 0, NULL, isjson);
			return;
		case MSG_MISPID:
			message(io_data, MSG_MISPID, 0, NULL, isjson);
			return;
		case MSG_INVPID:
			message(io_data, MSG_INVPID, i, NULL, isjson);
			return;
		case MSG_DUPPID:
			message(io_data, MSG_DUPPID, i, NULL, isjson);
			return;
		case MSG_POOLPRIO:
		default:
			message(io_data, MSG_POOLPRIO, 0, NULL, isjson);
			return;
	}
}

static void disablepool(struct io_data *io_data, __maybe_unused SOCKETTYPE c, char *param, bool isjson, __maybe_unused char group)
{
	struct pool *pool;
	int id;

	if (total_pools == 0) {
		message(io_data, MSG_NOPOOL, 0, NULL, isjson);
		return;
	}

	if (param == NULL || *param == '\0') {
		message(io_data, MSG_MISPID, 0, NULL, isjson);
		return;
	}

	id = atoi(param);
	if (id < 0 || id >= total_pools) {
		message(io_data, MSG_INVPID, id, NULL, isjson);
		return;
	}

	pool = pools[id];
	if (pool->enabled == POOL_DISABLED) {
		message(io_data, MSG_ALRDISP, id, NULL, isjson);
		return;
	}

	if (enabled_pools <= 1) {
		message(io_data, MSG_DISLASTP, id, NULL, isjson);
		return;
	}

	pool->enabled = POOL_DISABLED;
	if (pool == current_pool())
		switch_pools(NULL);

	message(io_data, MSG_DISPOOL, id, NULL, isjson);
}

static void removepool(struct io_data *io_data, __maybe_unused SOCKETTYPE c, char *param, bool isjson, __maybe_unused char group)
{
	struct pool *pool;
	char *rpc_url;
	bool dofree = false;
	int id;

	if (total_pools == 0) {
		message(io_data, MSG_NOPOOL, 0, NULL, isjson);
		return;
	}

	if (param == NULL || *param == '\0') {
		message(io_data, MSG_MISPID, 0, NULL, isjson);
		return;
	}

	id = atoi(param);
	if (id < 0 || id >= total_pools) {
		message(io_data, MSG_INVPID, id, NULL, isjson);
		return;
	}

	if (total_pools <= 1) {
		message(io_data, MSG_REMLASTP, id, NULL, isjson);
		return;
	}

	pool = pools[id];
	if (pool == current_pool())
		switch_pools(NULL);

	if (pool == current_pool()) {
		message(io_data, MSG_ACTPOOL, id, NULL, isjson);
		return;
	}

	pool->enabled = POOL_DISABLED;
	rpc_url = escape_string(pool->rpc_url, isjson);
	if (rpc_url != pool->rpc_url)
		dofree = true;

	remove_pool(pool);

	message(io_data, MSG_REMPOOL, id, rpc_url, isjson);

	if (dofree)
		free(rpc_url);
	rpc_url = NULL;
}

#ifdef HAVE_OPENCL
static bool splitgpuvalue(struct io_data *io_data, char *param, int *gpu, char **value, bool isjson)
{
	int id;
	char *gpusep;

	if (nDevs == 0) {
		message(io_data, MSG_GPUNON, 0, NULL, isjson);
		return false;
	}

	if (param == NULL || *param == '\0') {
		message(io_data, MSG_MISID, 0, NULL, isjson);
		return false;
	}

	gpusep = strchr(param, GPUSEP);
	if (gpusep == NULL) {
		message(io_data, MSG_MISVAL, 0, NULL, isjson);
		return false;
	}

	*(gpusep++) = '\0';

	id = atoi(param);
	if (id < 0 || id >= nDevs) {
		message(io_data, MSG_INVGPU, id, NULL, isjson);
		return false;
	}

	*gpu = id;
	*value = gpusep;

	return true;
}

static void gpuintensity(struct io_data *io_data, __maybe_unused SOCKETTYPE c, char *param, bool isjson, __maybe_unused char group)
{
	int id;
	char *value;
	int intensity;
	char intensitystr[7];

	if (!splitgpuvalue(io_data, param, &id, &value, isjson))
		return;

	if (!strncasecmp(value, DYNAMIC, 1)) {
		gpus[id].dynamic = true;
		strcpy(intensitystr, DYNAMIC);
	}
	else {
		intensity = atoi(value);
		if (intensity < MIN_INTENSITY || intensity > MAX_INTENSITY) {
			message(io_data, MSG_INVINT, 0, value, isjson);
			return;
		}

		gpus[id].dynamic = false;
		gpus[id].intensity = intensity;
		sprintf(intensitystr, "%d", intensity);
	}

	message(io_data, MSG_GPUINT, id, intensitystr, isjson);
}

static void gpumem(struct io_data *io_data, __maybe_unused SOCKETTYPE c, __maybe_unused char *param, bool isjson, __maybe_unused char group)
{
#ifdef HAVE_ADL
	int id;
	char *value;
	int clock;

	if (!splitgpuvalue(io_data, param, &id, &value, isjson))
		return;

	clock = atoi(value);

	if (set_memoryclock(id, clock))
		message(io_data, MSG_GPUMERR, id, value, isjson);
	else
		message(io_data, MSG_GPUMEM, id, value, isjson);
#else
	message(io_data, MSG_NOADL, 0, NULL, isjson);
#endif
}

static void gpuengine(struct io_data *io_data, __maybe_unused SOCKETTYPE c, __maybe_unused char *param, bool isjson, __maybe_unused char group)
{
#ifdef HAVE_ADL
	int id;
	char *value;
	int clock;

	if (!splitgpuvalue(io_data, param, &id, &value, isjson))
		return;

	clock = atoi(value);

	if (set_engineclock(id, clock))
		message(io_data, MSG_GPUEERR, id, value, isjson);
	else
		message(io_data, MSG_GPUENG, id, value, isjson);
#else
	message(io_data, MSG_NOADL, 0, NULL, isjson);
#endif
}

static void gpufan(struct io_data *io_data, __maybe_unused SOCKETTYPE c, __maybe_unused char *param, bool isjson, __maybe_unused char group)
{
#ifdef HAVE_ADL
	int id;
	char *value;
	int fan;

	if (!splitgpuvalue(io_data, param, &id, &value, isjson))
		return;

	fan = atoi(value);

	if (set_fanspeed(id, fan))
		message(io_data, MSG_GPUFERR, id, value, isjson);
	else
		message(io_data, MSG_GPUFAN, id, value, isjson);
#else
	message(io_data, MSG_NOADL, 0, NULL, isjson);
#endif
}

static void gpuvddc(struct io_data *io_data, __maybe_unused SOCKETTYPE c, __maybe_unused char *param, bool isjson, __maybe_unused char group)
{
#ifdef HAVE_ADL
	int id;
	char *value;
	float vddc;

	if (!splitgpuvalue(io_data, param, &id, &value, isjson))
		return;

	vddc = atof(value);

	if (set_vddc(id, vddc))
		message(io_data, MSG_GPUVERR, id, value, isjson);
	else
		message(io_data, MSG_GPUVDDC, id, value, isjson);
#else
	message(io_data, MSG_NOADL, 0, NULL, isjson);
#endif
}
#endif

void doquit(struct io_data *io_data, __maybe_unused SOCKETTYPE c, __maybe_unused char *param, bool isjson, __maybe_unused char group)
{
	if (isjson)
		io_put(io_data, JSON_START JSON_BYE);
	else
		io_put(io_data, _BYE);

	bye = true;
	do_a_quit = true;
}

void dorestart(struct io_data *io_data, __maybe_unused SOCKETTYPE c, __maybe_unused char *param, bool isjson, __maybe_unused char group)
{
	if (isjson)
		io_put(io_data, JSON_START JSON_RESTART);
	else
		io_put(io_data, _RESTART);

	bye = true;
	do_a_restart = true;
}

void privileged(struct io_data *io_data, __maybe_unused SOCKETTYPE c, __maybe_unused char *param, bool isjson, __maybe_unused char group)
{
	message(io_data, MSG_ACCOK, 0, NULL, isjson);
}

void notifystatus(struct io_data *io_data, int device, struct cgpu_info *cgpu, bool isjson, __maybe_unused char group)
{
	struct api_data *root = NULL;
	char buf[TMPBUFSIZ];
	char *reason;

	if (cgpu->device_last_not_well == 0)
		reason = REASON_NONE;
	else
		switch(cgpu->device_not_well_reason) {
			case REASON_THREAD_FAIL_INIT:
				reason = REASON_THREAD_FAIL_INIT_STR;
				break;
			case REASON_THREAD_ZERO_HASH:
				reason = REASON_THREAD_ZERO_HASH_STR;
				break;
			case REASON_THREAD_FAIL_QUEUE:
				reason = REASON_THREAD_FAIL_QUEUE_STR;
				break;
			case REASON_DEV_SICK_IDLE_60:
				reason = REASON_DEV_SICK_IDLE_60_STR;
				break;
			case REASON_DEV_DEAD_IDLE_600:
				reason = REASON_DEV_DEAD_IDLE_600_STR;
				break;
			case REASON_DEV_NOSTART:
				reason = REASON_DEV_NOSTART_STR;
				break;
			case REASON_DEV_OVER_HEAT:
				reason = REASON_DEV_OVER_HEAT_STR;
				break;
			case REASON_DEV_THERMAL_CUTOFF:
				reason = REASON_DEV_THERMAL_CUTOFF_STR;
				break;
			case REASON_DEV_COMMS_ERROR:
				reason = REASON_DEV_COMMS_ERROR_STR;
				break;
			default:
				reason = REASON_UNKNOWN_STR;
				break;
		}

	// ALL counters (and only counters) must start the name with a '*'
	// Simplifies future external support for identifying new counters
	root = api_add_int(root, "NOTIFY", &device, false);
	root = api_add_device_identifier(root, cgpu);
	root = api_add_time(root, "Last Well", &(cgpu->device_last_well), false);
	root = api_add_time(root, "Last Not Well", &(cgpu->device_last_not_well), false);
	root = api_add_string(root, "Reason Not Well", reason, false);
	root = api_add_int(root, "*Thread Fail Init", &(cgpu->thread_fail_init_count), false);
	root = api_add_int(root, "*Thread Zero Hash", &(cgpu->thread_zero_hash_count), false);
	root = api_add_int(root, "*Thread Fail Queue", &(cgpu->thread_fail_queue_count), false);
	root = api_add_int(root, "*Dev Sick Idle 60s", &(cgpu->dev_sick_idle_60_count), false);
	root = api_add_int(root, "*Dev Dead Idle 600s", &(cgpu->dev_dead_idle_600_count), false);
	root = api_add_int(root, "*Dev Nostart", &(cgpu->dev_nostart_count), false);
	root = api_add_int(root, "*Dev Over Heat", &(cgpu->dev_over_heat_count), false);
	root = api_add_int(root, "*Dev Thermal Cutoff", &(cgpu->dev_thermal_cutoff_count), false);
	root = api_add_int(root, "*Dev Comms Error", &(cgpu->dev_comms_error_count), false);
	root = api_add_int(root, "*Dev Throttle", &(cgpu->dev_throttle_count), false);

	root = print_data(root, buf, isjson, isjson && (device > 0));
	io_add(io_data, buf);
}

static void notify(struct io_data *io_data, __maybe_unused SOCKETTYPE c, __maybe_unused char *param, bool isjson, char group)
{
	struct cgpu_info *cgpu;
	bool io_open = false;
	int i;

	if (total_devices == 0) {
		message(io_data, MSG_NODEVS, 0, NULL, isjson);
		return;
	}

	message(io_data, MSG_NOTIFY, 0, NULL, isjson);

	if (isjson)
		io_open = io_add(io_data, COMSTR JSON_NOTIFY);

	for (i = 0; i < total_devices; i++) {
		cgpu = get_devices(i);
		notifystatus(io_data, i, cgpu, isjson, group);
	}

	if (isjson && io_open)
		io_close(io_data);
}

static void devdetails(struct io_data *io_data, __maybe_unused SOCKETTYPE c, __maybe_unused char *param, bool isjson, __maybe_unused char group)
{
	struct api_data *root = NULL;
	char buf[TMPBUFSIZ];
	bool io_open = false;
	struct cgpu_info *cgpu;
	int i;

	if (total_devices == 0) {
		message(io_data, MSG_NODEVS, 0, NULL, isjson);
		return;
	}

	message(io_data, MSG_DEVDETAILS, 0, NULL, isjson);

	if (isjson)
		io_open = io_add(io_data, COMSTR JSON_DEVDETAILS);

	for (i = 0; i < total_devices; i++) {
		cgpu = get_devices(i);

		root = api_add_int(root, "DEVDETAILS", &i, false);
		root = api_add_device_identifier(root, cgpu);
		root = api_add_string(root, "Driver", cgpu->drv->dname, false);
		root = api_add_const(root, "Kernel", cgpu->kname ? : BLANK, false);
		root = api_add_const(root, "Model", cgpu->name ? : BLANK, false);
		root = api_add_const(root, "Device Path", cgpu->device_path ? : BLANK, false);

		root = print_data(root, buf, isjson, isjson && (i > 0));
		io_add(io_data, buf);
	}

	if (isjson && io_open)
		io_close(io_data);
}

void dosave(struct io_data *io_data, __maybe_unused SOCKETTYPE c, char *param, bool isjson, __maybe_unused char group)
{
	char filename[PATH_MAX];
	FILE *fcfg;
	char *ptr;

	if (param == NULL || *param == '\0') {
		default_save_file(filename);
		param = filename;
	}

	fcfg = fopen(param, "w");
	if (!fcfg) {
		ptr = escape_string(param, isjson);
		message(io_data, MSG_BADFN, 0, ptr, isjson);
		if (ptr != param)
			free(ptr);
		ptr = NULL;
		return;
	}

	write_config(fcfg);
	fclose(fcfg);

	ptr = escape_string(param, isjson);
	message(io_data, MSG_SAVED, 0, ptr, isjson);
	if (ptr != param)
		free(ptr);
	ptr = NULL;
}

static int itemstats(struct io_data *io_data, int i, char *id, struct cgminer_stats *stats, struct cgminer_pool_stats *pool_stats, struct api_data *extra, bool isjson)
{
	struct api_data *root = NULL;
	char buf[TMPBUFSIZ];

	root = api_add_int(root, "STATS", &i, false);
	root = api_add_string(root, "ID", id, false);
	root = api_add_elapsed(root, "Elapsed", &(total_secs), false);
	root = api_add_uint32(root, "Calls", &(stats->getwork_calls), false);
	root = api_add_timeval(root, "Wait", &(stats->getwork_wait), false);
	root = api_add_timeval(root, "Max", &(stats->getwork_wait_max), false);
	root = api_add_timeval(root, "Min", &(stats->getwork_wait_min), false);

	if (pool_stats) {
		root = api_add_uint32(root, "Pool Calls", &(pool_stats->getwork_calls), false);
		root = api_add_uint32(root, "Pool Attempts", &(pool_stats->getwork_attempts), false);
		root = api_add_timeval(root, "Pool Wait", &(pool_stats->getwork_wait), false);
		root = api_add_timeval(root, "Pool Max", &(pool_stats->getwork_wait_max), false);
		root = api_add_timeval(root, "Pool Min", &(pool_stats->getwork_wait_min), false);
		root = api_add_double(root, "Pool Av", &(pool_stats->getwork_wait_rolling), false);
		root = api_add_bool(root, "Work Had Roll Time", &(pool_stats->hadrolltime), false);
		root = api_add_bool(root, "Work Can Roll", &(pool_stats->canroll), false);
		root = api_add_bool(root, "Work Had Expire", &(pool_stats->hadexpire), false);
		root = api_add_uint32(root, "Work Roll Time", &(pool_stats->rolltime), false);
		root = api_add_diff(root, "Work Diff", &(pool_stats->last_diff), false);
		root = api_add_diff(root, "Min Diff", &(pool_stats->min_diff), false);
		root = api_add_diff(root, "Max Diff", &(pool_stats->max_diff), false);
		root = api_add_uint32(root, "Min Diff Count", &(pool_stats->min_diff_count), false);
		root = api_add_uint32(root, "Max Diff Count", &(pool_stats->max_diff_count), false);
		root = api_add_uint64(root, "Times Sent", &(pool_stats->times_sent), false);
		root = api_add_uint64(root, "Bytes Sent", &(pool_stats->bytes_sent), false);
		root = api_add_uint64(root, "Times Recv", &(pool_stats->times_received), false);
		root = api_add_uint64(root, "Bytes Recv", &(pool_stats->bytes_received), false);
		root = api_add_uint64(root, "Net Bytes Sent", &(pool_stats->net_bytes_sent), false);
		root = api_add_uint64(root, "Net Bytes Recv", &(pool_stats->net_bytes_received), false);
	}

	if (extra)
		root = api_add_extra(root, extra);

	root = print_data(root, buf, isjson, isjson && (i > 0));
	io_add(io_data, buf);

	return ++i;
}

static void minerstats(struct io_data *io_data, __maybe_unused SOCKETTYPE c, __maybe_unused char *param, bool isjson, __maybe_unused char group)
{
	struct cgpu_info *cgpu;
	bool io_open = false;
	struct api_data *extra;
	char id[20];
	int i, j;

	message(io_data, MSG_MINESTATS, 0, NULL, isjson);

	if (isjson)
		io_open = io_add(io_data, COMSTR JSON_MINESTATS);

	i = 0;
	for (j = 0; j < total_devices; j++) {
		cgpu = get_devices(j);

		if (cgpu && cgpu->drv) {
			if (cgpu->drv->get_api_stats)
				extra = cgpu->drv->get_api_stats(cgpu);
			else
				extra = NULL;

			i = itemstats(io_data, i, cgpu->proc_repr_ns, &(cgpu->cgminer_stats), NULL, extra, isjson);
		}
	}

	for (j = 0; j < total_pools; j++) {
		struct pool *pool = pools[j];

		sprintf(id, "POOL%d", j);
		i = itemstats(io_data, i, id, &(pool->cgminer_stats), &(pool->cgminer_pool_stats), NULL, isjson);
	}

	if (isjson && io_open)
		io_close(io_data);
}

static void failoveronly(struct io_data *io_data, __maybe_unused SOCKETTYPE c, char *param, bool isjson, __maybe_unused char group)
{
	if (param == NULL || *param == '\0') {
		message(io_data, MSG_MISBOOL, 0, NULL, isjson);
		return;
	}

	*param = tolower(*param);

	if (*param != 't' && *param != 'f') {
		message(io_data, MSG_INVBOOL, 0, NULL, isjson);
		return;
	}

	bool tf = (*param == 't');

	opt_fail_only = tf;

	message(io_data, MSG_FOO, tf, NULL, isjson);
}

static void minecoin(struct io_data *io_data, __maybe_unused SOCKETTYPE c, __maybe_unused char *param, bool isjson, __maybe_unused char group)
{
	struct api_data *root = NULL;
	char buf[TMPBUFSIZ];
	bool io_open;

	message(io_data, MSG_MINECOIN, 0, NULL, isjson);
	io_open = io_add(io_data, isjson ? COMSTR JSON_MINECOIN : _MINECOIN COMSTR);

#ifdef USE_SCRYPT
	if (opt_scrypt)
		root = api_add_const(root, "Hash Method", SCRYPTSTR, false);
	else
#endif
		root = api_add_const(root, "Hash Method", SHA256STR, false);

	cg_rlock(&ch_lock);
	if (current_fullhash && *current_fullhash) {
		root = api_add_timeval(root, "Current Block Time", &block_timeval, true);
		root = api_add_string(root, "Current Block Hash", current_fullhash, true);
	} else {
		struct timeval t = {0,0};
		root = api_add_timeval(root, "Current Block Time", &t, true);
		root = api_add_const(root, "Current Block Hash", BLANK, false);
	}
	cg_runlock(&ch_lock);

	root = api_add_bool(root, "LP", &have_longpoll, false);
	root = api_add_diff(root, "Network Difficulty", &current_diff, true);

	root = print_data(root, buf, isjson, false);
	io_add(io_data, buf);
	if (isjson && io_open)
		io_close(io_data);
}

static void debugstate(struct io_data *io_data, __maybe_unused SOCKETTYPE c, char *param, bool isjson, __maybe_unused char group)
{
	struct api_data *root = NULL;
	char buf[TMPBUFSIZ];
	bool io_open;

	if (param == NULL)
		param = (char *)BLANK;
	else
		*param = tolower(*param);

	switch(*param) {
	case 's':
		opt_realquiet = true;
		break;
	case 'q':
		opt_quiet ^= true;
		break;
	case 'v':
		opt_log_output ^= true;
		if (opt_log_output)
			opt_quiet = false;
		break;
	case 'd':
		opt_debug ^= true;
		opt_log_output = opt_debug;
		if (opt_debug)
			opt_quiet = false;
		break;
	case 'r':
		opt_protocol ^= true;
		if (opt_protocol)
			opt_quiet = false;
		break;
	case 'p':
		want_per_device_stats ^= true;
		opt_log_output = want_per_device_stats;
		break;
	case 'n':
		opt_log_output = false;
		opt_debug = false;
		opt_quiet = false;
		opt_protocol = false;
		want_per_device_stats = false;
		opt_worktime = false;
		break;
	case 'w':
		opt_worktime ^= true;
		break;
#ifdef _MEMORY_DEBUG
	case 'y':
		cgmemspeedup();
		break;
	case 'z':
		cgmemrpt();
		break;
#endif
	default:
		// anything else just reports the settings
		break;
	}

	message(io_data, MSG_DEBUGSET, 0, NULL, isjson);
	io_open = io_add(io_data, isjson ? COMSTR JSON_DEBUGSET : _DEBUGSET COMSTR);

	root = api_add_bool(root, "Silent", &opt_realquiet, false);
	root = api_add_bool(root, "Quiet", &opt_quiet, false);
	root = api_add_bool(root, "Verbose", &opt_log_output, false);
	root = api_add_bool(root, "Debug", &opt_debug, false);
	root = api_add_bool(root, "RPCProto", &opt_protocol, false);
	root = api_add_bool(root, "PerDevice", &want_per_device_stats, false);
	root = api_add_bool(root, "WorkTime", &opt_worktime, false);

	root = print_data(root, buf, isjson, false);
	io_add(io_data, buf);
	if (isjson && io_open)
		io_close(io_data);
}

static void setconfig(struct io_data *io_data, __maybe_unused SOCKETTYPE c, char *param, bool isjson, __maybe_unused char group)
{
	char *comma;
	int value;

	if (param == NULL || *param == '\0') {
		message(io_data, MSG_CONPAR, 0, NULL, isjson);
		return;
	}

	comma = strchr(param, ',');
	if (!comma) {
		message(io_data, MSG_CONVAL, 0, param, isjson);
		return;
	}

	*(comma++) = '\0';

	if (strcasecmp(param, "coinbase-sig") == 0) {
		free(opt_coinbase_sig);
		opt_coinbase_sig = strdup(comma);
		message(io_data, MSG_SETCONFIG, 1, param, isjson);
		return;
	}

	value = atoi(comma);
	if (value < 0 || value > 9999) {
		message(io_data, MSG_INVNUM, value, param, isjson);
		return;
	}

	if (strcasecmp(param, "queue") == 0)
		opt_queue = value;
	else if (strcasecmp(param, "scantime") == 0)
		opt_scantime = value;
	else if (strcasecmp(param, "expiry") == 0)
		opt_expiry = value;
	else {
		message(io_data, MSG_UNKCON, 0, param, isjson);
		return;
	}

	message(io_data, MSG_SETCONFIG, value, param, isjson);
}

#ifdef HAVE_AN_FPGA
static void pgaset(struct io_data *io_data, __maybe_unused SOCKETTYPE c, __maybe_unused char *param, bool isjson, __maybe_unused char group)
{
	struct cgpu_info *cgpu;
	struct device_drv *drv;
	char buf[TMPBUFSIZ];
	int numpga = numpgas();

	if (numpga == 0) {
		message(io_data, MSG_PGANON, 0, NULL, isjson);
		return;
	}

	if (param == NULL || *param == '\0') {
		message(io_data, MSG_MISID, 0, NULL, isjson);
		return;
	}

	char *opt = strchr(param, ',');
	if (opt)
		*(opt++) = '\0';
	if (!opt || !*opt) {
		message(io_data, MSG_MISPGAOPT, 0, NULL, isjson);
		return;
	}

	int id = atoi(param);
	if (id < 0 || id >= numpga) {
		message(io_data, MSG_INVPGA, id, NULL, isjson);
		return;
	}

	int dev = pgadevice(id);
	if (dev < 0) { // Should never happen
		message(io_data, MSG_INVPGA, id, NULL, isjson);
		return;
	}

	cgpu = get_devices(dev);
	drv = cgpu->drv;

	char *set = strchr(opt, ',');
	if (set)
		*(set++) = '\0';

	if (!drv->set_device)
		message(io_data, MSG_PGANOSET, id, NULL, isjson);
	else {
		char *ret = drv->set_device(cgpu, opt, set, buf);
		if (ret) {
			if (strcasecmp(opt, "help") == 0)
				message(io_data, MSG_PGAHELP, id, ret, isjson);
			else
				message(io_data, MSG_PGASETERR, id, ret, isjson);
		} else
			message(io_data, MSG_PGASETOK, id, NULL, isjson);
	}
}
#endif

static void dozero(struct io_data *io_data, __maybe_unused SOCKETTYPE c, char *param, bool isjson, __maybe_unused char group)
{
	if (param == NULL || *param == '\0') {
		message(io_data, MSG_ZERMIS, 0, NULL, isjson);
		return;
	}

	char *sum = strchr(param, ',');
	if (sum)
		*(sum++) = '\0';
	if (!sum || !*sum) {
		message(io_data, MSG_MISBOOL, 0, NULL, isjson);
		return;
	}

	bool all = false;
	bool bs = false;
	if (strcasecmp(param, "all") == 0)
		all = true;
	else if (strcasecmp(param, "bestshare") == 0)
		bs = true;

	if (all == false && bs == false) {
		message(io_data, MSG_ZERINV, 0, param, isjson);
		return;
	}

	*sum = tolower(*sum);
	if (*sum != 't' && *sum != 'f') {
		message(io_data, MSG_INVBOOL, 0, NULL, isjson);
		return;
	}

	bool dosum = (*sum == 't');
	if (dosum)
		print_summary();

	if (all)
		zero_stats();
	if (bs)
		zero_bestshare();

	if (dosum)
		message(io_data, MSG_ZERSUM, 0, all ? "All" : "BestShare", isjson);
	else
		message(io_data, MSG_ZERNOSUM, 0, all ? "All" : "BestShare", isjson);
}

static void checkcommand(struct io_data *io_data, __maybe_unused SOCKETTYPE c, char *param, bool isjson, char group);

struct CMDS {
	char *name;
	void (*func)(struct io_data *, SOCKETTYPE, char *, bool, char);
	bool iswritemode;
} cmds[] = {
	{ "version",		apiversion,	false },
	{ "config",		minerconfig,	false },
	{ "devs",		devstatus,	false },
	{ "devdetail",	devdetail,	false },
	{ "pools",		poolstatus,	false },
	{ "summary",		summary,	false },
#ifdef HAVE_OPENCL
	{ "gpuenable",		gpuenable,	true },
	{ "gpudisable",		gpudisable,	true },
	{ "gpurestart",		gpurestart,	true },
	{ "gpu",		gpudev,		false },
#endif
#ifdef HAVE_AN_FPGA
	{ "pga",		pgadev,		false },
	{ "pgaenable",		pgaenable,	true },
	{ "pgadisable",		pgadisable,	true },
	{ "pgaidentify",	pgaidentify,	true },
#endif
#ifdef WANT_CPUMINE
	{ "cpu",		cpudev,		false },
#endif
	{ "gpucount",		gpucount,	false },
	{ "pgacount",		pgacount,	false },
	{ "cpucount",		cpucount,	false },
	{ "switchpool",		switchpool,	true },
	{ "addpool",		addpool,	true },
	{ "poolpriority",	poolpriority,	true },
	{ "enablepool",		enablepool,	true },
	{ "disablepool",	disablepool,	true },
	{ "removepool",		removepool,	true },
#ifdef HAVE_OPENCL
	{ "gpuintensity",	gpuintensity,	true },
	{ "gpumem",		gpumem,		true },
	{ "gpuengine",		gpuengine,	true },
	{ "gpufan",		gpufan,		true },
	{ "gpuvddc",		gpuvddc,	true },
#endif
	{ "save",		dosave,		true },
	{ "quit",		doquit,		true },
	{ "privileged",		privileged,	true },
	{ "notify",		notify,		false },
	{ "devdetails",		devdetails,	false },
	{ "restart",		dorestart,	true },
	{ "stats",		minerstats,	false },
	{ "check",		checkcommand,	false },
	{ "failover-only",	failoveronly,	true },
	{ "coin",		minecoin,	false },
	{ "debug",		debugstate,	true },
	{ "setconfig",		setconfig,	true },
#ifdef HAVE_AN_FPGA
	{ "pgaset",		pgaset,		true },
#endif
	{ "zero",		dozero,		true },
	{ NULL,			NULL,		false }
};

static void checkcommand(struct io_data *io_data, __maybe_unused SOCKETTYPE c, char *param, bool isjson, char group)
{
	struct api_data *root = NULL;
	char buf[TMPBUFSIZ];
	bool io_open;
	char cmdbuf[100];
	bool found, access;
	int i;

	if (param == NULL || *param == '\0') {
		message(io_data, MSG_MISCHK, 0, NULL, isjson);
		return;
	}

	found = false;
	access = false;
	for (i = 0; cmds[i].name != NULL; i++) {
		if (strcmp(cmds[i].name, param) == 0) {
			found = true;

			sprintf(cmdbuf, "|%s|", param);
			if (ISPRIVGROUP(group) || strstr(COMMANDS(group), cmdbuf))
				access = true;

			break;
		}
	}

	message(io_data, MSG_CHECK, 0, NULL, isjson);
	io_open = io_add(io_data, isjson ? COMSTR JSON_CHECK : _CHECK COMSTR);

	root = api_add_const(root, "Exists", found ? YES : NO, false);
	root = api_add_const(root, "Access", access ? YES : NO, false);

	root = print_data(root, buf, isjson, false);
	io_add(io_data, buf);
	if (isjson && io_open)
		io_close(io_data);
}

static void send_result(struct io_data *io_data, SOCKETTYPE c, bool isjson)
{
	char buf[SOCKBUFSIZ + sizeof(JSON_CLOSE) + sizeof(JSON_END)];
	int count, res, tosend, len, n;

	strcpy(buf, io_data->ptr);

	if (io_data->close)
		strcat(buf, JSON_CLOSE);

	if (isjson) {
		if (io_data->full)
			strcat(buf, JSON_END_TRUNCATED);
		else
			strcat(buf, JSON_END);
	}

	len = strlen(buf);
	tosend = len+1;

	applog(LOG_DEBUG, "API: send reply: (%d) '%.10s%s'", tosend, buf, len > 10 ? "..." : BLANK);

	count = 0;
	while (count++ < 5 && tosend > 0) {
		// allow 50ms per attempt
		struct timeval timeout = {0, 50000};
		fd_set wd;

		FD_ZERO(&wd);
		FD_SET(c, &wd);
		if ((res = select(c + 1, NULL, &wd, NULL, &timeout)) < 1) {
			applog(LOG_WARNING, "API: send select failed (%d)", res);
			return;
		}

		n = send(c, buf, tosend, 0);

		if (SOCKETFAIL(n)) {
			if (sock_blocks())
				continue;

			applog(LOG_WARNING, "API: send (%d) failed: %s", tosend, SOCKERRMSG);

			return;
		} else {
			if (count <= 1) {
				if (n == tosend)
					applog(LOG_DEBUG, "API: sent all of %d first go", tosend);
				else
					applog(LOG_DEBUG, "API: sent %d of %d first go", n, tosend);
			} else {
				if (n == tosend)
					applog(LOG_DEBUG, "API: sent all of remaining %d (count=%d)", tosend, count);
				else
					applog(LOG_DEBUG, "API: sent %d of remaining %d (count=%d)", n, tosend, count);
			}

			tosend -= n;
		}
	}
}

static void tidyup(__maybe_unused void *arg)
{
	mutex_lock(&quit_restart_lock);

	SOCKETTYPE *apisock = (SOCKETTYPE *)arg;

	bye = true;

	if (*apisock != INVSOCK) {
		shutdown(*apisock, SHUT_RDWR);
		CLOSESOCKET(*apisock);
		*apisock = INVSOCK;
	}

	if (ipaccess != NULL) {
		free(ipaccess);
		ipaccess = NULL;
	}

	io_free();

	mutex_unlock(&quit_restart_lock);
}

/*
 * Interpret --api-groups G:cmd1:cmd2:cmd3,P:cmd4,*,...
 */
static void setup_groups()
{
	char *api_groups = opt_api_groups ? opt_api_groups : (char *)BLANK;
	char *buf, *ptr, *next, *colon;
	char group;
	char commands[TMPBUFSIZ];
	char cmdbuf[100];
	char *cmd;
	bool addstar, did;
	int i;

	buf = malloc(strlen(api_groups) + 1);
	if (unlikely(!buf))
		quit(1, "Failed to malloc ipgroups buf");

	strcpy(buf, api_groups);

	next = buf;
	// for each group defined
	while (next && *next) {
		ptr = next;
		next = strchr(ptr, ',');
		if (next)
			*(next++) = '\0';

		// Validate the group
		if (*(ptr+1) != ':') {
			colon = strchr(ptr, ':');
			if (colon)
				*colon = '\0';
			applog(LOG_WARNING, "API invalid group name '%s'", ptr);
			quit(1, "%s", INVAPIGROUPS);
		}

		group = GROUP(*ptr);
		if (!VALIDGROUP(group)) {
			applog(LOG_WARNING, "API invalid group name '%c'", *ptr);
			quit(1, "%s", INVAPIGROUPS);
		}

		if (group == PRIVGROUP) {
			applog(LOG_WARNING, "API group name can't be '%c'", PRIVGROUP);
			quit(1, "%s", INVAPIGROUPS);
		}

		if (group == NOPRIVGROUP) {
			applog(LOG_WARNING, "API group name can't be '%c'", NOPRIVGROUP);
			quit(1, "%s", INVAPIGROUPS);
		}

		if (apigroups[GROUPOFFSET(group)].commands != NULL) {
			applog(LOG_WARNING, "API duplicate group name '%c'", *ptr);
			quit(1, "%s", INVAPIGROUPS);
		}

		ptr += 2;

		// Validate the command list (and handle '*')
		cmd = &(commands[0]);
		*(cmd++) = SEPARATOR;
		*cmd = '\0';
		addstar = false;
		while (ptr && *ptr) {
			colon = strchr(ptr, ':');
			if (colon)
				*(colon++) = '\0';

			if (strcmp(ptr, "*") == 0)
				addstar = true;
			else {
				did = false;
				for (i = 0; cmds[i].name != NULL; i++) {
					if (strcasecmp(ptr, cmds[i].name) == 0) {
						did = true;
						break;
					}
				}
				if (did) {
					// skip duplicates
					sprintf(cmdbuf, "|%s|", cmds[i].name);
					if (strstr(commands, cmdbuf) == NULL) {
						strcpy(cmd, cmds[i].name);
						cmd += strlen(cmds[i].name);
						*(cmd++) = SEPARATOR;
						*cmd = '\0';
					}
				} else {
					applog(LOG_WARNING, "API unknown command '%s' in group '%c'", ptr, group);
					quit(1, "%s", INVAPIGROUPS);
				}
			}

			ptr = colon;
		}

		// * = allow all non-iswritemode commands
		if (addstar) {
			for (i = 0; cmds[i].name != NULL; i++) {
				if (cmds[i].iswritemode == false) {
					// skip duplicates
					sprintf(cmdbuf, "|%s|", cmds[i].name);
					if (strstr(commands, cmdbuf) == NULL) {
						strcpy(cmd, cmds[i].name);
						cmd += strlen(cmds[i].name);
						*(cmd++) = SEPARATOR;
						*cmd = '\0';
					}
				}
			}
		}

		ptr = apigroups[GROUPOFFSET(group)].commands = malloc(strlen(commands) + 1);
		if (unlikely(!ptr))
			quit(1, "Failed to malloc group commands buf");

		strcpy(ptr, commands);
	}

	// Now define R (NOPRIVGROUP) as all non-iswritemode commands
	cmd = &(commands[0]);
	*(cmd++) = SEPARATOR;
	*cmd = '\0';
	for (i = 0; cmds[i].name != NULL; i++) {
		if (cmds[i].iswritemode == false) {
			strcpy(cmd, cmds[i].name);
			cmd += strlen(cmds[i].name);
			*(cmd++) = SEPARATOR;
			*cmd = '\0';
		}
	}

	ptr = apigroups[GROUPOFFSET(NOPRIVGROUP)].commands = malloc(strlen(commands) + 1);
	if (unlikely(!ptr))
		quit(1, "Failed to malloc noprivgroup commands buf");

	strcpy(ptr, commands);

	// W (PRIVGROUP) is handled as a special case since it simply means all commands

	free(buf);
	return;
}

/*
 * Interpret [W:]IP[/Prefix][,[R|W:]IP2[/Prefix2][,...]] --api-allow option
 *	special case of 0/0 allows /0 (means all IP addresses)
 */
#define ALLIP4 "0/0"
/*
 * N.B. IP4 addresses are by Definition 32bit big endian on all platforms
 */
static void setup_ipaccess()
{
	char *buf, *ptr, *comma, *slash, *dot;
	int ipcount, mask, octet, i;
	char group;

	buf = malloc(strlen(opt_api_allow) + 1);
	if (unlikely(!buf))
		quit(1, "Failed to malloc ipaccess buf");

	strcpy(buf, opt_api_allow);

	ipcount = 1;
	ptr = buf;
	while (*ptr)
		if (*(ptr++) == ',')
			ipcount++;

	// possibly more than needed, but never less
	ipaccess = calloc(ipcount, sizeof(struct IP4ACCESS));
	if (unlikely(!ipaccess))
		quit(1, "Failed to calloc ipaccess");

	ips = 0;
	ptr = buf;
	while (ptr && *ptr) {
		while (*ptr == ' ' || *ptr == '\t')
			ptr++;

		if (*ptr == ',') {
			ptr++;
			continue;
		}

		comma = strchr(ptr, ',');
		if (comma)
			*(comma++) = '\0';

		group = NOPRIVGROUP;

		if (isalpha(*ptr) && *(ptr+1) == ':') {
			if (DEFINEDGROUP(*ptr))
				group = GROUP(*ptr);

			ptr += 2;
		}

		ipaccess[ips].group = group;

		if (strcmp(ptr, ALLIP4) == 0)
			ipaccess[ips].ip = ipaccess[ips].mask = 0;
		else {
			slash = strchr(ptr, '/');
			if (!slash)
				ipaccess[ips].mask = 0xffffffff;
			else {
				*(slash++) = '\0';
				mask = atoi(slash);
				if (mask < 1 || mask > 32)
					goto popipo; // skip invalid/zero

				ipaccess[ips].mask = 0;
				while (mask-- >= 0) {
					octet = 1 << (mask % 8);
					ipaccess[ips].mask |= (octet << (24 - (8 * (mask >> 3))));
				}
			}

			ipaccess[ips].ip = 0; // missing default to '.0'
			for (i = 0; ptr && (i < 4); i++) {
				dot = strchr(ptr, '.');
				if (dot)
					*(dot++) = '\0';

				octet = atoi(ptr);
				if (octet < 0 || octet > 0xff)
					goto popipo; // skip invalid

				ipaccess[ips].ip |= (octet << (24 - (i * 8)));

				ptr = dot;
			}

			ipaccess[ips].ip &= ipaccess[ips].mask;
		}

		ips++;
popipo:
		ptr = comma;
	}

	free(buf);
}

static void *quit_thread(__maybe_unused void *userdata)
{
	RenameThread("rpc_quit");

	// allow thread creator to finish whatever it's doing
	mutex_lock(&quit_restart_lock);
	mutex_unlock(&quit_restart_lock);

	if (opt_debug)
		applog(LOG_DEBUG, "API: killing BFGMiner");

	kill_work();

	return NULL;
}

static void *restart_thread(__maybe_unused void *userdata)
{
	RenameThread("rpc_restart");

	// allow thread creator to finish whatever it's doing
	mutex_lock(&quit_restart_lock);
	mutex_unlock(&quit_restart_lock);

	if (opt_debug)
		applog(LOG_DEBUG, "API: restarting BFGMiner");

	app_restart();

	return NULL;
}

void api(int api_thr_id)
{
	struct io_data *io_data;
	struct thr_info bye_thr;
	char buf[TMPBUFSIZ];
	char param_buf[TMPBUFSIZ];
	const char *localaddr = "127.0.0.1";
	SOCKETTYPE c;
	int n, bound;
	char *connectaddr;
	char *binderror;
	time_t bindstart;
	short int port = opt_api_port;
	struct sockaddr_in serv;
	struct sockaddr_in cli;
	socklen_t clisiz;
	char cmdbuf[100];
	char *cmd;
	char *param;
	bool addrok;
	char group;
	json_error_t json_err;
	json_t *json_config;
	json_t *json_val;
	bool isjson;
	bool did;
	int i;

	SOCKETTYPE *apisock;

	apisock = malloc(sizeof(*apisock));
	*apisock = INVSOCK;

	if (!opt_api_listen) {
		applog(LOG_DEBUG, "API not running%s", UNAVAILABLE);
		return;
	}

	io_data = sock_io_new();

	mutex_init(&quit_restart_lock);

	pthread_cleanup_push(tidyup, (void *)apisock);
	my_thr_id = api_thr_id;

	setup_groups();

	if (opt_api_allow) {
		setup_ipaccess();

		if (ips == 0) {
			applog(LOG_WARNING, "API not running (no valid IPs specified)%s", UNAVAILABLE);
			return;
		}
	}

	/* This should be done before curl in needed
	 * to ensure curl has already called WSAStartup() in windows */
	nmsleep(opt_log_interval*1000);

	*apisock = socket(AF_INET, SOCK_STREAM, 0);
	if (*apisock == INVSOCK) {
		applog(LOG_ERR, "API1 initialisation failed (%s)%s", SOCKERRMSG, UNAVAILABLE);
		return;
	}

	memset(&serv, 0, sizeof(serv));

	serv.sin_family = AF_INET;

	if (!opt_api_allow && !opt_api_network) {
		serv.sin_addr.s_addr = inet_addr(localaddr);
		if (serv.sin_addr.s_addr == (in_addr_t)INVINETADDR) {
			applog(LOG_ERR, "API2 initialisation failed (%s)%s", SOCKERRMSG, UNAVAILABLE);
			return;
		}
	}

	serv.sin_port = htons(port);

#ifndef WIN32
	// On linux with SO_REUSEADDR, bind will get the port if the previous
	// socket is closed (even if it is still in TIME_WAIT) but fail if
	// another program has it open - which is what we want
	int optval = 1;
	// If it doesn't work, we don't really care - just show a debug message
	if (SOCKETFAIL(setsockopt(*apisock, SOL_SOCKET, SO_REUSEADDR, (void *)(&optval), sizeof(optval))))
		applog(LOG_DEBUG, "API setsockopt SO_REUSEADDR failed (ignored): %s", SOCKERRMSG);
#else
	// On windows a 2nd program can bind to a port>1024 already in use unless
	// SO_EXCLUSIVEADDRUSE is used - however then the bind to a closed port
	// in TIME_WAIT will fail until the timeout - so we leave the options alone
#endif

	// try for more than 1 minute ... in case the old one hasn't completely gone yet
	bound = 0;
	bindstart = time(NULL);
	while (bound == 0) {
		if (SOCKETFAIL(bind(*apisock, (struct sockaddr *)(&serv), sizeof(serv)))) {
			binderror = SOCKERRMSG;
			if ((time(NULL) - bindstart) > 61)
				break;
			else {
				applog(LOG_WARNING, "API bind to port %d failed - trying again in 30sec", port);
				nmsleep(30000);
			}
		} else
			bound = 1;
	}

	if (bound == 0) {
		applog(LOG_ERR, "API bind to port %d failed (%s)%s", port, binderror, UNAVAILABLE);
		return;
	}

	if (SOCKETFAIL(listen(*apisock, QUEUE))) {
		applog(LOG_ERR, "API3 initialisation failed (%s)%s", SOCKERRMSG, UNAVAILABLE);
		CLOSESOCKET(*apisock);
		return;
	}

	if (opt_api_allow)
		applog(LOG_WARNING, "API running in IP access mode on port %d (%d)", port, *apisock);
	else {
		if (opt_api_network)
			applog(LOG_WARNING, "API running in UNRESTRICTED read access mode on port %d (%d)", port, *apisock);
		else
			applog(LOG_WARNING, "API running in local read access mode on port %d (%d)", port, *apisock);
	}

	while (!bye) {
		clisiz = sizeof(cli);
		if (SOCKETFAIL(c = accept(*apisock, (struct sockaddr *)(&cli), &clisiz))) {
			applog(LOG_ERR, "API failed (%s)%s (%d)", SOCKERRMSG, UNAVAILABLE, *apisock);
			goto die;
		}

		connectaddr = inet_ntoa(cli.sin_addr);

		addrok = false;
		group = NOPRIVGROUP;
		if (opt_api_allow) {
			int client_ip = htonl(cli.sin_addr.s_addr);
			for (i = 0; i < ips; i++) {
				if ((client_ip & ipaccess[i].mask) == ipaccess[i].ip) {
					addrok = true;
					group = ipaccess[i].group;
					break;
				}
			}
		} else {
			if (opt_api_network)
				addrok = true;
			else
				addrok = (strcmp(connectaddr, localaddr) == 0);
		}

		if (opt_debug)
			applog(LOG_DEBUG, "API: connection from %s - %s", connectaddr, addrok ? "Accepted" : "Ignored");

		if (addrok) {
			n = recv(c, &buf[0], TMPBUFSIZ-1, 0);
			if (SOCKETFAIL(n))
				buf[0] = '\0';
			else
				buf[n] = '\0';

			if (opt_debug) {
				if (SOCKETFAIL(n))
					applog(LOG_DEBUG, "API: recv failed: %s", SOCKERRMSG);
				else
					applog(LOG_DEBUG, "API: recv command: (%d) '%s'", n, buf);
			}

			if (!SOCKETFAIL(n)) {
				// the time of the request in now
				when = time(NULL);
				io_reinit(io_data);

				did = false;

				if (*buf != ISJSON) {
					isjson = false;

					param = strchr(buf, SEPARATOR);
					if (param != NULL)
						*(param++) = '\0';

					cmd = buf;
				}
				else {
					isjson = true;

					param = NULL;

#if JANSSON_MAJOR_VERSION > 2 || (JANSSON_MAJOR_VERSION == 2 && JANSSON_MINOR_VERSION > 0)
					json_config = json_loadb(buf, n, 0, &json_err);
#elif JANSSON_MAJOR_VERSION > 1
					json_config = json_loads(buf, 0, &json_err);
#else
					json_config = json_loads(buf, &json_err);
#endif

					if (!json_is_object(json_config)) {
						message(io_data, MSG_INVJSON, 0, NULL, isjson);
						send_result(io_data, c, isjson);
						did = true;
					}
					else {
						json_val = json_object_get(json_config, JSON_COMMAND);
						if (json_val == NULL) {
							message(io_data, MSG_MISCMD, 0, NULL, isjson);
							send_result(io_data, c, isjson);
							did = true;
						}
						else {
							if (!json_is_string(json_val)) {
								message(io_data, MSG_INVCMD, 0, NULL, isjson);
								send_result(io_data, c, isjson);
								did = true;
							}
							else {
								cmd = (char *)json_string_value(json_val);
								json_val = json_object_get(json_config, JSON_PARAMETER);
								if (json_is_string(json_val))
									param = (char *)json_string_value(json_val);
								else if (json_is_integer(json_val)) {
									sprintf(param_buf, "%d", (int)json_integer_value(json_val));
									param = param_buf;
								} else if (json_is_real(json_val)) {
									sprintf(param_buf, "%f", (double)json_real_value(json_val));
									param = param_buf;
								}
							}
						}
					}
				}

				if (!did)
					for (i = 0; cmds[i].name != NULL; i++) {
						if (strcmp(cmd, cmds[i].name) == 0) {
							sprintf(cmdbuf, "|%s|", cmd);
							if (ISPRIVGROUP(group) || strstr(COMMANDS(group), cmdbuf))
								(cmds[i].func)(io_data, c, param, isjson, group);
							else {
								message(io_data, MSG_ACCDENY, 0, cmds[i].name, isjson);
								applog(LOG_DEBUG, "API: access denied to '%s' for '%s' command", connectaddr, cmds[i].name);
							}

							send_result(io_data, c, isjson);
							did = true;
							break;
						}
					}

				if (isjson)
					json_decref(json_config);

				if (!did) {
					message(io_data, MSG_INVCMD, 0, NULL, isjson);
					send_result(io_data, c, isjson);
				}
			}
		}
		CLOSESOCKET(c);
	}
die:
	/* Blank line fix for older compilers since pthread_cleanup_pop is a
	 * macro that gets confused by a label existing immediately before it
	 */
	;
	pthread_cleanup_pop(true);

	if (opt_debug)
		applog(LOG_DEBUG, "API: terminating due to: %s",
				do_a_quit ? "QUIT" : (do_a_restart ? "RESTART" : (bye ? "BYE" : "UNKNOWN!")));

	mutex_lock(&quit_restart_lock);

	if (do_a_restart) {
		if (thr_info_create(&bye_thr, NULL, restart_thread, &bye_thr)) {
			mutex_unlock(&quit_restart_lock);
			quit(1, "API failed to initiate a restart - aborting");
		}
		pthread_detach(bye_thr.pth);
	} else if (do_a_quit) {
		if (thr_info_create(&bye_thr, NULL, quit_thread, &bye_thr)) {
			mutex_unlock(&quit_restart_lock);
			quit(1, "API failed to initiate a clean quit - aborting");
		}
		pthread_detach(bye_thr.pth);
	}

	mutex_unlock(&quit_restart_lock);
}<|MERGE_RESOLUTION|>--- conflicted
+++ resolved
@@ -1143,12 +1143,9 @@
 
 		buf = strchr(buf, '\0');
 
-<<<<<<< HEAD
+		free(root->name);
 		if (root->type == API_JSON)
 			json_decref((json_t *)root->data);
-=======
-		free(root->name);
->>>>>>> 965129b5
 		if (root->data_was_malloc)
 			free(root->data);
 
