/*
 * Copyright 2011-2012 Andrew Smith
 * Copyright 2011-2012 Con Kolivas
 *
 * This program is free software; you can redistribute it and/or modify it
 * under the terms of the GNU General Public License as published by the Free
 * Software Foundation; either version 3 of the License, or (at your option)
 * any later version.  See COPYING for more details.
 *
 * Note: the code always includes GPU support even if there are no GPUs
 *	this simplifies handling multiple other device code being included
 *	depending on compile options
 */

#include "config.h"

#include <stdio.h>
#include <ctype.h>
#include <stdlib.h>
#include <string.h>
#include <stdbool.h>
#include <stdint.h>
#include <unistd.h>
#include <sys/types.h>

#include "compat.h"
#include "miner.h"
#include "driver-cpu.h" /* for algo_names[], TODO: re-factor dependency */

#if defined(unix) || defined(__APPLE__)
	#include <errno.h>
	#include <sys/socket.h>
	#include <netinet/in.h>
	#include <arpa/inet.h>

	#define SOCKETTYPE int
	#define SOCKETFAIL(a) ((a) < 0)
	#define INVSOCK -1
	#define INVINETADDR -1
	#define CLOSESOCKET close

	#define SOCKERRMSG strerror(errno)
#endif

#ifdef WIN32
	#include <ws2tcpip.h>
	#include <winsock2.h>

	#define SOCKETTYPE SOCKET
	#define SOCKETFAIL(a) ((a) == SOCKET_ERROR)
	#define INVSOCK INVALID_SOCKET
	#define INVINETADDR INADDR_NONE
	#define CLOSESOCKET closesocket

	static char WSAbuf[1024];

	struct WSAERRORS {
		int id;
		char *code;
	} WSAErrors[] = {
		{ 0,			"No error" },
		{ WSAEINTR,		"Interrupted system call" },
		{ WSAEBADF,		"Bad file number" },
		{ WSAEACCES,		"Permission denied" },
		{ WSAEFAULT,		"Bad address" },
		{ WSAEINVAL,		"Invalid argument" },
		{ WSAEMFILE,		"Too many open sockets" },
		{ WSAEWOULDBLOCK,	"Operation would block" },
		{ WSAEINPROGRESS,	"Operation now in progress" },
		{ WSAEALREADY,		"Operation already in progress" },
		{ WSAENOTSOCK,		"Socket operation on non-socket" },
		{ WSAEDESTADDRREQ,	"Destination address required" },
		{ WSAEMSGSIZE,		"Message too long" },
		{ WSAEPROTOTYPE,	"Protocol wrong type for socket" },
		{ WSAENOPROTOOPT,	"Bad protocol option" },
		{ WSAEPROTONOSUPPORT,	"Protocol not supported" },
		{ WSAESOCKTNOSUPPORT,	"Socket type not supported" },
		{ WSAEOPNOTSUPP,	"Operation not supported on socket" },
		{ WSAEPFNOSUPPORT,	"Protocol family not supported" },
		{ WSAEAFNOSUPPORT,	"Address family not supported" },
		{ WSAEADDRINUSE,	"Address already in use" },
		{ WSAEADDRNOTAVAIL,	"Can't assign requested address" },
		{ WSAENETDOWN,		"Network is down" },
		{ WSAENETUNREACH,	"Network is unreachable" },
		{ WSAENETRESET,		"Net connection reset" },
		{ WSAECONNABORTED,	"Software caused connection abort" },
		{ WSAECONNRESET,	"Connection reset by peer" },
		{ WSAENOBUFS,		"No buffer space available" },
		{ WSAEISCONN,		"Socket is already connected" },
		{ WSAENOTCONN,		"Socket is not connected" },
		{ WSAESHUTDOWN,		"Can't send after socket shutdown" },
		{ WSAETOOMANYREFS,	"Too many references, can't splice" },
		{ WSAETIMEDOUT,		"Connection timed out" },
		{ WSAECONNREFUSED,	"Connection refused" },
		{ WSAELOOP,		"Too many levels of symbolic links" },
		{ WSAENAMETOOLONG,	"File name too long" },
		{ WSAEHOSTDOWN,		"Host is down" },
		{ WSAEHOSTUNREACH,	"No route to host" },
		{ WSAENOTEMPTY,		"Directory not empty" },
		{ WSAEPROCLIM,		"Too many processes" },
		{ WSAEUSERS,		"Too many users" },
		{ WSAEDQUOT,		"Disc quota exceeded" },
		{ WSAESTALE,		"Stale NFS file handle" },
		{ WSAEREMOTE,		"Too many levels of remote in path" },
		{ WSASYSNOTREADY,	"Network system is unavailable" },
		{ WSAVERNOTSUPPORTED,	"Winsock version out of range" },
		{ WSANOTINITIALISED,	"WSAStartup not yet called" },
		{ WSAEDISCON,		"Graceful shutdown in progress" },
		{ WSAHOST_NOT_FOUND,	"Host not found" },
		{ WSANO_DATA,		"No host data of that type was found" },
		{ -1,			"Unknown error code" }
	};

	static char *WSAErrorMsg()
	{
		int i;
		int id = WSAGetLastError();

		/* Assume none of them are actually -1 */
		for (i = 0; WSAErrors[i].id != -1; i++)
			if (WSAErrors[i].id == id)
				break;

		sprintf(WSAbuf, "Socket Error: (%d) %s", id, WSAErrors[i].code);

		return &(WSAbuf[0]);
	}

	#define SOCKERRMSG WSAErrorMsg()

	#ifndef SHUT_RDWR
	#define SHUT_RDWR SD_BOTH
	#endif

	#ifndef in_addr_t
	#define in_addr_t uint32_t
	#endif
#endif

// Big enough for largest API request
//  though a PC with 100s of PGAs/CPUs may exceed the size ...
// Current code assumes it can socket send this size also
#define MYBUFSIZ	65432	// TODO: intercept before it's exceeded

// Number of requests to queue - normally would be small
// However lots of PGA's may mean more
#define QUEUE	100

static char *io_buffer = NULL;
static char *msg_buffer = NULL;
static SOCKETTYPE sock = INVSOCK;

static const char *UNAVAILABLE = " - API will not be available";

static const char *BLANK = "";
static const char *COMMA = ",";
static const char SEPARATOR = '|';
#define SEPSTR "|"
static const char GPUSEP = ',';

static const char *APIVERSION = "1.10";
static const char *DEAD = "Dead";
static const char *SICK = "Sick";
static const char *NOSTART = "NoStart";
static const char *DISABLED = "Disabled";
static const char *ALIVE = "Alive";
<<<<<<< HEAD
=======
static const char *REJECTING = "Rejecting";
>>>>>>> 7f00613d
static const char *UNKNOWN = "Unknown";
#define _DYNAMIC "D"
static const char *DYNAMIC = _DYNAMIC;

static const char *YES = "Y";
static const char *NO = "N";

static const char *DEVICECODE = ""
#ifdef HAVE_OPENCL
			"GPU "
#endif
#ifdef USE_BITFORCE
			"BFL "
#endif
#ifdef USE_ICARUS
			"ICA "
#endif
#ifdef USE_ZTEX
			"ZTX "
#endif
#ifdef WANT_CPUMINE
			"CPU "
#endif
			"";

static const char *OSINFO =
#if defined(__linux)
			"Linux";
#else
#if defined(__APPLE__)
			"Apple";
#else
#if defined (WIN32)
			"Windows";
#else
#if defined(unix)
			"Unix";
#else
			"Unknown";
#endif
#endif
#endif
#endif

#define _DEVS		"DEVS"
#define _POOLS		"POOLS"
#define _SUMMARY	"SUMMARY"
#define _STATUS		"STATUS"
#define _VERSION	"VERSION"
#define _MINECON	"CONFIG"
#define _GPU		"GPU"

#if defined(USE_BITFORCE) || defined(USE_ICARUS) || defined(USE_ZTEX)
#define _PGA		"PGA"
#endif

#ifdef WANT_CPUMINE
#define _CPU		"CPU"
#endif

#define _GPUS		"GPUS"
#define _PGAS		"PGAS"
#define _CPUS		"CPUS"
#define _NOTIFY		"NOTIFY"
#define _DEVDETAILS	"DEVDETAILS"
#define _BYE		"BYE"
#define _RESTART	"RESTART"

static const char ISJSON = '{';
#define JSON0		"{"
#define JSON1		"\""
#define JSON2		"\":["
#define JSON3		"]"
#define JSON4		",\"id\":1}"

#define JSON_START	JSON0
#define JSON_DEVS	JSON1 _DEVS JSON2
#define JSON_POOLS	JSON1 _POOLS JSON2
#define JSON_SUMMARY	JSON1 _SUMMARY JSON2
#define JSON_STATUS	JSON1 _STATUS JSON2
#define JSON_VERSION	JSON1 _VERSION JSON2
#define JSON_MINECON	JSON1 _MINECON JSON2
#define JSON_GPU	JSON1 _GPU JSON2

#if defined(USE_BITFORCE) || defined(USE_ICARUS) || defined(USE_ZTEX)
#define JSON_PGA	JSON1 _PGA JSON2
#endif

#ifdef WANT_CPUMINE
#define JSON_CPU	JSON1 _CPU JSON2
#endif

#define JSON_GPUS	JSON1 _GPUS JSON2
#define JSON_PGAS	JSON1 _PGAS JSON2
#define JSON_CPUS	JSON1 _CPUS JSON2
#define JSON_NOTIFY	JSON1 _NOTIFY JSON2
#define JSON_DEVDETAILS	JSON1 _DEVDETAILS JSON2
#define JSON_BYE	JSON1 _BYE JSON1
#define JSON_RESTART	JSON1 _RESTART JSON1
#define JSON_CLOSE	JSON3
#define JSON_END	JSON4

static const char *JSON_COMMAND = "command";
static const char *JSON_PARAMETER = "parameter";

#define MSG_INVGPU 1
#define MSG_ALRENA 2
#define MSG_ALRDIS 3
#define MSG_GPUMRE 4
#define MSG_GPUREN 5
#define MSG_GPUNON 6
#define MSG_POOL 7
#define MSG_NOPOOL 8
#define MSG_DEVS 9
#define MSG_NODEVS 10
#define MSG_SUMM 11
#define MSG_GPUDIS 12
#define MSG_GPUREI 13
#define MSG_INVCMD 14
#define MSG_MISID 15
#define MSG_GPUDEV 17

#ifdef WANT_CPUMINE
#define MSG_CPUNON 16
#define MSG_CPUDEV 18
#define MSG_INVCPU 19
#endif

#define MSG_NUMGPU 20
#define MSG_NUMCPU 21
#define MSG_VERSION 22
#define MSG_INVJSON 23
#define MSG_MISCMD 24
#define MSG_MISPID 25
#define MSG_INVPID 26
#define MSG_SWITCHP 27
#define MSG_MISVAL 28
#define MSG_NOADL 29
#define MSG_NOGPUADL 30
#define MSG_INVINT 31
#define MSG_GPUINT 32
#define MSG_MINECON 33
#define MSG_GPUMERR 34
#define MSG_GPUMEM 35
#define MSG_GPUEERR 36
#define MSG_GPUENG 37
#define MSG_GPUVERR 38
#define MSG_GPUVDDC 39
#define MSG_GPUFERR 40
#define MSG_GPUFAN 41
#define MSG_MISFN 42
#define MSG_BADFN 43
#define MSG_SAVED 44
#define MSG_ACCDENY 45
#define MSG_ACCOK 46
#define MSG_ENAPOOL 47
#define MSG_DISPOOL 48
#define MSG_ALRENAP 49
#define MSG_ALRDISP 50
#define MSG_DISLASTP 51
#define MSG_MISPDP 52
#define MSG_INVPDP 53
#define MSG_TOOMANYP 54
#define MSG_ADDPOOL 55

#if defined(USE_BITFORCE) || defined(USE_ICARUS) || defined(USE_ZTEX)
#define MSG_PGANON 56
#define MSG_PGADEV 57
#define MSG_INVPGA 58
#endif

#define MSG_NUMPGA 59
#define MSG_NOTIFY 60

#if defined(USE_BITFORCE) || defined(USE_ICARUS) || defined(USE_ZTEX)
#define MSG_PGALRENA 61
#define MSG_PGALRDIS 62
#define MSG_PGAENA 63
#define MSG_PGADIS 64
#define MSG_PGAUNW 65
#endif

#define MSG_REMLASTP 66
#define MSG_ACTPOOL 67
#define MSG_REMPOOL 68
#define MSG_DEVDETAILS 69

enum code_severity {
	SEVERITY_ERR,
	SEVERITY_WARN,
	SEVERITY_INFO,
	SEVERITY_SUCC,
	SEVERITY_FAIL
};

enum code_parameters {
	PARAM_GPU,
	PARAM_PGA,
	PARAM_CPU,
	PARAM_GPUMAX,
	PARAM_PGAMAX,
	PARAM_CPUMAX,
	PARAM_PMAX,
	PARAM_POOLMAX,

// Single generic case: have the code resolve it - see below
	PARAM_DMAX,

	PARAM_CMD,
	PARAM_POOL,
	PARAM_STR,
	PARAM_BOTH,
	PARAM_NONE
};

struct CODES {
	const enum code_severity severity;
	const int code;
	const enum code_parameters params;
	const char *description;
} codes[] = {
 { SEVERITY_ERR,   MSG_INVGPU,	PARAM_GPUMAX,	"Invalid GPU id %d - range is 0 - %d" },
 { SEVERITY_INFO,  MSG_ALRENA,	PARAM_GPU,	"GPU %d already enabled" },
 { SEVERITY_INFO,  MSG_ALRDIS,	PARAM_GPU,	"GPU %d already disabled" },
 { SEVERITY_WARN,  MSG_GPUMRE,	PARAM_GPU,	"GPU %d must be restarted first" },
 { SEVERITY_INFO,  MSG_GPUREN,	PARAM_GPU,	"GPU %d sent enable message" },
 { SEVERITY_ERR,   MSG_GPUNON,	PARAM_NONE,	"No GPUs" },
 { SEVERITY_SUCC,  MSG_POOL,	PARAM_PMAX,	"%d Pool(s)" },
 { SEVERITY_ERR,   MSG_NOPOOL,	PARAM_NONE,	"No pools" },

 { SEVERITY_SUCC,  MSG_DEVS,	PARAM_DMAX,	"%d GPU(s)"
#if defined(USE_BITFORCE) || defined(USE_ICARUS) || defined(USE_ZTEX)
						" - %d PGA(s)"
#endif
#ifdef WANT_CPUMINE
						" - %d CPU(s)"
#endif
 },

 { SEVERITY_ERR,   MSG_NODEVS,	PARAM_NONE,	"No GPUs"
#if defined(USE_BITFORCE) || defined(USE_ICARUS) || defined(USE_ZTEX)
						"/PGAs"
#endif
#ifdef WANT_CPUMINE
						"/CPUs"
#endif
 },

 { SEVERITY_SUCC,  MSG_SUMM,	PARAM_NONE,	"Summary" },
 { SEVERITY_INFO,  MSG_GPUDIS,	PARAM_GPU,	"GPU %d set disable flag" },
 { SEVERITY_INFO,  MSG_GPUREI,	PARAM_GPU,	"GPU %d restart attempted" },
 { SEVERITY_ERR,   MSG_INVCMD,	PARAM_NONE,	"Invalid command" },
 { SEVERITY_ERR,   MSG_MISID,	PARAM_NONE,	"Missing device id parameter" },
 { SEVERITY_SUCC,  MSG_GPUDEV,	PARAM_GPU,	"GPU%d" },
#if defined(USE_BITFORCE) || defined(USE_ICARUS) || defined(USE_ZTEX)
 { SEVERITY_ERR,   MSG_PGANON,	PARAM_NONE,	"No PGAs" },
 { SEVERITY_SUCC,  MSG_PGADEV,	PARAM_PGA,	"PGA%d" },
 { SEVERITY_ERR,   MSG_INVPGA,	PARAM_PGAMAX,	"Invalid PGA id %d - range is 0 - %d" },
 { SEVERITY_INFO,  MSG_PGALRENA,PARAM_PGA,	"PGA %d already enabled" },
 { SEVERITY_INFO,  MSG_PGALRDIS,PARAM_PGA,	"PGA %d already disabled" },
 { SEVERITY_INFO,  MSG_PGAENA,	PARAM_PGA,	"PGA %d sent enable message" },
 { SEVERITY_INFO,  MSG_PGADIS,	PARAM_PGA,	"PGA %d set disable flag" },
 { SEVERITY_ERR,   MSG_PGAUNW,	PARAM_PGA,	"PGA %d is not flagged WELL, cannot enable" },
#endif
#ifdef WANT_CPUMINE
 { SEVERITY_ERR,   MSG_CPUNON,	PARAM_NONE,	"No CPUs" },
 { SEVERITY_SUCC,  MSG_CPUDEV,	PARAM_CPU,	"CPU%d" },
 { SEVERITY_ERR,   MSG_INVCPU,	PARAM_CPUMAX,	"Invalid CPU id %d - range is 0 - %d" },
#endif
 { SEVERITY_SUCC,  MSG_NUMGPU,	PARAM_NONE,	"GPU count" },
 { SEVERITY_SUCC,  MSG_NUMPGA,	PARAM_NONE,	"PGA count" },
 { SEVERITY_SUCC,  MSG_NUMCPU,	PARAM_NONE,	"CPU count" },
 { SEVERITY_SUCC,  MSG_VERSION,	PARAM_NONE,	"BFGMiner versions" },
 { SEVERITY_ERR,   MSG_INVJSON,	PARAM_NONE,	"Invalid JSON" },
 { SEVERITY_ERR,   MSG_MISCMD,	PARAM_CMD,	"Missing JSON '%s'" },
 { SEVERITY_ERR,   MSG_MISPID,	PARAM_NONE,	"Missing pool id parameter" },
 { SEVERITY_ERR,   MSG_INVPID,	PARAM_POOLMAX,	"Invalid pool id %d - range is 0 - %d" },
 { SEVERITY_SUCC,  MSG_SWITCHP,	PARAM_POOL,	"Switching to pool %d:'%s'" },
 { SEVERITY_ERR,   MSG_MISVAL,	PARAM_NONE,	"Missing comma after GPU number" },
 { SEVERITY_ERR,   MSG_NOADL,	PARAM_NONE,	"ADL is not available" },
 { SEVERITY_ERR,   MSG_NOGPUADL,PARAM_GPU,	"GPU %d does not have ADL" },
 { SEVERITY_ERR,   MSG_INVINT,	PARAM_STR,	"Invalid intensity (%s) - must be '" _DYNAMIC  "' or range " _MIN_INTENSITY_STR " - " _MAX_INTENSITY_STR },
 { SEVERITY_INFO,  MSG_GPUINT,	PARAM_BOTH,	"GPU %d set new intensity to %s" },
 { SEVERITY_SUCC,  MSG_MINECON, PARAM_NONE,	"BFGMiner config" },
 { SEVERITY_ERR,   MSG_GPUMERR,	PARAM_BOTH,	"Setting GPU %d memoryclock to (%s) reported failure" },
 { SEVERITY_SUCC,  MSG_GPUMEM,	PARAM_BOTH,	"Setting GPU %d memoryclock to (%s) reported succeess" },
 { SEVERITY_ERR,   MSG_GPUEERR,	PARAM_BOTH,	"Setting GPU %d clock to (%s) reported failure" },
 { SEVERITY_SUCC,  MSG_GPUENG,	PARAM_BOTH,	"Setting GPU %d clock to (%s) reported succeess" },
 { SEVERITY_ERR,   MSG_GPUVERR,	PARAM_BOTH,	"Setting GPU %d vddc to (%s) reported failure" },
 { SEVERITY_SUCC,  MSG_GPUVDDC,	PARAM_BOTH,	"Setting GPU %d vddc to (%s) reported succeess" },
 { SEVERITY_ERR,   MSG_GPUFERR,	PARAM_BOTH,	"Setting GPU %d fan to (%s) reported failure" },
 { SEVERITY_SUCC,  MSG_GPUFAN,	PARAM_BOTH,	"Setting GPU %d fan to (%s) reported succeess" },
 { SEVERITY_ERR,   MSG_MISFN,	PARAM_NONE,	"Missing save filename parameter" },
 { SEVERITY_ERR,   MSG_BADFN,	PARAM_STR,	"Can't open or create save file '%s'" },
 { SEVERITY_ERR,   MSG_SAVED,	PARAM_STR,	"Configuration saved to file '%s'" },
 { SEVERITY_ERR,   MSG_ACCDENY,	PARAM_STR,	"Access denied to '%s' command" },
 { SEVERITY_SUCC,  MSG_ACCOK,	PARAM_NONE,	"Privileged access OK" },
 { SEVERITY_SUCC,  MSG_ENAPOOL,	PARAM_POOL,	"Enabling pool %d:'%s'" },
 { SEVERITY_SUCC,  MSG_DISPOOL,	PARAM_POOL,	"Disabling pool %d:'%s'" },
 { SEVERITY_INFO,  MSG_ALRENAP,	PARAM_POOL,	"Pool %d:'%s' already enabled" },
 { SEVERITY_INFO,  MSG_ALRDISP,	PARAM_POOL,	"Pool %d:'%s' already disabled" },
 { SEVERITY_ERR,   MSG_DISLASTP,PARAM_POOL,	"Cannot disable last active pool %d:'%s'" },
 { SEVERITY_ERR,   MSG_MISPDP,	PARAM_NONE,	"Missing addpool details" },
 { SEVERITY_ERR,   MSG_INVPDP,	PARAM_STR,	"Invalid addpool details '%s'" },
 { SEVERITY_ERR,   MSG_TOOMANYP,PARAM_NONE,	"Reached maximum number of pools (%d)" },
 { SEVERITY_SUCC,  MSG_ADDPOOL,	PARAM_STR,	"Added pool '%s'" },
 { SEVERITY_ERR,   MSG_REMLASTP,PARAM_POOL,	"Cannot remove last pool %d:'%s'" },
 { SEVERITY_ERR,   MSG_ACTPOOL, PARAM_POOL,	"Cannot remove active pool %d:'%s'" },
 { SEVERITY_SUCC,  MSG_REMPOOL, PARAM_BOTH,	"Removed pool %d:'%s'" },
 { SEVERITY_SUCC,  MSG_NOTIFY,	PARAM_NONE,	"Notify" },
 { SEVERITY_SUCC,  MSG_DEVDETAILS,PARAM_NONE,	"Device Details" },
 { SEVERITY_FAIL, 0, 0, NULL }
};

static int my_thr_id = 0;
static bool bye;
static bool ping = true;

// Used to control quit restart access to shutdown variables
static pthread_mutex_t quit_restart_lock;

static bool do_a_quit;
static bool do_a_restart;

static time_t when = 0;	// when the request occurred

struct IP4ACCESS {
	in_addr_t ip;
	in_addr_t mask;
	bool writemode;
};

static struct IP4ACCESS *ipaccess = NULL;
static int ips = 0;

#ifdef USE_BITFORCE
extern struct device_api bitforce_api;
#endif

#ifdef USE_ICARUS
extern struct device_api icarus_api;
#endif

#ifdef USE_ZTEX
extern struct device_api ztex_api;
#endif

// This is only called when expected to be needed (rarely)
// i.e. strings outside of the codes control (input from the user)
static char *escape_string(char *str, bool isjson)
{
	char *buf, *ptr;
	int count;

	count = 0;
	for (ptr = str; *ptr; ptr++) {
		switch (*ptr) {
		case ',':
		case '|':
		case '=':
			if (!isjson)
				count++;
			break;
		case '"':
			if (isjson)
				count++;
			break;
		case '\\':
			count++;
			break;
		}
	}

	if (count == 0)
		return str;

	buf = malloc(strlen(str) + count + 1);
	if (unlikely(!buf))
		quit(1, "Failed to malloc escape buf");

	ptr = buf;
	while (*str)
		switch (*str) {
		case ',':
		case '|':
		case '=':
			if (!isjson)
				*(ptr++) = '\\';
			*(ptr++) = *(str++);
			break;
		case '"':
			if (isjson)
				*(ptr++) = '\\';
			*(ptr++) = *(str++);
			break;
		case '\\':
			*(ptr++) = '\\';
			*(ptr++) = *(str++);
			break;
		default:
			*(ptr++) = *(str++);
			break;
		}

	*ptr = '\0';

	return buf;
}

#if defined(USE_BITFORCE) || defined(USE_ICARUS) || defined(USE_ZTEX)
static int numpgas()
{
	int count = 0;
	int i;

	for (i = 0; i < total_devices; i++) {
#ifdef USE_BITFORCE
		if (devices[i]->api == &bitforce_api)
			count++;
#endif
#ifdef USE_ICARUS
		if (devices[i]->api == &icarus_api)
			count++;
#endif
#ifdef USE_ZTEX
		if (devices[i]->api == &ztex_api)
			count++;
#endif
	}
	return count;
}

static int pgadevice(int pgaid)
{
	int count = 0;
	int i;

	for (i = 0; i < total_devices; i++) {
#ifdef USE_BITFORCE
		if (devices[i]->api == &bitforce_api)
			count++;
#endif
#ifdef USE_ICARUS
		if (devices[i]->api == &icarus_api)
			count++;
#endif
#ifdef USE_ZTEX
		if (devices[i]->api == &ztex_api)
			count++;
#endif
		if (count == (pgaid + 1))
			return i;
	}
	return -1;
}
#endif

// All replies (except BYE and RESTART) start with a message
//  thus for JSON, message() inserts JSON_START at the front
//  and send_result() adds JSON_END at the end
static char *message(int messageid, int paramid, char *param2, bool isjson)
{
	char severity;
	char *ptr;
#if defined(USE_BITFORCE) || defined(USE_ICARUS) || defined(USE_ZTEX)
	int pga;
#endif
#ifdef WANT_CPUMINE
	int cpu;
#endif
	int i;

	for (i = 0; codes[i].severity != SEVERITY_FAIL; i++) {
		if (codes[i].code == messageid) {
			switch (codes[i].severity) {
			case SEVERITY_WARN:
				severity = 'W';
				break;
			case SEVERITY_INFO:
				severity = 'I';
				break;
			case SEVERITY_SUCC:
				severity = 'S';
				break;
			case SEVERITY_ERR:
			default:
				severity = 'E';
				break;
			}

			sprintf(msg_buffer, isjson
				? JSON_START JSON_STATUS "{\"" _STATUS "\":\"%c\",\"When\":%lu,\"Code\":%d,\"Msg\":\""
				: _STATUS "=%c,When=%lu,Code=%d,Msg=",
				severity, (unsigned long)when, messageid);

			ptr = msg_buffer + strlen(msg_buffer);

			switch(codes[i].params) {
			case PARAM_GPU:
			case PARAM_PGA:
			case PARAM_CPU:
				sprintf(ptr, codes[i].description, paramid);
				break;
			case PARAM_POOL:
				sprintf(ptr, codes[i].description, paramid, pools[paramid]->rpc_url);
				break;
			case PARAM_GPUMAX:
				sprintf(ptr, codes[i].description, paramid, nDevs - 1);
				break;
#if defined(USE_BITFORCE) || defined(USE_ICARUS) || defined(USE_ZTEX)
			case PARAM_PGAMAX:
				pga = numpgas();
				sprintf(ptr, codes[i].description, paramid, pga - 1);
				break;
#endif
#ifdef WANT_CPUMINE
			case PARAM_CPUMAX:
				if (opt_n_threads > 0)
					cpu = num_processors;
				else
					cpu = 0;
				sprintf(ptr, codes[i].description, paramid, cpu - 1);
				break;
#endif
			case PARAM_PMAX:
				sprintf(ptr, codes[i].description, total_pools);
				break;
			case PARAM_POOLMAX:
				sprintf(ptr, codes[i].description, paramid, total_pools - 1);
				break;
			case PARAM_DMAX:
#if defined(USE_BITFORCE) || defined(USE_ICARUS) || defined(USE_ZTEX)
				pga = numpgas();
#endif
#ifdef WANT_CPUMINE
				if (opt_n_threads > 0)
					cpu = num_processors;
				else
					cpu = 0;
#endif

				sprintf(ptr, codes[i].description, nDevs
#if defined(USE_BITFORCE) || defined(USE_ICARUS) || defined(USE_ZTEX)
					, pga
#endif
#ifdef WANT_CPUMINE
					, cpu
#endif
					);
				break;
			case PARAM_CMD:
				sprintf(ptr, codes[i].description, JSON_COMMAND);
				break;
			case PARAM_STR:
				sprintf(ptr, codes[i].description, param2);
				break;
			case PARAM_BOTH:
				sprintf(ptr, codes[i].description, paramid, param2);
				break;
			case PARAM_NONE:
			default:
				strcpy(ptr, codes[i].description);
			}

			ptr = msg_buffer + strlen(msg_buffer);

			sprintf(ptr, isjson
				? "\",\"Description\":\"%s\"}" JSON_CLOSE
				: ",Description=%s" SEPSTR,
				opt_api_description);

			return msg_buffer;
		}
	}

	sprintf(msg_buffer, isjson
		? JSON_START JSON_STATUS "{\"" _STATUS "\":\"F\",\"When\":%lu,\"Code\":-1,\"Msg\":\"%d\",\"Description\":\"%s\"}" JSON_CLOSE
		: _STATUS "=F,When=%lu,Code=-1,Msg=%d,Description=%s" SEPSTR,
		(unsigned long)when, messageid, opt_api_description);

	return msg_buffer;
}

static void apiversion(__maybe_unused SOCKETTYPE c, __maybe_unused char *param, bool isjson)
{
	sprintf(io_buffer, isjson
		? "%s," JSON_VERSION "{\"CGMiner\":\"%s\",\"API\":\"%s\"}" JSON_CLOSE
		: "%s" _VERSION ",CGMiner=%s,API=%s" SEPSTR,
		message(MSG_VERSION, 0, NULL, isjson),
		VERSION, APIVERSION);
}

static void minerconfig(__maybe_unused SOCKETTYPE c, __maybe_unused char *param, bool isjson)
{
	char buf[BUFSIZ];
	int pgacount = 0;
	int cpucount = 0;
	char *adlinuse = (char *)NO;
#ifdef HAVE_ADL
	const char *adl = YES;
	int i;

	for (i = 0; i < nDevs; i++) {
		if (gpus[i].has_adl) {
			adlinuse = (char *)YES;
			break;
		}
	}
#else
	const char *adl = NO;
#endif

#if defined(USE_BITFORCE) || defined(USE_ICARUS) || defined(USE_ZTEX)
	pgacount = numpgas();
#endif

#ifdef WANT_CPUMINE
	cpucount = opt_n_threads > 0 ? num_processors : 0;
#endif

	strcpy(io_buffer, message(MSG_MINECON, 0, NULL, isjson));

	sprintf(buf, isjson
		? "," JSON_MINECON "{\"GPU Count\":%d,\"PGA Count\":%d,\"CPU Count\":%d,\"Pool Count\":%d,\"ADL\":\"%s\",\"ADL in use\":\"%s\",\"Strategy\":\"%s\",\"Log Interval\":%d,\"Device Code\":\"%s\",\"OS\":\"%s\"}" JSON_CLOSE
		: _MINECON ",GPU Count=%d,PGA Count=%d,CPU Count=%d,Pool Count=%d,ADL=%s,ADL in use=%s,Strategy=%s,Log Interval=%d,Device Code=%s,OS=%s" SEPSTR,

		nDevs, pgacount, cpucount, total_pools, adl, adlinuse,
		strategies[pool_strategy].s, opt_log_interval, DEVICECODE, OSINFO);

	strcat(io_buffer, buf);
}

static const char*
bool2str(bool b)
{
	return b ? YES : NO;
}

static const char*
status2str(enum alive status)
{
	switch (status) {
	case LIFE_WELL:
		return ALIVE;
	case LIFE_SICK:
		return SICK;
	case LIFE_DEAD:
		return DEAD;
	case LIFE_NOSTART:
		return NOSTART;
	default:
		return UNKNOWN;
	}
}

static void
append_kv(char *buf, json_t*info, bool isjson)
{
	json_t *value;
	const char *key, *tmpl = isjson ? ",\"%s\":%s" : ",%s=%s";
	char *vdump;
	void *it;

	for (it = json_object_iter(info); it; it = json_object_iter_next(info, it)) {
		key = json_object_iter_key(it);
		value = json_object_iter_value(it);

		if (isjson || !json_is_string(value))
			vdump = json_dumps(value, JSON_COMPACT | JSON_ENCODE_ANY);
		else
			vdump = strdup(json_string_value(value));
		tailsprintf(buf, tmpl, key, vdump);
		free(vdump);
	}
}

static void
devdetail_an(char *buf, struct cgpu_info *cgpu, bool isjson)
{
	tailsprintf(buf, isjson
				? "{\"%s\":%d,Driver=%s"
				: "%s=%d,Driver=%s",
			cgpu->api->name, cgpu->device_id,
			cgpu->api->dname
	);

	if (cgpu->kname)
		tailsprintf(buf, isjson ? ",\"Kernel\":\"%s\"" : ",Kernel=%s", cgpu->kname);
	if (cgpu->name)
		tailsprintf(buf, isjson ? ",\"Model\":\"%s\"" : ",Model=%s", cgpu->name);
	if (cgpu->device_path)
		tailsprintf(buf, isjson ? ",\"Device Path\":\"%s\"" : ",Device Path=%s", cgpu->device_path);

	if (cgpu->api->get_extra_device_detail) {
		json_t *info = cgpu->api->get_extra_device_detail(cgpu);
		append_kv(buf, info, isjson);
		json_decref(info);
	}

	tailsprintf(buf, "%c", isjson ? '}' : SEPARATOR);
}

static void devstatus_an(char *buf, struct cgpu_info *cgpu, bool isjson)
{
	tailsprintf(buf, isjson
				? "{\"%s\":%d,\"Enabled\":\"%s\",\"Status\":\"%s\",\"Temperature\":%.2f,\"MHS av\":%.2f,\"MHS %ds\":%.2f,\"Accepted\":%d,\"Rejected\":%d,\"Hardware Errors\":%d,\"Utility\":%.2f,\"Last Share Pool\":%d,\"Last Share Time\":%lu,\"Total MH\":%.4f"
				: "%s=%d,Enabled=%s,Status=%s,Temperature=%.2f,MHS av=%.2f,MHS %ds=%.2f,Accepted=%d,Rejected=%d,Hardware Errors=%d,Utility=%.2f,Last Share Pool=%d,Last Share Time=%lu,Total MH=%.4f",
			cgpu->api->name, cgpu->device_id,
			bool2str(cgpu->deven != DEV_DISABLED),
			status2str(cgpu->status),
			cgpu->temp,
			cgpu->total_mhashes / total_secs, opt_log_interval, cgpu->rolling,
			cgpu->accepted, cgpu->rejected, cgpu->hw_errors,
			cgpu->utility,
			((unsigned long)(cgpu->last_share_pool_time) > 0) ? cgpu->last_share_pool : -1,
			(unsigned long)(cgpu->last_share_pool_time), cgpu->total_mhashes
	);

	if (cgpu->api->get_extra_device_status) {
		json_t *info = cgpu->api->get_extra_device_status(cgpu);
		append_kv(buf, info, isjson);
		json_decref(info);
	}

	tailsprintf(buf, "%c", isjson ? '}' : SEPARATOR);
}

static void gpustatus(int gpu, bool isjson)
{
	if (gpu < 0 || gpu >= nDevs)
		return;
	devstatus_an(io_buffer, &gpus[gpu], isjson);
}

#if defined(USE_BITFORCE) || defined(USE_ICARUS) || defined(USE_ZTEX)
static void pgastatus(int pga, bool isjson)
{
	int dev = pgadevice(pga);
	if (dev < 0) // Should never happen
		return;
	devstatus_an(io_buffer, devices[dev], isjson);
}
#endif

__maybe_unused
static void cpustatus(int cpu, bool isjson)
{
	if (opt_n_threads <= 0 || cpu < 0 || cpu >= num_processors)
		return;
	devstatus_an(io_buffer, &cpus[cpu], isjson);
}

static void
devinfo_internal(void (*func)(char*, struct cgpu_info*, bool),
                 __maybe_unused SOCKETTYPE c, __maybe_unused char *param, bool isjson)
{
	int i;

	if (total_devices == 0) {
		strcpy(io_buffer, message(MSG_NODEVS, 0, NULL, isjson));
		return;
	}

	strcpy(io_buffer, message(MSG_DEVS, 0, NULL, isjson));

	if (isjson) {
		strcat(io_buffer, COMMA);
		strcat(io_buffer, JSON_DEVS);
	}

	for (i = 0; i < total_devices; ++i) {
		if (isjson && i)
			strcat(io_buffer, COMMA);

		func(io_buffer, devices[i], isjson);
	}

	if (isjson)
		strcat(io_buffer, JSON_CLOSE);
}

static void
devdetail(SOCKETTYPE c, char *param, bool isjson)
{
	return devinfo_internal(devdetail_an, c, param, isjson);
}

static void
devstatus(SOCKETTYPE c, char *param, bool isjson)
{
	return devinfo_internal(devstatus_an, c, param, isjson);
}

static void gpudev(__maybe_unused SOCKETTYPE c, char *param, bool isjson)
{
	int id;

	if (nDevs == 0) {
		strcpy(io_buffer, message(MSG_GPUNON, 0, NULL, isjson));
		return;
	}

	if (param == NULL || *param == '\0') {
		strcpy(io_buffer, message(MSG_MISID, 0, NULL, isjson));
		return;
	}

	id = atoi(param);
	if (id < 0 || id >= nDevs) {
		strcpy(io_buffer, message(MSG_INVGPU, id, NULL, isjson));
		return;
	}

	strcpy(io_buffer, message(MSG_GPUDEV, id, NULL, isjson));

	if (isjson) {
		strcat(io_buffer, COMMA);
		strcat(io_buffer, JSON_GPU);
	}

	gpustatus(id, isjson);

	if (isjson)
		strcat(io_buffer, JSON_CLOSE);
}

#if defined(USE_BITFORCE) || defined(USE_ICARUS) || defined(USE_ZTEX)
static void pgadev(__maybe_unused SOCKETTYPE c, char *param, bool isjson)
{
	int numpga = numpgas();
	int id;

	if (numpga == 0) {
		strcpy(io_buffer, message(MSG_PGANON, 0, NULL, isjson));
		return;
	}

	if (param == NULL || *param == '\0') {
		strcpy(io_buffer, message(MSG_MISID, 0, NULL, isjson));
		return;
	}

	id = atoi(param);
	if (id < 0 || id >= numpga) {
		strcpy(io_buffer, message(MSG_INVPGA, id, NULL, isjson));
		return;
	}

	strcpy(io_buffer, message(MSG_PGADEV, id, NULL, isjson));

	if (isjson) {
		strcat(io_buffer, COMMA);
		strcat(io_buffer, JSON_PGA);
	}

	pgastatus(id, isjson);

	if (isjson)
		strcat(io_buffer, JSON_CLOSE);
}

static void pgaenable(__maybe_unused SOCKETTYPE c, char *param, bool isjson)
{
	int numpga = numpgas();
	struct thr_info *thr;
	int pga;
	int id;
	int i;

	if (numpga == 0) {
		strcpy(io_buffer, message(MSG_PGANON, 0, NULL, isjson));
		return;
	}

	if (param == NULL || *param == '\0') {
		strcpy(io_buffer, message(MSG_MISID, 0, NULL, isjson));
		return;
	}

	id = atoi(param);
	if (id < 0 || id >= numpga) {
		strcpy(io_buffer, message(MSG_INVPGA, id, NULL, isjson));
		return;
	}

	int dev = pgadevice(id);
	if (dev < 0) { // Should never happen
		strcpy(io_buffer, message(MSG_INVPGA, id, NULL, isjson));
		return;
	}

	struct cgpu_info *cgpu = devices[dev];

	if (cgpu->deven != DEV_DISABLED) {
		strcpy(io_buffer, message(MSG_PGALRENA, id, NULL, isjson));
		return;
	}

	if (cgpu->status != LIFE_WELL) {
		strcpy(io_buffer, message(MSG_PGAUNW, id, NULL, isjson));
		return;
	}

	for (i = 0; i < mining_threads; i++) {
		pga = thr_info[i].cgpu->device_id;
		if (pga == dev) {
			thr = &thr_info[i];
			cgpu->deven = DEV_ENABLED;
			tq_push(thr->q, &ping);
		}
	}

	strcpy(io_buffer, message(MSG_PGAENA, id, NULL, isjson));
}

static void pgadisable(__maybe_unused SOCKETTYPE c, char *param, bool isjson)
{
	int numpga = numpgas();
	int id;

	if (numpga == 0) {
		strcpy(io_buffer, message(MSG_PGANON, 0, NULL, isjson));
		return;
	}

	if (param == NULL || *param == '\0') {
		strcpy(io_buffer, message(MSG_MISID, 0, NULL, isjson));
		return;
	}

	id = atoi(param);
	if (id < 0 || id >= numpga) {
		strcpy(io_buffer, message(MSG_INVPGA, id, NULL, isjson));
		return;
	}

	int dev = pgadevice(id);
	if (dev < 0) { // Should never happen
		strcpy(io_buffer, message(MSG_INVPGA, id, NULL, isjson));
		return;
	}

	struct cgpu_info *cgpu = devices[dev];

	if (cgpu->deven == DEV_DISABLED) {
		strcpy(io_buffer, message(MSG_PGALRDIS, id, NULL, isjson));
		return;
	}

	cgpu->deven = DEV_DISABLED;

	strcpy(io_buffer, message(MSG_PGADIS, id, NULL, isjson));
}
#endif

#ifdef WANT_CPUMINE
static void cpudev(__maybe_unused SOCKETTYPE c, char *param, bool isjson)
{
	int id;

	if (opt_n_threads == 0) {
		strcpy(io_buffer, message(MSG_CPUNON, 0, NULL, isjson));
		return;
	}

	if (param == NULL || *param == '\0') {
		strcpy(io_buffer, message(MSG_MISID, 0, NULL, isjson));
		return;
	}

	id = atoi(param);
	if (id < 0 || id >= num_processors) {
		strcpy(io_buffer, message(MSG_INVCPU, id, NULL, isjson));
		return;
	}

	strcpy(io_buffer, message(MSG_CPUDEV, id, NULL, isjson));

	if (isjson) {
		strcat(io_buffer, COMMA);
		strcat(io_buffer, JSON_CPU);
	}

	cpustatus(id, isjson);

	if (isjson)
		strcat(io_buffer, JSON_CLOSE);
}
#endif

static void poolstatus(__maybe_unused SOCKETTYPE c, __maybe_unused char *param, bool isjson)
{
	char buf[BUFSIZ];
	char *status, *lp;
	char *rpc_url;
	char *rpc_user;
	int i;

	if (total_pools == 0) {
		strcpy(io_buffer, message(MSG_NOPOOL, 0, NULL, isjson));
		return;
	}

	strcpy(io_buffer, message(MSG_POOL, 0, NULL, isjson));

	if (isjson) {
		strcat(io_buffer, COMMA);
		strcat(io_buffer, JSON_POOLS);
	}

	for (i = 0; i < total_pools; i++) {
		struct pool *pool = pools[i];

		switch (pool->enabled) {
		case POOL_DISABLED:
			status = (char *)DISABLED;
			break;
		case POOL_REJECTING:
			status = (char *)REJECTING;
			break;
		case POOL_ENABLED:
			if (pool->idle)
				status = (char *)DEAD;
			else
				status = (char *)ALIVE;
			break;
		default:
			status = (char *)UNKNOWN;
			break;
		}

		if (pool->hdr_path)
			lp = (char *)YES;
		else
			lp = (char *)NO;

		rpc_url = escape_string(pool->rpc_url, isjson);
		rpc_user = escape_string(pool->rpc_user, isjson);

		sprintf(buf, isjson
			? "%s{\"POOL\":%d,\"URL\":\"%s\",\"Status\":\"%s\",\"Priority\":%d,\"Long Poll\":\"%s\",\"Getworks\":%d,\"Accepted\":%d,\"Rejected\":%d,\"Discarded\":%d,\"Stale\":%d,\"Get Failures\":%d,\"Remote Failures\":%d,\"User\":\"%s\",\"Last Share Time\":%lu}"
			: "%sPOOL=%d,URL=%s,Status=%s,Priority=%d,Long Poll=%s,Getworks=%d,Accepted=%d,Rejected=%d,Discarded=%d,Stale=%d,Get Failures=%d,Remote Failures=%d,User=%s,Last Share Time=%lu" SEPSTR,
			(isjson && (i > 0)) ? COMMA : BLANK,
			i, rpc_url, status, pool->prio, lp,
			pool->getwork_requested,
			pool->accepted, pool->rejected,
			pool->discarded_work,
			pool->stale_shares,
			pool->getfail_occasions,
			pool->remotefail_occasions,
			rpc_user, pool->last_share_time);

		strcat(io_buffer, buf);

		if (rpc_url != pool->rpc_url)
			free(rpc_url);
		rpc_url = NULL;

		if (rpc_user != pool->rpc_user)
			free(rpc_user);
		rpc_user = NULL;
	}

	if (isjson)
		strcat(io_buffer, JSON_CLOSE);
}

static void summary(__maybe_unused SOCKETTYPE c, __maybe_unused char *param, bool isjson)
{
	double utility, mhs;

#ifdef WANT_CPUMINE
	char *algo = (char *)(algo_names[opt_algo]);
	if (algo == NULL)
		algo = "(null)";
#endif

	utility = total_accepted / ( total_secs ? total_secs : 1 ) * 60;
	mhs = total_mhashes_done / total_secs;

#ifdef WANT_CPUMINE
	sprintf(io_buffer, isjson
		? "%s," JSON_SUMMARY "{\"Elapsed\":%.0f,\"Algorithm\":\"%s\",\"MHS av\":%.2f,\"Found Blocks\":%d,\"Getworks\":%d,\"Accepted\":%d,\"Rejected\":%d,\"Hardware Errors\":%d,\"Utility\":%.2f,\"Discarded\":%d,\"Stale\":%d,\"Get Failures\":%d,\"Local Work\":%u,\"Remote Failures\":%u,\"Network Blocks\":%u,\"Total MH\":%.4f}" JSON_CLOSE
		: "%s" _SUMMARY ",Elapsed=%.0f,Algorithm=%s,MHS av=%.2f,Found Blocks=%d,Getworks=%d,Accepted=%d,Rejected=%d,Hardware Errors=%d,Utility=%.2f,Discarded=%d,Stale=%d,Get Failures=%d,Local Work=%u,Remote Failures=%u,Network Blocks=%u,Total MH=%.4f" SEPSTR,
		message(MSG_SUMM, 0, NULL, isjson),
		total_secs, algo, mhs, found_blocks,
		total_getworks, total_accepted, total_rejected,
		hw_errors, utility, total_discarded, total_stale,
		total_go, local_work, total_ro, new_blocks, total_mhashes_done);
#else
	sprintf(io_buffer, isjson
		? "%s," JSON_SUMMARY "{\"Elapsed\":%.0f,\"MHS av\":%.2f,\"Found Blocks\":%d,\"Getworks\":%d,\"Accepted\":%d,\"Rejected\":%d,\"Hardware Errors\":%d,\"Utility\":%.2f,\"Discarded\":%d,\"Stale\":%d,\"Get Failures\":%d,\"Local Work\":%u,\"Remote Failures\":%u,\"Network Blocks\":%u,\"Total MH\":%.4f}" JSON_CLOSE
		: "%s" _SUMMARY ",Elapsed=%.0f,MHS av=%.2f,Found Blocks=%d,Getworks=%d,Accepted=%d,Rejected=%d,Hardware Errors=%d,Utility=%.2f,Discarded=%d,Stale=%d,Get Failures=%d,Local Work=%u,Remote Failures=%u,Network Blocks=%u,Total MH=%.4f" SEPSTR,
		message(MSG_SUMM, 0, NULL, isjson),
		total_secs, mhs, found_blocks,
		total_getworks, total_accepted, total_rejected,
		hw_errors, utility, total_discarded, total_stale,
		total_go, local_work, total_ro, new_blocks, total_mhashes_done);
#endif
}

static void gpuenable(__maybe_unused SOCKETTYPE c, char *param, bool isjson)
{
	struct thr_info *thr;
	int gpu;
	int id;
	int i;

	if (gpu_threads == 0) {
		strcpy(io_buffer, message(MSG_GPUNON, 0, NULL, isjson));
		return;
	}

	if (param == NULL || *param == '\0') {
		strcpy(io_buffer, message(MSG_MISID, 0, NULL, isjson));
		return;
	}

	id = atoi(param);
	if (id < 0 || id >= nDevs) {
		strcpy(io_buffer, message(MSG_INVGPU, id, NULL, isjson));
		return;
	}

	if (gpus[id].deven != DEV_DISABLED) {
		strcpy(io_buffer, message(MSG_ALRENA, id, NULL, isjson));
		return;
	}

	for (i = 0; i < gpu_threads; i++) {
		gpu = thr_info[i].cgpu->device_id;
		if (gpu == id) {
			thr = &thr_info[i];
			if (thr->cgpu->status != LIFE_WELL) {
				strcpy(io_buffer, message(MSG_GPUMRE, id, NULL, isjson));
				return;
			}

			gpus[id].deven = DEV_ENABLED;
			tq_push(thr->q, &ping);

		}
	}

	strcpy(io_buffer, message(MSG_GPUREN, id, NULL, isjson));
}

static void gpudisable(__maybe_unused SOCKETTYPE c, char *param, bool isjson)
{
	int id;

	if (nDevs == 0) {
		strcpy(io_buffer, message(MSG_GPUNON, 0, NULL, isjson));
		return;
	}

	if (param == NULL || *param == '\0') {
		strcpy(io_buffer, message(MSG_MISID, 0, NULL, isjson));
		return;
	}

	id = atoi(param);
	if (id < 0 || id >= nDevs) {
		strcpy(io_buffer, message(MSG_INVGPU, id, NULL, isjson));
		return;
	}

	if (gpus[id].deven == DEV_DISABLED) {
		strcpy(io_buffer, message(MSG_ALRDIS, id, NULL, isjson));
		return;
	}

	gpus[id].deven = DEV_DISABLED;

	strcpy(io_buffer, message(MSG_GPUDIS, id, NULL, isjson));
}

static void gpurestart(__maybe_unused SOCKETTYPE c, char *param, bool isjson)
{
	int id;

	if (nDevs == 0) {
		strcpy(io_buffer, message(MSG_GPUNON, 0, NULL, isjson));
		return;
	}

	if (param == NULL || *param == '\0') {
		strcpy(io_buffer, message(MSG_MISID, 0, NULL, isjson));
		return;
	}

	id = atoi(param);
	if (id < 0 || id >= nDevs) {
		strcpy(io_buffer, message(MSG_INVGPU, id, NULL, isjson));
		return;
	}

	reinit_device(&gpus[id]);

	strcpy(io_buffer, message(MSG_GPUREI, id, NULL, isjson));
}

static void gpucount(__maybe_unused SOCKETTYPE c, __maybe_unused char *param, bool isjson)
{
	char buf[BUFSIZ];

	strcpy(io_buffer, message(MSG_NUMGPU, 0, NULL, isjson));

	sprintf(buf, isjson
		? "," JSON_GPUS "{\"Count\":%d}" JSON_CLOSE
		: _GPUS ",Count=%d" SEPSTR,
		nDevs);

	strcat(io_buffer, buf);
}

static void pgacount(__maybe_unused SOCKETTYPE c, __maybe_unused char *param, bool isjson)
{
	char buf[BUFSIZ];
	int count = 0;

#if defined(USE_BITFORCE) || defined(USE_ICARUS) || defined(USE_ZTEX)
	count = numpgas();
#endif

	strcpy(io_buffer, message(MSG_NUMPGA, 0, NULL, isjson));

	sprintf(buf, isjson
		? "," JSON_PGAS "{\"Count\":%d}" JSON_CLOSE
		: _PGAS ",Count=%d" SEPSTR,
		count);

	strcat(io_buffer, buf);
}

static void cpucount(__maybe_unused SOCKETTYPE c, __maybe_unused char *param, bool isjson)
{
	char buf[BUFSIZ];
	int count = 0;

#ifdef WANT_CPUMINE
	count = opt_n_threads > 0 ? num_processors : 0;
#endif

	strcpy(io_buffer, message(MSG_NUMCPU, 0, NULL, isjson));

	sprintf(buf, isjson
		? "," JSON_CPUS "{\"Count\":%d}" JSON_CLOSE
		: _CPUS ",Count=%d" SEPSTR,
		count);

	strcat(io_buffer, buf);
}

static void switchpool(__maybe_unused SOCKETTYPE c, char *param, bool isjson)
{
	struct pool *pool;
	int id;

	if (total_pools == 0) {
		strcpy(io_buffer, message(MSG_NOPOOL, 0, NULL, isjson));
		return;
	}

	if (param == NULL || *param == '\0') {
		strcpy(io_buffer, message(MSG_MISPID, 0, NULL, isjson));
		return;
	}

	id = atoi(param);
	if (id < 0 || id >= total_pools) {
		strcpy(io_buffer, message(MSG_INVPID, id, NULL, isjson));
		return;
	}

	pool = pools[id];
	pool->enabled = true;
	switch_pools(pool);

	strcpy(io_buffer, message(MSG_SWITCHP, id, NULL, isjson));
}

static void copyadvanceafter(char ch, char **param, char **buf)
{
#define src_p (*param)
#define dst_b (*buf)

	while (*src_p && *src_p != ch) {
		if (*src_p == '\\' && *(src_p+1) != '\0')
			src_p++;

		*(dst_b++) = *(src_p++);
	}
	if (*src_p)
		src_p++;

	*(dst_b++) = '\0';
}

static bool pooldetails(char *param, char **url, char **user, char **pass)
{
	char *ptr, *buf;

	ptr = buf = malloc(strlen(param)+1);
	if (unlikely(!buf))
		quit(1, "Failed to malloc pooldetails buf");

	*url = buf;

	// copy url
	copyadvanceafter(',', &param, &buf);

	if (!(*param)) // missing user
		goto exitsama;

	*user = buf;

	// copy user
	copyadvanceafter(',', &param, &buf);

	if (!*param) // missing pass
		goto exitsama;

	*pass = buf;

	// copy pass
	copyadvanceafter(',', &param, &buf);

	return true;

exitsama:
	free(ptr);
	return false;
}

static void addpool(__maybe_unused SOCKETTYPE c, char *param, bool isjson)
{
	char *url, *user, *pass;
	char *ptr;

	if (param == NULL || *param == '\0') {
		strcpy(io_buffer, message(MSG_MISPDP, 0, NULL, isjson));
		return;
	}

	if (!pooldetails(param, &url, &user, &pass)) {
		ptr = escape_string(param, isjson);
		strcpy(io_buffer, message(MSG_INVPDP, 0, ptr, isjson));
		if (ptr != param)
			free(ptr);
		ptr = NULL;
		return;
	}

	if (add_pool_details(true, url, user, pass) == ADD_POOL_MAXIMUM) {
		strcpy(io_buffer, message(MSG_TOOMANYP, MAX_POOLS, NULL, isjson));
		return;
	}

	ptr = escape_string(url, isjson);
	strcpy(io_buffer, message(MSG_ADDPOOL, 0, ptr, isjson));
	if (ptr != url)
		free(ptr);
	ptr = NULL;
}

static void enablepool(__maybe_unused SOCKETTYPE c, char *param, bool isjson)
{
	struct pool *pool;
	int id;

	if (total_pools == 0) {
		strcpy(io_buffer, message(MSG_NOPOOL, 0, NULL, isjson));
		return;
	}

	if (param == NULL || *param == '\0') {
		strcpy(io_buffer, message(MSG_MISPID, 0, NULL, isjson));
		return;
	}

	id = atoi(param);
	if (id < 0 || id >= total_pools) {
		strcpy(io_buffer, message(MSG_INVPID, id, NULL, isjson));
		return;
	}

	pool = pools[id];
	if (pool->enabled == true) {
		strcpy(io_buffer, message(MSG_ALRENAP, id, NULL, isjson));
		return;
	}

	pool->enabled = true;
	if (pool->prio < current_pool()->prio)
		switch_pools(pool);

	strcpy(io_buffer, message(MSG_ENAPOOL, id, NULL, isjson));
}

static void disablepool(__maybe_unused SOCKETTYPE c, char *param, bool isjson)
{
	struct pool *pool;
	int id;

	if (total_pools == 0) {
		strcpy(io_buffer, message(MSG_NOPOOL, 0, NULL, isjson));
		return;
	}

	if (param == NULL || *param == '\0') {
		strcpy(io_buffer, message(MSG_MISPID, 0, NULL, isjson));
		return;
	}

	id = atoi(param);
	if (id < 0 || id >= total_pools) {
		strcpy(io_buffer, message(MSG_INVPID, id, NULL, isjson));
		return;
	}

	pool = pools[id];
	if (pool->enabled == false) {
		strcpy(io_buffer, message(MSG_ALRDISP, id, NULL, isjson));
		return;
	}

	if (active_pools() <= 1) {
		strcpy(io_buffer, message(MSG_DISLASTP, id, NULL, isjson));
		return;
	}

	pool->enabled = false;
	if (pool == current_pool())
		switch_pools(NULL);

	strcpy(io_buffer, message(MSG_DISPOOL, id, NULL, isjson));
}

static void removepool(__maybe_unused SOCKETTYPE c, char *param, bool isjson)
{
	struct pool *pool;
	char *rpc_url;
	bool dofree = false;
	int id;

	if (total_pools == 0) {
		strcpy(io_buffer, message(MSG_NOPOOL, 0, NULL, isjson));
		return;
	}

	if (param == NULL || *param == '\0') {
		strcpy(io_buffer, message(MSG_MISPID, 0, NULL, isjson));
		return;
	}

	id = atoi(param);
	if (id < 0 || id >= total_pools) {
		strcpy(io_buffer, message(MSG_INVPID, id, NULL, isjson));
		return;
	}

	if (total_pools <= 1) {
		strcpy(io_buffer, message(MSG_REMLASTP, id, NULL, isjson));
		return;
	}

	pool = pools[id];
	if (pool == current_pool())
		switch_pools(NULL);

	if (pool == current_pool()) {
		strcpy(io_buffer, message(MSG_ACTPOOL, id, NULL, isjson));
		return;
	}

	pool->enabled = false;
	rpc_url = escape_string(pool->rpc_url, isjson);
	if (rpc_url != pool->rpc_url)
		dofree = true;

	remove_pool(pool);

	strcpy(io_buffer, message(MSG_REMPOOL, id, rpc_url, isjson));

	if (dofree)
		free(rpc_url);
	rpc_url = NULL;
}

static bool splitgpuvalue(char *param, int *gpu, char **value, bool isjson)
{
	int id;
	char *gpusep;

	if (nDevs == 0) {
		strcpy(io_buffer, message(MSG_GPUNON, 0, NULL, isjson));
		return false;
	}

	if (param == NULL || *param == '\0') {
		strcpy(io_buffer, message(MSG_MISID, 0, NULL, isjson));
		return false;
	}

	gpusep = strchr(param, GPUSEP);
	if (gpusep == NULL) {
		strcpy(io_buffer, message(MSG_MISVAL, 0, NULL, isjson));
		return false;
	}

	*(gpusep++) = '\0';

	id = atoi(param);
	if (id < 0 || id >= nDevs) {
		strcpy(io_buffer, message(MSG_INVGPU, id, NULL, isjson));
		return false;
	}

	*gpu = id;
	*value = gpusep;

	return true;
}

static void gpuintensity(__maybe_unused SOCKETTYPE c, char *param, bool isjson)
{
	int id;
	char *value;
	int intensity;
	char intensitystr[7];

	if (!splitgpuvalue(param, &id, &value, isjson))
		return;

	if (!strncasecmp(value, DYNAMIC, 1)) {
		gpus[id].dynamic = true;
		strcpy(intensitystr, DYNAMIC);
	}
	else {
		intensity = atoi(value);
		if (intensity < MIN_INTENSITY || intensity > MAX_INTENSITY) {
			strcpy(io_buffer, message(MSG_INVINT, 0, value, isjson));
			return;
		}

		gpus[id].dynamic = false;
		gpus[id].intensity = intensity;
		sprintf(intensitystr, "%d", intensity);
	}

	strcpy(io_buffer, message(MSG_GPUINT, id, intensitystr, isjson));
}

static void gpumem(__maybe_unused SOCKETTYPE c, __maybe_unused char *param, bool isjson)
{
#ifdef HAVE_ADL
	int id;
	char *value;
	int clock;

	if (!splitgpuvalue(param, &id, &value, isjson))
		return;

	clock = atoi(value);

	if (set_memoryclock(id, clock))
		strcpy(io_buffer, message(MSG_GPUMERR, id, value, isjson));
	else
		strcpy(io_buffer, message(MSG_GPUMEM, id, value, isjson));
#else
	strcpy(io_buffer, message(MSG_NOADL, 0, NULL, isjson));
#endif
}

static void gpuengine(__maybe_unused SOCKETTYPE c, __maybe_unused char *param, bool isjson)
{
#ifdef HAVE_ADL
	int id;
	char *value;
	int clock;

	if (!splitgpuvalue(param, &id, &value, isjson))
		return;

	clock = atoi(value);

	if (set_engineclock(id, clock))
		strcpy(io_buffer, message(MSG_GPUEERR, id, value, isjson));
	else
		strcpy(io_buffer, message(MSG_GPUENG, id, value, isjson));
#else
	strcpy(io_buffer, message(MSG_NOADL, 0, NULL, isjson));
#endif
}

static void gpufan(__maybe_unused SOCKETTYPE c, __maybe_unused char *param, bool isjson)
{
#ifdef HAVE_ADL
	int id;
	char *value;
	int fan;

	if (!splitgpuvalue(param, &id, &value, isjson))
		return;

	fan = atoi(value);

	if (set_fanspeed(id, fan))
		strcpy(io_buffer, message(MSG_GPUFERR, id, value, isjson));
	else
		strcpy(io_buffer, message(MSG_GPUFAN, id, value, isjson));
#else
	strcpy(io_buffer, message(MSG_NOADL, 0, NULL, isjson));
#endif
}

static void gpuvddc(__maybe_unused SOCKETTYPE c, __maybe_unused char *param, bool isjson)
{
#ifdef HAVE_ADL
	int id;
	char *value;
	float vddc;

	if (!splitgpuvalue(param, &id, &value, isjson))
		return;

	vddc = atof(value);

	if (set_vddc(id, vddc))
		strcpy(io_buffer, message(MSG_GPUVERR, id, value, isjson));
	else
		strcpy(io_buffer, message(MSG_GPUVDDC, id, value, isjson));
#else
	strcpy(io_buffer, message(MSG_NOADL, 0, NULL, isjson));
#endif
}

void doquit(__maybe_unused SOCKETTYPE c, __maybe_unused char *param, bool isjson)
{
	if (isjson)
		strcpy(io_buffer, JSON_START JSON_BYE);
	else
		strcpy(io_buffer, _BYE);

	bye = true;
	do_a_quit = true;
}

void dorestart(__maybe_unused SOCKETTYPE c, __maybe_unused char *param, bool isjson)
{
	if (isjson)
		strcpy(io_buffer, JSON_START JSON_RESTART);
	else
		strcpy(io_buffer, _RESTART);

	bye = true;
	do_a_restart = true;
}

void privileged(__maybe_unused SOCKETTYPE c, __maybe_unused char *param, bool isjson)
{
	strcpy(io_buffer, message(MSG_ACCOK, 0, NULL, isjson));
}

void notifystatus(int device, struct cgpu_info *cgpu, bool isjson)
{
	char buf[BUFSIZ];
	char *reason;

	if (cgpu->device_last_not_well == 0)
		reason = REASON_NONE;
	else
		switch(cgpu->device_not_well_reason) {
		case REASON_THREAD_FAIL_INIT:
			reason = REASON_THREAD_FAIL_INIT_STR;
			break;
		case REASON_THREAD_ZERO_HASH:
			reason = REASON_THREAD_ZERO_HASH_STR;
			break;
		case REASON_THREAD_FAIL_QUEUE:
			reason = REASON_THREAD_FAIL_QUEUE_STR;
			break;
		case REASON_DEV_SICK_IDLE_60:
			reason = REASON_DEV_SICK_IDLE_60_STR;
			break;
		case REASON_DEV_DEAD_IDLE_600:
			reason = REASON_DEV_DEAD_IDLE_600_STR;
			break;
		case REASON_DEV_NOSTART:
			reason = REASON_DEV_NOSTART_STR;
			break;
		case REASON_DEV_OVER_HEAT:
			reason = REASON_DEV_OVER_HEAT_STR;
			break;
		case REASON_DEV_THERMAL_CUTOFF:
			reason = REASON_DEV_THERMAL_CUTOFF_STR;
			break;
		default:
			reason = REASON_UNKNOWN_STR;
			break;
		}

	// ALL counters (and only counters) must start the name with a '*'
	// Simplifies future external support for adding new counters
	sprintf(buf, isjson
		? "%s{\"NOTIFY\":%d,\"Name\":\"%s\",\"ID\":%d,\"Last Well\":%lu,\"Last Not Well\":%lu,\"Reason Not Well\":\"%s\",\"*Thread Fail Init\":%d,\"*Thread Zero Hash\":%d,\"*Thread Fail Queue\":%d,\"*Dev Sick Idle 60s\":%d,\"*Dev Dead Idle 600s\":%d,\"*Dev Nostart\":%d,\"*Dev Over Heat\":%d,\"*Dev Thermal Cutoff\":%d}"
		: "%sNOTIFY=%d,Name=%s,ID=%d,Last Well=%lu,Last Not Well=%lu,Reason Not Well=%s,*Thread Fail Init=%d,*Thread Zero Hash=%d,*Thread Fail Queue=%d,*Dev Sick Idle 60s=%d,*Dev Dead Idle 600s=%d,*Dev Nostart=%d,*Dev Over Heat=%d,*Dev Thermal Cutoff=%d" SEPSTR,
		(isjson && (device > 0)) ? COMMA : BLANK,
		device, cgpu->api->name, cgpu->device_id,
		cgpu->device_last_well, cgpu->device_last_not_well, reason,
		cgpu->thread_fail_init_count, cgpu->thread_zero_hash_count,
		cgpu->thread_fail_queue_count, cgpu->dev_sick_idle_60_count,
		cgpu->dev_dead_idle_600_count, cgpu->dev_nostart_count,
		cgpu->dev_over_heat_count, cgpu->dev_thermal_cutoff_count);

	strcat(io_buffer, buf);
}

static void notify(__maybe_unused SOCKETTYPE c, __maybe_unused char *param, bool isjson)
{
	int i;

	if (total_devices == 0) {
		strcpy(io_buffer, message(MSG_NODEVS, 0, NULL, isjson));
		return;
	}

	strcpy(io_buffer, message(MSG_NOTIFY, 0, NULL, isjson));

	if (isjson) {
		strcat(io_buffer, COMMA);
		strcat(io_buffer, JSON_NOTIFY);
	}

	for (i = 0; i < total_devices; i++)
		notifystatus(i, devices[i], isjson);

	if (isjson)
		strcat(io_buffer, JSON_CLOSE);
}

static void devdetails(__maybe_unused SOCKETTYPE c, __maybe_unused char *param, bool isjson)
{
	char buf[BUFSIZ];
	struct cgpu_info *cgpu;
	int i;

	if (total_devices == 0) {
		strcpy(io_buffer, message(MSG_NODEVS, 0, NULL, isjson));
		return;
	}

	strcpy(io_buffer, message(MSG_DEVDETAILS, 0, NULL, isjson));

	if (isjson) {
		strcat(io_buffer, COMMA);
		strcat(io_buffer, JSON_DEVDETAILS);
	}

	for (i = 0; i < total_devices; i++) {
		cgpu = devices[i];

		sprintf(buf, isjson
			? "%s{\"DEVDETAILS\":%d,\"Name\":\"%s\",\"ID\":%d,\"Driver\":\"%s\",\"Kernel\":\"%s\",\"Model\":\"%s\",\"Device Path\":\"%s\"}"
			: "%sDEVDETAILS=%d,Name=%s,ID=%d,Driver=%s,Kernel=%s,Model=%s,Device Path=%s" SEPSTR,
			(isjson && (i > 0)) ? COMMA : BLANK,
			i, cgpu->api->name, cgpu->device_id,
			cgpu->api->dname, cgpu->kname ? : BLANK,
			cgpu->name ? : BLANK, cgpu->device_path ? : BLANK);

		strcat(io_buffer, buf);
	}

	if (isjson)
		strcat(io_buffer, JSON_CLOSE);
}

void dosave(__maybe_unused SOCKETTYPE c, char *param, bool isjson)
{
	FILE *fcfg;
	char *ptr;

	if (param == NULL || *param == '\0') {
		strcpy(io_buffer, message(MSG_MISFN, 0, NULL, isjson));
		return;
	}

	fcfg = fopen(param, "w");
	if (!fcfg) {
		ptr = escape_string(param, isjson);
		strcpy(io_buffer, message(MSG_BADFN, 0, ptr, isjson));
		if (ptr != param)
			free(ptr);
		ptr = NULL;
		return;
	}

	write_config(fcfg);
	fclose(fcfg);

	ptr = escape_string(param, isjson);
	strcpy(io_buffer, message(MSG_SAVED, 0, ptr, isjson));
	if (ptr != param)
		free(ptr);
	ptr = NULL;
}

struct CMDS {
	char *name;
	void (*func)(SOCKETTYPE, char *, bool);
	bool requires_writemode;
} cmds[] = {
	{ "version",		apiversion,	false },
	{ "config",		minerconfig,	false },
	{ "devs",		devstatus,	false },
	{ "devdetail",	devdetail,	false },
	{ "pools",		poolstatus,	false },
	{ "summary",		summary,	false },
	{ "gpuenable",		gpuenable,	true },
	{ "gpudisable",		gpudisable,	true },
	{ "gpurestart",		gpurestart,	true },
	{ "gpu",		gpudev,		false },
#if defined(USE_BITFORCE) || defined(USE_ICARUS) || defined(USE_ZTEX)
	{ "pga",		pgadev,		false },
	{ "pgaenable",		pgaenable,	true },
	{ "pgadisable",		pgadisable,	true },
#endif
#ifdef WANT_CPUMINE
	{ "cpu",		cpudev,		false },
#endif
	{ "gpucount",		gpucount,	false },
	{ "pgacount",		pgacount,	false },
	{ "cpucount",		cpucount,	false },
	{ "switchpool",		switchpool,	true },
	{ "addpool",		addpool,	true },
	{ "enablepool",		enablepool,	true },
	{ "disablepool",	disablepool,	true },
	{ "removepool",		removepool,	true },
	{ "gpuintensity",	gpuintensity,	true },
	{ "gpumem",		gpumem,		true },
	{ "gpuengine",		gpuengine,	true },
	{ "gpufan",		gpufan,		true },
	{ "gpuvddc",		gpuvddc,	true },
	{ "save",		dosave,		true },
	{ "quit",		doquit,		true },
	{ "privileged",		privileged,	true },
	{ "notify",		notify,		false },
	{ "devdetails",		devdetails,	false },
	{ "restart",		dorestart,	true },
	{ NULL,			NULL,		false }
};

static void send_result(SOCKETTYPE c, bool isjson)
{
	int n;
	int len;

	if (isjson)
		strcat(io_buffer, JSON_END);

	len = strlen(io_buffer);

	applog(LOG_DEBUG, "API: send reply: (%d) '%.10s%s'", len+1, io_buffer, len > 10 ? "..." : BLANK);

	// ignore failure - it's closed immediately anyway
	n = send(c, io_buffer, len+1, 0);

	if (opt_debug) {
		if (SOCKETFAIL(n))
			applog(LOG_DEBUG, "API: send failed: %s", SOCKERRMSG);
		else
			applog(LOG_DEBUG, "API: sent %d", n);
	}
}

static void tidyup(__maybe_unused void *arg)
{
	mutex_lock(&quit_restart_lock);

	bye = true;

	if (sock != INVSOCK) {
		shutdown(sock, SHUT_RDWR);
		CLOSESOCKET(sock);
		sock = INVSOCK;
	}

	if (ipaccess != NULL) {
		free(ipaccess);
		ipaccess = NULL;
	}

	if (msg_buffer != NULL) {
		free(msg_buffer);
		msg_buffer = NULL;
	}

	if (io_buffer != NULL) {
		free(io_buffer);
		io_buffer = NULL;
	}

	mutex_unlock(&quit_restart_lock);
}

/*
 * Interpret [R|W:]IP[/Prefix][,[R|W:]IP2[/Prefix2][,...]] --api-allow option
 *	special case of 0/0 allows /0 (means all IP addresses)
 */
#define ALLIP4 "0/0"
/*
 * N.B. IP4 addresses are by Definition 32bit big endian on all platforms
 */
static void setup_ipaccess()
{
	char *buf, *ptr, *comma, *slash, *dot;
	int ipcount, mask, octet, i;
	bool writemode;

	buf = malloc(strlen(opt_api_allow) + 1);
	if (unlikely(!buf))
		quit(1, "Failed to malloc ipaccess buf");

	strcpy(buf, opt_api_allow);

	ipcount = 1;
	ptr = buf;
	while (*ptr)
		if (*(ptr++) == ',')
			ipcount++;

	// possibly more than needed, but never less
	ipaccess = calloc(ipcount, sizeof(struct IP4ACCESS));
	if (unlikely(!ipaccess))
		quit(1, "Failed to calloc ipaccess");

	ips = 0;
	ptr = buf;
	while (ptr && *ptr) {
		while (*ptr == ' ' || *ptr == '\t')
			ptr++;

		if (*ptr == ',') {
			ptr++;
			continue;
		}

		comma = strchr(ptr, ',');
		if (comma)
			*(comma++) = '\0';

		writemode = false;

		if (isalpha(*ptr) && *(ptr+1) == ':') {
			if (tolower(*ptr) == 'w')
				writemode = true;

			ptr += 2;
		}

		ipaccess[ips].writemode = writemode;

		if (strcmp(ptr, ALLIP4) == 0)
			ipaccess[ips].ip = ipaccess[ips].mask = 0;
		else {
			slash = strchr(ptr, '/');
			if (!slash)
				ipaccess[ips].mask = 0xffffffff;
			else {
				*(slash++) = '\0';
				mask = atoi(slash);
				if (mask < 1 || mask > 32)
					goto popipo; // skip invalid/zero

				ipaccess[ips].mask = 0;
				while (mask-- >= 0) {
					octet = 1 << (mask % 8);
					ipaccess[ips].mask |= (octet << (8 * (mask >> 3)));
				}
			}

			ipaccess[ips].ip = 0; // missing default to '.0'
			for (i = 0; ptr && (i < 4); i++) {
				dot = strchr(ptr, '.');
				if (dot)
					*(dot++) = '\0';

				octet = atoi(ptr);
				if (octet < 0 || octet > 0xff)
					goto popipo; // skip invalid

				ipaccess[ips].ip |= (octet << (i * 8));

				ptr = dot;
			}

			ipaccess[ips].ip &= ipaccess[ips].mask;
		}

		ips++;
popipo:
		ptr = comma;
	}

	free(buf);
}

static void *quit_thread(__maybe_unused void *userdata)
{
	// allow thread creator to finish whatever it's doing
	mutex_lock(&quit_restart_lock);
	mutex_unlock(&quit_restart_lock);

	if (opt_debug)
		applog(LOG_DEBUG, "API: killing cgminer");

	kill_work();

	return NULL;
}

static void *restart_thread(__maybe_unused void *userdata)
{
	// allow thread creator to finish whatever it's doing
	mutex_lock(&quit_restart_lock);
	mutex_unlock(&quit_restart_lock);

	if (opt_debug)
		applog(LOG_DEBUG, "API: restarting cgminer");

	app_restart();

	return NULL;
}

void api(int api_thr_id)
{
	struct thr_info bye_thr;
	char buf[BUFSIZ];
	char param_buf[BUFSIZ];
	const char *localaddr = "127.0.0.1";
	SOCKETTYPE c;
	int n, bound;
	char *connectaddr;
	char *binderror;
	time_t bindstart;
	short int port = opt_api_port;
	struct sockaddr_in serv;
	struct sockaddr_in cli;
	socklen_t clisiz;
	char *cmd;
	char *param;
	bool addrok;
	bool writemode;
	json_error_t json_err;
	json_t *json_config;
	json_t *json_val;
	bool isjson;
	bool did;
	int i;

	mutex_init(&quit_restart_lock);

	pthread_cleanup_push(tidyup, NULL);
	my_thr_id = api_thr_id;

	/* This should be done first to ensure curl has already called WSAStartup() in windows */
	sleep(opt_log_interval);

	if (!opt_api_listen) {
		applog(LOG_DEBUG, "API not running%s", UNAVAILABLE);
		return;
	}

	if (opt_api_allow) {
		setup_ipaccess();

		if (ips == 0) {
			applog(LOG_WARNING, "API not running (no valid IPs specified)%s", UNAVAILABLE);
			return;
		}
	}

	sock = socket(AF_INET, SOCK_STREAM, 0);
	if (sock == INVSOCK) {
		applog(LOG_ERR, "API1 initialisation failed (%s)%s", SOCKERRMSG, UNAVAILABLE);
		return;
	}

	memset(&serv, 0, sizeof(serv));

	serv.sin_family = AF_INET;

	if (!opt_api_allow && !opt_api_network) {
		serv.sin_addr.s_addr = inet_addr(localaddr);
		if (serv.sin_addr.s_addr == (in_addr_t)INVINETADDR) {
			applog(LOG_ERR, "API2 initialisation failed (%s)%s", SOCKERRMSG, UNAVAILABLE);
			return;
		}
	}

	serv.sin_port = htons(port);

	// try for more than 1 minute ... in case the old one hasn't completely gone yet
	bound = 0;
	bindstart = time(NULL);
	while (bound == 0) {
		if (SOCKETFAIL(bind(sock, (struct sockaddr *)(&serv), sizeof(serv)))) {
			binderror = SOCKERRMSG;
			if ((time(NULL) - bindstart) > 61)
				break;
			else {
				applog(LOG_WARNING, "API bind to port %d failed - trying again in 30sec", port);
				sleep(30);
			}
		} else
			bound = 1;
	}

	if (bound == 0) {
		applog(LOG_ERR, "API bind to port %d failed (%s)%s", port, binderror, UNAVAILABLE);
		return;
	}

	if (SOCKETFAIL(listen(sock, QUEUE))) {
		applog(LOG_ERR, "API3 initialisation failed (%s)%s", SOCKERRMSG, UNAVAILABLE);
		CLOSESOCKET(sock);
		return;
	}

	if (opt_api_allow)
		applog(LOG_WARNING, "API running in IP access mode");
	else {
		if (opt_api_network)
			applog(LOG_WARNING, "API running in UNRESTRICTED access mode");
		else
			applog(LOG_WARNING, "API running in local access mode");
	}

	io_buffer = malloc(MYBUFSIZ+1);
	msg_buffer = malloc(MYBUFSIZ+1);

	while (!bye) {
		clisiz = sizeof(cli);
		if (SOCKETFAIL(c = accept(sock, (struct sockaddr *)(&cli), &clisiz))) {
			applog(LOG_ERR, "API failed (%s)%s", SOCKERRMSG, UNAVAILABLE);
			goto die;
		}

		connectaddr = inet_ntoa(cli.sin_addr);

		addrok = false;
		writemode = false;
		if (opt_api_allow) {
			for (i = 0; i < ips; i++) {
				if ((cli.sin_addr.s_addr & ipaccess[i].mask) == ipaccess[i].ip) {
					addrok = true;
					writemode = ipaccess[i].writemode;
					break;
				}
			}
		} else {
			if (opt_api_network)
				addrok = true;
			else
				addrok = (strcmp(connectaddr, localaddr) == 0);
		}

		if (opt_debug)
			applog(LOG_DEBUG, "API: connection from %s - %s", connectaddr, addrok ? "Accepted" : "Ignored");

		if (addrok) {
			n = recv(c, &buf[0], BUFSIZ-1, 0);
			if (SOCKETFAIL(n))
				buf[0] = '\0';
			else
				buf[n] = '\0';

			if (opt_debug) {
				if (SOCKETFAIL(n))
					applog(LOG_DEBUG, "API: recv failed: %s", SOCKERRMSG);
				else
					applog(LOG_DEBUG, "API: recv command: (%d) '%s'", n, buf);
			}

			if (!SOCKETFAIL(n)) {
				// the time of the request in now
				when = time(NULL);

				did = false;

				if (*buf != ISJSON) {
					isjson = false;

					param = strchr(buf, SEPARATOR);
					if (param != NULL)
						*(param++) = '\0';

					cmd = buf;
				}
				else {
					isjson = true;

					param = NULL;

#if JANSSON_MAJOR_VERSION > 2 || (JANSSON_MAJOR_VERSION == 2 && JANSSON_MINOR_VERSION > 0)
					json_config = json_loadb(buf, n, 0, &json_err);
#elif JANSSON_MAJOR_VERSION > 1
					json_config = json_loads(buf, 0, &json_err);
#else
					json_config = json_loads(buf, &json_err);
#endif

					if (!json_is_object(json_config)) {
						strcpy(io_buffer, message(MSG_INVJSON, 0, NULL, isjson));
						send_result(c, isjson);
						did = true;
					}
					else {
						json_val = json_object_get(json_config, JSON_COMMAND);
						if (json_val == NULL) {
							strcpy(io_buffer, message(MSG_MISCMD, 0, NULL, isjson));
							send_result(c, isjson);
							did = true;
						}
						else {
							if (!json_is_string(json_val)) {
								strcpy(io_buffer, message(MSG_INVCMD, 0, NULL, isjson));
								send_result(c, isjson);
								did = true;
							}
							else {
								cmd = (char *)json_string_value(json_val);
								json_val = json_object_get(json_config, JSON_PARAMETER);
								if (json_is_string(json_val))
									param = (char *)json_string_value(json_val);
								else if (json_is_integer(json_val)) {
									sprintf(param_buf, "%d", (int)json_integer_value(json_val));
									param = param_buf;
								} else if (json_is_real(json_val)) {
									sprintf(param_buf, "%f", (double)json_real_value(json_val));
									param = param_buf;
								}
							}
						}
					}
				}

				if (!did)
					for (i = 0; cmds[i].name != NULL; i++) {
						if (strcmp(cmd, cmds[i].name) == 0) {
							if (cmds[i].requires_writemode && !writemode) {
								strcpy(io_buffer, message(MSG_ACCDENY, 0, cmds[i].name, isjson));
								applog(LOG_DEBUG, "API: access denied to '%s' for '%s' command", connectaddr, cmds[i].name);
							}
							else
								(cmds[i].func)(c, param, isjson);

							send_result(c, isjson);
							did = true;
							break;
						}
					}

				if (!did) {
					strcpy(io_buffer, message(MSG_INVCMD, 0, NULL, isjson));
					send_result(c, isjson);
				}
			}
		}
		CLOSESOCKET(c);
	}
die:
	/* Blank line fix for older compilers since pthread_cleanup_pop is a
	 * macro that gets confused by a label existing immediately before it
	 */
	;
	pthread_cleanup_pop(true);

	if (opt_debug)
		applog(LOG_DEBUG, "API: terminating due to: %s",
				do_a_quit ? "QUIT" : (do_a_restart ? "RESTART" : (bye ? "BYE" : "UNKNOWN!")));

	mutex_lock(&quit_restart_lock);

	if (do_a_restart) {
		if (thr_info_create(&bye_thr, NULL, restart_thread, &bye_thr)) {
			mutex_unlock(&quit_restart_lock);
			quit(1, "API failed to initiate a restart - aborting");
		}
		pthread_detach(bye_thr.pth);
	} else if (do_a_quit) {
		if (thr_info_create(&bye_thr, NULL, quit_thread, &bye_thr)) {
			mutex_unlock(&quit_restart_lock);
			quit(1, "API failed to initiate a clean quit - aborting");
		}
		pthread_detach(bye_thr.pth);
	}

	mutex_unlock(&quit_restart_lock);
}<|MERGE_RESOLUTION|>--- conflicted
+++ resolved
@@ -164,10 +164,7 @@
 static const char *NOSTART = "NoStart";
 static const char *DISABLED = "Disabled";
 static const char *ALIVE = "Alive";
-<<<<<<< HEAD
-=======
 static const char *REJECTING = "Rejecting";
->>>>>>> 7f00613d
 static const char *UNKNOWN = "Unknown";
 #define _DYNAMIC "D"
 static const char *DYNAMIC = _DYNAMIC;
