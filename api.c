--- conflicted
+++ resolved
@@ -29,11 +29,7 @@
 #include "miner.h"
 #include "util.h"
 
-<<<<<<< HEAD
-#if defined(USE_BFLSC) || defined(USE_AVALON) || defined(USE_HASHFAST)
-=======
-#if defined(USE_BFLSC) || defined(USE_AVALON) || defined(USE_BITFURY)
->>>>>>> d1c95832
+#if defined(USE_BFLSC) || defined(USE_AVALON) || defined(USE_HASHFAST) || defined(USE_BITFURY)
 #define HAVE_AN_ASIC 1
 #endif
 
@@ -171,34 +167,32 @@
 static const char *SHA256STR = "sha256";
 
 static const char *DEVICECODE = ""
+#ifdef USE_AVALON
+			"AVA "
+#endif
+#ifdef USE_BFLSC
+			"BAS "
+#endif
+#ifdef USE_BITFORCE
+			"BFL "
+#endif
+#ifdef USE_BITFURY
+			"BFU "
+#endif
 #ifdef HAVE_OPENCL
 			"GPU "
 #endif
-#ifdef USE_BFLSC
-			"BAS "
-#endif
-#ifdef USE_BITFORCE
-			"BFL "
-#endif
-<<<<<<< HEAD
 #ifdef USE_HASHFAST
 			"HFA "
-=======
-#ifdef USE_BITFURY
-			"BFU "
->>>>>>> d1c95832
 #endif
 #ifdef USE_ICARUS
 			"ICA "
 #endif
-#ifdef USE_AVALON
-			"AVA "
+#ifdef USE_MODMINER
+			"MMQ "
 #endif
 #ifdef USE_ZTEX
 			"ZTX "
-#endif
-#ifdef USE_MODMINER
-			"MMQ "
 #endif
 			"";
 
@@ -1231,22 +1225,7 @@
 
 	rd_lock(&devices_lock);
 	for (i = 0; i < total_devices; i++) {
-<<<<<<< HEAD
-#ifdef USE_AVALON
-		if (devices[i]->drv->drv_id == DRIVER_AVALON)
-			count++;
-#endif
-#ifdef USE_BFLSC
-		if (devices[i]->drv->drv_id == DRIVER_BFLSC)
-			count++;
-#endif
-#ifdef USE_HASHFAST
-		if (devices[i]->drv->drv_id == DRIVER_HASHFAST)
-			count++;
-#endif
-=======
 		ASIC_PARSE_COMMANDS(DRIVER_COUNT_DRV)
->>>>>>> d1c95832
 	}
 	rd_unlock(&devices_lock);
 	return count;
@@ -1259,22 +1238,7 @@
 
 	rd_lock(&devices_lock);
 	for (i = 0; i < total_devices; i++) {
-<<<<<<< HEAD
-#ifdef USE_AVALON
-		if (devices[i]->drv->drv_id == DRIVER_AVALON)
-			count++;
-#endif
-#ifdef USE_BFLSC
-		if (devices[i]->drv->drv_id == DRIVER_BFLSC)
-			count++;
-#endif
-#ifdef USE_HASHFAST
-		if (devices[i]->drv->drv_id == DRIVER_HASHFAST)
-			count++;
-#endif
-=======
 		ASIC_PARSE_COMMANDS(DRIVER_COUNT_DRV)
->>>>>>> d1c95832
 		if (count == (ascid + 1))
 			goto foundit;
 	}
