/*
 * Copyright 2011-2012 Andrew Smith
 * Copyright 2011-2012 Con Kolivas
 *
 * This program is free software; you can redistribute it and/or modify it
 * under the terms of the GNU General Public License as published by the Free
 * Software Foundation; either version 3 of the License, or (at your option)
 * any later version.  See COPYING for more details.
 *
 * Note: the code always includes GPU support even if there are no GPUs
 *	this simplifies handling multiple other device code being included
 *	depending on compile options
 */

#include "config.h"

#include <stdio.h>
#include <ctype.h>
#include <stdlib.h>
#include <string.h>
#include <stdbool.h>
#include <stdint.h>
#include <unistd.h>
#include <sys/types.h>

#include "compat.h"
#include "miner.h"
#include "driver-cpu.h" /* for algo_names[], TODO: re-factor dependency */

#if defined(USE_BITFORCE) || defined(USE_ICARUS) || defined(USE_ZTEX) || defined(USE_MODMINER)
#define HAVE_AN_FPGA 1
#endif

#if defined(unix) || defined(__APPLE__)
	#include <errno.h>
	#include <sys/socket.h>
	#include <netinet/in.h>
	#include <arpa/inet.h>

	#define SOCKETTYPE int
	#define SOCKETFAIL(a) ((a) < 0)
	#define INVSOCK -1
	#define INVINETADDR -1
	#define CLOSESOCKET close

	#define SOCKERRMSG strerror(errno)
#endif

#ifdef WIN32
	#include <ws2tcpip.h>
	#include <winsock2.h>

	#define SOCKETTYPE SOCKET
	#define SOCKETFAIL(a) ((a) == SOCKET_ERROR)
	#define INVSOCK INVALID_SOCKET
	#define INVINETADDR INADDR_NONE
	#define CLOSESOCKET closesocket

	static char WSAbuf[1024];

	struct WSAERRORS {
		int id;
		char *code;
	} WSAErrors[] = {
		{ 0,			"No error" },
		{ WSAEINTR,		"Interrupted system call" },
		{ WSAEBADF,		"Bad file number" },
		{ WSAEACCES,		"Permission denied" },
		{ WSAEFAULT,		"Bad address" },
		{ WSAEINVAL,		"Invalid argument" },
		{ WSAEMFILE,		"Too many open sockets" },
		{ WSAEWOULDBLOCK,	"Operation would block" },
		{ WSAEINPROGRESS,	"Operation now in progress" },
		{ WSAEALREADY,		"Operation already in progress" },
		{ WSAENOTSOCK,		"Socket operation on non-socket" },
		{ WSAEDESTADDRREQ,	"Destination address required" },
		{ WSAEMSGSIZE,		"Message too long" },
		{ WSAEPROTOTYPE,	"Protocol wrong type for socket" },
		{ WSAENOPROTOOPT,	"Bad protocol option" },
		{ WSAEPROTONOSUPPORT,	"Protocol not supported" },
		{ WSAESOCKTNOSUPPORT,	"Socket type not supported" },
		{ WSAEOPNOTSUPP,	"Operation not supported on socket" },
		{ WSAEPFNOSUPPORT,	"Protocol family not supported" },
		{ WSAEAFNOSUPPORT,	"Address family not supported" },
		{ WSAEADDRINUSE,	"Address already in use" },
		{ WSAEADDRNOTAVAIL,	"Can't assign requested address" },
		{ WSAENETDOWN,		"Network is down" },
		{ WSAENETUNREACH,	"Network is unreachable" },
		{ WSAENETRESET,		"Net connection reset" },
		{ WSAECONNABORTED,	"Software caused connection abort" },
		{ WSAECONNRESET,	"Connection reset by peer" },
		{ WSAENOBUFS,		"No buffer space available" },
		{ WSAEISCONN,		"Socket is already connected" },
		{ WSAENOTCONN,		"Socket is not connected" },
		{ WSAESHUTDOWN,		"Can't send after socket shutdown" },
		{ WSAETOOMANYREFS,	"Too many references, can't splice" },
		{ WSAETIMEDOUT,		"Connection timed out" },
		{ WSAECONNREFUSED,	"Connection refused" },
		{ WSAELOOP,		"Too many levels of symbolic links" },
		{ WSAENAMETOOLONG,	"File name too long" },
		{ WSAEHOSTDOWN,		"Host is down" },
		{ WSAEHOSTUNREACH,	"No route to host" },
		{ WSAENOTEMPTY,		"Directory not empty" },
		{ WSAEPROCLIM,		"Too many processes" },
		{ WSAEUSERS,		"Too many users" },
		{ WSAEDQUOT,		"Disc quota exceeded" },
		{ WSAESTALE,		"Stale NFS file handle" },
		{ WSAEREMOTE,		"Too many levels of remote in path" },
		{ WSASYSNOTREADY,	"Network system is unavailable" },
		{ WSAVERNOTSUPPORTED,	"Winsock version out of range" },
		{ WSANOTINITIALISED,	"WSAStartup not yet called" },
		{ WSAEDISCON,		"Graceful shutdown in progress" },
		{ WSAHOST_NOT_FOUND,	"Host not found" },
		{ WSANO_DATA,		"No host data of that type was found" },
		{ -1,			"Unknown error code" }
	};

	static char *WSAErrorMsg()
	{
		int i;
		int id = WSAGetLastError();

		/* Assume none of them are actually -1 */
		for (i = 0; WSAErrors[i].id != -1; i++)
			if (WSAErrors[i].id == id)
				break;

		sprintf(WSAbuf, "Socket Error: (%d) %s", id, WSAErrors[i].code);

		return &(WSAbuf[0]);
	}

	#define SOCKERRMSG WSAErrorMsg()

	#ifndef SHUT_RDWR
	#define SHUT_RDWR SD_BOTH
	#endif

	#ifndef in_addr_t
	#define in_addr_t uint32_t
	#endif
#endif

// Big enough for largest API request
//  though a PC with 100s of PGAs/CPUs may exceed the size ...
// Current code assumes it can socket send this size also
#define MYBUFSIZ	65432	// TODO: intercept before it's exceeded

// BUFSIZ varies on Windows and Linux
#define TMPBUFSIZ	8192

// Number of requests to queue - normally would be small
// However lots of PGA's may mean more
#define QUEUE	100

static char *io_buffer = NULL;
static char *msg_buffer = NULL;
static SOCKETTYPE sock = INVSOCK;

static const char *UNAVAILABLE = " - API will not be available";
static const char *INVAPIGROUPS = "Invalid --api-groups parameter";

static const char *BLANK = "";
static const char *COMMA = ",";
static const char SEPARATOR = '|';
#define SEPSTR "|"
static const char GPUSEP = ',';

static const char *APIVERSION = "1.14";
static const char *DEAD = "Dead";
static const char *SICK = "Sick";
static const char *NOSTART = "NoStart";
static const char *DISABLED = "Disabled";
static const char *ALIVE = "Alive";
static const char *REJECTING = "Rejecting";
static const char *UNKNOWN = "Unknown";
#define _DYNAMIC "D"
static const char *DYNAMIC = _DYNAMIC;

static const char *YES = "Y";
static const char *NO = "N";
static const char *NULLSTR = "(null)";

static const char *DEVICECODE = ""
#ifdef HAVE_OPENCL
			"GPU "
#endif
#ifdef USE_BITFORCE
			"BFL "
#endif
#ifdef USE_ICARUS
			"ICA "
#endif
#ifdef USE_ZTEX
			"ZTX "
#endif
#ifdef USE_MODMINER
			"MMQ "
#endif
#ifdef WANT_CPUMINE
			"CPU "
#endif
			"";

static const char *OSINFO =
#if defined(__linux)
			"Linux";
#else
#if defined(__APPLE__)
			"Apple";
#else
#if defined (WIN32)
			"Windows";
#else
#if defined(unix)
			"Unix";
#else
			"Unknown";
#endif
#endif
#endif
#endif

#define _DEVS		"DEVS"
#define _POOLS		"POOLS"
#define _SUMMARY	"SUMMARY"
#define _STATUS		"STATUS"
#define _VERSION	"VERSION"
#define _MINECON	"CONFIG"
#define _GPU		"GPU"

#ifdef HAVE_AN_FPGA
#define _PGA		"PGA"
#endif

#ifdef WANT_CPUMINE
#define _CPU		"CPU"
#endif

#define _GPUS		"GPUS"
#define _PGAS		"PGAS"
#define _CPUS		"CPUS"
#define _NOTIFY		"NOTIFY"
#define _DEVDETAILS	"DEVDETAILS"
#define _BYE		"BYE"
#define _RESTART	"RESTART"
#define _MINESTATS	"STATS"
#define _CHECK		"CHECK"

static const char ISJSON = '{';
#define JSON0		"{"
#define JSON1		"\""
#define JSON2		"\":["
#define JSON3		"]"
#define JSON4		",\"id\":1"
#define JSON5		"}"

#define JSON_START	JSON0
#define JSON_DEVS	JSON1 _DEVS JSON2
#define JSON_POOLS	JSON1 _POOLS JSON2
#define JSON_SUMMARY	JSON1 _SUMMARY JSON2
#define JSON_STATUS	JSON1 _STATUS JSON2
#define JSON_VERSION	JSON1 _VERSION JSON2
#define JSON_MINECON	JSON1 _MINECON JSON2
#define JSON_GPU	JSON1 _GPU JSON2

#ifdef HAVE_AN_FPGA
#define JSON_PGA	JSON1 _PGA JSON2
#endif

#ifdef WANT_CPUMINE
#define JSON_CPU	JSON1 _CPU JSON2
#endif

#define JSON_GPUS	JSON1 _GPUS JSON2
#define JSON_PGAS	JSON1 _PGAS JSON2
#define JSON_CPUS	JSON1 _CPUS JSON2
#define JSON_NOTIFY	JSON1 _NOTIFY JSON2
#define JSON_DEVDETAILS	JSON1 _DEVDETAILS JSON2
#define JSON_BYE	JSON1 _BYE JSON1
#define JSON_RESTART	JSON1 _RESTART JSON1
#define JSON_CLOSE	JSON3
#define JSON_MINESTATS	JSON1 _MINESTATS JSON2
#define JSON_CHECK	JSON1 _CHECK JSON2
#define JSON_END	JSON4 JSON5

static const char *JSON_COMMAND = "command";
static const char *JSON_PARAMETER = "parameter";

#define MSG_INVGPU 1
#define MSG_ALRENA 2
#define MSG_ALRDIS 3
#define MSG_GPUMRE 4
#define MSG_GPUREN 5
#define MSG_GPUNON 6
#define MSG_POOL 7
#define MSG_NOPOOL 8
#define MSG_DEVS 9
#define MSG_NODEVS 10
#define MSG_SUMM 11
#define MSG_GPUDIS 12
#define MSG_GPUREI 13
#define MSG_INVCMD 14
#define MSG_MISID 15
#define MSG_GPUDEV 17

#ifdef WANT_CPUMINE
#define MSG_CPUNON 16
#define MSG_CPUDEV 18
#define MSG_INVCPU 19
#endif

#define MSG_NUMGPU 20
#define MSG_NUMCPU 21
#define MSG_VERSION 22
#define MSG_INVJSON 23
#define MSG_MISCMD 24
#define MSG_MISPID 25
#define MSG_INVPID 26
#define MSG_SWITCHP 27
#define MSG_MISVAL 28
#define MSG_NOADL 29
#define MSG_NOGPUADL 30
#define MSG_INVINT 31
#define MSG_GPUINT 32
#define MSG_MINECON 33
#define MSG_GPUMERR 34
#define MSG_GPUMEM 35
#define MSG_GPUEERR 36
#define MSG_GPUENG 37
#define MSG_GPUVERR 38
#define MSG_GPUVDDC 39
#define MSG_GPUFERR 40
#define MSG_GPUFAN 41
#define MSG_MISFN 42
#define MSG_BADFN 43
#define MSG_SAVED 44
#define MSG_ACCDENY 45
#define MSG_ACCOK 46
#define MSG_ENAPOOL 47
#define MSG_DISPOOL 48
#define MSG_ALRENAP 49
#define MSG_ALRDISP 50
#define MSG_DISLASTP 51
#define MSG_MISPDP 52
#define MSG_INVPDP 53
#define MSG_TOOMANYP 54
#define MSG_ADDPOOL 55

#ifdef HAVE_AN_FPGA
#define MSG_PGANON 56
#define MSG_PGADEV 57
#define MSG_INVPGA 58
#endif

#define MSG_NUMPGA 59
#define MSG_NOTIFY 60

#ifdef HAVE_AN_FPGA
#define MSG_PGALRENA 61
#define MSG_PGALRDIS 62
#define MSG_PGAENA 63
#define MSG_PGADIS 64
#define MSG_PGAUNW 65
#endif

#define MSG_REMLASTP 66
#define MSG_ACTPOOL 67
#define MSG_REMPOOL 68
#define MSG_DEVDETAILS 69
#define MSG_MINESTATS 70
#define MSG_MISCHK 71
#define MSG_CHECK 72

enum code_severity {
	SEVERITY_ERR,
	SEVERITY_WARN,
	SEVERITY_INFO,
	SEVERITY_SUCC,
	SEVERITY_FAIL
};

enum code_parameters {
	PARAM_GPU,
	PARAM_PGA,
	PARAM_CPU,
	PARAM_GPUMAX,
	PARAM_PGAMAX,
	PARAM_CPUMAX,
	PARAM_PMAX,
	PARAM_POOLMAX,

// Single generic case: have the code resolve it - see below
	PARAM_DMAX,

	PARAM_CMD,
	PARAM_POOL,
	PARAM_STR,
	PARAM_BOTH,
	PARAM_NONE
};

struct CODES {
	const enum code_severity severity;
	const int code;
	const enum code_parameters params;
	const char *description;
} codes[] = {
#ifdef HAVE_OPENCL
 { SEVERITY_ERR,   MSG_INVGPU,	PARAM_GPUMAX,	"Invalid GPU id %d - range is 0 - %d" },
 { SEVERITY_INFO,  MSG_ALRENA,	PARAM_GPU,	"GPU %d already enabled" },
 { SEVERITY_INFO,  MSG_ALRDIS,	PARAM_GPU,	"GPU %d already disabled" },
 { SEVERITY_WARN,  MSG_GPUMRE,	PARAM_GPU,	"GPU %d must be restarted first" },
 { SEVERITY_INFO,  MSG_GPUREN,	PARAM_GPU,	"GPU %d sent enable message" },
#endif
 { SEVERITY_ERR,   MSG_GPUNON,	PARAM_NONE,	"No GPUs" },
 { SEVERITY_SUCC,  MSG_POOL,	PARAM_PMAX,	"%d Pool(s)" },
 { SEVERITY_ERR,   MSG_NOPOOL,	PARAM_NONE,	"No pools" },

 { SEVERITY_SUCC,  MSG_DEVS,	PARAM_DMAX,
#ifdef HAVE_OPENCL
		 	 	 	 	"%d GPU(s)"
#endif
#if defined(HAVE_AN_FPGA) && defined(HAVE_OPENCL)
						" - "
#endif
#ifdef HAVE_AN_FPGA
						"%d PGA(s)"
#endif
#if defined(WANT_CPUMINE) && (defined(HAVE_OPENCL) || defined(HAVE_AN_FPGA))
						" - "
#endif
#ifdef WANT_CPUMINE
						"%d CPU(s)"
#endif
 },

 { SEVERITY_ERR,   MSG_NODEVS,	PARAM_NONE,	"No GPUs"
#ifdef HAVE_AN_FPGA
						"/PGAs"
#endif
#ifdef WANT_CPUMINE
						"/CPUs"
#endif
 },

 { SEVERITY_SUCC,  MSG_SUMM,	PARAM_NONE,	"Summary" },
#ifdef HAVE_OPENCL
 { SEVERITY_INFO,  MSG_GPUDIS,	PARAM_GPU,	"GPU %d set disable flag" },
 { SEVERITY_INFO,  MSG_GPUREI,	PARAM_GPU,	"GPU %d restart attempted" },
#endif
 { SEVERITY_ERR,   MSG_INVCMD,	PARAM_NONE,	"Invalid command" },
 { SEVERITY_ERR,   MSG_MISID,	PARAM_NONE,	"Missing device id parameter" },
#ifdef HAVE_OPENCL
 { SEVERITY_SUCC,  MSG_GPUDEV,	PARAM_GPU,	"GPU%d" },
#endif
#ifdef HAVE_AN_FPGA
 { SEVERITY_ERR,   MSG_PGANON,	PARAM_NONE,	"No PGAs" },
 { SEVERITY_SUCC,  MSG_PGADEV,	PARAM_PGA,	"PGA%d" },
 { SEVERITY_ERR,   MSG_INVPGA,	PARAM_PGAMAX,	"Invalid PGA id %d - range is 0 - %d" },
 { SEVERITY_INFO,  MSG_PGALRENA,PARAM_PGA,	"PGA %d already enabled" },
 { SEVERITY_INFO,  MSG_PGALRDIS,PARAM_PGA,	"PGA %d already disabled" },
 { SEVERITY_INFO,  MSG_PGAENA,	PARAM_PGA,	"PGA %d sent enable message" },
 { SEVERITY_INFO,  MSG_PGADIS,	PARAM_PGA,	"PGA %d set disable flag" },
 { SEVERITY_ERR,   MSG_PGAUNW,	PARAM_PGA,	"PGA %d is not flagged WELL, cannot enable" },
#endif
#ifdef WANT_CPUMINE
 { SEVERITY_ERR,   MSG_CPUNON,	PARAM_NONE,	"No CPUs" },
 { SEVERITY_SUCC,  MSG_CPUDEV,	PARAM_CPU,	"CPU%d" },
 { SEVERITY_ERR,   MSG_INVCPU,	PARAM_CPUMAX,	"Invalid CPU id %d - range is 0 - %d" },
#endif
 { SEVERITY_SUCC,  MSG_NUMGPU,	PARAM_NONE,	"GPU count" },
 { SEVERITY_SUCC,  MSG_NUMPGA,	PARAM_NONE,	"PGA count" },
 { SEVERITY_SUCC,  MSG_NUMCPU,	PARAM_NONE,	"CPU count" },
 { SEVERITY_SUCC,  MSG_VERSION,	PARAM_NONE,	"BFGMiner versions" },
 { SEVERITY_ERR,   MSG_INVJSON,	PARAM_NONE,	"Invalid JSON" },
 { SEVERITY_ERR,   MSG_MISCMD,	PARAM_CMD,	"Missing JSON '%s'" },
 { SEVERITY_ERR,   MSG_MISPID,	PARAM_NONE,	"Missing pool id parameter" },
 { SEVERITY_ERR,   MSG_INVPID,	PARAM_POOLMAX,	"Invalid pool id %d - range is 0 - %d" },
 { SEVERITY_SUCC,  MSG_SWITCHP,	PARAM_POOL,	"Switching to pool %d:'%s'" },
 { SEVERITY_ERR,   MSG_MISVAL,	PARAM_NONE,	"Missing comma after GPU number" },
 { SEVERITY_ERR,   MSG_NOADL,	PARAM_NONE,	"ADL is not available" },
 { SEVERITY_ERR,   MSG_NOGPUADL,PARAM_GPU,	"GPU %d does not have ADL" },
 { SEVERITY_ERR,   MSG_INVINT,	PARAM_STR,	"Invalid intensity (%s) - must be '" _DYNAMIC  "' or range " _MIN_INTENSITY_STR " - " _MAX_INTENSITY_STR },
 { SEVERITY_INFO,  MSG_GPUINT,	PARAM_BOTH,	"GPU %d set new intensity to %s" },
 { SEVERITY_SUCC,  MSG_MINECON, PARAM_NONE,	"BFGMiner config" },
#ifdef HAVE_OPENCL
 { SEVERITY_ERR,   MSG_GPUMERR,	PARAM_BOTH,	"Setting GPU %d memoryclock to (%s) reported failure" },
 { SEVERITY_SUCC,  MSG_GPUMEM,	PARAM_BOTH,	"Setting GPU %d memoryclock to (%s) reported success" },
 { SEVERITY_ERR,   MSG_GPUEERR,	PARAM_BOTH,	"Setting GPU %d clock to (%s) reported failure" },
 { SEVERITY_SUCC,  MSG_GPUENG,	PARAM_BOTH,	"Setting GPU %d clock to (%s) reported success" },
 { SEVERITY_ERR,   MSG_GPUVERR,	PARAM_BOTH,	"Setting GPU %d vddc to (%s) reported failure" },
 { SEVERITY_SUCC,  MSG_GPUVDDC,	PARAM_BOTH,	"Setting GPU %d vddc to (%s) reported success" },
 { SEVERITY_ERR,   MSG_GPUFERR,	PARAM_BOTH,	"Setting GPU %d fan to (%s) reported failure" },
 { SEVERITY_SUCC,  MSG_GPUFAN,	PARAM_BOTH,	"Setting GPU %d fan to (%s) reported success" },
#endif
 { SEVERITY_ERR,   MSG_MISFN,	PARAM_NONE,	"Missing save filename parameter" },
 { SEVERITY_ERR,   MSG_BADFN,	PARAM_STR,	"Can't open or create save file '%s'" },
 { SEVERITY_SUCC,  MSG_SAVED,	PARAM_STR,	"Configuration saved to file '%s'" },
 { SEVERITY_ERR,   MSG_ACCDENY,	PARAM_STR,	"Access denied to '%s' command" },
 { SEVERITY_SUCC,  MSG_ACCOK,	PARAM_NONE,	"Privileged access OK" },
 { SEVERITY_SUCC,  MSG_ENAPOOL,	PARAM_POOL,	"Enabling pool %d:'%s'" },
 { SEVERITY_SUCC,  MSG_DISPOOL,	PARAM_POOL,	"Disabling pool %d:'%s'" },
 { SEVERITY_INFO,  MSG_ALRENAP,	PARAM_POOL,	"Pool %d:'%s' already enabled" },
 { SEVERITY_INFO,  MSG_ALRDISP,	PARAM_POOL,	"Pool %d:'%s' already disabled" },
 { SEVERITY_ERR,   MSG_DISLASTP,PARAM_POOL,	"Cannot disable last active pool %d:'%s'" },
 { SEVERITY_ERR,   MSG_MISPDP,	PARAM_NONE,	"Missing addpool details" },
 { SEVERITY_ERR,   MSG_INVPDP,	PARAM_STR,	"Invalid addpool details '%s'" },
 { SEVERITY_ERR,   MSG_TOOMANYP,PARAM_NONE,	"Reached maximum number of pools (%d)" },
 { SEVERITY_SUCC,  MSG_ADDPOOL,	PARAM_STR,	"Added pool '%s'" },
 { SEVERITY_ERR,   MSG_REMLASTP,PARAM_POOL,	"Cannot remove last pool %d:'%s'" },
 { SEVERITY_ERR,   MSG_ACTPOOL, PARAM_POOL,	"Cannot remove active pool %d:'%s'" },
 { SEVERITY_SUCC,  MSG_REMPOOL, PARAM_BOTH,	"Removed pool %d:'%s'" },
 { SEVERITY_SUCC,  MSG_NOTIFY,	PARAM_NONE,	"Notify" },
 { SEVERITY_SUCC,  MSG_DEVDETAILS,PARAM_NONE,	"Device Details" },
 { SEVERITY_SUCC,  MSG_MINESTATS,PARAM_NONE,	"CGMiner stats" },
 { SEVERITY_ERR,   MSG_MISCHK,	PARAM_NONE,	"Missing check cmd" },
 { SEVERITY_SUCC,  MSG_CHECK,	PARAM_NONE,	"Check command" },
 { SEVERITY_FAIL, 0, 0, NULL }
};

static int my_thr_id = 0;
static bool bye;
static bool ping = true;

// Used to control quit restart access to shutdown variables
static pthread_mutex_t quit_restart_lock;

static bool do_a_quit;
static bool do_a_restart;

static time_t when = 0;	// when the request occurred

struct IP4ACCESS {
	in_addr_t ip;
	in_addr_t mask;
	char group;
};

#define GROUP(g) (toupper(g))
#define PRIVGROUP GROUP('W')
#define NOPRIVGROUP GROUP('R')
#define ISPRIVGROUP(g) (GROUP(g) == PRIVGROUP)
#define GROUPOFFSET(g) (GROUP(g) - GROUP('A'))
#define VALIDGROUP(g) (GROUP(g) >= GROUP('A') && GROUP(g) <= GROUP('Z'))
#define COMMANDS(g) (apigroups[GROUPOFFSET(g)].commands)
#define DEFINEDGROUP(g) (ISPRIVGROUP(g) || COMMANDS(g) != NULL)

struct APIGROUPS {
	// This becomes a string like: "|cmd1|cmd2|cmd3|" so it's quick to search
	char *commands;
} apigroups['Z' - 'A' + 1]; // only A=0 to Z=25 (R: noprivs, W: allprivs)

static struct IP4ACCESS *ipaccess = NULL;
static int ips = 0;

#ifdef USE_BITFORCE
extern struct device_api bitforce_api;
#endif

#ifdef USE_ICARUS
extern struct device_api icarus_api;
#endif

#ifdef USE_ZTEX
extern struct device_api ztex_api;
#endif

#ifdef USE_MODMINER
extern struct device_api modminer_api;
#endif

// This is only called when expected to be needed (rarely)
// i.e. strings outside of the codes control (input from the user)
static char *escape_string(char *str, bool isjson)
{
	char *buf, *ptr;
	int count;

	count = 0;
	for (ptr = str; *ptr; ptr++) {
		switch (*ptr) {
		case ',':
		case '|':
		case '=':
			if (!isjson)
				count++;
			break;
		case '"':
			if (isjson)
				count++;
			break;
		case '\\':
			count++;
			break;
		}
	}

	if (count == 0)
		return str;

	buf = malloc(strlen(str) + count + 1);
	if (unlikely(!buf))
		quit(1, "Failed to malloc escape buf");

	ptr = buf;
	while (*str)
		switch (*str) {
		case ',':
		case '|':
		case '=':
			if (!isjson)
				*(ptr++) = '\\';
			*(ptr++) = *(str++);
			break;
		case '"':
			if (isjson)
				*(ptr++) = '\\';
			*(ptr++) = *(str++);
			break;
		case '\\':
			*(ptr++) = '\\';
			*(ptr++) = *(str++);
			break;
		default:
			*(ptr++) = *(str++);
			break;
		}

	*ptr = '\0';

	return buf;
}

static struct api_data *api_add_extra(struct api_data *root, struct api_data *extra)
{
	struct api_data *tmp;

	if (root)
	{
		if (extra) {
			// extra tail
			tmp = extra->prev;

			// extra prev = root tail
			extra->prev = root->prev;

			// root tail next = extra
			root->prev->next = extra;

			// extra tail next = root
			tmp->next = root;

			// root prev = extra tail
			root->prev = tmp;
		}
	}
	else
		root = extra;

	return root;
}

static struct api_data *api_add_data_full(struct api_data *root, char *name, enum api_data_type type, void *data, bool copy_data)
{
	struct api_data *api_data;

	api_data = (struct api_data *)malloc(sizeof(struct api_data));

	api_data->name = name;
	api_data->type = type;

	if (root == NULL) {
		root = api_data;
		root->prev = root;
		root->next = root;
	}
	else {
		api_data->prev = root->prev;
		root->prev = api_data;
		api_data->next = root;
		api_data->prev->next = api_data;
	}

	api_data->data_was_malloc = copy_data;

<<<<<<< HEAD
	if (!copy_data)
	{
		api_data->data = data;
		if (type == API_JSON)
			json_incref((json_t *)data);
	}
=======
	// Avoid crashing on bad data
	if (data == NULL) {
		api_data->type = type = API_CONST;
		data = (void *)NULLSTR;
		api_data->data_was_malloc = copy_data = false;
	}

	if (!copy_data)
		api_data->data = data;
>>>>>>> 2ec0fb97
	else
		switch(type) {
		case API_ESCAPE:
		case API_STRING:
		case API_CONST:
			api_data->data = (void *)malloc(strlen((char *)data) + 1);
			strcpy((char*)(api_data->data), (char *)data);
			break;
		case API_INT:
			api_data->data = (void *)malloc(sizeof(int));
			*((int *)(api_data->data)) = *((int *)data);
			break;
		case API_UINT:
			api_data->data = (void *)malloc(sizeof(unsigned int));
			*((unsigned int *)(api_data->data)) = *((unsigned int *)data);
			break;
		case API_UINT32:
			api_data->data = (void *)malloc(sizeof(uint32_t));
			*((uint32_t *)(api_data->data)) = *((uint32_t *)data);
			break;
		case API_UINT64:
			api_data->data = (void *)malloc(sizeof(uint64_t));
			*((uint64_t *)(api_data->data)) = *((uint64_t *)data);
			break;
		case API_DOUBLE:
		case API_ELAPSED:
		case API_MHS:
		case API_MHTOTAL:
		case API_UTILITY:
		case API_FREQ:
		case API_HS:
			api_data->data = (void *)malloc(sizeof(double));
			*((double *)(api_data->data)) = *((double *)data);
			break;
		case API_BOOL:
			api_data->data = (void *)malloc(sizeof(bool));
			*((bool *)(api_data->data)) = *((bool *)data);
			break;
		case API_TIMEVAL:
			api_data->data = (void *)malloc(sizeof(struct timeval));
			memcpy(api_data->data, data, sizeof(struct timeval));
			break;
		case API_TIME:
			api_data->data = (void *)malloc(sizeof(time_t));
			*(time_t *)(api_data->data) = *((time_t *)data);
			break;
		case API_VOLTS:
		case API_TEMP:
			api_data->data = (void *)malloc(sizeof(float));
			*((float *)(api_data->data)) = *((float *)data);
			break;
<<<<<<< HEAD
		case API_JSON:
			api_data->data_was_malloc = false;
			api_data->data = (void *)json_deep_copy((json_t *)data);
			break;
=======
>>>>>>> 2ec0fb97
		default:
			applog(LOG_ERR, "API: unknown1 data type %d ignored", type);
			api_data->type = API_STRING;
			api_data->data_was_malloc = false;
			api_data->data = (void *)UNKNOWN;
			break;
		}

	return root;
}

struct api_data *api_add_escape(struct api_data *root, char *name, char *data, bool copy_data)
{
	return api_add_data_full(root, name, API_ESCAPE, (void *)data, copy_data);
}

<<<<<<< HEAD
struct api_data *api_add_string(struct api_data *root, char *name, const char *data, bool copy_data)
=======
struct api_data *api_add_string(struct api_data *root, char *name, char *data, bool copy_data)
>>>>>>> 2ec0fb97
{
	return api_add_data_full(root, name, API_STRING, (void *)data, copy_data);
}

struct api_data *api_add_const(struct api_data *root, char *name, const char *data, bool copy_data)
{
	return api_add_data_full(root, name, API_CONST, (void *)data, copy_data);
}

struct api_data *api_add_int(struct api_data *root, char *name, int *data, bool copy_data)
{
	return api_add_data_full(root, name, API_INT, (void *)data, copy_data);
}

struct api_data *api_add_uint(struct api_data *root, char *name, unsigned int *data, bool copy_data)
{
	return api_add_data_full(root, name, API_UINT, (void *)data, copy_data);
}

struct api_data *api_add_uint32(struct api_data *root, char *name, uint32_t *data, bool copy_data)
{
	return api_add_data_full(root, name, API_UINT32, (void *)data, copy_data);
}

struct api_data *api_add_uint64(struct api_data *root, char *name, uint64_t *data, bool copy_data)
{
	return api_add_data_full(root, name, API_UINT64, (void *)data, copy_data);
}

struct api_data *api_add_double(struct api_data *root, char *name, double *data, bool copy_data)
{
	return api_add_data_full(root, name, API_DOUBLE, (void *)data, copy_data);
}

struct api_data *api_add_elapsed(struct api_data *root, char *name, double *data, bool copy_data)
{
	return api_add_data_full(root, name, API_ELAPSED, (void *)data, copy_data);
}

struct api_data *api_add_bool(struct api_data *root, char *name, bool *data, bool copy_data)
{
	return api_add_data_full(root, name, API_BOOL, (void *)data, copy_data);
}

struct api_data *api_add_timeval(struct api_data *root, char *name, struct timeval *data, bool copy_data)
{
	return api_add_data_full(root, name, API_TIMEVAL, (void *)data, copy_data);
}

struct api_data *api_add_time(struct api_data *root, char *name, time_t *data, bool copy_data)
{
	return api_add_data_full(root, name, API_TIME, (void *)data, copy_data);
}

struct api_data *api_add_mhs(struct api_data *root, char *name, double *data, bool copy_data)
{
	return api_add_data_full(root, name, API_MHS, (void *)data, copy_data);
}

struct api_data *api_add_mhtotal(struct api_data *root, char *name, double *data, bool copy_data)
{
	return api_add_data_full(root, name, API_MHTOTAL, (void *)data, copy_data);
}

struct api_data *api_add_temp(struct api_data *root, char *name, float *data, bool copy_data)
{
	return api_add_data_full(root, name, API_TEMP, (void *)data, copy_data);
}

struct api_data *api_add_utility(struct api_data *root, char *name, double *data, bool copy_data)
{
	return api_add_data_full(root, name, API_UTILITY, (void *)data, copy_data);
}

struct api_data *api_add_freq(struct api_data *root, char *name, double *data, bool copy_data)
{
	return api_add_data_full(root, name, API_FREQ, (void *)data, copy_data);
}

struct api_data *api_add_volts(struct api_data *root, char *name, float *data, bool copy_data)
{
	return api_add_data_full(root, name, API_VOLTS, (void *)data, copy_data);
}

struct api_data *api_add_hs(struct api_data *root, char *name, double *data, bool copy_data)
{
	return api_add_data_full(root, name, API_HS, (void *)data, copy_data);
}

<<<<<<< HEAD
struct api_data *api_add_json(struct api_data *root, char *name, json_t *data, bool copy_data)
{
	return api_add_data_full(root, name, API_JSON, (void *)data, copy_data);
}

=======
>>>>>>> 2ec0fb97
static struct api_data *print_data(struct api_data *root, char *buf, bool isjson)
{
	struct api_data *tmp;
	bool first = true;
	char *original, *escape;
	char *quote;

	if (isjson) {
		strcpy(buf, JSON0);
		buf = strchr(buf, '\0');
		quote = JSON1;
	} else
		quote = (char *)BLANK;

	while (root) {
		if (!first)
			*(buf++) = *COMMA;
		else
			first = false;

		sprintf(buf, "%s%s%s%s", quote, root->name, quote, isjson ? ":" : "=");

		buf = strchr(buf, '\0');

		switch(root->type) {
		case API_STRING:
		case API_CONST:
			sprintf(buf, "%s%s%s", quote, (char *)(root->data), quote);
			break;
		case API_ESCAPE:
			original = (char *)(root->data);
			escape = escape_string((char *)(root->data), isjson);
			sprintf(buf, "%s%s%s", quote, escape, quote);
			if (escape != original)
				free(escape);
			break;
		case API_INT:
			sprintf(buf, "%d", *((int *)(root->data)));
			break;
		case API_UINT:
			sprintf(buf, "%u", *((unsigned int *)(root->data)));
			break;
		case API_UINT32:
			sprintf(buf, "%"PRIu32, *((uint32_t *)(root->data)));
			break;
		case API_UINT64:
			sprintf(buf, "%"PRIu64, *((uint64_t *)(root->data)));
			break;
		case API_TIME:
			sprintf(buf, "%lu", *((unsigned long *)(root->data)));
			break;
		case API_DOUBLE:
			sprintf(buf, "%f", *((double *)(root->data)));
			break;
		case API_ELAPSED:
			sprintf(buf, "%.0f", *((double *)(root->data)));
			break;
		case API_UTILITY:
		case API_FREQ:
		case API_MHS:
			sprintf(buf, "%.2f", *((double *)(root->data)));
			break;
		case API_VOLTS:
			sprintf(buf, "%.3f", *((float *)(root->data)));
			break;
		case API_MHTOTAL:
			sprintf(buf, "%.4f", *((double *)(root->data)));
			break;
		case API_HS:
			sprintf(buf, "%.15f", *((double *)(root->data)));
			break;
		case API_BOOL:
			sprintf(buf, "%s", *((bool *)(root->data)) ? "true" : "false");
			break;
		case API_TIMEVAL:
			sprintf(buf, "%ld.%06ld",
				((struct timeval *)(root->data))->tv_sec,
				((struct timeval *)(root->data))->tv_usec);
			break;
		case API_TEMP:
			sprintf(buf, "%.2f", *((float *)(root->data)));
			break;
<<<<<<< HEAD
		case API_JSON:
			escape = json_dumps((json_t *)(root->data), JSON_COMPACT);
			strcpy(buf, escape);
			free(escape);
			break;
=======
>>>>>>> 2ec0fb97
		default:
			applog(LOG_ERR, "API: unknown2 data type %d ignored", root->type);
			sprintf(buf, "%s%s%s", quote, UNKNOWN, quote);
			break;
		}

		buf = strchr(buf, '\0');

<<<<<<< HEAD
		if (root->type == API_JSON)
			json_decref((json_t *)root->data);
=======
>>>>>>> 2ec0fb97
		if (root->data_was_malloc)
			free(root->data);

		if (root->next == root) {
			free(root);
			root = NULL;
		} else {
			tmp = root;
			root = tmp->next;
			root->prev = tmp->prev;
			root->prev->next = root;
			free(tmp);
		}
	}

	strcpy(buf, isjson ? JSON5 : SEPSTR);

	return root;
}

#ifdef HAVE_AN_FPGA
static int numpgas()
{
	int count = 0;
	int i;

	for (i = 0; i < total_devices; i++) {
#ifdef USE_BITFORCE
		if (devices[i]->api == &bitforce_api)
			count++;
#endif
#ifdef USE_ICARUS
		if (devices[i]->api == &icarus_api)
			count++;
#endif
#ifdef USE_ZTEX
		if (devices[i]->api == &ztex_api)
			count++;
#endif
#ifdef USE_MODMINER
		if (devices[i]->api == &modminer_api)
			count++;
#endif
	}
	return count;
}

static int pgadevice(int pgaid)
{
	int count = 0;
	int i;

	for (i = 0; i < total_devices; i++) {
#ifdef USE_BITFORCE
		if (devices[i]->api == &bitforce_api)
			count++;
#endif
#ifdef USE_ICARUS
		if (devices[i]->api == &icarus_api)
			count++;
#endif
#ifdef USE_ZTEX
		if (devices[i]->api == &ztex_api)
			count++;
#endif
#ifdef USE_MODMINER
		if (devices[i]->api == &modminer_api)
			count++;
#endif
		if (count == (pgaid + 1))
			return i;
	}
	return -1;
}
#endif

// All replies (except BYE and RESTART) start with a message
//  thus for JSON, message() inserts JSON_START at the front
//  and send_result() adds JSON_END at the end
static char *message(int messageid, int paramid, char *param2, bool isjson)
{
	struct api_data *root = NULL;
	char buf[TMPBUFSIZ];
	char severity[2];
	char *ptr;
#ifdef HAVE_AN_FPGA
	int pga;
#endif
#ifdef WANT_CPUMINE
	int cpu;
#endif
	int i;

	if (!isjson)
		msg_buffer[0] = '\0';
	else
		strcpy(msg_buffer, JSON_START JSON_STATUS);

	ptr = strchr(msg_buffer, '\0');

	for (i = 0; codes[i].severity != SEVERITY_FAIL; i++) {
		if (codes[i].code == messageid) {
			switch (codes[i].severity) {
			case SEVERITY_WARN:
				severity[0] = 'W';
				break;
			case SEVERITY_INFO:
				severity[0] = 'I';
				break;
			case SEVERITY_SUCC:
				severity[0] = 'S';
				break;
			case SEVERITY_ERR:
			default:
				severity[0] = 'E';
				break;
			}
			severity[1] = '\0';

			switch(codes[i].params) {
			case PARAM_GPU:
			case PARAM_PGA:
			case PARAM_CPU:
				sprintf(buf, codes[i].description, paramid);
				break;
			case PARAM_POOL:
				sprintf(buf, codes[i].description, paramid, pools[paramid]->rpc_url);
				break;
#ifdef HAVE_OPENCL
			case PARAM_GPUMAX:
				sprintf(buf, codes[i].description, paramid, nDevs - 1);
				break;
#endif
#ifdef HAVE_AN_FPGA
			case PARAM_PGAMAX:
				pga = numpgas();
				sprintf(buf, codes[i].description, paramid, pga - 1);
				break;
#endif
#ifdef WANT_CPUMINE
			case PARAM_CPUMAX:
				if (opt_n_threads > 0)
					cpu = num_processors;
				else
					cpu = 0;
				sprintf(buf, codes[i].description, paramid, cpu - 1);
				break;
#endif
			case PARAM_PMAX:
				sprintf(buf, codes[i].description, total_pools);
				break;
			case PARAM_POOLMAX:
				sprintf(buf, codes[i].description, paramid, total_pools - 1);
				break;
			case PARAM_DMAX:
#ifdef HAVE_AN_FPGA
				pga = numpgas();
#endif
#ifdef WANT_CPUMINE
				if (opt_n_threads > 0)
					cpu = num_processors;
				else
					cpu = 0;
#endif

				sprintf(buf, codes[i].description
#ifdef HAVE_OPENCL
					, nDevs
#endif
#ifdef HAVE_AN_FPGA
					, pga
#endif
#ifdef WANT_CPUMINE
					, cpu
#endif
					);
				break;
			case PARAM_CMD:
				sprintf(buf, codes[i].description, JSON_COMMAND);
				break;
			case PARAM_STR:
				sprintf(buf, codes[i].description, param2);
				break;
			case PARAM_BOTH:
				sprintf(buf, codes[i].description, paramid, param2);
				break;
			case PARAM_NONE:
			default:
				strcpy(buf, codes[i].description);
			}

			root = api_add_string(root, _STATUS, severity, false);
			root = api_add_time(root, "When", &when, false);
			root = api_add_int(root, "Code", &messageid, false);
			root = api_add_string(root, "Msg", buf, false);
			root = api_add_string(root, "Description", opt_api_description, false);

			root = print_data(root, ptr, isjson);
			if (isjson)
				strcat(ptr, JSON_CLOSE);
			return msg_buffer;
		}
	}

	root = api_add_string(root, _STATUS, "F", false);
	root = api_add_time(root, "When", &when, false);
	int id = -1;
	root = api_add_int(root, "Code", &id, false);
	sprintf(buf, "%d", messageid);
	root = api_add_string(root, "Msg", buf, false);
	root = api_add_string(root, "Description", opt_api_description, false);

	root = print_data(root, ptr, isjson);
	if (isjson)
		strcat(ptr, JSON_CLOSE);
	return msg_buffer;
}

static void apiversion(__maybe_unused SOCKETTYPE c, __maybe_unused char *param, bool isjson, __maybe_unused char group)
{
	struct api_data *root = NULL;
	char buf[TMPBUFSIZ];

	sprintf(io_buffer, isjson
		? "%s," JSON_VERSION
		: "%s" _VERSION ",",
		message(MSG_VERSION, 0, NULL, isjson));

	root = api_add_string(root, "CGMiner", VERSION, false);
	root = api_add_const(root, "API", APIVERSION, false);

	root = print_data(root, buf, isjson);
	if (isjson)
		strcat(buf, JSON_CLOSE);
	strcat(io_buffer, buf);
}

static void minerconfig(__maybe_unused SOCKETTYPE c, __maybe_unused char *param, bool isjson, __maybe_unused char group)
{
	struct api_data *root = NULL;
	char buf[TMPBUFSIZ];
	int gpucount = 0;
	int pgacount = 0;
	int cpucount = 0;
	char *adlinuse = (char *)NO;
#ifdef HAVE_ADL
	const char *adl = YES;
	int i;

	for (i = 0; i < nDevs; i++) {
		if (gpus[i].has_adl) {
			adlinuse = (char *)YES;
			break;
		}
	}
#else
	const char *adl = NO;
#endif

#ifdef HAVE_OPENCL
	gpucount = nDevs;
#endif

#ifdef HAVE_AN_FPGA
	pgacount = numpgas();
#endif

#ifdef WANT_CPUMINE
	cpucount = opt_n_threads > 0 ? num_processors : 0;
#endif

	sprintf(io_buffer, isjson
		? "%s," JSON_MINECON
		: "%s" _MINECON ",",
		message(MSG_MINECON, 0, NULL, isjson));

	root = api_add_int(root, "GPU Count", &gpucount, false);
	root = api_add_int(root, "PGA Count", &pgacount, false);
	root = api_add_int(root, "CPU Count", &cpucount, false);
	root = api_add_int(root, "Pool Count", &total_pools, false);
	root = api_add_const(root, "ADL", (char *)adl, false);
	root = api_add_string(root, "ADL in use", adlinuse, false);
	root = api_add_const(root, "Strategy", strategies[pool_strategy].s, false);
	root = api_add_int(root, "Log Interval", &opt_log_interval, false);
	root = api_add_const(root, "Device Code", DEVICECODE, false);
	root = api_add_const(root, "OS", OSINFO, false);

	root = print_data(root, buf, isjson);
	if (isjson)
		strcat(buf, JSON_CLOSE);
	strcat(io_buffer, buf);
<<<<<<< HEAD
}

static const char*
bool2str(bool b)
{
	return b ? YES : NO;
}

static const char*
status2str(enum alive status)
{
	switch (status) {
	case LIFE_WELL:
		return ALIVE;
	case LIFE_SICK:
		return SICK;
	case LIFE_DEAD:
		return DEAD;
	case LIFE_NOSTART:
		return NOSTART;
	default:
		return UNKNOWN;
	}
=======
>>>>>>> 2ec0fb97
}

static void
devdetail_an(struct cgpu_info *cgpu, bool isjson)
{
	struct api_data *root = NULL;
<<<<<<< HEAD
=======
	char intensity[20];
>>>>>>> 2ec0fb97
	char buf[TMPBUFSIZ];
	int n = 0, i;

	cgpu->utility = cgpu->accepted / ( total_secs ? total_secs : 1 ) * 60;

	for (i = 0; i < total_devices; ++i) {
		if (devices[i] == cgpu)
			break;
		if (cgpu->devtype == devices[i]->devtype)
			++n;
	}

	root = api_add_int(root, (char*)cgpu->devtype, &n, true);
	root = api_add_string(root, "Driver", cgpu->api->dname, false);
	if (cgpu->kname)
		root = api_add_string(root, "Kernel", cgpu->kname, false);
	if (cgpu->name)
		root = api_add_string(root, "Model", cgpu->name, false);
	if (cgpu->device_path)
		root = api_add_string(root, "Device Path", cgpu->device_path, false);

	if (cgpu->api->get_api_extra_device_detail)
		root = api_add_extra(root, cgpu->api->get_api_extra_device_detail(cgpu));

<<<<<<< HEAD
	root = print_data(root, buf, isjson);
	strcat(io_buffer, buf);
=======
		if (cgpu->dynamic)
			strcpy(intensity, DYNAMIC);
		else
			sprintf(intensity, "%d", cgpu->intensity);

		root = api_add_int(root, "GPU", &gpu, false);
		root = api_add_string(root, "Enabled", enabled, false);
		root = api_add_string(root, "Status", status, false);
		root = api_add_temp(root, "Temperature", &gt, false);
		root = api_add_int(root, "Fan Speed", &gf, false);
		root = api_add_int(root, "Fan Percent", &gp, false);
		root = api_add_int(root, "GPU Clock", &gc, false);
		root = api_add_int(root, "Memory Clock", &gm, false);
		root = api_add_volts(root, "GPU Voltage", &gv, false);
		root = api_add_int(root, "GPU Activity", &ga, false);
		root = api_add_int(root, "Powertune", &pt, false);
		double mhs = cgpu->total_mhashes / total_secs;
		root = api_add_mhs(root, "MHS av", &mhs, false);
		char mhsname[27];
		sprintf(mhsname, "MHS %ds", opt_log_interval);
		root = api_add_mhs(root, mhsname, &(cgpu->rolling), false);
		root = api_add_int(root, "Accepted", &(cgpu->accepted), false);
		root = api_add_int(root, "Rejected", &(cgpu->rejected), false);
		root = api_add_int(root, "Hardware Errors", &(cgpu->hw_errors), false);
		root = api_add_utility(root, "Utility", &(cgpu->utility), false);
		root = api_add_string(root, "Intensity", intensity, false);
		int last_share_pool = cgpu->last_share_pool_time > 0 ?
					cgpu->last_share_pool : -1;
		root = api_add_int(root, "Last Share Pool", &last_share_pool, false);
		root = api_add_time(root, "Last Share Time", &(cgpu->last_share_pool_time), false);
		root = api_add_mhtotal(root, "Total MH", &(cgpu->total_mhashes), false);

		root = print_data(root, buf, isjson);
		strcat(io_buffer, buf);
	}
>>>>>>> 2ec0fb97
}

static void devstatus_an(struct cgpu_info *cgpu, bool isjson)
{
	struct api_data *root = NULL;
	char buf[TMPBUFSIZ];
	int n = 0, i;

	cgpu->utility = cgpu->accepted / ( total_secs ? total_secs : 1 ) * 60;

	for (i = 0; i < total_devices; ++i) {
		if (devices[i] == cgpu)
			break;
		if (cgpu->devtype == devices[i]->devtype)
			++n;
	}

	root = api_add_int(root, (char*)cgpu->devtype, &n, true);
	root = api_add_string(root, "Name", cgpu->api->name, false);
	root = api_add_int(root, "ID", &(cgpu->device_id), false);
	root = api_add_string(root, "Enabled", bool2str(cgpu->deven != DEV_DISABLED), false);
	root = api_add_string(root, "Status", status2str(cgpu->status), false);
	if (cgpu->temp)
		root = api_add_temp(root, "Temperature", &cgpu->temp, false);
	double mhs = cgpu->total_mhashes / total_secs;
	root = api_add_mhs(root, "MHS av", &mhs, false);
	char mhsname[27];
	sprintf(mhsname, "MHS %ds", opt_log_interval);
	root = api_add_mhs(root, mhsname, &(cgpu->rolling), false);
	root = api_add_int(root, "Accepted", &(cgpu->accepted), false);
	root = api_add_int(root, "Rejected", &(cgpu->rejected), false);
	root = api_add_int(root, "Hardware Errors", &(cgpu->hw_errors), false);
	root = api_add_utility(root, "Utility", &(cgpu->utility), false);
	int last_share_pool = cgpu->last_share_pool_time > 0 ?
				cgpu->last_share_pool : -1;
	root = api_add_int(root, "Last Share Pool", &last_share_pool, false);
	root = api_add_time(root, "Last Share Time", &(cgpu->last_share_pool_time), false);
	root = api_add_mhtotal(root, "Total MH", &(cgpu->total_mhashes), false);

	if (cgpu->api->get_api_extra_device_status)
		root = api_add_extra(root, cgpu->api->get_api_extra_device_status(cgpu));

	root = print_data(root, buf, isjson);
	strcat(io_buffer, buf);
}

#ifdef HAVE_OPENCL
static void gpustatus(int gpu, bool isjson)
{
        if (gpu < 0 || gpu >= nDevs)
                return;
        devstatus_an(&gpus[gpu], isjson);
}
#endif
<<<<<<< HEAD
#ifdef HAVE_AN_FPGA
static void pgastatus(int pga, bool isjson)
{
        int dev = pgadevice(pga);
        if (dev < 0) // Should never happen
                return;
        devstatus_an(devices[dev], isjson);
=======

		cgpu->utility = cgpu->accepted / ( total_secs ? total_secs : 1 ) * 60;

		if (cgpu->deven != DEV_DISABLED)
			enabled = (char *)YES;
		else
			enabled = (char *)NO;

		if (cgpu->status == LIFE_DEAD)
			status = (char *)DEAD;
		else if (cgpu->status == LIFE_SICK)
			status = (char *)SICK;
		else if (cgpu->status == LIFE_NOSTART)
			status = (char *)NOSTART;
		else
			status = (char *)ALIVE;

		root = api_add_int(root, "PGA", &pga, false);
		root = api_add_string(root, "Name", cgpu->api->name, false);
		root = api_add_int(root, "ID", &(cgpu->device_id), false);
		root = api_add_string(root, "Enabled", enabled, false);
		root = api_add_string(root, "Status", status, false);
		root = api_add_temp(root, "Temperature", &temp, false);
		double mhs = cgpu->total_mhashes / total_secs;
		root = api_add_mhs(root, "MHS av", &mhs, false);
		char mhsname[27];
		sprintf(mhsname, "MHS %ds", opt_log_interval);
		root = api_add_mhs(root, mhsname, &(cgpu->rolling), false);
		root = api_add_int(root, "Accepted", &(cgpu->accepted), false);
		root = api_add_int(root, "Rejected", &(cgpu->rejected), false);
		root = api_add_int(root, "Hardware Errors", &(cgpu->hw_errors), false);
		root = api_add_utility(root, "Utility", &(cgpu->utility), false);
		int last_share_pool = cgpu->last_share_pool_time > 0 ?
					cgpu->last_share_pool : -1;
		root = api_add_int(root, "Last Share Pool", &last_share_pool, false);
		root = api_add_time(root, "Last Share Time", &(cgpu->last_share_pool_time), false);
		root = api_add_mhtotal(root, "Total MH", &(cgpu->total_mhashes), false);
		root = api_add_freq(root, "Frequency", &frequency, false);

		root = print_data(root, buf, isjson);
		strcat(io_buffer, buf);
	}
>>>>>>> 2ec0fb97
}
#endif

#ifdef WANT_CPUMINE
static void cpustatus(int cpu, bool isjson)
{
<<<<<<< HEAD
        if (opt_n_threads <= 0 || cpu < 0 || cpu >= num_processors)
                return;
        devstatus_an(&cpus[cpu], isjson);
=======
	struct api_data *root = NULL;
	char buf[TMPBUFSIZ];

	if (opt_n_threads > 0 && cpu >= 0 && cpu < num_processors) {
		struct cgpu_info *cgpu = &cpus[cpu];

		cgpu->utility = cgpu->accepted / ( total_secs ? total_secs : 1 ) * 60;

		root = api_add_int(root, "CPU", &cpu, false);
		double mhs = cgpu->total_mhashes / total_secs;
		root = api_add_mhs(root, "MHS av", &mhs, false);
		char mhsname[27];
		sprintf(mhsname, "MHS %ds", opt_log_interval);
		root = api_add_mhs(root, mhsname, &(cgpu->rolling), false);
		root = api_add_int(root, "Accepted", &(cgpu->accepted), false);
		root = api_add_int(root, "Rejected", &(cgpu->rejected), false);
		root = api_add_utility(root, "Utility", &(cgpu->utility), false);
		int last_share_pool = cgpu->last_share_pool_time > 0 ?
					cgpu->last_share_pool : -1;
		root = api_add_int(root, "Last Share Pool", &last_share_pool, false);
		root = api_add_time(root, "Last Share Time", &(cgpu->last_share_pool_time), false);
		root = api_add_mhtotal(root, "Total MH", &(cgpu->total_mhashes), false);

		root = print_data(root, buf, isjson);
		strcat(io_buffer, buf);
	}
>>>>>>> 2ec0fb97
}
#endif

static void
devinfo_internal(void (*func)(struct cgpu_info*, bool), __maybe_unused SOCKETTYPE c, __maybe_unused char *param, bool isjson, __maybe_unused char group)
{
	int i;

	if (total_devices == 0) {
		strcpy(io_buffer, message(MSG_NODEVS, 0, NULL, isjson));
		return;
	}

	strcpy(io_buffer, message(MSG_DEVS, 0, NULL, isjson));

	if (isjson) {
		strcat(io_buffer, COMMA);
		strcat(io_buffer, JSON_DEVS);
	}

	for (i = 0; i < total_devices; ++i) {
		if (isjson && i > 0)
			strcat(io_buffer, COMMA);

		func(devices[i], isjson);
	}

	if (isjson)
		strcat(io_buffer, JSON_CLOSE);
}

static void
devdetail(SOCKETTYPE c, char *param, bool isjson, __maybe_unused char group)
{
	return devinfo_internal(devdetail_an, c, param, isjson, group);
}

static void
devstatus(SOCKETTYPE c, char *param, bool isjson, __maybe_unused char group)
{
	return devinfo_internal(devstatus_an, c, param, isjson, group);
}

#ifdef HAVE_OPENCL
static void gpudev(__maybe_unused SOCKETTYPE c, char *param, bool isjson, __maybe_unused char group)
{
	int id;

	if (nDevs == 0) {
		strcpy(io_buffer, message(MSG_GPUNON, 0, NULL, isjson));
		return;
	}

	if (param == NULL || *param == '\0') {
		strcpy(io_buffer, message(MSG_MISID, 0, NULL, isjson));
		return;
	}

	id = atoi(param);
	if (id < 0 || id >= nDevs) {
		strcpy(io_buffer, message(MSG_INVGPU, id, NULL, isjson));
		return;
	}

	strcpy(io_buffer, message(MSG_GPUDEV, id, NULL, isjson));

	if (isjson) {
		strcat(io_buffer, COMMA);
		strcat(io_buffer, JSON_GPU);
	}

	gpustatus(id, isjson);

	if (isjson)
		strcat(io_buffer, JSON_CLOSE);
}
#endif
#ifdef HAVE_AN_FPGA
static void pgadev(__maybe_unused SOCKETTYPE c, char *param, bool isjson, __maybe_unused char group)
{
	int numpga = numpgas();
	int id;

	if (numpga == 0) {
		strcpy(io_buffer, message(MSG_PGANON, 0, NULL, isjson));
		return;
	}

	if (param == NULL || *param == '\0') {
		strcpy(io_buffer, message(MSG_MISID, 0, NULL, isjson));
		return;
	}

	id = atoi(param);
	if (id < 0 || id >= numpga) {
		strcpy(io_buffer, message(MSG_INVPGA, id, NULL, isjson));
		return;
	}

	strcpy(io_buffer, message(MSG_PGADEV, id, NULL, isjson));

	if (isjson) {
		strcat(io_buffer, COMMA);
		strcat(io_buffer, JSON_PGA);
	}

	pgastatus(id, isjson);

	if (isjson)
		strcat(io_buffer, JSON_CLOSE);
}

static void pgaenable(__maybe_unused SOCKETTYPE c, char *param, bool isjson, __maybe_unused char group)
{
	int numpga = numpgas();
	struct thr_info *thr;
	int pga;
	int id;
	int i;

	if (numpga == 0) {
		strcpy(io_buffer, message(MSG_PGANON, 0, NULL, isjson));
		return;
	}

	if (param == NULL || *param == '\0') {
		strcpy(io_buffer, message(MSG_MISID, 0, NULL, isjson));
		return;
	}

	id = atoi(param);
	if (id < 0 || id >= numpga) {
		strcpy(io_buffer, message(MSG_INVPGA, id, NULL, isjson));
		return;
	}

	int dev = pgadevice(id);
	if (dev < 0) { // Should never happen
		strcpy(io_buffer, message(MSG_INVPGA, id, NULL, isjson));
		return;
	}

	struct cgpu_info *cgpu = devices[dev];

	if (cgpu->deven != DEV_DISABLED) {
		strcpy(io_buffer, message(MSG_PGALRENA, id, NULL, isjson));
		return;
	}

#if 0 /* A DISABLED device wont change status FIXME: should disabling make it WELL? */
	if (cgpu->status != LIFE_WELL) {
		strcpy(io_buffer, message(MSG_PGAUNW, id, NULL, isjson));
		return;
	}
#endif

	for (i = 0; i < mining_threads; i++) {
		pga = thr_info[i].cgpu->device_id;
		if (pga == dev) {
			thr = &thr_info[i];
			cgpu->deven = DEV_ENABLED;
			tq_push(thr->q, &ping);
		}
	}

	strcpy(io_buffer, message(MSG_PGAENA, id, NULL, isjson));
}

static void pgadisable(__maybe_unused SOCKETTYPE c, char *param, bool isjson, __maybe_unused char group)
{
	int numpga = numpgas();
	int id;

	if (numpga == 0) {
		strcpy(io_buffer, message(MSG_PGANON, 0, NULL, isjson));
		return;
	}

	if (param == NULL || *param == '\0') {
		strcpy(io_buffer, message(MSG_MISID, 0, NULL, isjson));
		return;
	}

	id = atoi(param);
	if (id < 0 || id >= numpga) {
		strcpy(io_buffer, message(MSG_INVPGA, id, NULL, isjson));
		return;
	}

	int dev = pgadevice(id);
	if (dev < 0) { // Should never happen
		strcpy(io_buffer, message(MSG_INVPGA, id, NULL, isjson));
		return;
	}

	struct cgpu_info *cgpu = devices[dev];

	if (cgpu->deven == DEV_DISABLED) {
		strcpy(io_buffer, message(MSG_PGALRDIS, id, NULL, isjson));
		return;
	}

	cgpu->deven = DEV_DISABLED;

	strcpy(io_buffer, message(MSG_PGADIS, id, NULL, isjson));
}
#endif

#ifdef WANT_CPUMINE
static void cpudev(__maybe_unused SOCKETTYPE c, char *param, bool isjson, __maybe_unused char group)
{
	int id;

	if (opt_n_threads == 0) {
		strcpy(io_buffer, message(MSG_CPUNON, 0, NULL, isjson));
		return;
	}

	if (param == NULL || *param == '\0') {
		strcpy(io_buffer, message(MSG_MISID, 0, NULL, isjson));
		return;
	}

	id = atoi(param);
	if (id < 0 || id >= num_processors) {
		strcpy(io_buffer, message(MSG_INVCPU, id, NULL, isjson));
		return;
	}

	strcpy(io_buffer, message(MSG_CPUDEV, id, NULL, isjson));

	if (isjson) {
		strcat(io_buffer, COMMA);
		strcat(io_buffer, JSON_CPU);
	}

	cpustatus(id, isjson);

	if (isjson)
		strcat(io_buffer, JSON_CLOSE);
}
#endif

static void poolstatus(__maybe_unused SOCKETTYPE c, __maybe_unused char *param, bool isjson, __maybe_unused char group)
{
	struct api_data *root = NULL;
	char buf[TMPBUFSIZ];
	char *status, *lp;
	int i;

	if (total_pools == 0) {
		strcpy(io_buffer, message(MSG_NOPOOL, 0, NULL, isjson));
		return;
	}

	strcpy(io_buffer, message(MSG_POOL, 0, NULL, isjson));

	if (isjson) {
		strcat(io_buffer, COMMA);
		strcat(io_buffer, JSON_POOLS);
	}

	for (i = 0; i < total_pools; i++) {
		struct pool *pool = pools[i];

		switch (pool->enabled) {
		case POOL_DISABLED:
			status = (char *)DISABLED;
			break;
		case POOL_REJECTING:
			status = (char *)REJECTING;
			break;
		case POOL_ENABLED:
			if (pool->idle)
				status = (char *)DEAD;
			else
				status = (char *)ALIVE;
			break;
		default:
			status = (char *)UNKNOWN;
			break;
		}

		if (pool->hdr_path)
			lp = (char *)YES;
		else
			lp = (char *)NO;

		root = api_add_int(root, "POOL", &i, false);
		root = api_add_escape(root, "URL", pool->rpc_url, false);
		root = api_add_string(root, "Status", status, false);
		root = api_add_int(root, "Priority", &(pool->prio), false);
		root = api_add_string(root, "Long Poll", lp, false);
		root = api_add_uint(root, "Getworks", &(pool->getwork_requested), false);
		root = api_add_int(root, "Accepted", &(pool->accepted), false);
		root = api_add_int(root, "Rejected", &(pool->rejected), false);
		root = api_add_uint(root, "Discarded", &(pool->discarded_work), false);
		root = api_add_uint(root, "Stale", &(pool->stale_shares), false);
		root = api_add_uint(root, "Get Failures", &(pool->getfail_occasions), false);
		root = api_add_uint(root, "Remote Failures", &(pool->remotefail_occasions), false);
		root = api_add_escape(root, "User", pool->rpc_user, false);
		root = api_add_time(root, "Last Share Time", &(pool->last_share_time), false);

		if (isjson && (i > 0))
			strcat(io_buffer, COMMA);

		root = print_data(root, buf, isjson);
		strcat(io_buffer, buf);
	}

	if (isjson)
		strcat(io_buffer, JSON_CLOSE);
}

static void summary(__maybe_unused SOCKETTYPE c, __maybe_unused char *param, bool isjson, __maybe_unused char group)
{
	struct api_data *root = NULL;
	char buf[TMPBUFSIZ];
	double utility, mhs;

#ifdef WANT_CPUMINE
	char *algo = (char *)(algo_names[opt_algo]);
	if (algo == NULL)
		algo = (char *)NULLSTR;
#endif

	utility = total_accepted / ( total_secs ? total_secs : 1 ) * 60;
	mhs = total_mhashes_done / total_secs;

	sprintf(io_buffer, isjson
		? "%s," JSON_SUMMARY
		: "%s" _SUMMARY ",",
		message(MSG_SUMM, 0, NULL, isjson));

	root = api_add_elapsed(root, "Elapsed", &(total_secs), false);
#ifdef WANT_CPUMINE
	root = api_add_string(root, "Algorithm", algo, false);
#endif
	root = api_add_mhs(root, "MHS av", &(mhs), false);
	root = api_add_uint(root, "Found Blocks", &(found_blocks), false);
	root = api_add_int(root, "Getworks", &(total_getworks), false);
	root = api_add_int(root, "Accepted", &(total_accepted), false);
	root = api_add_int(root, "Rejected", &(total_rejected), false);
	root = api_add_int(root, "Hardware Errors", &(hw_errors), false);
	root = api_add_utility(root, "Utility", &(utility), false);
	root = api_add_int(root, "Discarded", &(total_discarded), false);
	root = api_add_int(root, "Stale", &(total_stale), false);
	root = api_add_uint(root, "Get Failures", &(total_go), false);
	root = api_add_uint(root, "Local Work", &(local_work), false);
	root = api_add_uint(root, "Remote Failures", &(total_ro), false);
	root = api_add_uint(root, "Network Blocks", &(new_blocks), false);
	root = api_add_mhtotal(root, "Total MH", &(total_mhashes_done), false);

	root = print_data(root, buf, isjson);
	if (isjson)
		strcat(buf, JSON_CLOSE);
	strcat(io_buffer, buf);
}
#ifdef HAVE_OPENCL
static void gpuenable(__maybe_unused SOCKETTYPE c, char *param, bool isjson, __maybe_unused char group)
{
	struct thr_info *thr;
	int gpu;
	int id;
	int i;

	if (gpu_threads == 0) {
		strcpy(io_buffer, message(MSG_GPUNON, 0, NULL, isjson));
		return;
	}

	if (param == NULL || *param == '\0') {
		strcpy(io_buffer, message(MSG_MISID, 0, NULL, isjson));
		return;
	}

	id = atoi(param);
	if (id < 0 || id >= nDevs) {
		strcpy(io_buffer, message(MSG_INVGPU, id, NULL, isjson));
		return;
	}

	if (gpus[id].deven != DEV_DISABLED) {
		strcpy(io_buffer, message(MSG_ALRENA, id, NULL, isjson));
		return;
	}

	for (i = 0; i < gpu_threads; i++) {
		gpu = thr_info[i].cgpu->device_id;
		if (gpu == id) {
			thr = &thr_info[i];
			if (thr->cgpu->status != LIFE_WELL) {
				strcpy(io_buffer, message(MSG_GPUMRE, id, NULL, isjson));
				return;
			}

			gpus[id].deven = DEV_ENABLED;
			tq_push(thr->q, &ping);

		}
	}

	strcpy(io_buffer, message(MSG_GPUREN, id, NULL, isjson));
}

static void gpudisable(__maybe_unused SOCKETTYPE c, char *param, bool isjson, __maybe_unused char group)
{
	int id;

	if (nDevs == 0) {
		strcpy(io_buffer, message(MSG_GPUNON, 0, NULL, isjson));
		return;
	}

	if (param == NULL || *param == '\0') {
		strcpy(io_buffer, message(MSG_MISID, 0, NULL, isjson));
		return;
	}

	id = atoi(param);
	if (id < 0 || id >= nDevs) {
		strcpy(io_buffer, message(MSG_INVGPU, id, NULL, isjson));
		return;
	}

	if (gpus[id].deven == DEV_DISABLED) {
		strcpy(io_buffer, message(MSG_ALRDIS, id, NULL, isjson));
		return;
	}

	gpus[id].deven = DEV_DISABLED;

	strcpy(io_buffer, message(MSG_GPUDIS, id, NULL, isjson));
}

static void gpurestart(__maybe_unused SOCKETTYPE c, char *param, bool isjson, __maybe_unused char group)
{
	int id;

	if (nDevs == 0) {
		strcpy(io_buffer, message(MSG_GPUNON, 0, NULL, isjson));
		return;
	}

	if (param == NULL || *param == '\0') {
		strcpy(io_buffer, message(MSG_MISID, 0, NULL, isjson));
		return;
	}

	id = atoi(param);
	if (id < 0 || id >= nDevs) {
		strcpy(io_buffer, message(MSG_INVGPU, id, NULL, isjson));
		return;
	}

	reinit_device(&gpus[id]);

	strcpy(io_buffer, message(MSG_GPUREI, id, NULL, isjson));
}
#endif
static void gpucount(__maybe_unused SOCKETTYPE c, __maybe_unused char *param, bool isjson, __maybe_unused char group)
{
	struct api_data *root = NULL;
	char buf[TMPBUFSIZ];
	int numgpu = 0;

#ifdef HAVE_OPENCL
	numgpu = nDevs;
#endif

	sprintf(io_buffer, isjson
		? "%s," JSON_GPUS
		: "%s" _GPUS ",",
		message(MSG_NUMGPU, 0, NULL, isjson));

	root = api_add_int(root, "Count", &numgpu, false);

	root = print_data(root, buf, isjson);
	if (isjson)
		strcat(buf, JSON_CLOSE);
	strcat(io_buffer, buf);
}

static void pgacount(__maybe_unused SOCKETTYPE c, __maybe_unused char *param, bool isjson, __maybe_unused char group)
{
	struct api_data *root = NULL;
	char buf[TMPBUFSIZ];
	int count = 0;

#ifdef HAVE_AN_FPGA
	count = numpgas();
#endif

	sprintf(io_buffer, isjson
		? "%s," JSON_PGAS
		: "%s" _PGAS ",",
		message(MSG_NUMPGA, 0, NULL, isjson));

	root = api_add_int(root, "Count", &count, false);

	root = print_data(root, buf, isjson);
	if (isjson)
		strcat(buf, JSON_CLOSE);
	strcat(io_buffer, buf);
}

static void cpucount(__maybe_unused SOCKETTYPE c, __maybe_unused char *param, bool isjson, __maybe_unused char group)
{
	struct api_data *root = NULL;
	char buf[TMPBUFSIZ];
	int count = 0;

#ifdef WANT_CPUMINE
	count = opt_n_threads > 0 ? num_processors : 0;
#endif

	sprintf(io_buffer, isjson
		? "%s," JSON_CPUS
		: "%s" _CPUS ",",
		message(MSG_NUMCPU, 0, NULL, isjson));

	root = api_add_int(root, "Count", &count, false);

	root = print_data(root, buf, isjson);
	if (isjson)
		strcat(buf, JSON_CLOSE);
	strcat(io_buffer, buf);
}

static void switchpool(__maybe_unused SOCKETTYPE c, char *param, bool isjson, __maybe_unused char group)
{
	struct pool *pool;
	int id;

	if (total_pools == 0) {
		strcpy(io_buffer, message(MSG_NOPOOL, 0, NULL, isjson));
		return;
	}

	if (param == NULL || *param == '\0') {
		strcpy(io_buffer, message(MSG_MISPID, 0, NULL, isjson));
		return;
	}

	id = atoi(param);
	if (id < 0 || id >= total_pools) {
		strcpy(io_buffer, message(MSG_INVPID, id, NULL, isjson));
		return;
	}

	pool = pools[id];
	pool->enabled = POOL_ENABLED;
	switch_pools(pool);

	strcpy(io_buffer, message(MSG_SWITCHP, id, NULL, isjson));
}

static void copyadvanceafter(char ch, char **param, char **buf)
{
#define src_p (*param)
#define dst_b (*buf)

	while (*src_p && *src_p != ch) {
		if (*src_p == '\\' && *(src_p+1) != '\0')
			src_p++;

		*(dst_b++) = *(src_p++);
	}
	if (*src_p)
		src_p++;

	*(dst_b++) = '\0';
}

static bool pooldetails(char *param, char **url, char **user, char **pass)
{
	char *ptr, *buf;

	ptr = buf = malloc(strlen(param)+1);
	if (unlikely(!buf))
		quit(1, "Failed to malloc pooldetails buf");

	*url = buf;

	// copy url
	copyadvanceafter(',', &param, &buf);

	if (!(*param)) // missing user
		goto exitsama;

	*user = buf;

	// copy user
	copyadvanceafter(',', &param, &buf);

	if (!*param) // missing pass
		goto exitsama;

	*pass = buf;

	// copy pass
	copyadvanceafter(',', &param, &buf);

	return true;

exitsama:
	free(ptr);
	return false;
}

static void addpool(__maybe_unused SOCKETTYPE c, char *param, bool isjson, __maybe_unused char group)
{
	char *url, *user, *pass;
	char *ptr;

	if (param == NULL || *param == '\0') {
		strcpy(io_buffer, message(MSG_MISPDP, 0, NULL, isjson));
		return;
	}

	if (!pooldetails(param, &url, &user, &pass)) {
		ptr = escape_string(param, isjson);
		strcpy(io_buffer, message(MSG_INVPDP, 0, ptr, isjson));
		if (ptr != param)
			free(ptr);
		ptr = NULL;
		return;
	}

	add_pool_details(true, url, user, pass);

	ptr = escape_string(url, isjson);
	strcpy(io_buffer, message(MSG_ADDPOOL, 0, ptr, isjson));
	if (ptr != url)
		free(ptr);
	ptr = NULL;
}

static void enablepool(__maybe_unused SOCKETTYPE c, char *param, bool isjson, __maybe_unused char group)
{
	struct pool *pool;
	int id;

	if (total_pools == 0) {
		strcpy(io_buffer, message(MSG_NOPOOL, 0, NULL, isjson));
		return;
	}

	if (param == NULL || *param == '\0') {
		strcpy(io_buffer, message(MSG_MISPID, 0, NULL, isjson));
		return;
	}

	id = atoi(param);
	if (id < 0 || id >= total_pools) {
		strcpy(io_buffer, message(MSG_INVPID, id, NULL, isjson));
		return;
	}

	pool = pools[id];
	if (pool->enabled == POOL_ENABLED) {
		strcpy(io_buffer, message(MSG_ALRENAP, id, NULL, isjson));
		return;
	}

	pool->enabled = POOL_ENABLED;
	if (pool->prio < current_pool()->prio)
		switch_pools(pool);

	strcpy(io_buffer, message(MSG_ENAPOOL, id, NULL, isjson));
}

static void disablepool(__maybe_unused SOCKETTYPE c, char *param, bool isjson, __maybe_unused char group)
{
	struct pool *pool;
	int id;

	if (total_pools == 0) {
		strcpy(io_buffer, message(MSG_NOPOOL, 0, NULL, isjson));
		return;
	}

	if (param == NULL || *param == '\0') {
		strcpy(io_buffer, message(MSG_MISPID, 0, NULL, isjson));
		return;
	}

	id = atoi(param);
	if (id < 0 || id >= total_pools) {
		strcpy(io_buffer, message(MSG_INVPID, id, NULL, isjson));
		return;
	}

	pool = pools[id];
	if (pool->enabled == POOL_DISABLED) {
		strcpy(io_buffer, message(MSG_ALRDISP, id, NULL, isjson));
		return;
	}

	if (active_pools() <= 1) {
		strcpy(io_buffer, message(MSG_DISLASTP, id, NULL, isjson));
		return;
	}

	pool->enabled = POOL_DISABLED;
	if (pool == current_pool())
		switch_pools(NULL);

	strcpy(io_buffer, message(MSG_DISPOOL, id, NULL, isjson));
}

static void removepool(__maybe_unused SOCKETTYPE c, char *param, bool isjson, __maybe_unused char group)
{
	struct pool *pool;
	char *rpc_url;
	bool dofree = false;
	int id;

	if (total_pools == 0) {
		strcpy(io_buffer, message(MSG_NOPOOL, 0, NULL, isjson));
		return;
	}

	if (param == NULL || *param == '\0') {
		strcpy(io_buffer, message(MSG_MISPID, 0, NULL, isjson));
		return;
	}

	id = atoi(param);
	if (id < 0 || id >= total_pools) {
		strcpy(io_buffer, message(MSG_INVPID, id, NULL, isjson));
		return;
	}

	if (total_pools <= 1) {
		strcpy(io_buffer, message(MSG_REMLASTP, id, NULL, isjson));
		return;
	}

	pool = pools[id];
	if (pool == current_pool())
		switch_pools(NULL);

	if (pool == current_pool()) {
		strcpy(io_buffer, message(MSG_ACTPOOL, id, NULL, isjson));
		return;
	}

	pool->enabled = POOL_DISABLED;
	rpc_url = escape_string(pool->rpc_url, isjson);
	if (rpc_url != pool->rpc_url)
		dofree = true;

	remove_pool(pool);

	strcpy(io_buffer, message(MSG_REMPOOL, id, rpc_url, isjson));

	if (dofree)
		free(rpc_url);
	rpc_url = NULL;
}

#ifdef HAVE_OPENCL
static bool splitgpuvalue(char *param, int *gpu, char **value, bool isjson)
{
	int id;
	char *gpusep;

	if (nDevs == 0) {
		strcpy(io_buffer, message(MSG_GPUNON, 0, NULL, isjson));
		return false;
	}

	if (param == NULL || *param == '\0') {
		strcpy(io_buffer, message(MSG_MISID, 0, NULL, isjson));
		return false;
	}

	gpusep = strchr(param, GPUSEP);
	if (gpusep == NULL) {
		strcpy(io_buffer, message(MSG_MISVAL, 0, NULL, isjson));
		return false;
	}

	*(gpusep++) = '\0';

	id = atoi(param);
	if (id < 0 || id >= nDevs) {
		strcpy(io_buffer, message(MSG_INVGPU, id, NULL, isjson));
		return false;
	}

	*gpu = id;
	*value = gpusep;

	return true;
}
static void gpuintensity(__maybe_unused SOCKETTYPE c, char *param, bool isjson, __maybe_unused char group)
{
	int id;
	char *value;
	int intensity;
	char intensitystr[7];

	if (!splitgpuvalue(param, &id, &value, isjson))
		return;

	if (!strncasecmp(value, DYNAMIC, 1)) {
		gpus[id].dynamic = true;
		strcpy(intensitystr, DYNAMIC);
	}
	else {
		intensity = atoi(value);
		if (intensity < MIN_INTENSITY || intensity > MAX_INTENSITY) {
			strcpy(io_buffer, message(MSG_INVINT, 0, value, isjson));
			return;
		}

		gpus[id].dynamic = false;
		gpus[id].intensity = intensity;
		sprintf(intensitystr, "%d", intensity);
	}

	strcpy(io_buffer, message(MSG_GPUINT, id, intensitystr, isjson));
}

static void gpumem(__maybe_unused SOCKETTYPE c, __maybe_unused char *param, bool isjson, __maybe_unused char group)
{
#ifdef HAVE_ADL
	int id;
	char *value;
	int clock;

	if (!splitgpuvalue(param, &id, &value, isjson))
		return;

	clock = atoi(value);

	if (set_memoryclock(id, clock))
		strcpy(io_buffer, message(MSG_GPUMERR, id, value, isjson));
	else
		strcpy(io_buffer, message(MSG_GPUMEM, id, value, isjson));
#else
	strcpy(io_buffer, message(MSG_NOADL, 0, NULL, isjson));
#endif
}

static void gpuengine(__maybe_unused SOCKETTYPE c, __maybe_unused char *param, bool isjson, __maybe_unused char group)
{
#ifdef HAVE_ADL
	int id;
	char *value;
	int clock;

	if (!splitgpuvalue(param, &id, &value, isjson))
		return;

	clock = atoi(value);

	if (set_engineclock(id, clock))
		strcpy(io_buffer, message(MSG_GPUEERR, id, value, isjson));
	else
		strcpy(io_buffer, message(MSG_GPUENG, id, value, isjson));
#else
	strcpy(io_buffer, message(MSG_NOADL, 0, NULL, isjson));
#endif
}

static void gpufan(__maybe_unused SOCKETTYPE c, __maybe_unused char *param, bool isjson, __maybe_unused char group)
{
#ifdef HAVE_ADL
	int id;
	char *value;
	int fan;

	if (!splitgpuvalue(param, &id, &value, isjson))
		return;

	fan = atoi(value);

	if (set_fanspeed(id, fan))
		strcpy(io_buffer, message(MSG_GPUFERR, id, value, isjson));
	else
		strcpy(io_buffer, message(MSG_GPUFAN, id, value, isjson));
#else
	strcpy(io_buffer, message(MSG_NOADL, 0, NULL, isjson));
#endif
}

static void gpuvddc(__maybe_unused SOCKETTYPE c, __maybe_unused char *param, bool isjson, __maybe_unused char group)
{
#ifdef HAVE_ADL
	int id;
	char *value;
	float vddc;

	if (!splitgpuvalue(param, &id, &value, isjson))
		return;

	vddc = atof(value);

	if (set_vddc(id, vddc))
		strcpy(io_buffer, message(MSG_GPUVERR, id, value, isjson));
	else
		strcpy(io_buffer, message(MSG_GPUVDDC, id, value, isjson));
#else
	strcpy(io_buffer, message(MSG_NOADL, 0, NULL, isjson));
#endif
}
#endif
void doquit(__maybe_unused SOCKETTYPE c, __maybe_unused char *param, bool isjson, __maybe_unused char group)
{
	if (isjson)
		strcpy(io_buffer, JSON_START JSON_BYE);
	else
		strcpy(io_buffer, _BYE);

	bye = true;
	do_a_quit = true;
}

void dorestart(__maybe_unused SOCKETTYPE c, __maybe_unused char *param, bool isjson, __maybe_unused char group)
{
	if (isjson)
		strcpy(io_buffer, JSON_START JSON_RESTART);
	else
		strcpy(io_buffer, _RESTART);

	bye = true;
	do_a_restart = true;
}

void privileged(__maybe_unused SOCKETTYPE c, __maybe_unused char *param, bool isjson, __maybe_unused char group)
{
	strcpy(io_buffer, message(MSG_ACCOK, 0, NULL, isjson));
}

void notifystatus(int device, struct cgpu_info *cgpu, bool isjson, __maybe_unused char group)
{
	struct api_data *root = NULL;
	char buf[TMPBUFSIZ];
	char *reason;

	if (cgpu->device_last_not_well == 0)
		reason = REASON_NONE;
	else
		switch(cgpu->device_not_well_reason) {
		case REASON_THREAD_FAIL_INIT:
			reason = REASON_THREAD_FAIL_INIT_STR;
			break;
		case REASON_THREAD_ZERO_HASH:
			reason = REASON_THREAD_ZERO_HASH_STR;
			break;
		case REASON_THREAD_FAIL_QUEUE:
			reason = REASON_THREAD_FAIL_QUEUE_STR;
			break;
		case REASON_DEV_SICK_IDLE_60:
			reason = REASON_DEV_SICK_IDLE_60_STR;
			break;
		case REASON_DEV_DEAD_IDLE_600:
			reason = REASON_DEV_DEAD_IDLE_600_STR;
			break;
		case REASON_DEV_NOSTART:
			reason = REASON_DEV_NOSTART_STR;
			break;
		case REASON_DEV_OVER_HEAT:
			reason = REASON_DEV_OVER_HEAT_STR;
			break;
		case REASON_DEV_THERMAL_CUTOFF:
			reason = REASON_DEV_THERMAL_CUTOFF_STR;
			break;
		default:
			reason = REASON_UNKNOWN_STR;
			break;
		}

	// ALL counters (and only counters) must start the name with a '*'
	// Simplifies future external support for identifying new counters
	root = api_add_int(root, "NOTIFY", &device, false);
	root = api_add_string(root, "Name", cgpu->api->name, false);
	root = api_add_int(root, "ID", &(cgpu->device_id), false);
	root = api_add_time(root, "Last Well", &(cgpu->device_last_well), false);
	root = api_add_time(root, "Last Not Well", &(cgpu->device_last_not_well), false);
	root = api_add_string(root, "Reason Not Well", reason, false);
	root = api_add_int(root, "*Thread Fail Init", &(cgpu->thread_fail_init_count), false);
	root = api_add_int(root, "*Thread Zero Hash", &(cgpu->thread_zero_hash_count), false);
	root = api_add_int(root, "*Thread Fail Queue", &(cgpu->thread_fail_queue_count), false);
	root = api_add_int(root, "*Dev Sick Idle 60s", &(cgpu->dev_sick_idle_60_count), false);
	root = api_add_int(root, "*Dev Dead Idle 600s", &(cgpu->dev_dead_idle_600_count), false);
	root = api_add_int(root, "*Dev Nostart", &(cgpu->dev_nostart_count), false);
	root = api_add_int(root, "*Dev Over Heat", &(cgpu->dev_over_heat_count), false);
	root = api_add_int(root, "*Dev Thermal Cutoff", &(cgpu->dev_thermal_cutoff_count), false);

	if (isjson && (device > 0))
		strcat(io_buffer, COMMA);

	root = print_data(root, buf, isjson);
	strcat(io_buffer, buf);
}

static void notify(__maybe_unused SOCKETTYPE c, __maybe_unused char *param, bool isjson, char group)
{
	int i;

	if (total_devices == 0) {
		strcpy(io_buffer, message(MSG_NODEVS, 0, NULL, isjson));
		return;
	}

	strcpy(io_buffer, message(MSG_NOTIFY, 0, NULL, isjson));

	if (isjson) {
		strcat(io_buffer, COMMA);
		strcat(io_buffer, JSON_NOTIFY);
	}

	for (i = 0; i < total_devices; i++)
		notifystatus(i, devices[i], isjson, group);

	if (isjson)
		strcat(io_buffer, JSON_CLOSE);
}

static void devdetails(__maybe_unused SOCKETTYPE c, __maybe_unused char *param, bool isjson, __maybe_unused char group)
{
	struct api_data *root = NULL;
	char buf[TMPBUFSIZ];
	struct cgpu_info *cgpu;
	int i;

	if (total_devices == 0) {
		strcpy(io_buffer, message(MSG_NODEVS, 0, NULL, isjson));
		return;
	}

	strcpy(io_buffer, message(MSG_DEVDETAILS, 0, NULL, isjson));

	if (isjson) {
		strcat(io_buffer, COMMA);
		strcat(io_buffer, JSON_DEVDETAILS);
	}

	for (i = 0; i < total_devices; i++) {
		cgpu = devices[i];

		root = api_add_int(root, "DEVDETAILS", &i, false);
		root = api_add_string(root, "Name", cgpu->api->name, false);
		root = api_add_int(root, "ID", &(cgpu->device_id), false);
		root = api_add_string(root, "Driver", cgpu->api->dname, false);
		root = api_add_const(root, "Kernel", cgpu->kname ? : BLANK, false);
		root = api_add_const(root, "Model", cgpu->name ? : BLANK, false);
		root = api_add_const(root, "Device Path", cgpu->device_path ? : BLANK, false);
<<<<<<< HEAD

		if (isjson && (i > 0))
			strcat(io_buffer, COMMA);

=======

		if (isjson && (i > 0))
			strcat(io_buffer, COMMA);

>>>>>>> 2ec0fb97
		root = print_data(root, buf, isjson);
		strcat(io_buffer, buf);
	}

	if (isjson)
		strcat(io_buffer, JSON_CLOSE);
}

void dosave(__maybe_unused SOCKETTYPE c, char *param, bool isjson, __maybe_unused char group)
{
	char filename[PATH_MAX];
	FILE *fcfg;
	char *ptr;

	if (param == NULL || *param == '\0') {
		default_save_file(filename);
		param = filename;
	}

	fcfg = fopen(param, "w");
	if (!fcfg) {
		ptr = escape_string(param, isjson);
		strcpy(io_buffer, message(MSG_BADFN, 0, ptr, isjson));
		if (ptr != param)
			free(ptr);
		ptr = NULL;
		return;
	}

	write_config(fcfg);
	fclose(fcfg);

	ptr = escape_string(param, isjson);
	strcpy(io_buffer, message(MSG_SAVED, 0, ptr, isjson));
	if (ptr != param)
		free(ptr);
	ptr = NULL;
}

static int itemstats(int i, char *id, struct cgminer_stats *stats, struct cgminer_pool_stats *pool_stats, struct api_data *extra, bool isjson)
{
	struct api_data *root = NULL;
	char buf[TMPBUFSIZ];

	root = api_add_int(root, "STATS", &i, false);
	root = api_add_string(root, "ID", id, false);
	root = api_add_elapsed(root, "Elapsed", &(total_secs), false);
	root = api_add_uint32(root, "Calls", &(stats->getwork_calls), false);
	root = api_add_timeval(root, "Wait", &(stats->getwork_wait), false);
	root = api_add_timeval(root, "Max", &(stats->getwork_wait_max), false);
	root = api_add_timeval(root, "Min", &(stats->getwork_wait_min), false);

	if (pool_stats) {
		root = api_add_uint32(root, "Pool Calls", &(pool_stats->getwork_calls), false);
		root = api_add_uint32(root, "Pool Attempts", &(pool_stats->getwork_attempts), false);
		root = api_add_timeval(root, "Pool Wait", &(pool_stats->getwork_wait), false);
		root = api_add_timeval(root, "Pool Max", &(pool_stats->getwork_wait_max), false);
		root = api_add_timeval(root, "Pool Min", &(pool_stats->getwork_wait_min), false);
		root = api_add_double(root, "Pool Av", &(pool_stats->getwork_wait_rolling), false);
	}

	if (extra)
		root = api_add_extra(root, extra);

	if (isjson && (i > 0))
		strcat(io_buffer, COMMA);

	root = print_data(root, buf, isjson);
	strcat(io_buffer, buf);

	return ++i;
}

static void minerstats(__maybe_unused SOCKETTYPE c, __maybe_unused char *param, bool isjson, __maybe_unused char group)
{
	struct api_data *extra;
	char id[20];
	int i, j;

	strcpy(io_buffer, message(MSG_MINESTATS, 0, NULL, isjson));

	if (isjson) {
		strcat(io_buffer, COMMA);
		strcat(io_buffer, JSON_MINESTATS);
	}

	i = 0;
	for (j = 0; j < total_devices; j++) {
		struct cgpu_info *cgpu = devices[j];

		if (cgpu && cgpu->api) {
			if (cgpu->api->get_api_stats)
				extra = cgpu->api->get_api_stats(cgpu);
			else
				extra = NULL;

			sprintf(id, "%s%d", cgpu->api->name, cgpu->device_id);
			i = itemstats(i, id, &(cgpu->cgminer_stats), NULL, extra, isjson);
		}
	}

	for (j = 0; j < total_pools; j++) {
		struct pool *pool = pools[j];

		sprintf(id, "POOL%d", j);
		i = itemstats(i, id, &(pool->cgminer_stats), &(pool->cgminer_pool_stats), NULL, isjson);
	}

	if (isjson)
		strcat(io_buffer, JSON_CLOSE);
}

static void checkcommand(__maybe_unused SOCKETTYPE c, char *param, bool isjson, char group);

struct CMDS {
	char *name;
	void (*func)(SOCKETTYPE, char *, bool, char);
	bool iswritemode;
} cmds[] = {
	{ "version",		apiversion,	false },
	{ "config",		minerconfig,	false },
	{ "devs",		devstatus,	false },
	{ "devdetail",	devdetail,	false },
	{ "pools",		poolstatus,	false },
	{ "summary",		summary,	false },
#ifdef HAVE_OPENCL
	{ "gpuenable",		gpuenable,	true },
	{ "gpudisable",		gpudisable,	true },
	{ "gpurestart",		gpurestart,	true },
	{ "gpu",		gpudev,		false },
#endif
#ifdef HAVE_AN_FPGA
	{ "pga",		pgadev,		false },
	{ "pgaenable",		pgaenable,	true },
	{ "pgadisable",		pgadisable,	true },
#endif
#ifdef WANT_CPUMINE
	{ "cpu",		cpudev,		false },
#endif
	{ "gpucount",		gpucount,	false },
	{ "pgacount",		pgacount,	false },
	{ "cpucount",		cpucount,	false },
	{ "switchpool",		switchpool,	true },
	{ "addpool",		addpool,	true },
	{ "enablepool",		enablepool,	true },
	{ "disablepool",	disablepool,	true },
	{ "removepool",		removepool,	true },
#ifdef HAVE_OPENCL
	{ "gpuintensity",	gpuintensity,	true },
	{ "gpumem",		gpumem,		true },
	{ "gpuengine",		gpuengine,	true },
	{ "gpufan",		gpufan,		true },
	{ "gpuvddc",		gpuvddc,	true },
#endif
	{ "save",		dosave,		true },
	{ "quit",		doquit,		true },
	{ "privileged",		privileged,	true },
	{ "notify",		notify,		false },
	{ "devdetails",		devdetails,	false },
	{ "restart",		dorestart,	true },
	{ "stats",		minerstats,	false },
	{ "check",		checkcommand,	false },
	{ NULL,			NULL,		false }
};

static void checkcommand(__maybe_unused SOCKETTYPE c, char *param, bool isjson, char group)
{
	struct api_data *root = NULL;
	char buf[TMPBUFSIZ];
	char cmdbuf[100];
	bool found, access;
	int i;

	if (param == NULL || *param == '\0') {
		strcpy(io_buffer, message(MSG_MISCHK, 0, NULL, isjson));
		return;
	}

	found = false;
	access = false;
	for (i = 0; cmds[i].name != NULL; i++) {
		if (strcmp(cmds[i].name, param) == 0) {
			found = true;

			sprintf(cmdbuf, "|%s|", param);
			if (ISPRIVGROUP(group) || strstr(COMMANDS(group), cmdbuf))
				access = true;

			break;
		}
	}

	sprintf(io_buffer, isjson
		? "%s," JSON_CHECK
		: "%s" _CHECK ",",
		message(MSG_CHECK, 0, NULL, isjson));

	root = api_add_const(root, "Exists", found ? YES : NO, false);
	root = api_add_const(root, "Access", access ? YES : NO, false);

	root = print_data(root, buf, isjson);
	if (isjson)
		strcat(buf, JSON_CLOSE);
	strcat(io_buffer, buf);
}

static void send_result(SOCKETTYPE c, bool isjson)
{
	int n;
	int len;

	if (isjson)
		strcat(io_buffer, JSON_END);

	len = strlen(io_buffer);

	applog(LOG_DEBUG, "API: send reply: (%d) '%.10s%s'", len+1, io_buffer, len > 10 ? "..." : BLANK);

	// ignore failure - it's closed immediately anyway
	n = send(c, io_buffer, len+1, 0);

	if (opt_debug) {
		if (SOCKETFAIL(n))
			applog(LOG_DEBUG, "API: send failed: %s", SOCKERRMSG);
		else
			applog(LOG_DEBUG, "API: sent %d", n);
	}
}

static void tidyup(__maybe_unused void *arg)
{
	mutex_lock(&quit_restart_lock);

	bye = true;

	if (sock != INVSOCK) {
		shutdown(sock, SHUT_RDWR);
		CLOSESOCKET(sock);
		sock = INVSOCK;
	}

	if (ipaccess != NULL) {
		free(ipaccess);
		ipaccess = NULL;
	}

	if (msg_buffer != NULL) {
		free(msg_buffer);
		msg_buffer = NULL;
	}

	if (io_buffer != NULL) {
		free(io_buffer);
		io_buffer = NULL;
	}

	mutex_unlock(&quit_restart_lock);
}

/*
 * Interpret --api-groups G:cmd1:cmd2:cmd3,P:cmd4,*,...
 */
static void setup_groups()
{
	char *api_groups = opt_api_groups ? opt_api_groups : (char *)BLANK;
	char *buf, *ptr, *next, *colon;
	char group;
	char commands[TMPBUFSIZ];
	char cmdbuf[100];
	char *cmd;
	bool addstar, did;
	int i;

	buf = malloc(strlen(api_groups) + 1);
	if (unlikely(!buf))
		quit(1, "Failed to malloc ipgroups buf");

	strcpy(buf, api_groups);

	next = buf;
	// for each group defined
	while (next && *next) {
		ptr = next;
		next = strchr(ptr, ',');
		if (next)
			*(next++) = '\0';

		// Validate the group
		if (*(ptr+1) != ':') {
			colon = strchr(ptr, ':');
			if (colon)
				*colon = '\0';
			applog(LOG_WARNING, "API invalid group name '%s'", ptr);
			quit(1, INVAPIGROUPS);
		}

		group = GROUP(*ptr);
		if (!VALIDGROUP(group)) {
			applog(LOG_WARNING, "API invalid group name '%c'", *ptr);
			quit(1, INVAPIGROUPS);
		}

		if (group == PRIVGROUP) {
			applog(LOG_WARNING, "API group name can't be '%c'", PRIVGROUP);
			quit(1, INVAPIGROUPS);
		}

		if (group == NOPRIVGROUP) {
			applog(LOG_WARNING, "API group name can't be '%c'", NOPRIVGROUP);
			quit(1, INVAPIGROUPS);
		}

		if (apigroups[GROUPOFFSET(group)].commands != NULL) {
			applog(LOG_WARNING, "API duplicate group name '%c'", *ptr);
			quit(1, INVAPIGROUPS);
		}

		ptr += 2;

		// Validate the command list (and handle '*')
		cmd = &(commands[0]);
		*(cmd++) = SEPARATOR;
		*cmd = '\0';
		addstar = false;
		while (ptr && *ptr) {
			colon = strchr(ptr, ':');
			if (colon)
				*(colon++) = '\0';

			if (strcmp(ptr, "*") == 0)
				addstar = true;
			else {
				did = false;
				for (i = 0; cmds[i].name != NULL; i++) {
					if (strcasecmp(ptr, cmds[i].name) == 0) {
						did = true;
						break;
					}
				}
				if (did) {
					// skip duplicates
					sprintf(cmdbuf, "|%s|", cmds[i].name);
					if (strstr(commands, cmdbuf) == NULL) {
						strcpy(cmd, cmds[i].name);
						cmd += strlen(cmds[i].name);
						*(cmd++) = SEPARATOR;
						*cmd = '\0';
					}
				} else {
					applog(LOG_WARNING, "API unknown command '%s' in group '%c'", ptr, group);
					quit(1, INVAPIGROUPS);
				}
			}

			ptr = colon;
		}

		// * = allow all non-iswritemode commands
		if (addstar) {
			for (i = 0; cmds[i].name != NULL; i++) {
				if (cmds[i].iswritemode == false) {
					// skip duplicates
					sprintf(cmdbuf, "|%s|", cmds[i].name);
					if (strstr(commands, cmdbuf) == NULL) {
						strcpy(cmd, cmds[i].name);
						cmd += strlen(cmds[i].name);
						*(cmd++) = SEPARATOR;
						*cmd = '\0';
					}
				}
			}
		}

		ptr = apigroups[GROUPOFFSET(group)].commands = malloc(strlen(commands) + 1);
		if (unlikely(!ptr))
			quit(1, "Failed to malloc group commands buf");

		strcpy(ptr, commands);
	}

	// Now define R (NOPRIVGROUP) as all non-iswritemode commands
	cmd = &(commands[0]);
	*(cmd++) = SEPARATOR;
	*cmd = '\0';
	for (i = 0; cmds[i].name != NULL; i++) {
		if (cmds[i].iswritemode == false) {
			strcpy(cmd, cmds[i].name);
			cmd += strlen(cmds[i].name);
			*(cmd++) = SEPARATOR;
			*cmd = '\0';
		}
	}

	ptr = apigroups[GROUPOFFSET(NOPRIVGROUP)].commands = malloc(strlen(commands) + 1);
	if (unlikely(!ptr))
		quit(1, "Failed to malloc noprivgroup commands buf");

	strcpy(ptr, commands);

	// W (PRIVGROUP) is handled as a special case since it simply means all commands

	free(buf);
	return;
}

/*
 * Interpret [W:]IP[/Prefix][,[R|W:]IP2[/Prefix2][,...]] --api-allow option
 *	special case of 0/0 allows /0 (means all IP addresses)
 */
#define ALLIP4 "0/0"
/*
 * N.B. IP4 addresses are by Definition 32bit big endian on all platforms
 */
static void setup_ipaccess()
{
	char *buf, *ptr, *comma, *slash, *dot;
	int ipcount, mask, octet, i;
	char group;

	buf = malloc(strlen(opt_api_allow) + 1);
	if (unlikely(!buf))
		quit(1, "Failed to malloc ipaccess buf");

	strcpy(buf, opt_api_allow);

	ipcount = 1;
	ptr = buf;
	while (*ptr)
		if (*(ptr++) == ',')
			ipcount++;

	// possibly more than needed, but never less
	ipaccess = calloc(ipcount, sizeof(struct IP4ACCESS));
	if (unlikely(!ipaccess))
		quit(1, "Failed to calloc ipaccess");

	ips = 0;
	ptr = buf;
	while (ptr && *ptr) {
		while (*ptr == ' ' || *ptr == '\t')
			ptr++;

		if (*ptr == ',') {
			ptr++;
			continue;
		}

		comma = strchr(ptr, ',');
		if (comma)
			*(comma++) = '\0';

		group = NOPRIVGROUP;

		if (isalpha(*ptr) && *(ptr+1) == ':') {
			if (DEFINEDGROUP(*ptr))
				group = GROUP(*ptr);

			ptr += 2;
		}

		ipaccess[ips].group = group;

		if (strcmp(ptr, ALLIP4) == 0)
			ipaccess[ips].ip = ipaccess[ips].mask = 0;
		else {
			slash = strchr(ptr, '/');
			if (!slash)
				ipaccess[ips].mask = 0xffffffff;
			else {
				*(slash++) = '\0';
				mask = atoi(slash);
				if (mask < 1 || mask > 32)
					goto popipo; // skip invalid/zero

				ipaccess[ips].mask = 0;
				while (mask-- >= 0) {
					octet = 1 << (mask % 8);
					ipaccess[ips].mask |= (octet << (8 * (mask >> 3)));
				}
			}

			ipaccess[ips].ip = 0; // missing default to '.0'
			for (i = 0; ptr && (i < 4); i++) {
				dot = strchr(ptr, '.');
				if (dot)
					*(dot++) = '\0';

				octet = atoi(ptr);
				if (octet < 0 || octet > 0xff)
					goto popipo; // skip invalid

				ipaccess[ips].ip |= (octet << (i * 8));

				ptr = dot;
			}

			ipaccess[ips].ip &= ipaccess[ips].mask;
		}

		ips++;
popipo:
		ptr = comma;
	}

	free(buf);
}

static void *quit_thread(__maybe_unused void *userdata)
{
	// allow thread creator to finish whatever it's doing
	mutex_lock(&quit_restart_lock);
	mutex_unlock(&quit_restart_lock);

	if (opt_debug)
		applog(LOG_DEBUG, "API: killing cgminer");

	kill_work();

	return NULL;
}

static void *restart_thread(__maybe_unused void *userdata)
{
	// allow thread creator to finish whatever it's doing
	mutex_lock(&quit_restart_lock);
	mutex_unlock(&quit_restart_lock);

	if (opt_debug)
		applog(LOG_DEBUG, "API: restarting cgminer");

	app_restart();

	return NULL;
}

void api(int api_thr_id)
{
	struct thr_info bye_thr;
	char buf[TMPBUFSIZ];
	char param_buf[TMPBUFSIZ];
	const char *localaddr = "127.0.0.1";
	SOCKETTYPE c;
	int n, bound;
	char *connectaddr;
	char *binderror;
	time_t bindstart;
	short int port = opt_api_port;
	struct sockaddr_in serv;
	struct sockaddr_in cli;
	socklen_t clisiz;
	char cmdbuf[100];
	char *cmd;
	char *param;
	bool addrok;
	char group;
	json_error_t json_err;
	json_t *json_config;
	json_t *json_val;
	bool isjson;
	bool did;
	int i;

	mutex_init(&quit_restart_lock);

	pthread_cleanup_push(tidyup, NULL);
	my_thr_id = api_thr_id;

	if (!opt_api_listen) {
		applog(LOG_DEBUG, "API not running%s", UNAVAILABLE);
		return;
	}

	setup_groups();

	if (opt_api_allow) {
		setup_ipaccess();

		if (ips == 0) {
			applog(LOG_WARNING, "API not running (no valid IPs specified)%s", UNAVAILABLE);
			return;
		}
	}

	/* This should be done before curl in needed
	 * to ensure curl has already called WSAStartup() in windows */
	sleep(opt_log_interval);

	sock = socket(AF_INET, SOCK_STREAM, 0);
	if (sock == INVSOCK) {
		applog(LOG_ERR, "API1 initialisation failed (%s)%s", SOCKERRMSG, UNAVAILABLE);
		return;
	}

	memset(&serv, 0, sizeof(serv));

	serv.sin_family = AF_INET;

	if (!opt_api_allow && !opt_api_network) {
		serv.sin_addr.s_addr = inet_addr(localaddr);
		if (serv.sin_addr.s_addr == (in_addr_t)INVINETADDR) {
			applog(LOG_ERR, "API2 initialisation failed (%s)%s", SOCKERRMSG, UNAVAILABLE);
			return;
		}
	}

	serv.sin_port = htons(port);

	// try for more than 1 minute ... in case the old one hasn't completely gone yet
	bound = 0;
	bindstart = time(NULL);
	while (bound == 0) {
		if (SOCKETFAIL(bind(sock, (struct sockaddr *)(&serv), sizeof(serv)))) {
			binderror = SOCKERRMSG;
			if ((time(NULL) - bindstart) > 61)
				break;
			else {
				applog(LOG_WARNING, "API bind to port %d failed - trying again in 30sec", port);
				sleep(30);
			}
		} else
			bound = 1;
	}

	if (bound == 0) {
		applog(LOG_ERR, "API bind to port %d failed (%s)%s", port, binderror, UNAVAILABLE);
		return;
	}

	if (SOCKETFAIL(listen(sock, QUEUE))) {
		applog(LOG_ERR, "API3 initialisation failed (%s)%s", SOCKERRMSG, UNAVAILABLE);
		CLOSESOCKET(sock);
		return;
	}

	if (opt_api_allow)
		applog(LOG_WARNING, "API running in IP access mode");
	else {
		if (opt_api_network)
			applog(LOG_WARNING, "API running in UNRESTRICTED access mode");
		else
			applog(LOG_WARNING, "API running in local access mode");
	}

	io_buffer = malloc(MYBUFSIZ+1);
	msg_buffer = malloc(MYBUFSIZ+1);

	while (!bye) {
		clisiz = sizeof(cli);
		if (SOCKETFAIL(c = accept(sock, (struct sockaddr *)(&cli), &clisiz))) {
			applog(LOG_ERR, "API failed (%s)%s", SOCKERRMSG, UNAVAILABLE);
			goto die;
		}

		connectaddr = inet_ntoa(cli.sin_addr);

		addrok = false;
		group = NOPRIVGROUP;
		if (opt_api_allow) {
			for (i = 0; i < ips; i++) {
				if ((cli.sin_addr.s_addr & ipaccess[i].mask) == ipaccess[i].ip) {
					addrok = true;
					group = ipaccess[i].group;
					break;
				}
			}
		} else {
			if (opt_api_network)
				addrok = true;
			else
				addrok = (strcmp(connectaddr, localaddr) == 0);
		}

		if (opt_debug)
			applog(LOG_DEBUG, "API: connection from %s - %s", connectaddr, addrok ? "Accepted" : "Ignored");

		if (addrok) {
			n = recv(c, &buf[0], TMPBUFSIZ-1, 0);
			if (SOCKETFAIL(n))
				buf[0] = '\0';
			else
				buf[n] = '\0';

			if (opt_debug) {
				if (SOCKETFAIL(n))
					applog(LOG_DEBUG, "API: recv failed: %s", SOCKERRMSG);
				else
					applog(LOG_DEBUG, "API: recv command: (%d) '%s'", n, buf);
			}

			if (!SOCKETFAIL(n)) {
				// the time of the request in now
				when = time(NULL);

				did = false;

				if (*buf != ISJSON) {
					isjson = false;

					param = strchr(buf, SEPARATOR);
					if (param != NULL)
						*(param++) = '\0';

					cmd = buf;
				}
				else {
					isjson = true;

					param = NULL;

#if JANSSON_MAJOR_VERSION > 2 || (JANSSON_MAJOR_VERSION == 2 && JANSSON_MINOR_VERSION > 0)
					json_config = json_loadb(buf, n, 0, &json_err);
#elif JANSSON_MAJOR_VERSION > 1
					json_config = json_loads(buf, 0, &json_err);
#else
					json_config = json_loads(buf, &json_err);
#endif

					if (!json_is_object(json_config)) {
						strcpy(io_buffer, message(MSG_INVJSON, 0, NULL, isjson));
						send_result(c, isjson);
						did = true;
					}
					else {
						json_val = json_object_get(json_config, JSON_COMMAND);
						if (json_val == NULL) {
							strcpy(io_buffer, message(MSG_MISCMD, 0, NULL, isjson));
							send_result(c, isjson);
							did = true;
						}
						else {
							if (!json_is_string(json_val)) {
								strcpy(io_buffer, message(MSG_INVCMD, 0, NULL, isjson));
								send_result(c, isjson);
								did = true;
							}
							else {
								cmd = (char *)json_string_value(json_val);
								json_val = json_object_get(json_config, JSON_PARAMETER);
								if (json_is_string(json_val))
									param = (char *)json_string_value(json_val);
								else if (json_is_integer(json_val)) {
									sprintf(param_buf, "%d", (int)json_integer_value(json_val));
									param = param_buf;
								} else if (json_is_real(json_val)) {
									sprintf(param_buf, "%f", (double)json_real_value(json_val));
									param = param_buf;
								}
							}
						}
					}
				}

				if (!did)
					for (i = 0; cmds[i].name != NULL; i++) {
						if (strcmp(cmd, cmds[i].name) == 0) {
							sprintf(cmdbuf, "|%s|", cmd);
							if (ISPRIVGROUP(group) || strstr(COMMANDS(group), cmdbuf))
								(cmds[i].func)(c, param, isjson, group);
							else {
								strcpy(io_buffer, message(MSG_ACCDENY, 0, cmds[i].name, isjson));
								applog(LOG_DEBUG, "API: access denied to '%s' for '%s' command", connectaddr, cmds[i].name);
							}

							send_result(c, isjson);
							did = true;
							break;
						}
					}

				if (!did) {
					strcpy(io_buffer, message(MSG_INVCMD, 0, NULL, isjson));
					send_result(c, isjson);
				}
			}
		}
		CLOSESOCKET(c);
	}
die:
	/* Blank line fix for older compilers since pthread_cleanup_pop is a
	 * macro that gets confused by a label existing immediately before it
	 */
	;
	pthread_cleanup_pop(true);

	if (opt_debug)
		applog(LOG_DEBUG, "API: terminating due to: %s",
				do_a_quit ? "QUIT" : (do_a_restart ? "RESTART" : (bye ? "BYE" : "UNKNOWN!")));

	mutex_lock(&quit_restart_lock);

	if (do_a_restart) {
		if (thr_info_create(&bye_thr, NULL, restart_thread, &bye_thr)) {
			mutex_unlock(&quit_restart_lock);
			quit(1, "API failed to initiate a restart - aborting");
		}
		pthread_detach(bye_thr.pth);
	} else if (do_a_quit) {
		if (thr_info_create(&bye_thr, NULL, quit_thread, &bye_thr)) {
			mutex_unlock(&quit_restart_lock);
			quit(1, "API failed to initiate a clean quit - aborting");
		}
		pthread_detach(bye_thr.pth);
	}

	mutex_unlock(&quit_restart_lock);
}<|MERGE_RESOLUTION|>--- conflicted
+++ resolved
@@ -684,24 +684,19 @@
 
 	api_data->data_was_malloc = copy_data;
 
-<<<<<<< HEAD
+	// Avoid crashing on bad data
+	if (data == NULL) {
+		api_data->type = type = API_CONST;
+		data = (void *)NULLSTR;
+		api_data->data_was_malloc = copy_data = false;
+	}
+
 	if (!copy_data)
 	{
 		api_data->data = data;
 		if (type == API_JSON)
 			json_incref((json_t *)data);
 	}
-=======
-	// Avoid crashing on bad data
-	if (data == NULL) {
-		api_data->type = type = API_CONST;
-		data = (void *)NULLSTR;
-		api_data->data_was_malloc = copy_data = false;
-	}
-
-	if (!copy_data)
-		api_data->data = data;
->>>>>>> 2ec0fb97
 	else
 		switch(type) {
 		case API_ESCAPE:
@@ -753,13 +748,10 @@
 			api_data->data = (void *)malloc(sizeof(float));
 			*((float *)(api_data->data)) = *((float *)data);
 			break;
-<<<<<<< HEAD
 		case API_JSON:
 			api_data->data_was_malloc = false;
 			api_data->data = (void *)json_deep_copy((json_t *)data);
 			break;
-=======
->>>>>>> 2ec0fb97
 		default:
 			applog(LOG_ERR, "API: unknown1 data type %d ignored", type);
 			api_data->type = API_STRING;
@@ -776,11 +768,7 @@
 	return api_add_data_full(root, name, API_ESCAPE, (void *)data, copy_data);
 }
 
-<<<<<<< HEAD
 struct api_data *api_add_string(struct api_data *root, char *name, const char *data, bool copy_data)
-=======
-struct api_data *api_add_string(struct api_data *root, char *name, char *data, bool copy_data)
->>>>>>> 2ec0fb97
 {
 	return api_add_data_full(root, name, API_STRING, (void *)data, copy_data);
 }
@@ -870,14 +858,11 @@
 	return api_add_data_full(root, name, API_HS, (void *)data, copy_data);
 }
 
-<<<<<<< HEAD
 struct api_data *api_add_json(struct api_data *root, char *name, json_t *data, bool copy_data)
 {
 	return api_add_data_full(root, name, API_JSON, (void *)data, copy_data);
 }
 
-=======
->>>>>>> 2ec0fb97
 static struct api_data *print_data(struct api_data *root, char *buf, bool isjson)
 {
 	struct api_data *tmp;
@@ -960,14 +945,11 @@
 		case API_TEMP:
 			sprintf(buf, "%.2f", *((float *)(root->data)));
 			break;
-<<<<<<< HEAD
 		case API_JSON:
 			escape = json_dumps((json_t *)(root->data), JSON_COMPACT);
 			strcpy(buf, escape);
 			free(escape);
 			break;
-=======
->>>>>>> 2ec0fb97
 		default:
 			applog(LOG_ERR, "API: unknown2 data type %d ignored", root->type);
 			sprintf(buf, "%s%s%s", quote, UNKNOWN, quote);
@@ -976,11 +958,8 @@
 
 		buf = strchr(buf, '\0');
 
-<<<<<<< HEAD
 		if (root->type == API_JSON)
 			json_decref((json_t *)root->data);
-=======
->>>>>>> 2ec0fb97
 		if (root->data_was_malloc)
 			free(root->data);
 
@@ -1272,7 +1251,6 @@
 	if (isjson)
 		strcat(buf, JSON_CLOSE);
 	strcat(io_buffer, buf);
-<<<<<<< HEAD
 }
 
 static const char*
@@ -1296,18 +1274,12 @@
 	default:
 		return UNKNOWN;
 	}
-=======
->>>>>>> 2ec0fb97
 }
 
 static void
 devdetail_an(struct cgpu_info *cgpu, bool isjson)
 {
 	struct api_data *root = NULL;
-<<<<<<< HEAD
-=======
-	char intensity[20];
->>>>>>> 2ec0fb97
 	char buf[TMPBUFSIZ];
 	int n = 0, i;
 
@@ -1332,46 +1304,8 @@
 	if (cgpu->api->get_api_extra_device_detail)
 		root = api_add_extra(root, cgpu->api->get_api_extra_device_detail(cgpu));
 
-<<<<<<< HEAD
 	root = print_data(root, buf, isjson);
 	strcat(io_buffer, buf);
-=======
-		if (cgpu->dynamic)
-			strcpy(intensity, DYNAMIC);
-		else
-			sprintf(intensity, "%d", cgpu->intensity);
-
-		root = api_add_int(root, "GPU", &gpu, false);
-		root = api_add_string(root, "Enabled", enabled, false);
-		root = api_add_string(root, "Status", status, false);
-		root = api_add_temp(root, "Temperature", &gt, false);
-		root = api_add_int(root, "Fan Speed", &gf, false);
-		root = api_add_int(root, "Fan Percent", &gp, false);
-		root = api_add_int(root, "GPU Clock", &gc, false);
-		root = api_add_int(root, "Memory Clock", &gm, false);
-		root = api_add_volts(root, "GPU Voltage", &gv, false);
-		root = api_add_int(root, "GPU Activity", &ga, false);
-		root = api_add_int(root, "Powertune", &pt, false);
-		double mhs = cgpu->total_mhashes / total_secs;
-		root = api_add_mhs(root, "MHS av", &mhs, false);
-		char mhsname[27];
-		sprintf(mhsname, "MHS %ds", opt_log_interval);
-		root = api_add_mhs(root, mhsname, &(cgpu->rolling), false);
-		root = api_add_int(root, "Accepted", &(cgpu->accepted), false);
-		root = api_add_int(root, "Rejected", &(cgpu->rejected), false);
-		root = api_add_int(root, "Hardware Errors", &(cgpu->hw_errors), false);
-		root = api_add_utility(root, "Utility", &(cgpu->utility), false);
-		root = api_add_string(root, "Intensity", intensity, false);
-		int last_share_pool = cgpu->last_share_pool_time > 0 ?
-					cgpu->last_share_pool : -1;
-		root = api_add_int(root, "Last Share Pool", &last_share_pool, false);
-		root = api_add_time(root, "Last Share Time", &(cgpu->last_share_pool_time), false);
-		root = api_add_mhtotal(root, "Total MH", &(cgpu->total_mhashes), false);
-
-		root = print_data(root, buf, isjson);
-		strcat(io_buffer, buf);
-	}
->>>>>>> 2ec0fb97
 }
 
 static void devstatus_an(struct cgpu_info *cgpu, bool isjson)
@@ -1426,7 +1360,6 @@
         devstatus_an(&gpus[gpu], isjson);
 }
 #endif
-<<<<<<< HEAD
 #ifdef HAVE_AN_FPGA
 static void pgastatus(int pga, bool isjson)
 {
@@ -1434,88 +1367,15 @@
         if (dev < 0) // Should never happen
                 return;
         devstatus_an(devices[dev], isjson);
-=======
-
-		cgpu->utility = cgpu->accepted / ( total_secs ? total_secs : 1 ) * 60;
-
-		if (cgpu->deven != DEV_DISABLED)
-			enabled = (char *)YES;
-		else
-			enabled = (char *)NO;
-
-		if (cgpu->status == LIFE_DEAD)
-			status = (char *)DEAD;
-		else if (cgpu->status == LIFE_SICK)
-			status = (char *)SICK;
-		else if (cgpu->status == LIFE_NOSTART)
-			status = (char *)NOSTART;
-		else
-			status = (char *)ALIVE;
-
-		root = api_add_int(root, "PGA", &pga, false);
-		root = api_add_string(root, "Name", cgpu->api->name, false);
-		root = api_add_int(root, "ID", &(cgpu->device_id), false);
-		root = api_add_string(root, "Enabled", enabled, false);
-		root = api_add_string(root, "Status", status, false);
-		root = api_add_temp(root, "Temperature", &temp, false);
-		double mhs = cgpu->total_mhashes / total_secs;
-		root = api_add_mhs(root, "MHS av", &mhs, false);
-		char mhsname[27];
-		sprintf(mhsname, "MHS %ds", opt_log_interval);
-		root = api_add_mhs(root, mhsname, &(cgpu->rolling), false);
-		root = api_add_int(root, "Accepted", &(cgpu->accepted), false);
-		root = api_add_int(root, "Rejected", &(cgpu->rejected), false);
-		root = api_add_int(root, "Hardware Errors", &(cgpu->hw_errors), false);
-		root = api_add_utility(root, "Utility", &(cgpu->utility), false);
-		int last_share_pool = cgpu->last_share_pool_time > 0 ?
-					cgpu->last_share_pool : -1;
-		root = api_add_int(root, "Last Share Pool", &last_share_pool, false);
-		root = api_add_time(root, "Last Share Time", &(cgpu->last_share_pool_time), false);
-		root = api_add_mhtotal(root, "Total MH", &(cgpu->total_mhashes), false);
-		root = api_add_freq(root, "Frequency", &frequency, false);
-
-		root = print_data(root, buf, isjson);
-		strcat(io_buffer, buf);
-	}
->>>>>>> 2ec0fb97
 }
 #endif
 
 #ifdef WANT_CPUMINE
 static void cpustatus(int cpu, bool isjson)
 {
-<<<<<<< HEAD
         if (opt_n_threads <= 0 || cpu < 0 || cpu >= num_processors)
                 return;
         devstatus_an(&cpus[cpu], isjson);
-=======
-	struct api_data *root = NULL;
-	char buf[TMPBUFSIZ];
-
-	if (opt_n_threads > 0 && cpu >= 0 && cpu < num_processors) {
-		struct cgpu_info *cgpu = &cpus[cpu];
-
-		cgpu->utility = cgpu->accepted / ( total_secs ? total_secs : 1 ) * 60;
-
-		root = api_add_int(root, "CPU", &cpu, false);
-		double mhs = cgpu->total_mhashes / total_secs;
-		root = api_add_mhs(root, "MHS av", &mhs, false);
-		char mhsname[27];
-		sprintf(mhsname, "MHS %ds", opt_log_interval);
-		root = api_add_mhs(root, mhsname, &(cgpu->rolling), false);
-		root = api_add_int(root, "Accepted", &(cgpu->accepted), false);
-		root = api_add_int(root, "Rejected", &(cgpu->rejected), false);
-		root = api_add_utility(root, "Utility", &(cgpu->utility), false);
-		int last_share_pool = cgpu->last_share_pool_time > 0 ?
-					cgpu->last_share_pool : -1;
-		root = api_add_int(root, "Last Share Pool", &last_share_pool, false);
-		root = api_add_time(root, "Last Share Time", &(cgpu->last_share_pool_time), false);
-		root = api_add_mhtotal(root, "Total MH", &(cgpu->total_mhashes), false);
-
-		root = print_data(root, buf, isjson);
-		strcat(io_buffer, buf);
-	}
->>>>>>> 2ec0fb97
 }
 #endif
 
@@ -2568,17 +2428,10 @@
 		root = api_add_const(root, "Kernel", cgpu->kname ? : BLANK, false);
 		root = api_add_const(root, "Model", cgpu->name ? : BLANK, false);
 		root = api_add_const(root, "Device Path", cgpu->device_path ? : BLANK, false);
-<<<<<<< HEAD
 
 		if (isjson && (i > 0))
 			strcat(io_buffer, COMMA);
 
-=======
-
-		if (isjson && (i > 0))
-			strcat(io_buffer, COMMA);
-
->>>>>>> 2ec0fb97
 		root = print_data(root, buf, isjson);
 		strcat(io_buffer, buf);
 	}
