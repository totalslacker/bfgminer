--- conflicted
+++ resolved
@@ -286,13 +286,8 @@
 		      struct pool *pool, bool share)
 {
 	long timeout = longpoll ? (60 * 60) : 60;
-<<<<<<< HEAD
 	struct data_buffer all_data = {NULL, 0, NULL};
-	struct header_info hi = {NULL, 0, NULL, false, false, false};
-=======
-	struct data_buffer all_data = {NULL, 0};
 	struct header_info hi = {NULL, 0, NULL, NULL, false, false, false};
->>>>>>> eaf7ed0d
 	char len_hdr[64], user_agent_hdr[128];
 	char curl_err_str[CURL_ERROR_SIZE];
 	struct curl_slist *headers = NULL;
