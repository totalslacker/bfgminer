--- conflicted
+++ resolved
@@ -106,7 +106,6 @@
 	void *newmem;
 	static const unsigned char zero = 0;
 
-<<<<<<< HEAD
 	if (db->idlemarker) {
 		const unsigned char *cptr = ptr;
 		for (size_t i = 0; i < len; ++i)
@@ -117,9 +116,6 @@
 			}
 	}
 
-	oldlen = db->len;
-=======
->>>>>>> cdd0d7d4
 	newlen = oldlen + len;
 
 	newmem = realloc(db->buf, newlen + 1);
@@ -1089,16 +1085,8 @@
 		}
 
 		len = all_data_cb(s, n, 1, &pool->readbuf);
-<<<<<<< HEAD
-		if (n != (size_t)len) {
-			applog(LOG_DEBUG, "Error appending readbuf in recv_line");
-=======
-		pool->readbuf.buf = realloc(pool->readbuf.buf, pool->readbuf.len + 1);
-		((char*)pool->readbuf.buf)[pool->readbuf.len] = '\0';
-
 		if (1 != len) {
 			applog(LOG_DEBUG, "Error appending readbuf in recv_line for pool %u", pool->pool_no);
->>>>>>> cdd0d7d4
 			goto out;
 		}
 	}
