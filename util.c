/*
 * Copyright 2011-2012 Con Kolivas
 * Copyright 2010 Jeff Garzik
 * Copyright 2012 Giel van Schijndel
 * Copyright 2012 Gavin Andresen
 *
 * This program is free software; you can redistribute it and/or modify it
 * under the terms of the GNU General Public License as published by the Free
 * Software Foundation; either version 3 of the License, or (at your option)
 * any later version.  See COPYING for more details.
 */

#include "config.h"

#ifdef WIN32
#define FD_SETSIZE 4096
#endif

#include <stdio.h>
#include <stdlib.h>
#include <ctype.h>
#include <stdarg.h>
#include <string.h>
#include <pthread.h>
#include <jansson.h>
#include <curl/curl.h>
#include <time.h>
#include <errno.h>
#include <unistd.h>
#include <sys/types.h>
#ifdef HAVE_SYS_PRCTL_H
# include <sys/prctl.h>
#endif
#if defined(__FreeBSD__) || defined(__OpenBSD__)
# include <pthread_np.h>
#endif
#ifndef WIN32
# ifdef __linux
#  include <sys/prctl.h>
# endif
# include <sys/socket.h>
# include <netinet/in.h>
# include <netinet/tcp.h>
# include <netdb.h>
#else
# include <winsock2.h>
# include <mstcpip.h>
# include <ws2tcpip.h>
#endif

#include "miner.h"
#include "elist.h"
#include "compat.h"
#include "util.h"

bool successful_connect = false;
struct timeval nettime;

struct upload_buffer {
	const void	*buf;
	size_t		len;
};

struct header_info {
	char		*lp_path;
	int		rolltime;
	char		*reason;
	char		*stratum_url;
	bool		hadrolltime;
	bool		canroll;
	bool		hadexpire;
};

struct tq_ent {
	void			*data;
	struct list_head	q_node;
};

static void databuf_free(struct data_buffer *db)
{
	if (!db)
		return;

	free(db->buf);
#ifdef DEBUG_DATABUF
	applog(LOG_DEBUG, "databuf_free(%p)", db->buf);
#endif

	memset(db, 0, sizeof(*db));
}

// aka data_buffer_write
static size_t all_data_cb(const void *ptr, size_t size, size_t nmemb,
			  void *user_data)
{
	struct data_buffer *db = user_data;
	size_t oldlen, newlen;

	oldlen = db->len;
	if (unlikely(nmemb == 0 || size == 0 || oldlen >= SIZE_MAX - size))
		return 0;
	if (unlikely(nmemb > (SIZE_MAX - oldlen) / size))
		nmemb = (SIZE_MAX - oldlen) / size;

	size_t len = size * nmemb;
	void *newmem;
	static const unsigned char zero = 0;

	if (db->idlemarker) {
		const unsigned char *cptr = ptr;
		for (size_t i = 0; i < len; ++i)
			if (!(isspace(cptr[i]) || cptr[i] == '{')) {
				*db->idlemarker = CURL_SOCKET_BAD;
				db->idlemarker = NULL;
				break;
			}
	}

	newlen = oldlen + len;

	newmem = realloc(db->buf, newlen + 1);
#ifdef DEBUG_DATABUF
	applog(LOG_DEBUG, "data_buffer_write realloc(%p, %lu) => %p", db->buf, (long unsigned)(newlen + 1), newmem);
#endif
	if (!newmem)
		return 0;

	db->buf = newmem;
	db->len = newlen;
	memcpy(db->buf + oldlen, ptr, len);
	memcpy(db->buf + newlen, &zero, 1);	/* null terminate */

	return nmemb;
}

static size_t upload_data_cb(void *ptr, size_t size, size_t nmemb,
			     void *user_data)
{
	struct upload_buffer *ub = user_data;
	unsigned int len = size * nmemb;

	if (len > ub->len)
		len = ub->len;

	if (len) {
		memcpy(ptr, ub->buf, len);
		ub->buf += len;
		ub->len -= len;
	}

	return len;
}

static size_t resp_hdr_cb(void *ptr, size_t size, size_t nmemb, void *user_data)
{
	struct header_info *hi = user_data;
	size_t remlen, slen, ptrlen = size * nmemb;
	char *rem, *val = NULL, *key = NULL;
	void *tmp;

	val = calloc(1, ptrlen);
	key = calloc(1, ptrlen);
	if (!key || !val)
		goto out;

	tmp = memchr(ptr, ':', ptrlen);
	if (!tmp || (tmp == ptr))	/* skip empty keys / blanks */
		goto out;
	slen = tmp - ptr;
	if ((slen + 1) == ptrlen)	/* skip key w/ no value */
		goto out;
	memcpy(key, ptr, slen);		/* store & nul term key */
	key[slen] = 0;

	rem = ptr + slen + 1;		/* trim value's leading whitespace */
	remlen = ptrlen - slen - 1;
	while ((remlen > 0) && (isspace(*rem))) {
		remlen--;
		rem++;
	}

	memcpy(val, rem, remlen);	/* store value, trim trailing ws */
	val[remlen] = 0;
	while ((*val) && (isspace(val[strlen(val) - 1])))
		val[strlen(val) - 1] = 0;

	if (!*val)			/* skip blank value */
		goto out;

	if (opt_protocol)
		applog(LOG_DEBUG, "HTTP hdr(%s): %s", key, val);

	if (!strcasecmp("X-Roll-Ntime", key)) {
		hi->hadrolltime = true;
		if (!strncasecmp("N", val, 1))
			applog(LOG_DEBUG, "X-Roll-Ntime: N found");
		else {
			hi->canroll = true;

			/* Check to see if expire= is supported and if not, set
			 * the rolltime to the default scantime */
			if (strlen(val) > 7 && !strncasecmp("expire=", val, 7)) {
				sscanf(val + 7, "%d", &hi->rolltime);
				hi->hadexpire = true;
			} else
				hi->rolltime = opt_scantime;
			applog(LOG_DEBUG, "X-Roll-Ntime expiry set to %d", hi->rolltime);
		}
	}

	if (!strcasecmp("X-Long-Polling", key)) {
		hi->lp_path = val;	/* steal memory reference */
		val = NULL;
	}

	if (!strcasecmp("X-Reject-Reason", key)) {
		hi->reason = val;	/* steal memory reference */
		val = NULL;
	}

	if (!strcasecmp("X-Stratum", key)) {
		hi->stratum_url = val;
		val = NULL;
	}

out:
	free(key);
	free(val);
	return ptrlen;
}

static int keep_sockalive(SOCKETTYPE fd)
{
	const int tcp_keepidle = 60;
	const int tcp_keepintvl = 60;
	const int keepalive = 1;
	int ret = 0;


#ifndef WIN32
	const int tcp_keepcnt = 5;

	if (unlikely(setsockopt(fd, SOL_SOCKET, SO_KEEPALIVE, &keepalive, sizeof(keepalive))))
		ret = 1;

# ifdef __linux

	if (unlikely(setsockopt(fd, SOL_TCP, TCP_KEEPCNT, &tcp_keepcnt, sizeof(tcp_keepcnt))))
		ret = 1;

	if (unlikely(setsockopt(fd, SOL_TCP, TCP_KEEPIDLE, &tcp_keepidle, sizeof(tcp_keepidle))))
		ret = 1;

	if (unlikely(setsockopt(fd, SOL_TCP, TCP_KEEPINTVL, &tcp_keepintvl, sizeof(tcp_keepintvl))))
		ret = 1;
# endif /* __linux */
# ifdef __APPLE_CC__

	if (unlikely(setsockopt(fd, IPPROTO_TCP, TCP_KEEPALIVE, &tcp_keepintvl, sizeof(tcp_keepintvl))))
		ret = 1;

# endif /* __APPLE_CC__ */

#else /* WIN32 */

	const int zero = 0;
	struct tcp_keepalive vals;
	vals.onoff = 1;
	vals.keepalivetime = tcp_keepidle * 1000;
	vals.keepaliveinterval = tcp_keepintvl * 1000;

	DWORD outputBytes;

	if (unlikely(setsockopt(fd, SOL_SOCKET, SO_KEEPALIVE, (const char *)&keepalive, sizeof(keepalive))))
		ret = 1;

	if (unlikely(WSAIoctl(fd, SIO_KEEPALIVE_VALS, &vals, sizeof(vals), NULL, 0, &outputBytes, NULL, NULL)))
		ret = 1;

	/* Windows happily submits indefinitely to the send buffer blissfully
	 * unaware nothing is getting there without gracefully failing unless
	 * we disable the send buffer */
	if (unlikely(setsockopt(fd, SOL_SOCKET, SO_SNDBUF, (const char *)&zero, sizeof(zero))))
		ret = 1;
#endif /* WIN32 */

	return ret;
}

int json_rpc_call_sockopt_cb(void __maybe_unused *userdata, curl_socket_t fd,
			     curlsocktype __maybe_unused purpose)
{
	return keep_sockalive(fd);
}

static void last_nettime(struct timeval *last)
{
	rd_lock(&netacc_lock);
	last->tv_sec = nettime.tv_sec;
	last->tv_usec = nettime.tv_usec;
	rd_unlock(&netacc_lock);
}

static void set_nettime(void)
{
	wr_lock(&netacc_lock);
	gettimeofday(&nettime, NULL);
	wr_unlock(&netacc_lock);
}

static int my_curl_debug(__maybe_unused CURL *curl, curl_infotype infotype, char *data, size_t datasz, void *userdata)
{
	struct pool *pool = userdata;

	switch (infotype) {
		case CURLINFO_TEXT:
		{
			if (!opt_protocol)
				break;
			// data is not null-terminated, so we need to copy and terminate it for applog
			char datacp[datasz + 1];
			memcpy(datacp, data, datasz);
			datacp[datasz] = '\0';
			applog(LOG_DEBUG, "Pool %u: %s", pool->pool_no, datacp);
			break;
		}
		case CURLINFO_HEADER_IN:
		case CURLINFO_DATA_IN:
			pool->cgminer_pool_stats.bytes_received += datasz;
			total_bytes_xfer += datasz;
			break;
		case CURLINFO_HEADER_OUT:
		case CURLINFO_DATA_OUT:
			pool->cgminer_pool_stats.bytes_sent += datasz;
			total_bytes_xfer += datasz;
			break;
		default:
			break;
	}
	return 0;
}

struct json_rpc_call_state {
	struct data_buffer all_data;
	struct header_info hi;
	void *priv;
	char curl_err_str[CURL_ERROR_SIZE];
	struct curl_slist *headers;
	struct upload_buffer upload_data;
	struct pool *pool;
};

void json_rpc_call_async(CURL *curl, const char *url,
		      const char *userpass, const char *rpc_req,
		      bool longpoll,
		      struct pool *pool, bool share,
		      void *priv)
{
	struct json_rpc_call_state *state = malloc(sizeof(struct json_rpc_call_state));
	*state = (struct json_rpc_call_state){
		.priv = priv,
		.pool = pool,
	};
	long timeout = longpoll ? (60 * 60) : 60;
	char len_hdr[64], user_agent_hdr[128];
	struct curl_slist *headers = NULL;

	if (longpoll)
		state->all_data.idlemarker = &pool->lp_socket;

	/* it is assumed that 'curl' is freshly [re]initialized at this pt */

	curl_easy_setopt(curl, CURLOPT_PRIVATE, state);
	curl_easy_setopt(curl, CURLOPT_TIMEOUT, timeout);

	curl_easy_setopt(curl, CURLOPT_NOSIGNAL, 1);
	curl_easy_setopt(curl, CURLOPT_URL, url);
	curl_easy_setopt(curl, CURLOPT_ENCODING, "");
	curl_easy_setopt(curl, CURLOPT_FAILONERROR, 1);

	/* Shares are staggered already and delays in submission can be costly
	 * so do not delay them */
	if (!opt_delaynet || share)
		curl_easy_setopt(curl, CURLOPT_TCP_NODELAY, 1);
	curl_easy_setopt(curl, CURLOPT_WRITEFUNCTION, all_data_cb);
	curl_easy_setopt(curl, CURLOPT_WRITEDATA, &state->all_data);
	curl_easy_setopt(curl, CURLOPT_READFUNCTION, upload_data_cb);
	curl_easy_setopt(curl, CURLOPT_READDATA, &state->upload_data);
	curl_easy_setopt(curl, CURLOPT_ERRORBUFFER, &state->curl_err_str[0]);
	curl_easy_setopt(curl, CURLOPT_FOLLOWLOCATION, 1);
	curl_easy_setopt(curl, CURLOPT_HEADERFUNCTION, resp_hdr_cb);
	curl_easy_setopt(curl, CURLOPT_HEADERDATA, &state->hi);

	/* We use DEBUGFUNCTION to count bytes sent/received, and verbose is needed
	 * to enable it */
	curl_easy_setopt(curl, CURLOPT_VERBOSE, 1);
	curl_easy_setopt(curl, CURLOPT_DEBUGFUNCTION, my_curl_debug);
	curl_easy_setopt(curl, CURLOPT_DEBUGDATA, pool);

	curl_easy_setopt(curl, CURLOPT_USE_SSL, CURLUSESSL_TRY);
	if (pool->rpc_proxy) {
		curl_easy_setopt(curl, CURLOPT_PROXY, pool->rpc_proxy);
	} else if (opt_socks_proxy) {
		curl_easy_setopt(curl, CURLOPT_PROXY, opt_socks_proxy);
		curl_easy_setopt(curl, CURLOPT_PROXYTYPE, CURLPROXY_SOCKS4);
	}
	if (userpass) {
		curl_easy_setopt(curl, CURLOPT_USERPWD, userpass);
		curl_easy_setopt(curl, CURLOPT_HTTPAUTH, CURLAUTH_BASIC);
	}
	if (longpoll)
		curl_easy_setopt(curl, CURLOPT_SOCKOPTFUNCTION, json_rpc_call_sockopt_cb);
	curl_easy_setopt(curl, CURLOPT_POST, 1);

	if (opt_protocol)
		applog(LOG_DEBUG, "JSON protocol request:\n%s", rpc_req);

	state->upload_data.buf = rpc_req;
	state->upload_data.len = strlen(rpc_req);
	sprintf(len_hdr, "Content-Length: %lu",
		(unsigned long) state->upload_data.len);
	sprintf(user_agent_hdr, "User-Agent: %s", PACKAGE_STRING);

	headers = curl_slist_append(headers,
		"Content-type: application/json");
	headers = curl_slist_append(headers,
		"X-Mining-Extensions: longpoll midstate rollntime submitold");

	if (longpoll)
		headers = curl_slist_append(headers,
			"X-Minimum-Wait: 0");

	if (likely(global_hashrate)) {
		char ghashrate[255];

		sprintf(ghashrate, "X-Mining-Hashrate: %llu", global_hashrate);
		headers = curl_slist_append(headers, ghashrate);
	}

	headers = curl_slist_append(headers, len_hdr);
	headers = curl_slist_append(headers, user_agent_hdr);
	headers = curl_slist_append(headers, "Expect:"); /* disable Expect hdr*/

	curl_easy_setopt(curl, CURLOPT_HTTPHEADER, headers);
	state->headers = headers;

	if (opt_delaynet) {
		/* Don't delay share submission, but still track the nettime */
		if (!share) {
			long long now_msecs, last_msecs;
			struct timeval now, last;

			gettimeofday(&now, NULL);
			last_nettime(&last);
			now_msecs = (long long)now.tv_sec * 1000;
			now_msecs += now.tv_usec / 1000;
			last_msecs = (long long)last.tv_sec * 1000;
			last_msecs += last.tv_usec / 1000;
			if (now_msecs > last_msecs && now_msecs - last_msecs < 250) {
				struct timespec rgtp;

				rgtp.tv_sec = 0;
				rgtp.tv_nsec = (250 - (now_msecs - last_msecs)) * 1000000;
				nanosleep(&rgtp, NULL);
			}
		}
		set_nettime();
	}
}

json_t *json_rpc_call_completed(CURL *curl, int rc, bool probe, int *rolltime, void *out_priv)
{
	struct json_rpc_call_state *state;
	if (curl_easy_getinfo(curl, CURLINFO_PRIVATE, &state) != CURLE_OK) {
		applog(LOG_ERR, "Failed to get private curl data");
		if (out_priv)
			*(void**)out_priv = NULL;
		goto err_out;
	}
	if (out_priv)
		*(void**)out_priv = state->priv;

	json_t *val, *err_val, *res_val;
	json_error_t err;
	struct pool *pool = state->pool;
	bool probing = probe && !pool->probed;

	if (rc) {
		applog(LOG_INFO, "HTTP request failed: %s", state->curl_err_str);
		goto err_out;
	}

	if (!state->all_data.buf) {
		applog(LOG_DEBUG, "Empty data received in json_rpc_call.");
		goto err_out;
	}

	pool->cgminer_pool_stats.times_sent++;
	pool->cgminer_pool_stats.times_received++;

	if (probing) {
		pool->probed = true;
		/* If X-Long-Polling was found, activate long polling */
		if (state->hi.lp_path) {
			if (pool->hdr_path != NULL)
				free(pool->hdr_path);
			pool->hdr_path = state->hi.lp_path;
		} else
			pool->hdr_path = NULL;
		if (state->hi.stratum_url) {
			pool->stratum_url = state->hi.stratum_url;
			state->hi.stratum_url = NULL;
		}
	} else {
		if (state->hi.lp_path) {
			free(state->hi.lp_path);
			state->hi.lp_path = NULL;
		}
		if (state->hi.stratum_url) {
			free(state->hi.stratum_url);
			state->hi.stratum_url = NULL;
		}
	}

	if (rolltime)
		*rolltime = state->hi.rolltime;
	pool->cgminer_pool_stats.rolltime = state->hi.rolltime;
	pool->cgminer_pool_stats.hadrolltime = state->hi.hadrolltime;
	pool->cgminer_pool_stats.canroll = state->hi.canroll;
	pool->cgminer_pool_stats.hadexpire = state->hi.hadexpire;

	val = JSON_LOADS(state->all_data.buf, &err);
	if (!val) {
		applog(LOG_INFO, "JSON decode failed(%d): %s", err.line, err.text);

		if (opt_protocol)
			applog(LOG_DEBUG, "JSON protocol response:\n%s", (char*)state->all_data.buf);

		goto err_out;
	}

	if (opt_protocol) {
		char *s = json_dumps(val, JSON_INDENT(3));

		applog(LOG_DEBUG, "JSON protocol response:\n%s", s);
		free(s);
	}

	/* JSON-RPC valid response returns a non-null 'result',
	 * and a null 'error'.
	 */
	res_val = json_object_get(val, "result");
	err_val = json_object_get(val, "error");

	if (!res_val ||(err_val && !json_is_null(err_val))) {
		char *s;

		if (err_val)
			s = json_dumps(err_val, JSON_INDENT(3));
		else
			s = strdup("(unknown reason)");

		applog(LOG_INFO, "JSON-RPC call failed: %s", s);

		free(s);
		json_decref(val);

		goto err_out;
	}

	if (state->hi.reason) {
		json_object_set_new(val, "reject-reason", json_string(state->hi.reason));
		free(state->hi.reason);
		state->hi.reason = NULL;
	}
	successful_connect = true;
	databuf_free(&state->all_data);
	curl_slist_free_all(state->headers);
	curl_easy_reset(curl);
	free(state);
	return val;

err_out:
	databuf_free(&state->all_data);
	curl_slist_free_all(state->headers);
	curl_easy_reset(curl);
	if (!successful_connect)
		applog(LOG_DEBUG, "Failed to connect in json_rpc_call");
	curl_easy_setopt(curl, CURLOPT_FRESH_CONNECT, 1);
	free(state);
	return NULL;
}

json_t *json_rpc_call(CURL *curl, const char *url,
		      const char *userpass, const char *rpc_req,
		      bool probe, bool longpoll, int *rolltime,
		      struct pool *pool, bool share)
{
	json_rpc_call_async(curl, url, userpass, rpc_req, longpoll, pool, share, NULL);
	int rc = curl_easy_perform(curl);
	return json_rpc_call_completed(curl, rc, probe, rolltime, NULL);
}

bool our_curl_supports_proxy_uris()
{
	curl_version_info_data *data = curl_version_info(CURLVERSION_NOW);
	return data->age && data->version_num >= (( 7 <<16)|( 21 <<8)| 7);  // 7.21.7
}

/* Returns a malloced array string of a binary value of arbitrary length. The
 * array is rounded up to a 4 byte size to appease architectures that need
 * aligned array  sizes */
char *bin2hex(const unsigned char *p, size_t len)
{
	unsigned int i;
	ssize_t slen;
	char *s;

	slen = len * 2 + 1;
	if (slen % 4)
		slen += 4 - (slen % 4);
	s = calloc(slen, 1);
	if (unlikely(!s))
		quit(1, "Failed to calloc in bin2hex");

	for (i = 0; i < len; i++)
		sprintf(s + (i * 2), "%02x", (unsigned int) p[i]);

	return s;
}

/* Does the reverse of bin2hex but does not allocate any ram */
bool hex2bin(unsigned char *p, const char *hexstr, size_t len)
{
	bool ret = false;

	while (*hexstr && len) {
		char hex_byte[4];
		unsigned int v;

		if (unlikely(!hexstr[1])) {
			applog(LOG_ERR, "hex2bin str truncated");
			return ret;
		}

		memset(hex_byte, 0, 4);
		hex_byte[0] = hexstr[0];
		hex_byte[1] = hexstr[1];

		if (unlikely(sscanf(hex_byte, "%x", &v) != 1)) {
			applog(LOG_ERR, "hex2bin sscanf '%s' failed", hex_byte);
			return ret;
		}

		*p = (unsigned char) v;

		p++;
		hexstr += 2;
		len--;
	}

	if (likely(len == 0 && *hexstr == 0))
		ret = true;
	return ret;
}

void hash_data(unsigned char *out_hash, const unsigned char *data)
{
	unsigned char blkheader[80];
	
	// data is past the first SHA256 step (padding and interpreting as big endian on a little endian platform), so we need to flip each 32-bit chunk around to get the original input block header
	swap32yes(blkheader, data, 80 / 4);
	
	// double-SHA256 to get the block hash
	gen_hash(blkheader, out_hash, 80);
}

void real_block_target(unsigned char *target, const unsigned char *data)
{
	uint8_t targetshift;

	targetshift = data[72] - 3;
	memset(target, 0, targetshift);
	target[targetshift++] = data[75];
	target[targetshift++] = data[74];
	target[targetshift++] = data[73];
	memset(&target[targetshift], 0, 0x20 - targetshift);
}

bool hash_target_check(const unsigned char *hash, const unsigned char *target)
{
	const uint32_t *h32 = (uint32_t*)&hash[0];
	const uint32_t *t32 = (uint32_t*)&target[0];
	for (int i = 7; i >= 0; --i) {
		uint32_t h32i = le32toh(h32[i]);
		uint32_t t32i = le32toh(t32[i]);
		if (h32i > t32i)
			return false;
		if (h32i < t32i)
			return true;
	}
	return true;
}

bool hash_target_check_v(const unsigned char *hash, const unsigned char *target)
{
	bool rc;

	rc = hash_target_check(hash, target);

	if (opt_debug) {
		unsigned char hash_swap[32], target_swap[32];
		char *hash_str, *target_str;

		for (int i = 0; i < 32; ++i) {
			hash_swap[i] = hash[31-i];
			target_swap[i] = target[31-i];
		}

		hash_str = bin2hex(hash_swap, 32);
		target_str = bin2hex(target_swap, 32);

		applog(LOG_DEBUG, " Proof: %s\nTarget: %s\nTrgVal? %s",
			hash_str,
			target_str,
			rc ? "YES (hash < target)" :
			     "no (false positive; hash > target)");

		free(hash_str);
		free(target_str);
	}

	return rc;
}

// DEPRECATED: This uses an input hash that has every 4 bytes flipped
bool fulltest(const unsigned char *hash, const unsigned char *target)
{
	unsigned char hash2[32];
	swap32yes(hash2, hash, 32 / 4);
	return hash_target_check_v(hash2, target);
}

struct thread_q *tq_new(void)
{
	struct thread_q *tq;

	tq = calloc(1, sizeof(*tq));
	if (!tq)
		return NULL;

	INIT_LIST_HEAD(&tq->q);
	pthread_mutex_init(&tq->mutex, NULL);
	pthread_cond_init(&tq->cond, NULL);

	return tq;
}

void tq_free(struct thread_q *tq)
{
	struct tq_ent *ent, *iter;

	if (!tq)
		return;

	list_for_each_entry_safe(ent, iter, &tq->q, q_node) {
		list_del(&ent->q_node);
		free(ent);
	}

	pthread_cond_destroy(&tq->cond);
	pthread_mutex_destroy(&tq->mutex);

	memset(tq, 0, sizeof(*tq));	/* poison */
	free(tq);
}

static void tq_freezethaw(struct thread_q *tq, bool frozen)
{
	mutex_lock(&tq->mutex);

	tq->frozen = frozen;

	pthread_cond_signal(&tq->cond);
	mutex_unlock(&tq->mutex);
}

void tq_freeze(struct thread_q *tq)
{
	tq_freezethaw(tq, true);
}

void tq_thaw(struct thread_q *tq)
{
	tq_freezethaw(tq, false);
}

bool tq_push(struct thread_q *tq, void *data)
{
	struct tq_ent *ent;
	bool rc = true;

	ent = calloc(1, sizeof(*ent));
	if (!ent)
		return false;

	ent->data = data;
	INIT_LIST_HEAD(&ent->q_node);

	mutex_lock(&tq->mutex);

	if (!tq->frozen) {
		list_add_tail(&ent->q_node, &tq->q);
	} else {
		free(ent);
		rc = false;
	}

	pthread_cond_signal(&tq->cond);
	mutex_unlock(&tq->mutex);

	return rc;
}

void *tq_pop(struct thread_q *tq, const struct timespec *abstime)
{
	struct tq_ent *ent;
	void *rval = NULL;
	int rc;

	mutex_lock(&tq->mutex);

	if (!list_empty(&tq->q))
		goto pop;

	if (abstime)
		rc = pthread_cond_timedwait(&tq->cond, &tq->mutex, abstime);
	else
		rc = pthread_cond_wait(&tq->cond, &tq->mutex);
	if (rc)
		goto out;
	if (list_empty(&tq->q))
		goto out;

pop:
	ent = list_entry(tq->q.next, struct tq_ent, q_node);
	rval = ent->data;

	list_del(&ent->q_node);
	free(ent);

out:
	mutex_unlock(&tq->mutex);
	return rval;
}

int thr_info_create(struct thr_info *thr, pthread_attr_t *attr, void *(*start) (void *), void *arg)
{
	return pthread_create(&thr->pth, attr, start, arg);
}

void thr_info_freeze(struct thr_info *thr)
{
	struct tq_ent *ent, *iter;
	struct thread_q *tq;

	if (!thr)
		return;

	tq = thr->q;
	if (!tq)
		return;

	mutex_lock(&tq->mutex);
	tq->frozen = true;
	list_for_each_entry_safe(ent, iter, &tq->q, q_node) {
		list_del(&ent->q_node);
		free(ent);
	}
	mutex_unlock(&tq->mutex);
}

void thr_info_cancel(struct thr_info *thr)
{
	if (!thr)
		return;

	if (PTH(thr) != 0L) {
		pthread_cancel(thr->pth);
		PTH(thr) = 0L;
	}
}

/* Provide a ms based sleep that uses nanosleep to avoid poor usleep accuracy
 * on SMP machines */
void nmsleep(unsigned int msecs)
{
	struct timespec twait, tleft;
	int ret;
	ldiv_t d;

	d = ldiv(msecs, 1000);
	tleft.tv_sec = d.quot;
	tleft.tv_nsec = d.rem * 1000000;
	do {
		twait.tv_sec = tleft.tv_sec;
		twait.tv_nsec = tleft.tv_nsec;
		ret = nanosleep(&twait, &tleft);
	} while (ret == -1 && errno == EINTR);
}

/* Returns the microseconds difference between end and start times as a double */
double us_tdiff(struct timeval *end, struct timeval *start)
{
	return end->tv_sec * 1000000 + end->tv_usec - start->tv_sec * 1000000 - start->tv_usec;
}

/* Returns the seconds difference between end and start times as a double */
double tdiff(struct timeval *end, struct timeval *start)
{
	return end->tv_sec - start->tv_sec + (end->tv_usec - start->tv_usec) / 1000000.0;
}

bool extract_sockaddr(struct pool *pool, char *url)
{
	char *url_begin, *url_end, *ipv6_begin, *ipv6_end, *port_start = NULL;
	char url_address[256], port[6];
	int url_len, port_len = 0;

	url_begin = strstr(url, "//");
	if (!url_begin)
		url_begin = url;
	else
		url_begin += 2;

	/* Look for numeric ipv6 entries */
	ipv6_begin = strstr(url_begin, "[");
	ipv6_end = strstr(url_begin, "]");
	if (ipv6_begin && ipv6_end && ipv6_end > ipv6_begin)
		url_end = strstr(ipv6_end, ":");
	else
		url_end = strstr(url_begin, ":");
	if (url_end) {
		url_len = url_end - url_begin;
		port_len = strlen(url_begin) - url_len - 1;
		if (port_len < 1)
			return false;
		port_start = url_end + 1;
	} else
		url_len = strlen(url_begin);

	if (url_len < 1)
		return false;

	sprintf(url_address, "%.*s", url_len, url_begin);

	if (port_len)
		snprintf(port, 6, "%.*s", port_len, port_start);
	else
		strcpy(port, "80");

	free(pool->stratum_port);
	pool->stratum_port = strdup(port);
	free(pool->sockaddr_url);
	pool->sockaddr_url = strdup(url_address);

	return true;
}

/* Send a single command across a socket, appending \n to it. This should all
 * be done under stratum lock except when first establishing the socket */
static bool __stratum_send(struct pool *pool, char *s, ssize_t len)
{
	SOCKETTYPE sock = pool->sock;
	ssize_t ssent = 0;

	if (opt_protocol)
		applog(LOG_DEBUG, "SEND: %s", s);

	strcat(s, "\n");
	len++;

	while (len > 0 ) {
		struct timeval timeout = {0, 0};
		ssize_t sent;
		fd_set wd;

		FD_ZERO(&wd);
		FD_SET(sock, &wd);
		if (select(sock + 1, NULL, &wd, NULL, &timeout) < 1) {
			applog(LOG_DEBUG, "Write select failed on pool %d sock", pool->pool_no);
			return false;
		}
		sent = send(pool->sock, s + ssent, len, 0);
		if (sent < 0) {
			if (errno != EAGAIN && errno != EWOULDBLOCK) {
				applog(LOG_DEBUG, "Failed to curl_easy_send in stratum_send");
				return false;
			}
			sent = 0;
		}
		ssent += sent;
		len -= ssent;
	}

	pool->cgminer_pool_stats.times_sent++;
	pool->cgminer_pool_stats.bytes_sent += ssent;
	total_bytes_xfer += ssent;
	return true;
}

bool stratum_send(struct pool *pool, char *s, ssize_t len)
{
	bool ret = false;

	mutex_lock(&pool->stratum_lock);
	if (pool->stratum_active)
		ret = __stratum_send(pool, s, len);
	else
		applog(LOG_DEBUG, "Stratum send failed due to no pool stratum_active");
	mutex_unlock(&pool->stratum_lock);

	return ret;
}

/* Check to see if Santa's been good to you */
bool sock_full(struct pool *pool, bool wait)
{
	SOCKETTYPE sock = pool->sock;
	struct timeval timeout;
	fd_set rd;

	if (pool->readbuf.buf && memchr(pool->readbuf.buf, '\n', pool->readbuf.len))
		return true;

	FD_ZERO(&rd);
	FD_SET(sock, &rd);
	timeout.tv_usec = 0;
	if (wait)
		timeout.tv_sec = 60;
	else
		timeout.tv_sec = 0;
	if (select(sock + 1, &rd, NULL, NULL, &timeout) > 0)
		return true;
	return false;
}

static void clear_sock(struct pool *pool)
{
	ssize_t n;
	char buf[RECVSIZE];

	mutex_lock(&pool->stratum_lock);
	do
		n = recv(pool->sock, buf, RECVSIZE, 0);
	while (n > 0);
	mutex_unlock(&pool->stratum_lock);
	pool->readbuf.len = 0;
}

/* Peeks at a socket to find the first end of line and then reads just that
 * from the socket and returns that as a malloced char */
char *recv_line(struct pool *pool)
{
	ssize_t len;
	char *tok, *sret = NULL;
	ssize_t n;

	while (!(pool->readbuf.buf && memchr(pool->readbuf.buf, '\n', pool->readbuf.len))) {
		char s[RBUFSIZE];

		if (!sock_full(pool, true)) {
			applog(LOG_DEBUG, "Timed out waiting for data on sock_full");
			goto out;
		}
		memset(s, 0, RBUFSIZE);

		mutex_lock(&pool->stratum_lock);
		n = recv(pool->sock, s, RECVSIZE, 0);
		mutex_unlock(&pool->stratum_lock);

		if (n < 1 && errno != EAGAIN && errno != EWOULDBLOCK) {
			applog(LOG_DEBUG, "Failed to recv sock in recv_line: %d", errno);
			goto out;
		}

		len = all_data_cb(s, n, 1, &pool->readbuf);
		if (1 != len) {
			applog(LOG_DEBUG, "Error appending readbuf in recv_line for pool %u", pool->pool_no);
			goto out;
		}
	}

	// Assuming the bulk of the data will be in the line, steal the buffer and return it
	tok = memchr(pool->readbuf.buf, '\n', pool->readbuf.len);
	*tok = '\0';
	len = tok - (char*)pool->readbuf.buf;
	pool->readbuf.len -= len + 1;
	tok = memcpy(malloc(pool->readbuf.len), tok + 1, pool->readbuf.len);
	sret = realloc(pool->readbuf.buf, len + 1);
#ifdef DEBUG_DATABUF
	applog(LOG_DEBUG, "recv_line realloc(%p, %lu) => %p (new readbuf.buf=%p)", pool->readbuf.buf, (unsigned long)(len + 1), sret, tok);
#endif
	pool->readbuf.buf = tok;

	pool->cgminer_pool_stats.times_received++;
	pool->cgminer_pool_stats.bytes_received += len;
	total_bytes_xfer += len;

out:
	if (!sret)
		clear_sock(pool);
	else if (opt_protocol)
		applog(LOG_DEBUG, "RECVD: %s", sret);
	return sret;
}

/* Extracts a string value from a json array with error checking. To be used
 * when the value of the string returned is only examined and not to be stored.
 * See json_array_string below */
static char *__json_array_string(json_t *val, unsigned int entry)
{
	json_t *arr_entry;

	if (json_is_null(val))
		return NULL;
	if (!json_is_array(val))
		return NULL;
	if (entry > json_array_size(val))
		return NULL;
	arr_entry = json_array_get(val, entry);
	if (!json_is_string(arr_entry))
		return NULL;

	return (char *)json_string_value(arr_entry);
}

/* Creates a freshly malloced dup of __json_array_string */
static char *json_array_string(json_t *val, unsigned int entry)
{
	char *buf = __json_array_string(val, entry);

	if (buf)
		return strdup(buf);
	return NULL;
}

static bool parse_notify(struct pool *pool, json_t *val)
{
	char *job_id, *prev_hash, *coinbase1, *coinbase2, *bbversion, *nbit, *ntime;
	bool clean, ret = false;
	int merkles, i;
	json_t *arr;

	arr = json_array_get(val, 4);
	if (!arr || !json_is_array(arr))
		goto out;

	merkles = json_array_size(arr);

	job_id = json_array_string(val, 0);
	prev_hash = json_array_string(val, 1);
	coinbase1 = json_array_string(val, 2);
	coinbase2 = json_array_string(val, 3);
	bbversion = json_array_string(val, 5);
	nbit = json_array_string(val, 6);
	ntime = json_array_string(val, 7);
	clean = json_is_true(json_array_get(val, 8));

	if (!job_id || !prev_hash || !coinbase1 || !coinbase2 || !bbversion || !nbit || !ntime) {
		/* Annoying but we must not leak memory */
		if (job_id)
			free(job_id);
		if (prev_hash)
			free(prev_hash);
		if (coinbase1)
			free(coinbase1);
		if (coinbase2)
			free(coinbase2);
		if (bbversion)
			free(bbversion);
		if (nbit)
			free(nbit);
		if (ntime)
			free(ntime);
		goto out;
	}

	mutex_lock(&pool->pool_lock);
	free(pool->swork.job_id);
	free(pool->swork.prev_hash);
	free(pool->swork.coinbase1);
	free(pool->swork.coinbase2);
	free(pool->swork.bbversion);
	free(pool->swork.nbit);
	free(pool->swork.ntime);
	pool->swork.job_id = job_id;
	pool->swork.prev_hash = prev_hash;
	pool->swork.coinbase1 = coinbase1;
	pool->swork.coinbase2 = coinbase2;
	pool->swork.bbversion = bbversion;
	pool->swork.nbit = nbit;
	pool->swork.ntime = ntime;
	pool->submit_old = !clean;
	pool->swork.clean = true;
	for (i = 0; i < pool->swork.merkles; i++)
		free(pool->swork.merkle[i]);
	if (merkles) {
		pool->swork.merkle = realloc(pool->swork.merkle, sizeof(char *) * merkles + 1);
		for (i = 0; i < merkles; i++)
			pool->swork.merkle[i] = json_array_string(arr, i);
	}
	pool->swork.merkles = merkles;
	if (clean)
		pool->nonce2 = 0;
	mutex_unlock(&pool->pool_lock);

	applog(LOG_DEBUG, "Received stratum notify from pool %u with job_id=%s",
	       pool->pool_no, job_id);
	if (opt_protocol) {
		applog(LOG_DEBUG, "job_id: %s", job_id);
		applog(LOG_DEBUG, "prev_hash: %s", prev_hash);
		applog(LOG_DEBUG, "coinbase1: %s", coinbase1);
		applog(LOG_DEBUG, "coinbase2: %s", coinbase2);
		for (i = 0; i < merkles; i++)
			applog(LOG_DEBUG, "merkle%d: %s", i, pool->swork.merkle[i]);
		applog(LOG_DEBUG, "bbversion: %s", bbversion);
		applog(LOG_DEBUG, "nbit: %s", nbit);
		applog(LOG_DEBUG, "ntime: %s", ntime);
		applog(LOG_DEBUG, "clean: %s", clean ? "yes" : "no");
	}

	/* A notify message is the closest stratum gets to a getwork */
	pool->getwork_requested++;
	total_getworks++;
<<<<<<< HEAD

	if ((merkles && (!pool->swork.transparency_probed || rand() <= RAND_MAX / (opt_skip_checks + 1))) || pool->swork.transparency_time != (time_t)-1)
	{
		// Request transaction data to discourage pools from doing anything shady
		char s[1024];
		int sLen;
		sLen = sprintf(s, "{\"params\": [\"%s\"], \"id\": \"txlist%s\", \"method\": \"mining.get_transactions\"}",
		        pool->swork.job_id,
		        pool->swork.job_id);
		stratum_send(pool, s, sLen);
		if ((!pool->swork.opaque) && pool->swork.transparency_time == (time_t)-1)
			pool->swork.transparency_time = time(NULL);
		pool->swork.transparency_probed = true;
	}

	return true;
=======
	ret = true;
out:
	return ret;
>>>>>>> e1d7ecdd
}

static bool parse_diff(struct pool *pool, json_t *val)
{
	double diff;

	diff = json_number_value(json_array_get(val, 0));
	if (diff == 0)
		return false;

	mutex_lock(&pool->pool_lock);
	pool->swork.diff = diff;
	mutex_unlock(&pool->pool_lock);

	applog(LOG_DEBUG, "Pool %d difficulty set to %f", pool->pool_no, diff);

	return true;
}

static bool parse_reconnect(struct pool *pool, json_t *val)
{
	char *url, *port, address[256];

	memset(address, 0, 255);
	url = (char *)json_string_value(json_array_get(val, 0));
	if (!url)
		url = pool->sockaddr_url;

	port = (char *)json_string_value(json_array_get(val, 1));
	if (!port)
		port = pool->stratum_port;

	sprintf(address, "%s:%s", url, port);

	if (!extract_sockaddr(pool, address))
		return false;

	pool->stratum_url = pool->sockaddr_url;

	applog(LOG_NOTICE, "Reconnect requested from pool %d to %s", pool->pool_no, address);

	if (!initiate_stratum(pool) || !auth_stratum(pool))
		return false;

	return true;
}

static bool send_version(struct pool *pool, json_t *val)
{
	char s[RBUFSIZE];
	int id = json_integer_value(json_object_get(val, "id"));
	
	if (!id)
		return false;

	sprintf(s, "{\"id\": %d, \"result\": \""PACKAGE"/"VERSION"\", \"error\": null}", id);
	if (!stratum_send(pool, s, strlen(s)))
		return false;

	return true;
}

bool parse_method(struct pool *pool, char *s)
{
	json_t *val = NULL, *method, *err_val, *params;
	json_error_t err;
	bool ret = false;
	char *buf;

	if (!s)
		goto out;

	val = JSON_LOADS(s, &err);
	if (!val) {
		applog(LOG_INFO, "JSON decode failed(%d): %s", err.line, err.text);
		goto out;
	}

	method = json_object_get(val, "method");
	if (!method)
		goto out;
	err_val = json_object_get(val, "error");
	params = json_object_get(val, "params");

	if (err_val && !json_is_null(err_val)) {
		char *ss;

		if (err_val)
			ss = json_dumps(err_val, JSON_INDENT(3));
		else
			ss = strdup("(unknown reason)");

		applog(LOG_INFO, "JSON-RPC method decode failed: %s", ss);

		free(ss);

		goto out;
	}

	buf = (char *)json_string_value(method);
	if (!buf)
		goto out;

	if (!strncasecmp(buf, "mining.notify", 13)) {
		if (parse_notify(pool, params))
			pool->stratum_notify = ret = true;
		else
			pool->stratum_notify = ret = false;
		goto out;
	}

	if (!strncasecmp(buf, "mining.set_difficulty", 21) && parse_diff(pool, params)) {
		ret = true;
		goto out;
	}

	if (!strncasecmp(buf, "client.reconnect", 16) && parse_reconnect(pool, params)) {
		ret = true;
		goto out;
	}

	if (!strncasecmp(buf, "client.get_version", 18) && send_version(pool, val)) {
		ret = true;
		goto out;
	}
out:
	if (val)
		json_decref(val);

	return ret;
}

extern bool parse_stratum_response(struct pool *, char *s);

bool auth_stratum(struct pool *pool)
{
	json_t *val = NULL, *res_val, *err_val;
	char s[RBUFSIZE], *sret = NULL;
	json_error_t err;
	bool ret = false;

	sprintf(s, "{\"id\": \"auth\", \"method\": \"mining.authorize\", \"params\": [\"%s\", \"%s\"]}",
	        pool->rpc_user, pool->rpc_pass);

	if (!stratum_send(pool, s, strlen(s)))
		goto out;

	/* Parse all data in the queue and anything left should be auth */
	while (42) {
		sret = recv_line(pool);
		if (!sret)
			goto out;
		if (parse_method(pool, sret))
			free(sret);
		else
			break;
	}

	val = JSON_LOADS(sret, &err);
	free(sret);
	res_val = json_object_get(val, "result");
	err_val = json_object_get(val, "error");

	if (!res_val || json_is_false(res_val) || (err_val && !json_is_null(err_val)))  {
		char *ss;

		if (err_val)
			ss = json_dumps(err_val, JSON_INDENT(3));
		else
			ss = strdup("(unknown reason)");
		applog(LOG_WARNING, "JSON stratum auth failed: %s", ss);
		free(ss);

		goto out;
	}

	if (!pool->stratum_notify)
		goto out;

	ret = true;
	applog(LOG_INFO, "Stratum authorisation success for pool %d", pool->pool_no);
	pool->probed = true;
	pool->stratum_auth = true;
	successful_connect = true;
out:
	if (val)
		json_decref(val);

	return ret;
}

bool initiate_stratum(struct pool *pool)
{
	json_t *val = NULL, *res_val, *err_val;
	char curl_err_str[CURL_ERROR_SIZE];
	char s[RBUFSIZE], *sret = NULL;
	CURL *curl = NULL;
	json_error_t err;
	bool ret = false;

	applog(LOG_DEBUG, "initiate_stratum with readbuf.buf=%p", pool->readbuf.buf);
	mutex_lock(&pool->stratum_lock);
	pool->swork.transparency_time = (time_t)-1;
	pool->stratum_active = false;
	pool->stratum_auth = false;
	pool->swork.transparency_probed = false;
	if (!pool->stratum_curl) {
		pool->stratum_curl = curl_easy_init();
		if (unlikely(!pool->stratum_curl))
			quit(1, "Failed to curl_easy_init in initiate_stratum");
	}
	pool->readbuf.len = 0;
	mutex_unlock(&pool->stratum_lock);
	curl = pool->stratum_curl;

	/* Create a http url for use with curl */
	memset(s, 0, RBUFSIZE);
	sprintf(s, "http://%s:%s", pool->sockaddr_url, pool->stratum_port);

	curl_easy_setopt(curl, CURLOPT_FRESH_CONNECT, 1);
	curl_easy_setopt(curl, CURLOPT_CONNECTTIMEOUT, 30);
	curl_easy_setopt(curl, CURLOPT_ERRORBUFFER, curl_err_str);
	curl_easy_setopt(curl, CURLOPT_NOSIGNAL, 1);
	curl_easy_setopt(curl, CURLOPT_URL, s);
	curl_easy_setopt(curl, CURLOPT_TCP_NODELAY, 1);

	/* We use DEBUGFUNCTION to count bytes sent/received, and verbose is needed
	 * to enable it */
	curl_easy_setopt(curl, CURLOPT_VERBOSE, 1);
	curl_easy_setopt(curl, CURLOPT_DEBUGFUNCTION, my_curl_debug);
	curl_easy_setopt(curl, CURLOPT_DEBUGDATA, pool);

	curl_easy_setopt(curl, CURLOPT_USE_SSL, CURLUSESSL_TRY);
	if (pool->rpc_proxy) {
		curl_easy_setopt(curl, CURLOPT_PROXY, pool->rpc_proxy);
	} else if (opt_socks_proxy) {
		curl_easy_setopt(curl, CURLOPT_PROXY, opt_socks_proxy);
		curl_easy_setopt(curl, CURLOPT_PROXYTYPE, CURLPROXY_SOCKS4);
	}
	curl_easy_setopt(curl, CURLOPT_CONNECT_ONLY, 1);
	pool->sock = INVSOCK;
	if (curl_easy_perform(curl)) {
		applog(LOG_INFO, "Stratum connect failed to pool %d: %s", pool->pool_no, curl_err_str);
		goto out;
	}
	curl_easy_getinfo(curl, CURLINFO_LASTSOCKET, (long *)&pool->sock);
	keep_sockalive(pool->sock);

	pool->cgminer_pool_stats.times_sent++;
	pool->cgminer_pool_stats.times_received++;

	sprintf(s, "{\"id\": %d, \"method\": \"mining.subscribe\", \"params\": []}", swork_id++);

	if (!__stratum_send(pool, s, strlen(s))) {
		applog(LOG_DEBUG, "Failed to send s in initiate_stratum");
		goto out;
	}

	if (!sock_full(pool, true)) {
		applog(LOG_DEBUG, "Timed out waiting for response in initiate_stratum");
		goto out;
	}

	sret = recv_line(pool);
	if (!sret)
		goto out;

	val = JSON_LOADS(sret, &err);
	free(sret);
	if (!val) {
		applog(LOG_INFO, "JSON decode failed(%d): %s", err.line, err.text);
		goto out;
	}

	res_val = json_object_get(val, "result");
	err_val = json_object_get(val, "error");

	if (!res_val || json_is_null(res_val) ||
	    (err_val && !json_is_null(err_val))) {
		char *ss;

		if (err_val)
			ss = json_dumps(err_val, JSON_INDENT(3));
		else
			ss = strdup("(unknown reason)");

		applog(LOG_INFO, "JSON-RPC decode failed: %s", ss);

		free(ss);

		goto out;
	}

	free(pool->nonce1);
	pool->nonce1 = json_array_string(res_val, 1);
	if (!pool->nonce1) {
		applog(LOG_INFO, "Failed to get nonce1 in initiate_stratum");
		goto out;
	}
	pool->n2size = json_integer_value(json_array_get(res_val, 2));
	if (!pool->n2size) {
		applog(LOG_INFO, "Failed to get n2size in initiate_stratum");
		goto out;
	}

	ret = true;
out:
	if (val)
		json_decref(val);

	if (ret) {
		if (!pool->stratum_url)
			pool->stratum_url = pool->sockaddr_url;
		pool->stratum_active = true;
		pool->swork.diff = 1;
		if (opt_protocol) {
			applog(LOG_DEBUG, "Pool %d confirmed mining.subscribe with extranonce1 %s extran2size %d",
			       pool->pool_no, pool->nonce1, pool->n2size);
		}
	} else
	{
		applog(LOG_DEBUG, "Initiate stratum failed");
		if (pool->sock != INVSOCK) {
			shutdown(pool->sock, SHUT_RDWR);
			pool->sock = INVSOCK;
		}
	}

	return ret;
}

void suspend_stratum(struct pool *pool)
{
	applog(LOG_INFO, "Closing socket for stratum pool %d", pool->pool_no);
	mutex_lock(&pool->stratum_lock);
	pool->stratum_active = false;
	pool->stratum_auth = false;
	mutex_unlock(&pool->stratum_lock);
	CLOSESOCKET(pool->sock);
}

void dev_error(struct cgpu_info *dev, enum dev_reason reason)
{
	dev->device_last_not_well = time(NULL);
	dev->device_not_well_reason = reason;

	switch (reason) {
		case REASON_THREAD_FAIL_INIT:
			dev->thread_fail_init_count++;
			break;
		case REASON_THREAD_ZERO_HASH:
			dev->thread_zero_hash_count++;
			break;
		case REASON_THREAD_FAIL_QUEUE:
			dev->thread_fail_queue_count++;
			break;
		case REASON_DEV_SICK_IDLE_60:
			dev->dev_sick_idle_60_count++;
			break;
		case REASON_DEV_DEAD_IDLE_600:
			dev->dev_dead_idle_600_count++;
			break;
		case REASON_DEV_NOSTART:
			dev->dev_nostart_count++;
			break;
		case REASON_DEV_OVER_HEAT:
			dev->dev_over_heat_count++;
			break;
		case REASON_DEV_THERMAL_CUTOFF:
			dev->dev_thermal_cutoff_count++;
			break;
		case REASON_DEV_COMMS_ERROR:
			dev->dev_comms_error_count++;
			break;
		case REASON_DEV_THROTTLE:
			dev->dev_throttle_count++;
			break;
	}
}

/* Realloc an existing string to fit an extra string s, appending s to it. */
void *realloc_strcat(char *ptr, char *s)
{
	size_t old = strlen(ptr), len = strlen(s);
	char *ret;

	if (!len)
		return ptr;

	len += old + 1;
	if (len % 4)
		len += 4 - (len % 4);

	ret = malloc(len);
	if (unlikely(!ret))
		quit(1, "Failed to malloc in realloc_strcat");

	sprintf(ret, "%s%s", ptr, s);
	free(ptr);
	return ret;
}

void RenameThread(const char* name)
{
#if defined(PR_SET_NAME)
	// Only the first 15 characters are used (16 - NUL terminator)
	prctl(PR_SET_NAME, name, 0, 0, 0);
#elif defined(__APPLE__)
	pthread_setname_np(name);
#elif (defined(__FreeBSD__) || defined(__OpenBSD__))
	pthread_set_name_np(pthread_self(), name);
#else
	// Prevent warnings for unused parameters...
	(void)name;
#endif
}

#ifdef WIN32
static const char *WindowsErrorStr(DWORD dwMessageId)
{
	static LPSTR msg = NULL;
	if (msg)
		LocalFree(msg);
	if (FormatMessage(FORMAT_MESSAGE_ALLOCATE_BUFFER | FORMAT_MESSAGE_FROM_SYSTEM, 0, dwMessageId, 0, (LPSTR)&msg, 0, 0))
		return msg;
	static const char fmt[] = "Error #%ld";
	signed long ldMsgId = dwMessageId;
	int sz = snprintf((char*)&sz, 0, fmt, ldMsgId) + 1;
	msg = (LPTSTR)LocalAlloc(LMEM_FIXED, sz);
	sprintf((char*)msg, fmt, ldMsgId);
	return msg;
}
#endif

void notifier_init(int pipefd[2])
{
#ifdef WIN32
	SOCKET listener, connecter, acceptor;
	listener = socket(AF_INET, SOCK_STREAM, 0);
	if (listener == INVALID_SOCKET)
		quit(1, "Failed to create listener socket in create_notifier: %s", WindowsErrorStr(WSAGetLastError()));
	connecter = socket(AF_INET, SOCK_STREAM, 0);
	if (connecter == INVALID_SOCKET)
		quit(1, "Failed to create connect socket in create_notifier: %s", WindowsErrorStr(WSAGetLastError()));
	struct sockaddr_in inaddr = {
		.sin_family = AF_INET,
		.sin_addr = {
			.s_addr = htonl(INADDR_LOOPBACK),
		},
		.sin_port = 0,
	};
	{
		char reuse = 1;
		setsockopt(listener, SOL_SOCKET, SO_REUSEADDR, &reuse, sizeof(reuse));
	}
	if (bind(listener, (struct sockaddr*)&inaddr, sizeof(inaddr)) == SOCKET_ERROR)
		quit(1, "Failed to bind listener socket in create_notifier: %s", WindowsErrorStr(WSAGetLastError()));
	socklen_t inaddr_sz = sizeof(inaddr);
	if (getsockname(listener, (struct sockaddr*)&inaddr, &inaddr_sz) == SOCKET_ERROR)
		quit(1, "Failed to getsockname in create_notifier: %s", WindowsErrorStr(WSAGetLastError()));
	if (listen(listener, 1) == SOCKET_ERROR)
		quit(1, "Failed to listen in create_notifier: %s", WindowsErrorStr(WSAGetLastError()));
	inaddr.sin_family = AF_INET;
	inaddr.sin_addr.s_addr = htonl(INADDR_LOOPBACK);
	if (connect(connecter, (struct sockaddr*)&inaddr, inaddr_sz) == SOCKET_ERROR)
		quit(1, "Failed to connect in create_notifier: %s", WindowsErrorStr(WSAGetLastError()));
	acceptor = accept(listener, NULL, NULL);
	if (acceptor == INVALID_SOCKET)
		quit(1, "Failed to accept in create_notifier: %s", WindowsErrorStr(WSAGetLastError()));
	closesocket(listener);
	pipefd[0] = connecter;
	pipefd[1] = acceptor;
#else
	if (pipe(pipefd))
		quit(1, "Failed to create pipe in create_notifier");
#endif
}

void notifier_wake(int fd[2])
{
#ifdef WIN32
	(void)send(fd[1], "\0", 1, 0);
#else
	(void)write(fd[1], "\0", 1);
#endif
}

void notifier_read(int fd[2])
{
	char buf[0x10];
#ifdef WIN32
	(void)recv(fd[0], buf, sizeof(buf), 0);
#else
	(void)read(fd[0], buf, sizeof(buf));
#endif
}<|MERGE_RESOLUTION|>--- conflicted
+++ resolved
@@ -1233,7 +1233,6 @@
 	/* A notify message is the closest stratum gets to a getwork */
 	pool->getwork_requested++;
 	total_getworks++;
-<<<<<<< HEAD
 
 	if ((merkles && (!pool->swork.transparency_probed || rand() <= RAND_MAX / (opt_skip_checks + 1))) || pool->swork.transparency_time != (time_t)-1)
 	{
@@ -1249,12 +1248,9 @@
 		pool->swork.transparency_probed = true;
 	}
 
-	return true;
-=======
 	ret = true;
 out:
 	return ret;
->>>>>>> e1d7ecdd
 }
 
 static bool parse_diff(struct pool *pool, json_t *val)
