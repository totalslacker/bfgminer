--- conflicted
+++ resolved
@@ -672,7 +672,6 @@
 	memset(&target[targetshift], 0, 0x20 - targetshift);
 }
 
-<<<<<<< HEAD
 bool hash_target_check(const unsigned char *hash, const unsigned char *target)
 {
 	const uint32_t *h32 = (uint32_t*)&hash[0];
@@ -691,12 +690,6 @@
 bool hash_target_check_v(const unsigned char *hash, const unsigned char *target)
 {
 	bool rc;
-=======
-	for (i = 0; i < 32/4; i++) {
-		uint32_t h32tmp = htobe32(hash32[i]);
-		uint32_t t32tmp = htole32(target32[i]);
-		target32[i] = swab32(target32[i]);	/* for printing */
->>>>>>> 889bc829
 
 	rc = hash_target_check(hash, target);
 
@@ -1556,10 +1549,7 @@
 	applog(LOG_INFO, "Closing socket for stratum pool %d", pool->pool_no);
 	mutex_lock(&pool->stratum_lock);
 	pool->stratum_active = false;
-<<<<<<< HEAD
-=======
 	pool->stratum_auth = false;
->>>>>>> 889bc829
 	mutex_unlock(&pool->stratum_lock);
 	CLOSESOCKET(pool->sock);
 }
@@ -1638,7 +1628,6 @@
 	// Prevent warnings for unused parameters...
 	(void)name;
 #endif
-<<<<<<< HEAD
 }
 
 #ifdef WIN32
@@ -1719,6 +1708,4 @@
 #else
 	(void)read(fd[0], buf, sizeof(buf));
 #endif
-=======
->>>>>>> 889bc829
 }