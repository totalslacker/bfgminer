/*
 * Copyright 2011-2013 Con Kolivas
 * Copyright 2011-2013 Luke Dashjr
 * Copyright 2010 Jeff Garzik
 * Copyright 2012 Giel van Schijndel
 * Copyright 2012 Gavin Andresen
 *
 * This program is free software; you can redistribute it and/or modify it
 * under the terms of the GNU General Public License as published by the Free
 * Software Foundation; either version 3 of the License, or (at your option)
 * any later version.  See COPYING for more details.
 */

#include "config.h"

#include <stdio.h>
#include <stdlib.h>
#include <ctype.h>
#include <stdarg.h>
#include <string.h>
#include <pthread.h>
#include <jansson.h>
#include <curl/curl.h>
#include <time.h>
#include <errno.h>
#include <unistd.h>
#include <sys/types.h>
#ifdef HAVE_SYS_PRCTL_H
# include <sys/prctl.h>
#endif
#if defined(__FreeBSD__) || defined(__OpenBSD__)
# include <pthread_np.h>
#endif
#ifndef WIN32
# ifdef __linux
#  include <sys/prctl.h>
# endif
# include <sys/socket.h>
# include <netinet/in.h>
# include <netinet/tcp.h>
# include <netdb.h>
#else
# include <windows.h>
# include <winsock2.h>
# include <mstcpip.h>
# include <ws2tcpip.h>
# include <mmsystem.h>
#endif

#include "miner.h"
#include "elist.h"
#include "compat.h"
#include "util.h"

bool successful_connect = false;
struct timeval nettime;

struct data_buffer {
	void		*buf;
	size_t		len;
	curl_socket_t	*idlemarker;
};

struct upload_buffer {
	const void	*buf;
	size_t		len;
};

struct header_info {
	char		*lp_path;
	int		rolltime;
	char		*reason;
	char		*stratum_url;
	bool		hadrolltime;
	bool		canroll;
	bool		hadexpire;
};

struct tq_ent {
	void			*data;
	struct list_head	q_node;
};

static void databuf_free(struct data_buffer *db)
{
	if (!db)
		return;

	free(db->buf);
#ifdef DEBUG_DATABUF
	applog(LOG_DEBUG, "databuf_free(%p)", db->buf);
#endif

	memset(db, 0, sizeof(*db));
}

// aka data_buffer_write
static size_t all_data_cb(const void *ptr, size_t size, size_t nmemb,
			  void *user_data)
{
	struct data_buffer *db = user_data;
	size_t oldlen, newlen;

	oldlen = db->len;
	if (unlikely(nmemb == 0 || size == 0 || oldlen >= SIZE_MAX - size))
		return 0;
	if (unlikely(nmemb > (SIZE_MAX - oldlen) / size))
		nmemb = (SIZE_MAX - oldlen) / size;

	size_t len = size * nmemb;
	void *newmem;
	static const unsigned char zero = 0;

	if (db->idlemarker) {
		const unsigned char *cptr = ptr;
		for (size_t i = 0; i < len; ++i)
			if (!(isspace(cptr[i]) || cptr[i] == '{')) {
				*db->idlemarker = CURL_SOCKET_BAD;
				db->idlemarker = NULL;
				break;
			}
	}

	newlen = oldlen + len;

	newmem = realloc(db->buf, newlen + 1);
#ifdef DEBUG_DATABUF
	applog(LOG_DEBUG, "data_buffer_write realloc(%p, %lu) => %p", db->buf, (long unsigned)(newlen + 1), newmem);
#endif
	if (!newmem)
		return 0;

	db->buf = newmem;
	db->len = newlen;
	memcpy(db->buf + oldlen, ptr, len);
	memcpy(db->buf + newlen, &zero, 1);	/* null terminate */

	return nmemb;
}

static size_t upload_data_cb(void *ptr, size_t size, size_t nmemb,
			     void *user_data)
{
	struct upload_buffer *ub = user_data;
	unsigned int len = size * nmemb;

	if (len > ub->len)
		len = ub->len;

	if (len) {
		memcpy(ptr, ub->buf, len);
		ub->buf += len;
		ub->len -= len;
	}

	return len;
}

static size_t resp_hdr_cb(void *ptr, size_t size, size_t nmemb, void *user_data)
{
	struct header_info *hi = user_data;
	size_t remlen, slen, ptrlen = size * nmemb;
	char *rem, *val = NULL, *key = NULL;
	void *tmp;

	val = calloc(1, ptrlen);
	key = calloc(1, ptrlen);
	if (!key || !val)
		goto out;

	tmp = memchr(ptr, ':', ptrlen);
	if (!tmp || (tmp == ptr))	/* skip empty keys / blanks */
		goto out;
	slen = tmp - ptr;
	if ((slen + 1) == ptrlen)	/* skip key w/ no value */
		goto out;
	memcpy(key, ptr, slen);		/* store & nul term key */
	key[slen] = 0;

	rem = ptr + slen + 1;		/* trim value's leading whitespace */
	remlen = ptrlen - slen - 1;
	while ((remlen > 0) && (isspace(*rem))) {
		remlen--;
		rem++;
	}

	memcpy(val, rem, remlen);	/* store value, trim trailing ws */
	val[remlen] = 0;
	while ((*val) && (isspace(val[strlen(val) - 1])))
		val[strlen(val) - 1] = 0;

	if (!*val)			/* skip blank value */
		goto out;

	if (opt_protocol)
		applog(LOG_DEBUG, "HTTP hdr(%s): %s", key, val);

	if (!strcasecmp("X-Roll-Ntime", key)) {
		hi->hadrolltime = true;
		if (!strncasecmp("N", val, 1))
			applog(LOG_DEBUG, "X-Roll-Ntime: N found");
		else {
			hi->canroll = true;

			/* Check to see if expire= is supported and if not, set
			 * the rolltime to the default scantime */
			if (strlen(val) > 7 && !strncasecmp("expire=", val, 7)) {
				sscanf(val + 7, "%d", &hi->rolltime);
				hi->hadexpire = true;
			} else
				hi->rolltime = opt_scantime;
			applog(LOG_DEBUG, "X-Roll-Ntime expiry set to %d", hi->rolltime);
		}
	}

	if (!strcasecmp("X-Long-Polling", key)) {
		hi->lp_path = val;	/* steal memory reference */
		val = NULL;
	}

	if (!strcasecmp("X-Reject-Reason", key)) {
		hi->reason = val;	/* steal memory reference */
		val = NULL;
	}

	if (!strcasecmp("X-Stratum", key)) {
		hi->stratum_url = val;
		val = NULL;
	}

out:
	free(key);
	free(val);
	return ptrlen;
}

static int keep_sockalive(SOCKETTYPE fd)
{
	const int tcp_keepidle = 45;
	const int tcp_keepintvl = 30;
	const int tcp_one = 1;
	int ret = 0;

	if (unlikely(setsockopt(fd, SOL_SOCKET, SO_KEEPALIVE, (const char *)&tcp_one, sizeof(tcp_one))))
		ret = 1;

	if (!opt_delaynet)
<<<<<<< HEAD
		if (unlikely(setsockopt(fd, SOL_TCP, TCP_NODELAY, (const void *)&tcp_one, sizeof(tcp_one))))
			ret = 1;

#ifndef WIN32

# ifdef __linux

	if (unlikely(setsockopt(fd, SOL_TCP, TCP_KEEPCNT, &tcp_one, sizeof(tcp_one))))
		ret = 1;

	if (unlikely(setsockopt(fd, SOL_TCP, TCP_KEEPIDLE, &tcp_keepidle, sizeof(tcp_keepidle))))
		ret = 1;

	if (unlikely(setsockopt(fd, SOL_TCP, TCP_KEEPINTVL, &tcp_keepintvl, sizeof(tcp_keepintvl))))
		ret = 1;
# endif /* __linux */
# ifdef __APPLE_CC__

	if (unlikely(setsockopt(fd, IPPROTO_TCP, TCP_KEEPALIVE, &tcp_keepintvl, sizeof(tcp_keepintvl))))
		ret = 1;

# endif /* __APPLE_CC__ */
=======
#ifndef __linux
		setsockopt(fd, IPPROTO_TCP, TCP_NODELAY, (const void *)&tcp_one, sizeof(tcp_one));
#else /* __linux */
		setsockopt(fd, SOL_TCP, TCP_NODELAY, (const void *)&tcp_one, sizeof(tcp_one));
#endif /* __linux */

#ifdef __linux
	setsockopt(fd, SOL_TCP, TCP_KEEPCNT, &tcp_one, sizeof(tcp_one));
	setsockopt(fd, SOL_TCP, TCP_KEEPIDLE, &tcp_keepidle, sizeof(tcp_keepidle));
	setsockopt(fd, SOL_TCP, TCP_KEEPINTVL, &tcp_keepintvl, sizeof(tcp_keepintvl));
#endif /* __linux */

#ifdef __APPLE_CC__
	setsockopt(fd, IPPROTO_TCP, TCP_KEEPALIVE, &tcp_keepintvl, sizeof(tcp_keepintvl));
#endif /* __APPLE_CC__ */
}
>>>>>>> a7cbbc9f

#else /* WIN32 */

	const int zero = 0;
	struct tcp_keepalive vals;
	vals.onoff = 1;
	vals.keepalivetime = tcp_keepidle * 1000;
	vals.keepaliveinterval = tcp_keepintvl * 1000;

	DWORD outputBytes;

	if (unlikely(WSAIoctl(fd, SIO_KEEPALIVE_VALS, &vals, sizeof(vals), NULL, 0, &outputBytes, NULL, NULL)))
		ret = 1;

	/* Windows happily submits indefinitely to the send buffer blissfully
	 * unaware nothing is getting there without gracefully failing unless
	 * we disable the send buffer */
	if (unlikely(setsockopt(fd, SOL_SOCKET, SO_SNDBUF, (const char *)&zero, sizeof(zero))))
		ret = 1;
#endif /* WIN32 */

	return ret;
}

int json_rpc_call_sockopt_cb(void __maybe_unused *userdata, curl_socket_t fd,
			     curlsocktype __maybe_unused purpose)
{
	return keep_sockalive(fd);
}

static void last_nettime(struct timeval *last)
{
	rd_lock(&netacc_lock);
	last->tv_sec = nettime.tv_sec;
	last->tv_usec = nettime.tv_usec;
	rd_unlock(&netacc_lock);
}

static void set_nettime(void)
{
	wr_lock(&netacc_lock);
	cgtime(&nettime);
	wr_unlock(&netacc_lock);
}

static int curl_debug_cb(__maybe_unused CURL *handle, curl_infotype type,
			 char *data, size_t size,
			 void *userdata)
{
	struct pool *pool = (struct pool *)userdata;

	switch(type) {
		case CURLINFO_HEADER_IN:
		case CURLINFO_DATA_IN:
		case CURLINFO_SSL_DATA_IN:
			pool->cgminer_pool_stats.bytes_received += size;
			total_bytes_xfer += size;
			pool->cgminer_pool_stats.net_bytes_received += size;
			break;
		case CURLINFO_HEADER_OUT:
		case CURLINFO_DATA_OUT:
		case CURLINFO_SSL_DATA_OUT:
			pool->cgminer_pool_stats.bytes_sent += size;
			total_bytes_xfer += size;
			pool->cgminer_pool_stats.net_bytes_sent += size;
			break;
		case CURLINFO_TEXT:
		{
			if (!opt_protocol)
				break;
			// data is not null-terminated, so we need to copy and terminate it for applog
			char datacp[size + 1];
			memcpy(datacp, data, size);
			while (likely(size) && unlikely(isspace(datacp[size-1])))
				--size;
			if (unlikely(!size))
				break;
			datacp[size] = '\0';
			applog(LOG_DEBUG, "Pool %u: %s", pool->pool_no, datacp);
			break;
		}
		default:
			break;
	}
	return 0;
}

struct json_rpc_call_state {
	struct data_buffer all_data;
	struct header_info hi;
	void *priv;
	char curl_err_str[CURL_ERROR_SIZE];
	struct curl_slist *headers;
	struct upload_buffer upload_data;
	struct pool *pool;
};

void json_rpc_call_async(CURL *curl, const char *url,
		      const char *userpass, const char *rpc_req,
		      bool longpoll,
		      struct pool *pool, bool share,
		      void *priv)
{
	struct json_rpc_call_state *state = malloc(sizeof(struct json_rpc_call_state));
	*state = (struct json_rpc_call_state){
		.priv = priv,
		.pool = pool,
	};
	long timeout = longpoll ? (60 * 60) : 60;
	char len_hdr[64], user_agent_hdr[128];
	struct curl_slist *headers = NULL;

	if (longpoll)
		state->all_data.idlemarker = &pool->lp_socket;

	/* it is assumed that 'curl' is freshly [re]initialized at this pt */

	curl_easy_setopt(curl, CURLOPT_PRIVATE, state);
	curl_easy_setopt(curl, CURLOPT_TIMEOUT, timeout);

	/* We use DEBUGFUNCTION to count bytes sent/received, and verbose is needed
	 * to enable it */
	curl_easy_setopt(curl, CURLOPT_DEBUGFUNCTION, curl_debug_cb);
	curl_easy_setopt(curl, CURLOPT_DEBUGDATA, (void *)pool);
	curl_easy_setopt(curl, CURLOPT_VERBOSE, 1);

	curl_easy_setopt(curl, CURLOPT_NOSIGNAL, 1);
	curl_easy_setopt(curl, CURLOPT_URL, url);
	curl_easy_setopt(curl, CURLOPT_ENCODING, "");
	curl_easy_setopt(curl, CURLOPT_FAILONERROR, 1);

	/* Shares are staggered already and delays in submission can be costly
	 * so do not delay them */
	if (!opt_delaynet || share)
		curl_easy_setopt(curl, CURLOPT_TCP_NODELAY, 1);
	curl_easy_setopt(curl, CURLOPT_WRITEFUNCTION, all_data_cb);
	curl_easy_setopt(curl, CURLOPT_WRITEDATA, &state->all_data);
	curl_easy_setopt(curl, CURLOPT_READFUNCTION, upload_data_cb);
	curl_easy_setopt(curl, CURLOPT_READDATA, &state->upload_data);
	curl_easy_setopt(curl, CURLOPT_ERRORBUFFER, &state->curl_err_str[0]);
	curl_easy_setopt(curl, CURLOPT_FOLLOWLOCATION, 1);
	curl_easy_setopt(curl, CURLOPT_HEADERFUNCTION, resp_hdr_cb);
	curl_easy_setopt(curl, CURLOPT_HEADERDATA, &state->hi);

	curl_easy_setopt(curl, CURLOPT_USE_SSL, CURLUSESSL_TRY);
	if (pool->rpc_proxy) {
		curl_easy_setopt(curl, CURLOPT_PROXY, pool->rpc_proxy);
	} else if (opt_socks_proxy) {
		curl_easy_setopt(curl, CURLOPT_PROXY, opt_socks_proxy);
		curl_easy_setopt(curl, CURLOPT_PROXYTYPE, CURLPROXY_SOCKS4);
	}
	if (userpass) {
		curl_easy_setopt(curl, CURLOPT_USERPWD, userpass);
		curl_easy_setopt(curl, CURLOPT_HTTPAUTH, CURLAUTH_BASIC);
	}
	if (longpoll)
		curl_easy_setopt(curl, CURLOPT_SOCKOPTFUNCTION, json_rpc_call_sockopt_cb);
	curl_easy_setopt(curl, CURLOPT_POST, 1);

	if (opt_protocol)
		applog(LOG_DEBUG, "JSON protocol request:\n%s", rpc_req);

	state->upload_data.buf = rpc_req;
	state->upload_data.len = strlen(rpc_req);
	sprintf(len_hdr, "Content-Length: %lu",
		(unsigned long) state->upload_data.len);
	sprintf(user_agent_hdr, "User-Agent: %s", PACKAGE"/"VERSION);

	headers = curl_slist_append(headers,
		"Content-type: application/json");
	headers = curl_slist_append(headers,
		"X-Mining-Extensions: longpoll midstate rollntime submitold");

	if (longpoll)
		headers = curl_slist_append(headers,
			"X-Minimum-Wait: 0");

	if (likely(global_hashrate)) {
		char ghashrate[255];

		sprintf(ghashrate, "X-Mining-Hashrate: %"PRIu64, (uint64_t)global_hashrate);
		headers = curl_slist_append(headers, ghashrate);
	}

	headers = curl_slist_append(headers, len_hdr);
	headers = curl_slist_append(headers, user_agent_hdr);
	headers = curl_slist_append(headers, "Expect:"); /* disable Expect hdr*/

	curl_easy_setopt(curl, CURLOPT_HTTPHEADER, headers);
	state->headers = headers;

	if (opt_delaynet) {
		/* Don't delay share submission, but still track the nettime */
		if (!share) {
			long long now_msecs, last_msecs;
			struct timeval now, last;

			cgtime(&now);
			last_nettime(&last);
			now_msecs = (long long)now.tv_sec * 1000;
			now_msecs += now.tv_usec / 1000;
			last_msecs = (long long)last.tv_sec * 1000;
			last_msecs += last.tv_usec / 1000;
			if (now_msecs > last_msecs && now_msecs - last_msecs < 250) {
				struct timespec rgtp;

				rgtp.tv_sec = 0;
				rgtp.tv_nsec = (250 - (now_msecs - last_msecs)) * 1000000;
				nanosleep(&rgtp, NULL);
			}
		}
		set_nettime();
	}
}

json_t *json_rpc_call_completed(CURL *curl, int rc, bool probe, int *rolltime, void *out_priv)
{
	struct json_rpc_call_state *state;
	if (curl_easy_getinfo(curl, CURLINFO_PRIVATE, &state) != CURLE_OK) {
		applog(LOG_ERR, "Failed to get private curl data");
		if (out_priv)
			*(void**)out_priv = NULL;
		goto err_out;
	}
	if (out_priv)
		*(void**)out_priv = state->priv;

	json_t *val, *err_val, *res_val;
	json_error_t err;
	struct pool *pool = state->pool;
	bool probing = probe && !pool->probed;

	if (rc) {
		applog(LOG_INFO, "HTTP request failed: %s", state->curl_err_str);
		goto err_out;
	}

	if (!state->all_data.buf) {
		applog(LOG_DEBUG, "Empty data received in json_rpc_call.");
		goto err_out;
	}

	pool->cgminer_pool_stats.times_sent++;
	pool->cgminer_pool_stats.times_received++;

	if (probing) {
		pool->probed = true;
		/* If X-Long-Polling was found, activate long polling */
		if (state->hi.lp_path) {
			if (pool->hdr_path != NULL)
				free(pool->hdr_path);
			pool->hdr_path = state->hi.lp_path;
		} else
			pool->hdr_path = NULL;
		if (state->hi.stratum_url) {
			pool->stratum_url = state->hi.stratum_url;
			state->hi.stratum_url = NULL;
		}
	} else {
		if (state->hi.lp_path) {
			free(state->hi.lp_path);
			state->hi.lp_path = NULL;
		}
		if (state->hi.stratum_url) {
			free(state->hi.stratum_url);
			state->hi.stratum_url = NULL;
		}
	}

	if (pool->force_rollntime)
	{
		state->hi.canroll = true;
		state->hi.hadexpire = true;
		state->hi.rolltime = pool->force_rollntime;
	}
	
	if (rolltime)
		*rolltime = state->hi.rolltime;
	pool->cgminer_pool_stats.rolltime = state->hi.rolltime;
	pool->cgminer_pool_stats.hadrolltime = state->hi.hadrolltime;
	pool->cgminer_pool_stats.canroll = state->hi.canroll;
	pool->cgminer_pool_stats.hadexpire = state->hi.hadexpire;

	val = JSON_LOADS(state->all_data.buf, &err);
	if (!val) {
		applog(LOG_INFO, "JSON decode failed(%d): %s", err.line, err.text);

		if (opt_protocol)
			applog(LOG_DEBUG, "JSON protocol response:\n%s", (char*)state->all_data.buf);

		goto err_out;
	}

	if (opt_protocol) {
		char *s = json_dumps(val, JSON_INDENT(3));

		applog(LOG_DEBUG, "JSON protocol response:\n%s", s);
		free(s);
	}

	/* JSON-RPC valid response returns a non-null 'result',
	 * and a null 'error'.
	 */
	res_val = json_object_get(val, "result");
	err_val = json_object_get(val, "error");

	if (!res_val ||(err_val && !json_is_null(err_val))) {
		char *s;

		if (err_val)
			s = json_dumps(err_val, JSON_INDENT(3));
		else
			s = strdup("(unknown reason)");

		applog(LOG_INFO, "JSON-RPC call failed: %s", s);

		free(s);
		json_decref(val);

		goto err_out;
	}

	if (state->hi.reason) {
		json_object_set_new(val, "reject-reason", json_string(state->hi.reason));
		free(state->hi.reason);
		state->hi.reason = NULL;
	}
	successful_connect = true;
	databuf_free(&state->all_data);
	curl_slist_free_all(state->headers);
	curl_easy_reset(curl);
	free(state);
	return val;

err_out:
	databuf_free(&state->all_data);
	curl_slist_free_all(state->headers);
	curl_easy_reset(curl);
	if (!successful_connect)
		applog(LOG_DEBUG, "Failed to connect in json_rpc_call");
	curl_easy_setopt(curl, CURLOPT_FRESH_CONNECT, 1);
	free(state);
	return NULL;
}

json_t *json_rpc_call(CURL *curl, const char *url,
		      const char *userpass, const char *rpc_req,
		      bool probe, bool longpoll, int *rolltime,
		      struct pool *pool, bool share)
{
	json_rpc_call_async(curl, url, userpass, rpc_req, longpoll, pool, share, NULL);
	int rc = curl_easy_perform(curl);
	return json_rpc_call_completed(curl, rc, probe, rolltime, NULL);
}

bool our_curl_supports_proxy_uris()
{
	curl_version_info_data *data = curl_version_info(CURLVERSION_NOW);
	return data->age && data->version_num >= (( 7 <<16)|( 21 <<8)| 7);  // 7.21.7
}

// NOTE: This assumes reference URI is a root
char *absolute_uri(char *uri, const char *ref)
{
	if (strstr(uri, "://"))
		return strdup(uri);

	char *copy_start, *abs;
	bool need_slash = false;

	copy_start = (uri[0] == '/') ? &uri[1] : uri;
	if (ref[strlen(ref) - 1] != '/')
		need_slash = true;

	abs = malloc(strlen(ref) + strlen(copy_start) + 2);
	if (!abs) {
		applog(LOG_ERR, "Malloc failure in absolute_uri");
		return NULL;
	}

	sprintf(abs, "%s%s%s", ref, need_slash ? "/" : "", copy_start);

	return abs;
}

/* Returns a malloced array string of a binary value of arbitrary length. The
 * array is rounded up to a 4 byte size to appease architectures that need
 * aligned array  sizes */
char *bin2hex(const unsigned char *p, size_t len)
{
	unsigned int i;
	ssize_t slen;
	char *s;

	slen = len * 2 + 1;
	if (slen % 4)
		slen += 4 - (slen % 4);
	s = calloc(slen, 1);
	if (unlikely(!s))
		quit(1, "Failed to calloc in bin2hex");

	for (i = 0; i < len; i++)
		sprintf(s + (i * 2), "%02x", (unsigned int) p[i]);

	return s;
}

/* Does the reverse of bin2hex but does not allocate any ram */
bool hex2bin(unsigned char *p, const char *hexstr, size_t len)
{
	bool ret = false;

	while (*hexstr && len) {
		char hex_byte[4];
		unsigned int v;

		if (unlikely(!hexstr[1])) {
			applog(LOG_ERR, "hex2bin str truncated");
			return ret;
		}

		memset(hex_byte, 0, 4);
		hex_byte[0] = hexstr[0];
		hex_byte[1] = hexstr[1];

		if (unlikely(sscanf(hex_byte, "%x", &v) != 1)) {
			applog(LOG_ERR, "hex2bin sscanf '%s' failed", hex_byte);
			return ret;
		}

		*p = (unsigned char) v;

		p++;
		hexstr += 2;
		len--;
	}

	if (likely(len == 0 && *hexstr == 0))
		ret = true;
	return ret;
}

void hash_data(unsigned char *out_hash, const unsigned char *data)
{
	unsigned char blkheader[80];
	
	// data is past the first SHA256 step (padding and interpreting as big endian on a little endian platform), so we need to flip each 32-bit chunk around to get the original input block header
	swap32yes(blkheader, data, 80 / 4);
	
	// double-SHA256 to get the block hash
	gen_hash(blkheader, out_hash, 80);
}

// Example output: 0000000000000000000000000000000000000000000000000000ffff00000000 (bdiff 1)
void real_block_target(unsigned char *target, const unsigned char *data)
{
	uint8_t targetshift;

	if (unlikely(data[72] < 3 || data[72] > 0x20))
	{
		// Invalid (out of bounds) target
		memset(target, 0xff, 32);
		return;
	}

	targetshift = data[72] - 3;
	memset(target, 0, targetshift);
	target[targetshift++] = data[75];
	target[targetshift++] = data[74];
	target[targetshift++] = data[73];
	memset(&target[targetshift], 0, 0x20 - targetshift);
}

bool hash_target_check(const unsigned char *hash, const unsigned char *target)
{
	const uint32_t *h32 = (uint32_t*)&hash[0];
	const uint32_t *t32 = (uint32_t*)&target[0];
	for (int i = 7; i >= 0; --i) {
		uint32_t h32i = le32toh(h32[i]);
		uint32_t t32i = le32toh(t32[i]);
		if (h32i > t32i)
			return false;
		if (h32i < t32i)
			return true;
	}
	return true;
}

bool hash_target_check_v(const unsigned char *hash, const unsigned char *target)
{
	bool rc;

	rc = hash_target_check(hash, target);

	if (opt_debug) {
		unsigned char hash_swap[32], target_swap[32];
		char *hash_str, *target_str;

		for (int i = 0; i < 32; ++i) {
			hash_swap[i] = hash[31-i];
			target_swap[i] = target[31-i];
		}

		hash_str = bin2hex(hash_swap, 32);
		target_str = bin2hex(target_swap, 32);

		applog(LOG_DEBUG, " Proof: %s\nTarget: %s\nTrgVal? %s",
			hash_str,
			target_str,
			rc ? "YES (hash <= target)" :
			     "no (false positive; hash > target)");

		free(hash_str);
		free(target_str);
	}

	return rc;
}

// This operates on a native-endian SHA256 state
// In other words, on little endian platforms, every 4 bytes are in reverse order
bool fulltest(const unsigned char *hash, const unsigned char *target)
{
	unsigned char hash2[32];
	swap32tobe(hash2, hash, 32 / 4);
	return hash_target_check_v(hash2, target);
}

struct thread_q *tq_new(void)
{
	struct thread_q *tq;

	tq = calloc(1, sizeof(*tq));
	if (!tq)
		return NULL;

	INIT_LIST_HEAD(&tq->q);
	pthread_mutex_init(&tq->mutex, NULL);
	pthread_cond_init(&tq->cond, NULL);

	return tq;
}

void tq_free(struct thread_q *tq)
{
	struct tq_ent *ent, *iter;

	if (!tq)
		return;

	list_for_each_entry_safe(ent, iter, &tq->q, q_node) {
		list_del(&ent->q_node);
		free(ent);
	}

	pthread_cond_destroy(&tq->cond);
	pthread_mutex_destroy(&tq->mutex);

	memset(tq, 0, sizeof(*tq));	/* poison */
	free(tq);
}

static void tq_freezethaw(struct thread_q *tq, bool frozen)
{
	mutex_lock(&tq->mutex);
	tq->frozen = frozen;
	pthread_cond_signal(&tq->cond);
	mutex_unlock(&tq->mutex);
}

void tq_freeze(struct thread_q *tq)
{
	tq_freezethaw(tq, true);
}

void tq_thaw(struct thread_q *tq)
{
	tq_freezethaw(tq, false);
}

bool tq_push(struct thread_q *tq, void *data)
{
	struct tq_ent *ent;
	bool rc = true;

	ent = calloc(1, sizeof(*ent));
	if (!ent)
		return false;

	ent->data = data;
	INIT_LIST_HEAD(&ent->q_node);

	mutex_lock(&tq->mutex);
	if (!tq->frozen) {
		list_add_tail(&ent->q_node, &tq->q);
	} else {
		free(ent);
		rc = false;
	}
	pthread_cond_signal(&tq->cond);
	mutex_unlock(&tq->mutex);

	return rc;
}

void *tq_pop(struct thread_q *tq, const struct timespec *abstime)
{
	struct tq_ent *ent;
	void *rval = NULL;
	int rc;

	mutex_lock(&tq->mutex);
	if (!list_empty(&tq->q))
		goto pop;

	if (abstime)
		rc = pthread_cond_timedwait(&tq->cond, &tq->mutex, abstime);
	else
		rc = pthread_cond_wait(&tq->cond, &tq->mutex);
	if (rc)
		goto out;
	if (list_empty(&tq->q))
		goto out;
pop:
	ent = list_entry(tq->q.next, struct tq_ent, q_node);
	rval = ent->data;

	list_del(&ent->q_node);
	free(ent);
out:
	mutex_unlock(&tq->mutex);

	return rval;
}

int thr_info_create(struct thr_info *thr, pthread_attr_t *attr, void *(*start) (void *), void *arg)
{
	int rv = pthread_create(&thr->pth, attr, start, arg);
	if (likely(!rv))
		thr->has_pth = true;
	return rv;
}

void thr_info_freeze(struct thr_info *thr)
{
	struct tq_ent *ent, *iter;
	struct thread_q *tq;

	if (!thr)
		return;

	tq = thr->q;
	if (!tq)
		return;

	mutex_lock(&tq->mutex);
	tq->frozen = true;
	list_for_each_entry_safe(ent, iter, &tq->q, q_node) {
		list_del(&ent->q_node);
		free(ent);
	}
	mutex_unlock(&tq->mutex);
}

void thr_info_cancel(struct thr_info *thr)
{
	if (!thr)
		return;

	if (thr->has_pth) {
		pthread_cancel(thr->pth);
		thr->has_pth = false;
	}
}

#ifndef HAVE_PTHREAD_CANCEL

// Bionic (Android) is intentionally missing pthread_cancel, so it is implemented using pthread_kill

enum pthread_cancel_workaround_mode {
	PCWM_DEFAULT   = 0,
	PCWM_TERMINATE = 1,
	PCWM_ASYNC     = 2,
	PCWM_DISABLED  = 4,
	PCWM_CANCELLED = 8,
};

static pthread_key_t key_pcwm;
struct sigaction pcwm_orig_term_handler;

static
void do_pthread_cancel_exit(int flags)
{
	if (!(flags & PCWM_ASYNC))
		// NOTE: Logging disables cancel while mutex held, so this is safe
		applog(LOG_WARNING, "pthread_cancel workaround: Cannot defer cancellation, terminating thread NOW");
	pthread_exit(PTHREAD_CANCELED);
}

static
void sighandler_pthread_cancel(int sig)
{
	int flags = (int)pthread_getspecific(key_pcwm);
	if (flags & PCWM_TERMINATE)  // Main thread
	{
		// Restore original handler and call it
		if (sigaction(sig, &pcwm_orig_term_handler, NULL))
			quit(1, "pthread_cancel workaround: Failed to restore original handler");
		raise(SIGTERM);
		quit(1, "pthread_cancel workaround: Original handler returned");
	}
	if (flags & PCWM_CANCELLED)  // Already pending cancel
		return;
	if (flags & PCWM_DISABLED)
	{
		flags |= PCWM_CANCELLED;
		if (pthread_setspecific(key_pcwm, (void*)flags))
			quit(1, "pthread_cancel workaround: pthread_setspecific failed (setting PCWM_CANCELLED)");
		return;
	}
	do_pthread_cancel_exit(flags);
}

int pthread_setcancelstate(int state, int *oldstate)
{
	int flags = (int)pthread_getspecific(key_pcwm);
	if (oldstate)
		*oldstate = (flags & PCWM_DISABLED) ? PTHREAD_CANCEL_DISABLE : PTHREAD_CANCEL_ENABLE;
	if (state == PTHREAD_CANCEL_DISABLE)
		flags |= PCWM_DISABLED;
	else
	{
		if (flags & PCWM_CANCELLED)
			do_pthread_cancel_exit(flags);
		flags &= ~PCWM_DISABLED;
	}
	if (pthread_setspecific(key_pcwm, (void*)flags))
		return -1;
	return 0;
}

int pthread_setcanceltype(int type, int *oldtype)
{
	int flags = (int)pthread_getspecific(key_pcwm);
	if (oldtype)
		*oldtype = (flags & PCWM_ASYNC) ? PTHREAD_CANCEL_ASYNCHRONOUS : PTHREAD_CANCEL_DEFERRED;
	if (type == PTHREAD_CANCEL_ASYNCHRONOUS)
		flags |= PCWM_ASYNC;
	else
		flags &= ~PCWM_ASYNC;
	if (pthread_setspecific(key_pcwm, (void*)flags))
		return -1;
	return 0;
}

void setup_pthread_cancel_workaround()
{
	if (pthread_key_create(&key_pcwm, NULL))
		quit(1, "pthread_cancel workaround: pthread_key_create failed");
	if (pthread_setspecific(key_pcwm, (void*)PCWM_TERMINATE))
		quit(1, "pthread_cancel workaround: pthread_setspecific failed");
	struct sigaction new_sigact = {
		.sa_handler = sighandler_pthread_cancel,
	};
	if (sigaction(SIGTERM, &new_sigact, &pcwm_orig_term_handler))
		quit(1, "pthread_cancel workaround: Failed to install SIGTERM handler");
}

#endif

/* Provide a ms based sleep that uses nanosleep to avoid poor usleep accuracy
 * on SMP machines */
void nmsleep(unsigned int msecs)
{
	struct timespec twait, tleft;
	int ret;
	ldiv_t d;

#ifdef WIN32
	timeBeginPeriod(1);
#endif
	d = ldiv(msecs, 1000);
	tleft.tv_sec = d.quot;
	tleft.tv_nsec = d.rem * 1000000;
	do {
		twait.tv_sec = tleft.tv_sec;
		twait.tv_nsec = tleft.tv_nsec;
		ret = nanosleep(&twait, &tleft);
	} while (ret == -1 && errno == EINTR);
#ifdef WIN32
	timeEndPeriod(1);
#endif
}

/* This is a cgminer gettimeofday wrapper. Since we always call gettimeofday
 * with tz set to NULL, and windows' default resolution is only 15ms, this
 * gives us higher resolution times on windows. */
void cgtime(struct timeval *tv)
{
#ifdef WIN32
	timeBeginPeriod(1);
#endif
	gettimeofday(tv, NULL);
#ifdef WIN32
	timeEndPeriod(1);
#endif
}

void subtime(struct timeval *a, struct timeval *b)
{
	timersub(a, b, b);
}

void addtime(struct timeval *a, struct timeval *b)
{
	timeradd(a, b, b);
}

bool time_more(struct timeval *a, struct timeval *b)
{
	return timercmp(a, b, >);
}

bool time_less(struct timeval *a, struct timeval *b)
{
	return timercmp(a, b, <);
}

void copy_time(struct timeval *dest, const struct timeval *src)
{
	memcpy(dest, src, sizeof(struct timeval));
}

/* Returns the microseconds difference between end and start times as a double */
double us_tdiff(struct timeval *end, struct timeval *start)
{
	return end->tv_sec * 1000000 + end->tv_usec - start->tv_sec * 1000000 - start->tv_usec;
}

/* Returns the seconds difference between end and start times as a double */
double tdiff(struct timeval *end, struct timeval *start)
{
	return end->tv_sec - start->tv_sec + (end->tv_usec - start->tv_usec) / 1000000.0;
}

bool extract_sockaddr(struct pool *pool, char *url)
{
	char *url_begin, *url_end, *ipv6_begin, *ipv6_end, *port_start = NULL;
	char url_address[256], port[6];
	int url_len, port_len = 0;

	url_begin = strstr(url, "//");
	if (!url_begin)
		url_begin = url;
	else
		url_begin += 2;

	/* Look for numeric ipv6 entries */
	ipv6_begin = strstr(url_begin, "[");
	ipv6_end = strstr(url_begin, "]");
	if (ipv6_begin && ipv6_end && ipv6_end > ipv6_begin)
		url_end = strstr(ipv6_end, ":");
	else
		url_end = strstr(url_begin, ":");
	if (url_end) {
		url_len = url_end - url_begin;
		port_len = strlen(url_begin) - url_len - 1;
		if (port_len < 1)
			return false;
		port_start = url_end + 1;
	} else
		url_len = strlen(url_begin);

	if (url_len < 1)
		return false;

	sprintf(url_address, "%.*s", url_len, url_begin);

	if (port_len)
		snprintf(port, 6, "%.*s", port_len, port_start);
	else
		strcpy(port, "80");

	free(pool->stratum_port);
	pool->stratum_port = strdup(port);
	free(pool->sockaddr_url);
	pool->sockaddr_url = strdup(url_address);

	return true;
}

enum send_ret {
	SEND_OK,
	SEND_SELECTFAIL,
	SEND_SENDFAIL,
	SEND_INACTIVE
};

/* Send a single command across a socket, appending \n to it. This should all
 * be done under stratum lock except when first establishing the socket */
static enum send_ret __stratum_send(struct pool *pool, char *s, ssize_t len)
{
	SOCKETTYPE sock = pool->sock;
	ssize_t ssent = 0;

	strcat(s, "\n");
	len++;

	while (len > 0 ) {
		struct timeval timeout = {1, 0};
		ssize_t sent;
		fd_set wd;

		FD_ZERO(&wd);
		FD_SET(sock, &wd);
		if (select(sock + 1, NULL, &wd, NULL, &timeout) < 1)
			return SEND_SELECTFAIL;
		sent = send(pool->sock, s + ssent, len, 0);
		if (sent < 0) {
			if (!sock_blocks())
				return SEND_SENDFAIL;
			sent = 0;
		}
		ssent += sent;
		len -= sent;
	}

	pool->cgminer_pool_stats.times_sent++;
	pool->cgminer_pool_stats.bytes_sent += ssent;
	total_bytes_xfer += ssent;
	pool->cgminer_pool_stats.net_bytes_sent += ssent;
	return SEND_OK;
}

bool stratum_send(struct pool *pool, char *s, ssize_t len)
{
	enum send_ret ret = SEND_INACTIVE;

	if (opt_protocol)
		applog(LOG_DEBUG, "Pool %u: SEND: %s", pool->pool_no, s);

	mutex_lock(&pool->stratum_lock);
	if (pool->stratum_active)
		ret = __stratum_send(pool, s, len);
	mutex_unlock(&pool->stratum_lock);

	/* This is to avoid doing applog under stratum_lock */
	switch (ret) {
		default:
		case SEND_OK:
			break;
		case SEND_SELECTFAIL:
			applog(LOG_DEBUG, "Write select failed on pool %d sock", pool->pool_no);
			break;
		case SEND_SENDFAIL:
			applog(LOG_DEBUG, "Failed to curl_easy_send in stratum_send");
			break;
		case SEND_INACTIVE:
			applog(LOG_DEBUG, "Stratum send failed due to no pool stratum_active");
			break;
	}
	return (ret == SEND_OK);
}

static bool socket_full(struct pool *pool, bool wait)
{
	SOCKETTYPE sock = pool->sock;
	struct timeval timeout;
	fd_set rd;

	FD_ZERO(&rd);
	FD_SET(sock, &rd);
	timeout.tv_usec = 0;
	if (wait)
		timeout.tv_sec = 60;
	else
		timeout.tv_sec = 1;
	if (select(sock + 1, &rd, NULL, NULL, &timeout) > 0)
		return true;
	return false;
}

/* Check to see if Santa's been good to you */
bool sock_full(struct pool *pool)
{
	if (strlen(pool->sockbuf))
		return true;

	return (socket_full(pool, false));
}

static void clear_sockbuf(struct pool *pool)
{
	strcpy(pool->sockbuf, "");
}

static void clear_sock(struct pool *pool)
{
	ssize_t n;

	mutex_lock(&pool->stratum_lock);
	do {
		n = recv(pool->sock, pool->sockbuf, RECVSIZE, 0);
	} while (n > 0);
	mutex_unlock(&pool->stratum_lock);

	clear_sockbuf(pool);
}

/* Make sure the pool sockbuf is large enough to cope with any coinbase size
 * by reallocing it to a large enough size rounded up to a multiple of RBUFSIZE
 * and zeroing the new memory */
static void recalloc_sock(struct pool *pool, size_t len)
{
	size_t old, new;

	old = strlen(pool->sockbuf);
	new = old + len + 1;
	if (new < pool->sockbuf_size)
		return;
	new = new + (RBUFSIZE - (new % RBUFSIZE));
	// Avoid potentially recursive locking
	// applog(LOG_DEBUG, "Recallocing pool sockbuf to %lu", (unsigned long)new);
	pool->sockbuf = realloc(pool->sockbuf, new);
	if (!pool->sockbuf)
		quit(1, "Failed to realloc pool sockbuf in recalloc_sock");
	memset(pool->sockbuf + old, 0, new - old);
	pool->sockbuf_size = new;
}

enum recv_ret {
	RECV_OK,
	RECV_CLOSED,
	RECV_RECVFAIL
};

/* Peeks at a socket to find the first end of line and then reads just that
 * from the socket and returns that as a malloced char */
char *recv_line(struct pool *pool)
{
	ssize_t len, buflen;
	char *tok, *sret = NULL;

	if (!strstr(pool->sockbuf, "\n")) {
		enum recv_ret ret = RECV_OK;
		struct timeval rstart, now;

		cgtime(&rstart);
		if (!socket_full(pool, true)) {
			applog(LOG_DEBUG, "Timed out waiting for data on socket_full");
			goto out;
		}

		mutex_lock(&pool->stratum_lock);
		do {
			char s[RBUFSIZE];
			size_t slen;
			ssize_t n;

			memset(s, 0, RBUFSIZE);
			n = recv(pool->sock, s, RECVSIZE, 0);
			if (!n) {
				ret = RECV_CLOSED;
				break;
			}
			if (n < 0) {
				if (!sock_blocks() || !socket_full(pool, false)) {
					ret = RECV_RECVFAIL;
					break;
				}
			} else {
				slen = strlen(s);
				recalloc_sock(pool, slen);
				strcat(pool->sockbuf, s);
			}
			cgtime(&now);
		} while (tdiff(&now, &rstart) < 60 && !strstr(pool->sockbuf, "\n"));
		mutex_unlock(&pool->stratum_lock);

		switch (ret) {
			default:
			case RECV_OK:
				break;
			case RECV_CLOSED:
				applog(LOG_DEBUG, "Socket closed waiting in recv_line");
				goto out;
			case RECV_RECVFAIL:
				applog(LOG_DEBUG, "Failed to recv sock in recv_line");
				goto out;
		}
	}

	buflen = strlen(pool->sockbuf);
	tok = strtok(pool->sockbuf, "\n");
	if (!tok) {
		applog(LOG_DEBUG, "Failed to parse a \\n terminated string in recv_line");
		goto out;
	}
	sret = strdup(tok);
	len = strlen(sret);

	/* Copy what's left in the buffer after the \n, including the
	 * terminating \0 */
	if (buflen > len + 1)
		memmove(pool->sockbuf, pool->sockbuf + len + 1, buflen - len + 1);
	else
		strcpy(pool->sockbuf, "");

	pool->cgminer_pool_stats.times_received++;
	pool->cgminer_pool_stats.bytes_received += len;
	total_bytes_xfer += len;
	pool->cgminer_pool_stats.net_bytes_received += len;

out:
	if (!sret)
		clear_sock(pool);
	else if (opt_protocol)
		applog(LOG_DEBUG, "Pool %u: RECV: %s", pool->pool_no, sret);
	return sret;
}

/* Dumps any JSON value as a string. Just like jansson 2.1's JSON_ENCODE_ANY
 * flag, but this is compatible with 2.0. */
char *json_dumps_ANY(json_t *json, size_t flags)
{
	switch (json_typeof(json))
	{
		case JSON_ARRAY:
		case JSON_OBJECT:
			return json_dumps(json, flags);
		default:
			break;
	}
	char *rv;
#ifdef JSON_ENCODE_ANY
	rv = json_dumps(json, JSON_ENCODE_ANY | flags);
	if (rv)
		return rv;
#endif
	json_t *tmp = json_array();
	char *s;
	int i;
	size_t len;
	
	if (!tmp)
		quit(1, "json_dumps_ANY failed to allocate json array");
	if (json_array_append(tmp, json))
		quit(1, "json_dumps_ANY failed to append temporary array");
	s = json_dumps(tmp, flags);
	if (!s)
		return NULL;
	for (i = 0; s[i] != '['; ++i)
		if (unlikely(!(s[i] && isspace(s[i]))))
			quit(1, "json_dumps_ANY failed to find opening bracket in array dump");
	len = strlen(&s[++i]) - 1;
	if (unlikely(s[i+len] != ']'))
		quit(1, "json_dumps_ANY failed to find closing bracket in array dump");
	rv = malloc(len + 1);
	memcpy(rv, &s[i], len);
	rv[len] = '\0';
	free(s);
	json_decref(tmp);
	return rv;
}

/* Extracts a string value from a json array with error checking. To be used
 * when the value of the string returned is only examined and not to be stored.
 * See json_array_string below */
static char *__json_array_string(json_t *val, unsigned int entry)
{
	json_t *arr_entry;

	if (json_is_null(val))
		return NULL;
	if (!json_is_array(val))
		return NULL;
	if (entry > json_array_size(val))
		return NULL;
	arr_entry = json_array_get(val, entry);
	if (!json_is_string(arr_entry))
		return NULL;

	return (char *)json_string_value(arr_entry);
}

/* Creates a freshly malloced dup of __json_array_string */
static char *json_array_string(json_t *val, unsigned int entry)
{
	char *buf = __json_array_string(val, entry);

	if (buf)
		return strdup(buf);
	return NULL;
}

void stratum_probe_transparency(struct pool *pool)
{
	// Request transaction data to discourage pools from doing anything shady
	char s[1024];
	int sLen;
	sLen = sprintf(s, "{\"params\": [\"%s\"], \"id\": \"txlist%s\", \"method\": \"mining.get_transactions\"}",
	        pool->swork.job_id,
	        pool->swork.job_id);
	stratum_send(pool, s, sLen);
	if ((!pool->swork.opaque) && pool->swork.transparency_time == (time_t)-1)
		pool->swork.transparency_time = time(NULL);
	pool->swork.transparency_probed = true;
}

static bool parse_notify(struct pool *pool, json_t *val)
{
	char *job_id, *prev_hash, *coinbase1, *coinbase2, *bbversion, *nbit, *ntime;
	bool clean, ret = false;
	int merkles, i;
	json_t *arr;

	arr = json_array_get(val, 4);
	if (!arr || !json_is_array(arr))
		goto out;

	merkles = json_array_size(arr);

	job_id = json_array_string(val, 0);
	prev_hash = json_array_string(val, 1);
	coinbase1 = json_array_string(val, 2);
	coinbase2 = json_array_string(val, 3);
	bbversion = json_array_string(val, 5);
	nbit = json_array_string(val, 6);
	ntime = json_array_string(val, 7);
	clean = json_is_true(json_array_get(val, 8));

	if (!job_id || !prev_hash || !coinbase1 || !coinbase2 || !bbversion || !nbit || !ntime) {
		/* Annoying but we must not leak memory */
		if (job_id)
			free(job_id);
		if (prev_hash)
			free(prev_hash);
		if (coinbase1)
			free(coinbase1);
		if (coinbase2)
			free(coinbase2);
		if (bbversion)
			free(bbversion);
		if (nbit)
			free(nbit);
		if (ntime)
			free(ntime);
		goto out;
	}

	cg_wlock(&pool->data_lock);
	free(pool->swork.job_id);
	free(pool->swork.prev_hash);
	free(pool->swork.coinbase1);
	free(pool->swork.coinbase2);
	free(pool->swork.bbversion);
	free(pool->swork.nbit);
	free(pool->swork.ntime);
	pool->swork.job_id = job_id;
	pool->swork.prev_hash = prev_hash;
	pool->swork.coinbase1 = coinbase1;
	pool->swork.cb1_len = strlen(coinbase1) / 2;
	pool->swork.coinbase2 = coinbase2;
	pool->swork.cb2_len = strlen(coinbase2) / 2;
	pool->swork.bbversion = bbversion;
	pool->swork.nbit = nbit;
	pool->swork.ntime = ntime;
	pool->submit_old = !clean;
	pool->swork.clean = true;
	pool->swork.cb_len = pool->swork.cb1_len + pool->n1_len + pool->n2size + pool->swork.cb2_len;

	for (i = 0; i < pool->swork.merkles; i++)
		free(pool->swork.merkle[i]);
	if (merkles) {
		pool->swork.merkle = realloc(pool->swork.merkle, sizeof(char *) * merkles + 1);
		for (i = 0; i < merkles; i++)
			pool->swork.merkle[i] = json_array_string(arr, i);
	}
	pool->swork.merkles = merkles;
	if (clean)
		pool->nonce2 = 0;
	pool->swork.header_len = strlen(pool->swork.bbversion) +
				 strlen(pool->swork.prev_hash) +
				 strlen(pool->swork.ntime) +
				 strlen(pool->swork.nbit) +
	/* merkle_hash */	 32 +
	/* nonce */		 8 +
	/* workpadding */	 96;
	pool->swork.header_len = pool->swork.header_len * 2 + 1;
	align_len(&pool->swork.header_len);
	cg_wunlock(&pool->data_lock);

	applog(LOG_DEBUG, "Received stratum notify from pool %u with job_id=%s",
	       pool->pool_no, job_id);
	if (opt_protocol) {
		applog(LOG_DEBUG, "job_id: %s", job_id);
		applog(LOG_DEBUG, "prev_hash: %s", prev_hash);
		applog(LOG_DEBUG, "coinbase1: %s", coinbase1);
		applog(LOG_DEBUG, "coinbase2: %s", coinbase2);
		for (i = 0; i < merkles; i++)
			applog(LOG_DEBUG, "merkle%d: %s", i, pool->swork.merkle[i]);
		applog(LOG_DEBUG, "bbversion: %s", bbversion);
		applog(LOG_DEBUG, "nbit: %s", nbit);
		applog(LOG_DEBUG, "ntime: %s", ntime);
		applog(LOG_DEBUG, "clean: %s", clean ? "yes" : "no");
	}

	/* A notify message is the closest stratum gets to a getwork */
	pool->getwork_requested++;
	total_getworks++;

	if ((merkles && (!pool->swork.transparency_probed || rand() <= RAND_MAX / (opt_skip_checks + 1))) || pool->swork.transparency_time != (time_t)-1)
		if (pool->stratum_init)
			stratum_probe_transparency(pool);

	ret = true;
out:
	return ret;
}

static bool parse_diff(struct pool *pool, json_t *val)
{
	double diff;

	diff = json_number_value(json_array_get(val, 0));
	if (diff == 0)
		return false;

	cg_wlock(&pool->data_lock);
	pool->swork.diff = diff;
	cg_wunlock(&pool->data_lock);

	applog(LOG_DEBUG, "Pool %d stratum bdifficulty set to %f", pool->pool_no, diff);

	return true;
}

static bool parse_reconnect(struct pool *pool, json_t *val)
{
	char *url, *port, address[256];

	memset(address, 0, 255);
	url = (char *)json_string_value(json_array_get(val, 0));
	if (!url)
		url = pool->sockaddr_url;

	port = (char *)json_string_value(json_array_get(val, 1));
	if (!port)
		port = pool->stratum_port;

	sprintf(address, "%s:%s", url, port);

	if (!extract_sockaddr(pool, address))
		return false;

	pool->stratum_url = pool->sockaddr_url;

	applog(LOG_NOTICE, "Reconnect requested from pool %d to %s", pool->pool_no, address);

	if (!restart_stratum(pool))
		return false;

	return true;
}

static bool send_version(struct pool *pool, json_t *val)
{
	char s[RBUFSIZE], *idstr;
	json_t *id = json_object_get(val, "id");
	
	if (!(id && !json_is_null(id)))
		return false;

	idstr = json_dumps_ANY(id, 0);
	sprintf(s, "{\"id\": %s, \"result\": \""PACKAGE"/"VERSION"\", \"error\": null}", idstr);
	free(idstr);
	if (!stratum_send(pool, s, strlen(s)))
		return false;

	return true;
}

static bool stratum_show_message(struct pool *pool, json_t *val, json_t *params)
{
	char *msg;
	char s[RBUFSIZE], *idstr;
	json_t *id = json_object_get(val, "id");
	msg = json_array_string(params, 0);
	
	if (likely(msg))
	{
		free(pool->admin_msg);
		pool->admin_msg = msg;
		applog(LOG_NOTICE, "Message from pool %u: %s", pool->pool_no, msg);
	}
	
	if (!(id && !json_is_null(id)))
		return true;
	
	idstr = json_dumps_ANY(id, 0);
	if (likely(msg))
		sprintf(s, "{\"id\": %s, \"result\": true, \"error\": null}", idstr);
	else
		sprintf(s, "{\"id\": %s, \"result\": null, \"error\": [-1, \"Failed to parse message\", null]}", idstr);
	free(idstr);
	if (!stratum_send(pool, s, strlen(s)))
		return false;
	
	return true;
}

bool parse_method(struct pool *pool, char *s)
{
	json_t *val = NULL, *method, *err_val, *params;
	json_error_t err;
	bool ret = false;
	char *buf;

	if (!s)
		goto out;

	val = JSON_LOADS(s, &err);
	if (!val) {
		applog(LOG_INFO, "JSON decode failed(%d): %s", err.line, err.text);
		goto out;
	}

	method = json_object_get(val, "method");
	if (!method)
		goto out;
	err_val = json_object_get(val, "error");
	params = json_object_get(val, "params");

	if (err_val && !json_is_null(err_val)) {
		char *ss;

		if (err_val)
			ss = json_dumps(err_val, JSON_INDENT(3));
		else
			ss = strdup("(unknown reason)");

		applog(LOG_INFO, "JSON-RPC method decode failed: %s", ss);

		free(ss);

		goto out;
	}

	buf = (char *)json_string_value(method);
	if (!buf)
		goto out;

	if (!strncasecmp(buf, "mining.notify", 13)) {
		if (parse_notify(pool, params))
			pool->stratum_notify = ret = true;
		else
			pool->stratum_notify = ret = false;
		goto out;
	}

	if (!strncasecmp(buf, "mining.set_difficulty", 21) && parse_diff(pool, params)) {
		ret = true;
		goto out;
	}

	if (!strncasecmp(buf, "client.reconnect", 16) && parse_reconnect(pool, params)) {
		ret = true;
		goto out;
	}

	if (!strncasecmp(buf, "client.get_version", 18) && send_version(pool, val)) {
		ret = true;
		goto out;
	}

	if (!strncasecmp(buf, "client.show_message", 19) && stratum_show_message(pool, val, params)) {
		ret = true;
		goto out;
	}
out:
	if (val)
		json_decref(val);

	return ret;
}

extern bool parse_stratum_response(struct pool *, char *s);

bool auth_stratum(struct pool *pool)
{
	json_t *val = NULL, *res_val, *err_val;
	char s[RBUFSIZE], *sret = NULL;
	json_error_t err;
	bool ret = false;

	sprintf(s, "{\"id\": \"auth\", \"method\": \"mining.authorize\", \"params\": [\"%s\", \"%s\"]}",
	        pool->rpc_user, pool->rpc_pass);

	if (!stratum_send(pool, s, strlen(s)))
		goto out;

	/* Parse all data in the queue and anything left should be auth */
	while (42) {
		sret = recv_line(pool);
		if (!sret)
			goto out;
		if (parse_method(pool, sret))
			free(sret);
		else
			break;
	}

	val = JSON_LOADS(sret, &err);
	free(sret);
	res_val = json_object_get(val, "result");
	err_val = json_object_get(val, "error");

	if (!res_val || json_is_false(res_val) || (err_val && !json_is_null(err_val)))  {
		char *ss;

		if (err_val)
			ss = json_dumps(err_val, JSON_INDENT(3));
		else
			ss = strdup("(unknown reason)");
		applog(LOG_WARNING, "pool %d JSON stratum auth failed: %s", pool->pool_no, ss);
		free(ss);

		goto out;
	}

	ret = true;
	applog(LOG_INFO, "Stratum authorisation success for pool %d", pool->pool_no);
	pool->probed = true;
	successful_connect = true;
out:
	if (val)
		json_decref(val);

	if (pool->stratum_notify)
		stratum_probe_transparency(pool);

	return ret;
}

curl_socket_t grab_socket_opensocket_cb(void *clientp, __maybe_unused curlsocktype purpose, struct curl_sockaddr *addr)
{
	struct pool *pool = clientp;
	curl_socket_t sck = socket(addr->family, addr->socktype, addr->protocol);
	pool->sock = sck;
	return sck;
}

static bool setup_stratum_curl(struct pool *pool)
{
	char curl_err_str[CURL_ERROR_SIZE];
	CURL *curl = NULL;
	char s[RBUFSIZE];

	applog(LOG_DEBUG, "initiate_stratum with sockbuf=%p", pool->sockbuf);
	mutex_lock(&pool->stratum_lock);
	pool->swork.transparency_time = (time_t)-1;
	pool->stratum_active = false;
	pool->stratum_notify = false;
	pool->swork.transparency_probed = false;
	if (pool->stratum_curl)
		curl_easy_cleanup(pool->stratum_curl);
	pool->stratum_curl = curl_easy_init();
	if (unlikely(!pool->stratum_curl))
		quit(1, "Failed to curl_easy_init in initiate_stratum");
	if (pool->sockbuf)
		pool->sockbuf[0] = '\0';
	mutex_unlock(&pool->stratum_lock);

	curl = pool->stratum_curl;

	if (!pool->sockbuf) {
		pool->sockbuf = calloc(RBUFSIZE, 1);
		if (!pool->sockbuf)
			quit(1, "Failed to calloc pool sockbuf in initiate_stratum");
		pool->sockbuf_size = RBUFSIZE;
	}

	/* Create a http url for use with curl */
	sprintf(s, "http://%s:%s", pool->sockaddr_url, pool->stratum_port);

	curl_easy_setopt(curl, CURLOPT_FRESH_CONNECT, 1);
	curl_easy_setopt(curl, CURLOPT_CONNECTTIMEOUT, 30);
	curl_easy_setopt(curl, CURLOPT_ERRORBUFFER, curl_err_str);
	curl_easy_setopt(curl, CURLOPT_NOSIGNAL, 1);
	curl_easy_setopt(curl, CURLOPT_URL, s);
	if (!opt_delaynet)
		curl_easy_setopt(curl, CURLOPT_TCP_NODELAY, 1);

	/* We use DEBUGFUNCTION to count bytes sent/received, and verbose is needed
	 * to enable it */
	curl_easy_setopt(curl, CURLOPT_DEBUGFUNCTION, curl_debug_cb);
	curl_easy_setopt(curl, CURLOPT_DEBUGDATA, (void *)pool);
	curl_easy_setopt(curl, CURLOPT_VERBOSE, 1);

	// CURLINFO_LASTSOCKET is broken on Win64 (which has a wider SOCKET type than curl_easy_getinfo returns), so we use this hack for now
	curl_easy_setopt(curl, CURLOPT_OPENSOCKETFUNCTION, grab_socket_opensocket_cb);
	curl_easy_setopt(curl, CURLOPT_OPENSOCKETDATA, pool);
	
	curl_easy_setopt(curl, CURLOPT_USE_SSL, CURLUSESSL_TRY);
	if (pool->rpc_proxy) {
		curl_easy_setopt(curl, CURLOPT_PROXY, pool->rpc_proxy);
	} else if (opt_socks_proxy) {
		curl_easy_setopt(curl, CURLOPT_PROXY, opt_socks_proxy);
		curl_easy_setopt(curl, CURLOPT_PROXYTYPE, CURLPROXY_SOCKS4);
	}
	curl_easy_setopt(curl, CURLOPT_CONNECT_ONLY, 1);
	pool->sock = INVSOCK;
	if (curl_easy_perform(curl)) {
		applog(LOG_INFO, "Stratum connect failed to pool %d: %s", pool->pool_no, curl_err_str);
		curl_easy_cleanup(curl);
		pool->stratum_curl = NULL;
		return false;
	}
	if (pool->sock == INVSOCK)
	{
		pool->stratum_curl = NULL;
		curl_easy_cleanup(curl);
		applog(LOG_ERR, "Stratum connect succeeded, but technical problem extracting socket (pool %u)", pool->pool_no);
		return false;
	}
	keep_sockalive(pool->sock);

	pool->cgminer_pool_stats.times_sent++;
	pool->cgminer_pool_stats.times_received++;

	return true;
}

static char *get_sessionid(json_t *val)
{
	char *ret = NULL;
	json_t *arr_val;
	int arrsize, i;

	arr_val = json_array_get(val, 0);
	if (!arr_val || !json_is_array(arr_val))
		goto out;
	arrsize = json_array_size(arr_val);
	for (i = 0; i < arrsize; i++) {
		json_t *arr = json_array_get(arr_val, i);
		char *notify;

		if (!arr | !json_is_array(arr))
			break;
		notify = __json_array_string(arr, 0);
		if (!notify)
			continue;
		if (!strncasecmp(notify, "mining.notify", 13)) {
			ret = json_array_string(arr, 1);
			break;
		}
	}
out:
	return ret;
}

void suspend_stratum(struct pool *pool)
{
	clear_sockbuf(pool);
	applog(LOG_INFO, "Closing socket for stratum pool %d", pool->pool_no);

	mutex_lock(&pool->stratum_lock);
	pool->stratum_active = pool->stratum_notify = false;
	if (pool->stratum_curl) {
		curl_easy_cleanup(pool->stratum_curl);
	}
	pool->stratum_curl = NULL;
	pool->sock = INVSOCK;
	mutex_unlock(&pool->stratum_lock);
}

bool initiate_stratum(struct pool *pool)
{
	bool ret = false, recvd = false, noresume = false, sockd = false;
	char s[RBUFSIZE], *sret = NULL, *nonce1, *sessionid;
	json_t *val = NULL, *res_val, *err_val;
	json_error_t err;
	int n2size;

resend:
	if (!setup_stratum_curl(pool)) {
		sockd = false;
		goto out;
	}

	sockd = true;

	if (noresume) {
		/* Get rid of any crap lying around if we're resending */
		clear_sock(pool);
		sprintf(s, "{\"id\": %d, \"method\": \"mining.subscribe\", \"params\": []}", swork_id++);
	} else {
		if (pool->sessionid)
			sprintf(s, "{\"id\": %d, \"method\": \"mining.subscribe\", \"params\": [\""PACKAGE"/"VERSION"\", \"%s\"]}", swork_id++, pool->sessionid);
		else
			sprintf(s, "{\"id\": %d, \"method\": \"mining.subscribe\", \"params\": [\""PACKAGE"/"VERSION"\"]}", swork_id++);
	}

	if (__stratum_send(pool, s, strlen(s)) != SEND_OK) {
		applog(LOG_DEBUG, "Failed to send s in initiate_stratum");
		goto out;
	}

	if (!socket_full(pool, true)) {
		applog(LOG_DEBUG, "Timed out waiting for response in initiate_stratum");
		goto out;
	}

	sret = recv_line(pool);
	if (!sret)
		goto out;

	recvd = true;

	val = JSON_LOADS(sret, &err);
	free(sret);
	if (!val) {
		applog(LOG_INFO, "JSON decode failed(%d): %s", err.line, err.text);
		goto out;
	}

	res_val = json_object_get(val, "result");
	err_val = json_object_get(val, "error");

	if (!res_val || json_is_null(res_val) ||
	    (err_val && !json_is_null(err_val))) {
		char *ss;

		if (err_val)
			ss = json_dumps(err_val, JSON_INDENT(3));
		else
			ss = strdup("(unknown reason)");

		applog(LOG_INFO, "JSON-RPC decode failed: %s", ss);

		free(ss);

		goto out;
	}

	sessionid = get_sessionid(res_val);
	if (!sessionid)
		applog(LOG_DEBUG, "Failed to get sessionid in initiate_stratum");
	nonce1 = json_array_string(res_val, 1);
	if (!nonce1) {
		applog(LOG_INFO, "Failed to get nonce1 in initiate_stratum");
		free(sessionid);
		goto out;
	}
	n2size = json_integer_value(json_array_get(res_val, 2));
	if (!n2size) {
		applog(LOG_INFO, "Failed to get n2size in initiate_stratum");
		free(sessionid);
		free(nonce1);
		goto out;
	}

	cg_wlock(&pool->data_lock);
	free(pool->sessionid);
	pool->sessionid = sessionid;
	free(pool->nonce1);
	pool->nonce1 = nonce1;
	pool->n1_len = strlen(nonce1) / 2;
	pool->n2size = n2size;
	cg_wunlock(&pool->data_lock);

	if (sessionid)
		applog(LOG_DEBUG, "Pool %d stratum session id: %s", pool->pool_no, pool->sessionid);

	ret = true;
out:
	if (val)
		json_decref(val);

	if (ret) {
		if (!pool->stratum_url)
			pool->stratum_url = pool->sockaddr_url;
		pool->stratum_active = true;
		pool->swork.diff = 1;
		if (opt_protocol) {
			applog(LOG_DEBUG, "Pool %d confirmed mining.subscribe with extranonce1 %s extran2size %d",
			       pool->pool_no, pool->nonce1, pool->n2size);
		}
	} else {
		if (recvd && !noresume) {
			applog(LOG_DEBUG, "Failed to resume stratum, trying afresh");
			noresume = true;
			goto resend;
		}
		applog(LOG_DEBUG, "Initiate stratum failed");
		if (sockd)
			suspend_stratum(pool);
	}

	return ret;
}

bool restart_stratum(struct pool *pool)
{
	if (pool->stratum_active)
		suspend_stratum(pool);
	if (!initiate_stratum(pool))
		return false;
	if (!auth_stratum(pool))
		return false;
	return true;
}

void dev_error(struct cgpu_info *dev, enum dev_reason reason)
{
	dev->device_last_not_well = time(NULL);
	dev->device_not_well_reason = reason;

	switch (reason) {
		case REASON_THREAD_FAIL_INIT:
			dev->thread_fail_init_count++;
			break;
		case REASON_THREAD_ZERO_HASH:
			dev->thread_zero_hash_count++;
			break;
		case REASON_THREAD_FAIL_QUEUE:
			dev->thread_fail_queue_count++;
			break;
		case REASON_DEV_SICK_IDLE_60:
			dev->dev_sick_idle_60_count++;
			break;
		case REASON_DEV_DEAD_IDLE_600:
			dev->dev_dead_idle_600_count++;
			break;
		case REASON_DEV_NOSTART:
			dev->dev_nostart_count++;
			break;
		case REASON_DEV_OVER_HEAT:
			dev->dev_over_heat_count++;
			break;
		case REASON_DEV_THERMAL_CUTOFF:
			dev->dev_thermal_cutoff_count++;
			break;
		case REASON_DEV_COMMS_ERROR:
			dev->dev_comms_error_count++;
			break;
		case REASON_DEV_THROTTLE:
			dev->dev_throttle_count++;
			break;
	}
}

/* Realloc an existing string to fit an extra string s, appending s to it. */
void *realloc_strcat(char *ptr, char *s)
{
	size_t old = strlen(ptr), len = strlen(s);
	char *ret;

	if (!len)
		return ptr;

	len += old + 1;
	align_len(&len);

	ret = malloc(len);
	if (unlikely(!ret))
		quit(1, "Failed to malloc in realloc_strcat");

	sprintf(ret, "%s%s", ptr, s);
	free(ptr);
	return ret;
}

static
bool sanechars[] = {
	false, false, false, false, false, false, false, false,
	false, false, false, false, false, false, false, false,
	false, false, false, false, false, false, false, false,
	false, false, false, false, false, false, false, false,
	false, false, false, false, false, false, false, false,
	false, false, false, false, false, false, false, false,
	true , true , true , true , true , true , true , true ,
	true , true , false, false, false, false, false, false,
	false, true , true , true , true , true , true , true ,
	true , true , true , true , true , true , true , true ,
	true , true , true , true , true , true , true , true ,
	true , true , true , false, false, false, false, false,
	false, true , true , true , true , true , true , true ,
	true , true , true , true , true , true , true , true ,
	true , true , true , true , true , true , true , true ,
	true , true , true , false, false, false, false, false,
};

char *sanestr(char *o, char *s)
{
	char *rv = o;
	bool br = false;
	
	for ( ; s[0]; ++s)
	{
		if (sanechars[s[0] & 0x7f])
		{
			if (br)
			{
				br = false;
				if (s[0] >= '0' && s[0] <= '9')
					(o++)[0] = '_';
			}
			(o++)[0] = s[0];
		}
		else
		if (o != s && o[-1] >= '0' && o[-1] <= '9')
			br = true;
	}
	o[0] = '\0';
	return rv;
}

void RenameThread(const char* name)
{
#if defined(PR_SET_NAME)
	// Only the first 15 characters are used (16 - NUL terminator)
	prctl(PR_SET_NAME, name, 0, 0, 0);
#elif defined(__APPLE__)
	pthread_setname_np(name);
#elif (defined(__FreeBSD__) || defined(__OpenBSD__))
	pthread_set_name_np(pthread_self(), name);
#else
	// Prevent warnings for unused parameters...
	(void)name;
#endif
}

#ifdef WIN32
static const char *WindowsErrorStr(DWORD dwMessageId)
{
	static LPSTR msg = NULL;
	if (msg)
		LocalFree(msg);
	if (FormatMessage(FORMAT_MESSAGE_ALLOCATE_BUFFER | FORMAT_MESSAGE_FROM_SYSTEM, 0, dwMessageId, 0, (LPSTR)&msg, 0, 0))
		return msg;
	static const char fmt[] = "Error #%ld";
	signed long ldMsgId = dwMessageId;
	int sz = snprintf((char*)&sz, 0, fmt, ldMsgId) + 1;
	msg = (LPTSTR)LocalAlloc(LMEM_FIXED, sz);
	sprintf((char*)msg, fmt, ldMsgId);
	return msg;
}
#endif

void notifier_init(notifier_t pipefd)
{
#ifdef WIN32
	SOCKET listener, connecter, acceptor;
	listener = socket(AF_INET, SOCK_STREAM, 0);
	if (listener == INVALID_SOCKET)
		quit(1, "Failed to create listener socket in create_notifier: %s", WindowsErrorStr(WSAGetLastError()));
	connecter = socket(AF_INET, SOCK_STREAM, 0);
	if (connecter == INVALID_SOCKET)
		quit(1, "Failed to create connect socket in create_notifier: %s", WindowsErrorStr(WSAGetLastError()));
	struct sockaddr_in inaddr = {
		.sin_family = AF_INET,
		.sin_addr = {
			.s_addr = htonl(INADDR_LOOPBACK),
		},
		.sin_port = 0,
	};
	{
		char reuse = 1;
		setsockopt(listener, SOL_SOCKET, SO_REUSEADDR, &reuse, sizeof(reuse));
	}
	if (bind(listener, (struct sockaddr*)&inaddr, sizeof(inaddr)) == SOCKET_ERROR)
		quit(1, "Failed to bind listener socket in create_notifier: %s", WindowsErrorStr(WSAGetLastError()));
	socklen_t inaddr_sz = sizeof(inaddr);
	if (getsockname(listener, (struct sockaddr*)&inaddr, &inaddr_sz) == SOCKET_ERROR)
		quit(1, "Failed to getsockname in create_notifier: %s", WindowsErrorStr(WSAGetLastError()));
	if (listen(listener, 1) == SOCKET_ERROR)
		quit(1, "Failed to listen in create_notifier: %s", WindowsErrorStr(WSAGetLastError()));
	inaddr.sin_family = AF_INET;
	inaddr.sin_addr.s_addr = htonl(INADDR_LOOPBACK);
	if (connect(connecter, (struct sockaddr*)&inaddr, inaddr_sz) == SOCKET_ERROR)
		quit(1, "Failed to connect in create_notifier: %s", WindowsErrorStr(WSAGetLastError()));
	acceptor = accept(listener, NULL, NULL);
	if (acceptor == INVALID_SOCKET)
		quit(1, "Failed to accept in create_notifier: %s", WindowsErrorStr(WSAGetLastError()));
	closesocket(listener);
	pipefd[0] = connecter;
	pipefd[1] = acceptor;
#else
	if (pipe(pipefd))
		quit(1, "Failed to create pipe in create_notifier");
#endif
}

void notifier_wake(notifier_t fd)
{
	if (fd[1] == INVSOCK)
		return;
#ifdef WIN32
	(void)send(fd[1], "\0", 1, 0);
#else
	(void)write(fd[1], "\0", 1);
#endif
}

void notifier_read(notifier_t fd)
{
	char buf[0x10];
#ifdef WIN32
	(void)recv(fd[0], buf, sizeof(buf), 0);
#else
	(void)read(fd[0], buf, sizeof(buf));
#endif
}

void notifier_destroy(notifier_t fd)
{
#ifdef WIN32
	closesocket(fd[0]);
	closesocket(fd[1]);
#else
	close(fd[0]);
	close(fd[1]);
#endif
	fd[0] = fd[1] = INVSOCK;
}<|MERGE_RESOLUTION|>--- conflicted
+++ resolved
@@ -245,13 +245,14 @@
 		ret = 1;
 
 	if (!opt_delaynet)
-<<<<<<< HEAD
+#ifndef __linux
+		if (unlikely(setsockopt(fd, IPPROTO_TCP, TCP_NODELAY, (const void *)&tcp_one, sizeof(tcp_one))))
+#else /* __linux */
 		if (unlikely(setsockopt(fd, SOL_TCP, TCP_NODELAY, (const void *)&tcp_one, sizeof(tcp_one))))
+#endif /* __linux */
 			ret = 1;
 
-#ifndef WIN32
-
-# ifdef __linux
+#ifdef __linux
 
 	if (unlikely(setsockopt(fd, SOL_TCP, TCP_KEEPCNT, &tcp_one, sizeof(tcp_one))))
 		ret = 1;
@@ -261,33 +262,16 @@
 
 	if (unlikely(setsockopt(fd, SOL_TCP, TCP_KEEPINTVL, &tcp_keepintvl, sizeof(tcp_keepintvl))))
 		ret = 1;
-# endif /* __linux */
-# ifdef __APPLE_CC__
+#endif /* __linux */
+
+#ifdef __APPLE_CC__
 
 	if (unlikely(setsockopt(fd, IPPROTO_TCP, TCP_KEEPALIVE, &tcp_keepintvl, sizeof(tcp_keepintvl))))
 		ret = 1;
 
-# endif /* __APPLE_CC__ */
-=======
-#ifndef __linux
-		setsockopt(fd, IPPROTO_TCP, TCP_NODELAY, (const void *)&tcp_one, sizeof(tcp_one));
-#else /* __linux */
-		setsockopt(fd, SOL_TCP, TCP_NODELAY, (const void *)&tcp_one, sizeof(tcp_one));
-#endif /* __linux */
-
-#ifdef __linux
-	setsockopt(fd, SOL_TCP, TCP_KEEPCNT, &tcp_one, sizeof(tcp_one));
-	setsockopt(fd, SOL_TCP, TCP_KEEPIDLE, &tcp_keepidle, sizeof(tcp_keepidle));
-	setsockopt(fd, SOL_TCP, TCP_KEEPINTVL, &tcp_keepintvl, sizeof(tcp_keepintvl));
-#endif /* __linux */
-
-#ifdef __APPLE_CC__
-	setsockopt(fd, IPPROTO_TCP, TCP_KEEPALIVE, &tcp_keepintvl, sizeof(tcp_keepintvl));
 #endif /* __APPLE_CC__ */
-}
->>>>>>> a7cbbc9f
-
-#else /* WIN32 */
+
+#ifdef WIN32
 
 	const int zero = 0;
 	struct tcp_keepalive vals;
