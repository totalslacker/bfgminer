/*
 * Copyright 2011-2013 Con Kolivas
 * Copyright 2011-2013 Luke Dashjr
 * Copyright 2010 Jeff Garzik
 * Copyright 2012 Giel van Schijndel
 * Copyright 2012 Gavin Andresen
 *
 * This program is free software; you can redistribute it and/or modify it
 * under the terms of the GNU General Public License as published by the Free
 * Software Foundation; either version 3 of the License, or (at your option)
 * any later version.  See COPYING for more details.
 */

#include "config.h"

#include <stdio.h>
#include <stdlib.h>
#include <ctype.h>
#include <stdarg.h>
#include <string.h>
#include <pthread.h>
#include <jansson.h>
#include <curl/curl.h>
#include <time.h>
#include <errno.h>
#include <unistd.h>
#include <sys/types.h>
#ifdef HAVE_SYS_PRCTL_H
# include <sys/prctl.h>
#endif
#if defined(__FreeBSD__) || defined(__OpenBSD__)
# include <pthread_np.h>
#endif
#ifndef WIN32
# ifdef __linux
#  include <sys/prctl.h>
# endif
# include <sys/socket.h>
# include <netinet/in.h>
# include <netinet/tcp.h>
# include <netdb.h>
#else
# include <winsock2.h>
# include <mstcpip.h>
# include <ws2tcpip.h>
#endif

#include "miner.h"
#include "elist.h"
#include "compat.h"
#include "util.h"

bool successful_connect = false;
struct timeval nettime;

struct data_buffer {
	void		*buf;
	size_t		len;
	curl_socket_t	*idlemarker;
};

struct upload_buffer {
	const void	*buf;
	size_t		len;
};

struct header_info {
	char		*lp_path;
	int		rolltime;
	char		*reason;
	char		*stratum_url;
	bool		hadrolltime;
	bool		canroll;
	bool		hadexpire;
};

struct tq_ent {
	void			*data;
	struct list_head	q_node;
};

static void databuf_free(struct data_buffer *db)
{
	if (!db)
		return;

	free(db->buf);
#ifdef DEBUG_DATABUF
	applog(LOG_DEBUG, "databuf_free(%p)", db->buf);
#endif

	memset(db, 0, sizeof(*db));
}

// aka data_buffer_write
static size_t all_data_cb(const void *ptr, size_t size, size_t nmemb,
			  void *user_data)
{
	struct data_buffer *db = user_data;
	size_t oldlen, newlen;

	oldlen = db->len;
	if (unlikely(nmemb == 0 || size == 0 || oldlen >= SIZE_MAX - size))
		return 0;
	if (unlikely(nmemb > (SIZE_MAX - oldlen) / size))
		nmemb = (SIZE_MAX - oldlen) / size;

	size_t len = size * nmemb;
	void *newmem;
	static const unsigned char zero = 0;

	if (db->idlemarker) {
		const unsigned char *cptr = ptr;
		for (size_t i = 0; i < len; ++i)
			if (!(isspace(cptr[i]) || cptr[i] == '{')) {
				*db->idlemarker = CURL_SOCKET_BAD;
				db->idlemarker = NULL;
				break;
			}
	}

	newlen = oldlen + len;

	newmem = realloc(db->buf, newlen + 1);
#ifdef DEBUG_DATABUF
	applog(LOG_DEBUG, "data_buffer_write realloc(%p, %lu) => %p", db->buf, (long unsigned)(newlen + 1), newmem);
#endif
	if (!newmem)
		return 0;

	db->buf = newmem;
	db->len = newlen;
	memcpy(db->buf + oldlen, ptr, len);
	memcpy(db->buf + newlen, &zero, 1);	/* null terminate */

	return nmemb;
}

static size_t upload_data_cb(void *ptr, size_t size, size_t nmemb,
			     void *user_data)
{
	struct upload_buffer *ub = user_data;
	unsigned int len = size * nmemb;

	if (len > ub->len)
		len = ub->len;

	if (len) {
		memcpy(ptr, ub->buf, len);
		ub->buf += len;
		ub->len -= len;
	}

	return len;
}

static size_t resp_hdr_cb(void *ptr, size_t size, size_t nmemb, void *user_data)
{
	struct header_info *hi = user_data;
	size_t remlen, slen, ptrlen = size * nmemb;
	char *rem, *val = NULL, *key = NULL;
	void *tmp;

	val = calloc(1, ptrlen);
	key = calloc(1, ptrlen);
	if (!key || !val)
		goto out;

	tmp = memchr(ptr, ':', ptrlen);
	if (!tmp || (tmp == ptr))	/* skip empty keys / blanks */
		goto out;
	slen = tmp - ptr;
	if ((slen + 1) == ptrlen)	/* skip key w/ no value */
		goto out;
	memcpy(key, ptr, slen);		/* store & nul term key */
	key[slen] = 0;

	rem = ptr + slen + 1;		/* trim value's leading whitespace */
	remlen = ptrlen - slen - 1;
	while ((remlen > 0) && (isspace(*rem))) {
		remlen--;
		rem++;
	}

	memcpy(val, rem, remlen);	/* store value, trim trailing ws */
	val[remlen] = 0;
	while ((*val) && (isspace(val[strlen(val) - 1])))
		val[strlen(val) - 1] = 0;

	if (!*val)			/* skip blank value */
		goto out;

	if (opt_protocol)
		applog(LOG_DEBUG, "HTTP hdr(%s): %s", key, val);

	if (!strcasecmp("X-Roll-Ntime", key)) {
		hi->hadrolltime = true;
		if (!strncasecmp("N", val, 1))
			applog(LOG_DEBUG, "X-Roll-Ntime: N found");
		else {
			hi->canroll = true;

			/* Check to see if expire= is supported and if not, set
			 * the rolltime to the default scantime */
			if (strlen(val) > 7 && !strncasecmp("expire=", val, 7)) {
				sscanf(val + 7, "%d", &hi->rolltime);
				hi->hadexpire = true;
			} else
				hi->rolltime = opt_scantime;
			applog(LOG_DEBUG, "X-Roll-Ntime expiry set to %d", hi->rolltime);
		}
	}

	if (!strcasecmp("X-Long-Polling", key)) {
		hi->lp_path = val;	/* steal memory reference */
		val = NULL;
	}

	if (!strcasecmp("X-Reject-Reason", key)) {
		hi->reason = val;	/* steal memory reference */
		val = NULL;
	}

	if (!strcasecmp("X-Stratum", key)) {
		hi->stratum_url = val;
		val = NULL;
	}

out:
	free(key);
	free(val);
	return ptrlen;
}

static int keep_sockalive(SOCKETTYPE fd)
{
<<<<<<< HEAD
	const int tcp_keepidle = 60;
	const int tcp_keepintvl = 60;
	const int keepalive = 1;
	int ret = 0;
=======
	const int tcp_keepidle = 45;
	const int tcp_keepintvl = 30;
	const long int keepalive = 1;
>>>>>>> 09c02b1c


<<<<<<< HEAD
#ifndef WIN32
	const int tcp_keepcnt = 5;
=======
static void keep_alive(CURL *curl, __maybe_unused SOCKETTYPE fd)
{
	keep_curlalive(curl);
}
#else
static void keep_sockalive(SOCKETTYPE fd)
{
	const int tcp_keepidle = 45;
	const int tcp_keepintvl = 30;
	const int keepalive = 1;
	const int tcp_keepcnt = 1;
>>>>>>> 09c02b1c

	if (unlikely(setsockopt(fd, SOL_SOCKET, SO_KEEPALIVE, &keepalive, sizeof(keepalive))))
		ret = 1;

# ifdef __linux

	if (unlikely(setsockopt(fd, SOL_TCP, TCP_KEEPCNT, &tcp_keepcnt, sizeof(tcp_keepcnt))))
		ret = 1;

	if (unlikely(setsockopt(fd, SOL_TCP, TCP_KEEPIDLE, &tcp_keepidle, sizeof(tcp_keepidle))))
		ret = 1;

	if (unlikely(setsockopt(fd, SOL_TCP, TCP_KEEPINTVL, &tcp_keepintvl, sizeof(tcp_keepintvl))))
		ret = 1;
# endif /* __linux */
# ifdef __APPLE_CC__

	if (unlikely(setsockopt(fd, IPPROTO_TCP, TCP_KEEPALIVE, &tcp_keepintvl, sizeof(tcp_keepintvl))))
		ret = 1;

# endif /* __APPLE_CC__ */

#else /* WIN32 */

	const int zero = 0;
	struct tcp_keepalive vals;
	vals.onoff = 1;
	vals.keepalivetime = tcp_keepidle * 1000;
	vals.keepaliveinterval = tcp_keepintvl * 1000;

	DWORD outputBytes;

	if (unlikely(setsockopt(fd, SOL_SOCKET, SO_KEEPALIVE, (const char *)&keepalive, sizeof(keepalive))))
		ret = 1;

	if (unlikely(WSAIoctl(fd, SIO_KEEPALIVE_VALS, &vals, sizeof(vals), NULL, 0, &outputBytes, NULL, NULL)))
		ret = 1;

	/* Windows happily submits indefinitely to the send buffer blissfully
	 * unaware nothing is getting there without gracefully failing unless
	 * we disable the send buffer */
	if (unlikely(setsockopt(fd, SOL_SOCKET, SO_SNDBUF, (const char *)&zero, sizeof(zero))))
		ret = 1;
#endif /* WIN32 */

	return ret;
}

int json_rpc_call_sockopt_cb(void __maybe_unused *userdata, curl_socket_t fd,
			     curlsocktype __maybe_unused purpose)
{
	return keep_sockalive(fd);
}

static void last_nettime(struct timeval *last)
{
	rd_lock(&netacc_lock);
	last->tv_sec = nettime.tv_sec;
	last->tv_usec = nettime.tv_usec;
	rd_unlock(&netacc_lock);
}

static void set_nettime(void)
{
	wr_lock(&netacc_lock);
	gettimeofday(&nettime, NULL);
	wr_unlock(&netacc_lock);
}

static int curl_debug_cb(__maybe_unused CURL *handle, curl_infotype type,
			 char *data, size_t size,
			 void *userdata)
{
	struct pool *pool = (struct pool *)userdata;

	switch(type) {
		case CURLINFO_HEADER_IN:
		case CURLINFO_DATA_IN:
		case CURLINFO_SSL_DATA_IN:
			pool->cgminer_pool_stats.bytes_received += size;
			total_bytes_xfer += size;
			pool->cgminer_pool_stats.net_bytes_received += size;
			break;
		case CURLINFO_HEADER_OUT:
		case CURLINFO_DATA_OUT:
		case CURLINFO_SSL_DATA_OUT:
			pool->cgminer_pool_stats.bytes_sent += size;
			total_bytes_xfer += size;
			pool->cgminer_pool_stats.net_bytes_sent += size;
			break;
		case CURLINFO_TEXT:
		{
			if (!opt_protocol)
				break;
			// data is not null-terminated, so we need to copy and terminate it for applog
			char datacp[size + 1];
			memcpy(datacp, data, size);
			while (likely(size) && unlikely(isspace(datacp[size-1])))
				--size;
			if (unlikely(!size))
				break;
			datacp[size] = '\0';
			applog(LOG_DEBUG, "Pool %u: %s", pool->pool_no, datacp);
			break;
		}
		default:
			break;
	}
	return 0;
}

struct json_rpc_call_state {
	struct data_buffer all_data;
	struct header_info hi;
	void *priv;
	char curl_err_str[CURL_ERROR_SIZE];
	struct curl_slist *headers;
	struct upload_buffer upload_data;
	struct pool *pool;
};

void json_rpc_call_async(CURL *curl, const char *url,
		      const char *userpass, const char *rpc_req,
		      bool longpoll,
		      struct pool *pool, bool share,
		      void *priv)
{
	struct json_rpc_call_state *state = malloc(sizeof(struct json_rpc_call_state));
	*state = (struct json_rpc_call_state){
		.priv = priv,
		.pool = pool,
	};
	long timeout = longpoll ? (60 * 60) : 60;
	char len_hdr[64], user_agent_hdr[128];
	struct curl_slist *headers = NULL;

	if (longpoll)
		state->all_data.idlemarker = &pool->lp_socket;

	/* it is assumed that 'curl' is freshly [re]initialized at this pt */

	curl_easy_setopt(curl, CURLOPT_PRIVATE, state);
	curl_easy_setopt(curl, CURLOPT_TIMEOUT, timeout);

	/* We use DEBUGFUNCTION to count bytes sent/received, and verbose is needed
	 * to enable it */
	curl_easy_setopt(curl, CURLOPT_DEBUGFUNCTION, curl_debug_cb);
	curl_easy_setopt(curl, CURLOPT_DEBUGDATA, (void *)pool);
	curl_easy_setopt(curl, CURLOPT_VERBOSE, 1);

	curl_easy_setopt(curl, CURLOPT_NOSIGNAL, 1);
	curl_easy_setopt(curl, CURLOPT_URL, url);
	curl_easy_setopt(curl, CURLOPT_ENCODING, "");
	curl_easy_setopt(curl, CURLOPT_FAILONERROR, 1);

	/* Shares are staggered already and delays in submission can be costly
	 * so do not delay them */
	if (!opt_delaynet || share)
		curl_easy_setopt(curl, CURLOPT_TCP_NODELAY, 1);
	curl_easy_setopt(curl, CURLOPT_WRITEFUNCTION, all_data_cb);
	curl_easy_setopt(curl, CURLOPT_WRITEDATA, &state->all_data);
	curl_easy_setopt(curl, CURLOPT_READFUNCTION, upload_data_cb);
	curl_easy_setopt(curl, CURLOPT_READDATA, &state->upload_data);
	curl_easy_setopt(curl, CURLOPT_ERRORBUFFER, &state->curl_err_str[0]);
	curl_easy_setopt(curl, CURLOPT_FOLLOWLOCATION, 1);
	curl_easy_setopt(curl, CURLOPT_HEADERFUNCTION, resp_hdr_cb);
	curl_easy_setopt(curl, CURLOPT_HEADERDATA, &state->hi);

	curl_easy_setopt(curl, CURLOPT_USE_SSL, CURLUSESSL_TRY);
	if (pool->rpc_proxy) {
		curl_easy_setopt(curl, CURLOPT_PROXY, pool->rpc_proxy);
	} else if (opt_socks_proxy) {
		curl_easy_setopt(curl, CURLOPT_PROXY, opt_socks_proxy);
		curl_easy_setopt(curl, CURLOPT_PROXYTYPE, CURLPROXY_SOCKS4);
	}
	if (userpass) {
		curl_easy_setopt(curl, CURLOPT_USERPWD, userpass);
		curl_easy_setopt(curl, CURLOPT_HTTPAUTH, CURLAUTH_BASIC);
	}
	if (longpoll)
		curl_easy_setopt(curl, CURLOPT_SOCKOPTFUNCTION, json_rpc_call_sockopt_cb);
	curl_easy_setopt(curl, CURLOPT_POST, 1);

	if (opt_protocol)
		applog(LOG_DEBUG, "JSON protocol request:\n%s", rpc_req);

	state->upload_data.buf = rpc_req;
	state->upload_data.len = strlen(rpc_req);
	sprintf(len_hdr, "Content-Length: %lu",
		(unsigned long) state->upload_data.len);
	sprintf(user_agent_hdr, "User-Agent: %s", PACKAGE"/"VERSION);

	headers = curl_slist_append(headers,
		"Content-type: application/json");
	headers = curl_slist_append(headers,
		"X-Mining-Extensions: longpoll midstate rollntime submitold");

	if (longpoll)
		headers = curl_slist_append(headers,
			"X-Minimum-Wait: 0");

	if (likely(global_hashrate)) {
		char ghashrate[255];

		sprintf(ghashrate, "X-Mining-Hashrate: %"PRIu64, (uint64_t)global_hashrate);
		headers = curl_slist_append(headers, ghashrate);
	}

	headers = curl_slist_append(headers, len_hdr);
	headers = curl_slist_append(headers, user_agent_hdr);
	headers = curl_slist_append(headers, "Expect:"); /* disable Expect hdr*/

	curl_easy_setopt(curl, CURLOPT_HTTPHEADER, headers);
	state->headers = headers;

	if (opt_delaynet) {
		/* Don't delay share submission, but still track the nettime */
		if (!share) {
			long long now_msecs, last_msecs;
			struct timeval now, last;

			gettimeofday(&now, NULL);
			last_nettime(&last);
			now_msecs = (long long)now.tv_sec * 1000;
			now_msecs += now.tv_usec / 1000;
			last_msecs = (long long)last.tv_sec * 1000;
			last_msecs += last.tv_usec / 1000;
			if (now_msecs > last_msecs && now_msecs - last_msecs < 250) {
				struct timespec rgtp;

				rgtp.tv_sec = 0;
				rgtp.tv_nsec = (250 - (now_msecs - last_msecs)) * 1000000;
				nanosleep(&rgtp, NULL);
			}
		}
		set_nettime();
	}
}

json_t *json_rpc_call_completed(CURL *curl, int rc, bool probe, int *rolltime, void *out_priv)
{
	struct json_rpc_call_state *state;
	if (curl_easy_getinfo(curl, CURLINFO_PRIVATE, &state) != CURLE_OK) {
		applog(LOG_ERR, "Failed to get private curl data");
		if (out_priv)
			*(void**)out_priv = NULL;
		goto err_out;
	}
	if (out_priv)
		*(void**)out_priv = state->priv;

	json_t *val, *err_val, *res_val;
	json_error_t err;
	struct pool *pool = state->pool;
	bool probing = probe && !pool->probed;

	if (rc) {
		applog(LOG_INFO, "HTTP request failed: %s", state->curl_err_str);
		goto err_out;
	}

	if (!state->all_data.buf) {
		applog(LOG_DEBUG, "Empty data received in json_rpc_call.");
		goto err_out;
	}

	pool->cgminer_pool_stats.times_sent++;
	pool->cgminer_pool_stats.times_received++;

	if (probing) {
		pool->probed = true;
		/* If X-Long-Polling was found, activate long polling */
		if (state->hi.lp_path) {
			if (pool->hdr_path != NULL)
				free(pool->hdr_path);
			pool->hdr_path = state->hi.lp_path;
		} else
			pool->hdr_path = NULL;
		if (state->hi.stratum_url) {
			pool->stratum_url = state->hi.stratum_url;
			state->hi.stratum_url = NULL;
		}
	} else {
		if (state->hi.lp_path) {
			free(state->hi.lp_path);
			state->hi.lp_path = NULL;
		}
		if (state->hi.stratum_url) {
			free(state->hi.stratum_url);
			state->hi.stratum_url = NULL;
		}
	}

	if (pool->force_rollntime)
	{
		state->hi.canroll = true;
		state->hi.hadexpire = true;
		state->hi.rolltime = pool->force_rollntime;
	}
	
	if (rolltime)
		*rolltime = state->hi.rolltime;
	pool->cgminer_pool_stats.rolltime = state->hi.rolltime;
	pool->cgminer_pool_stats.hadrolltime = state->hi.hadrolltime;
	pool->cgminer_pool_stats.canroll = state->hi.canroll;
	pool->cgminer_pool_stats.hadexpire = state->hi.hadexpire;

	val = JSON_LOADS(state->all_data.buf, &err);
	if (!val) {
		applog(LOG_INFO, "JSON decode failed(%d): %s", err.line, err.text);

		if (opt_protocol)
			applog(LOG_DEBUG, "JSON protocol response:\n%s", (char*)state->all_data.buf);

		goto err_out;
	}

	if (opt_protocol) {
		char *s = json_dumps(val, JSON_INDENT(3));

		applog(LOG_DEBUG, "JSON protocol response:\n%s", s);
		free(s);
	}

	/* JSON-RPC valid response returns a non-null 'result',
	 * and a null 'error'.
	 */
	res_val = json_object_get(val, "result");
	err_val = json_object_get(val, "error");

	if (!res_val ||(err_val && !json_is_null(err_val))) {
		char *s;

		if (err_val)
			s = json_dumps(err_val, JSON_INDENT(3));
		else
			s = strdup("(unknown reason)");

		applog(LOG_INFO, "JSON-RPC call failed: %s", s);

		free(s);
		json_decref(val);

		goto err_out;
	}

	if (state->hi.reason) {
		json_object_set_new(val, "reject-reason", json_string(state->hi.reason));
		free(state->hi.reason);
		state->hi.reason = NULL;
	}
	successful_connect = true;
	databuf_free(&state->all_data);
	curl_slist_free_all(state->headers);
	curl_easy_reset(curl);
	free(state);
	return val;

err_out:
	databuf_free(&state->all_data);
	curl_slist_free_all(state->headers);
	curl_easy_reset(curl);
	if (!successful_connect)
		applog(LOG_DEBUG, "Failed to connect in json_rpc_call");
	curl_easy_setopt(curl, CURLOPT_FRESH_CONNECT, 1);
	free(state);
	return NULL;
}

json_t *json_rpc_call(CURL *curl, const char *url,
		      const char *userpass, const char *rpc_req,
		      bool probe, bool longpoll, int *rolltime,
		      struct pool *pool, bool share)
{
	json_rpc_call_async(curl, url, userpass, rpc_req, longpoll, pool, share, NULL);
	int rc = curl_easy_perform(curl);
	return json_rpc_call_completed(curl, rc, probe, rolltime, NULL);
}

bool our_curl_supports_proxy_uris()
{
	curl_version_info_data *data = curl_version_info(CURLVERSION_NOW);
	return data->age && data->version_num >= (( 7 <<16)|( 21 <<8)| 7);  // 7.21.7
}

// NOTE: This assumes reference URI is a root
char *absolute_uri(char *uri, const char *ref)
{
	if (strstr(uri, "://"))
		return strdup(uri);

	char *copy_start, *abs;
	bool need_slash = false;

	copy_start = (uri[0] == '/') ? &uri[1] : uri;
	if (ref[strlen(ref) - 1] != '/')
		need_slash = true;

	abs = malloc(strlen(ref) + strlen(copy_start) + 2);
	if (!abs) {
		applog(LOG_ERR, "Malloc failure in absolute_uri");
		return NULL;
	}

	sprintf(abs, "%s%s%s", ref, need_slash ? "/" : "", copy_start);

	return abs;
}

/* Returns a malloced array string of a binary value of arbitrary length. The
 * array is rounded up to a 4 byte size to appease architectures that need
 * aligned array  sizes */
char *bin2hex(const unsigned char *p, size_t len)
{
	unsigned int i;
	ssize_t slen;
	char *s;

	slen = len * 2 + 1;
	if (slen % 4)
		slen += 4 - (slen % 4);
	s = calloc(slen, 1);
	if (unlikely(!s))
		quit(1, "Failed to calloc in bin2hex");

	for (i = 0; i < len; i++)
		sprintf(s + (i * 2), "%02x", (unsigned int) p[i]);

	return s;
}

/* Does the reverse of bin2hex but does not allocate any ram */
bool hex2bin(unsigned char *p, const char *hexstr, size_t len)
{
	bool ret = false;

	while (*hexstr && len) {
		char hex_byte[4];
		unsigned int v;

		if (unlikely(!hexstr[1])) {
			applog(LOG_ERR, "hex2bin str truncated");
			return ret;
		}

		memset(hex_byte, 0, 4);
		hex_byte[0] = hexstr[0];
		hex_byte[1] = hexstr[1];

		if (unlikely(sscanf(hex_byte, "%x", &v) != 1)) {
			applog(LOG_ERR, "hex2bin sscanf '%s' failed", hex_byte);
			return ret;
		}

		*p = (unsigned char) v;

		p++;
		hexstr += 2;
		len--;
	}

	if (likely(len == 0 && *hexstr == 0))
		ret = true;
	return ret;
}

void hash_data(unsigned char *out_hash, const unsigned char *data)
{
	unsigned char blkheader[80];
	
	// data is past the first SHA256 step (padding and interpreting as big endian on a little endian platform), so we need to flip each 32-bit chunk around to get the original input block header
	swap32yes(blkheader, data, 80 / 4);
	
	// double-SHA256 to get the block hash
	gen_hash(blkheader, out_hash, 80);
}

// Example output: 0000000000000000000000000000000000000000000000000000ffff00000000 (bdiff 1)
void real_block_target(unsigned char *target, const unsigned char *data)
{
	uint8_t targetshift;

	if (unlikely(data[72] < 3 || data[72] > 0x20))
	{
		// Invalid (out of bounds) target
		memset(target, 0xff, 32);
		return;
	}

	targetshift = data[72] - 3;
	memset(target, 0, targetshift);
	target[targetshift++] = data[75];
	target[targetshift++] = data[74];
	target[targetshift++] = data[73];
	memset(&target[targetshift], 0, 0x20 - targetshift);
}

bool hash_target_check(const unsigned char *hash, const unsigned char *target)
{
	const uint32_t *h32 = (uint32_t*)&hash[0];
	const uint32_t *t32 = (uint32_t*)&target[0];
	for (int i = 7; i >= 0; --i) {
		uint32_t h32i = le32toh(h32[i]);
		uint32_t t32i = le32toh(t32[i]);
		if (h32i > t32i)
			return false;
		if (h32i < t32i)
			return true;
	}
	return true;
}

bool hash_target_check_v(const unsigned char *hash, const unsigned char *target)
{
	bool rc;

	rc = hash_target_check(hash, target);

	if (opt_debug) {
		unsigned char hash_swap[32], target_swap[32];
		char *hash_str, *target_str;

		for (int i = 0; i < 32; ++i) {
			hash_swap[i] = hash[31-i];
			target_swap[i] = target[31-i];
		}

		hash_str = bin2hex(hash_swap, 32);
		target_str = bin2hex(target_swap, 32);

		applog(LOG_DEBUG, " Proof: %s\nTarget: %s\nTrgVal? %s",
			hash_str,
			target_str,
			rc ? "YES (hash < target)" :
			     "no (false positive; hash > target)");

		free(hash_str);
		free(target_str);
	}

	return rc;
}

// This operates on a native-endian SHA256 state
// In other words, on little endian platforms, every 4 bytes are in reverse order
bool fulltest(const unsigned char *hash, const unsigned char *target)
{
	unsigned char hash2[32];
	swap32tobe(hash2, hash, 32 / 4);
	return hash_target_check_v(hash2, target);
}

struct thread_q *tq_new(void)
{
	struct thread_q *tq;

	tq = calloc(1, sizeof(*tq));
	if (!tq)
		return NULL;

	INIT_LIST_HEAD(&tq->q);
	pthread_mutex_init(&tq->mutex, NULL);
	pthread_cond_init(&tq->cond, NULL);

	return tq;
}

void tq_free(struct thread_q *tq)
{
	struct tq_ent *ent, *iter;

	if (!tq)
		return;

	list_for_each_entry_safe(ent, iter, &tq->q, q_node) {
		list_del(&ent->q_node);
		free(ent);
	}

	pthread_cond_destroy(&tq->cond);
	pthread_mutex_destroy(&tq->mutex);

	memset(tq, 0, sizeof(*tq));	/* poison */
	free(tq);
}

static void tq_freezethaw(struct thread_q *tq, bool frozen)
{
	mutex_lock(&tq->mutex);

	tq->frozen = frozen;

	pthread_cond_signal(&tq->cond);
	mutex_unlock(&tq->mutex);
}

void tq_freeze(struct thread_q *tq)
{
	tq_freezethaw(tq, true);
}

void tq_thaw(struct thread_q *tq)
{
	tq_freezethaw(tq, false);
}

bool tq_push(struct thread_q *tq, void *data)
{
	struct tq_ent *ent;
	bool rc = true;

	ent = calloc(1, sizeof(*ent));
	if (!ent)
		return false;

	ent->data = data;
	INIT_LIST_HEAD(&ent->q_node);

	mutex_lock(&tq->mutex);

	if (!tq->frozen) {
		list_add_tail(&ent->q_node, &tq->q);
	} else {
		free(ent);
		rc = false;
	}

	pthread_cond_signal(&tq->cond);
	mutex_unlock(&tq->mutex);

	return rc;
}

void *tq_pop(struct thread_q *tq, const struct timespec *abstime)
{
	struct tq_ent *ent;
	void *rval = NULL;
	int rc;

	mutex_lock(&tq->mutex);

	if (!list_empty(&tq->q))
		goto pop;

	if (abstime)
		rc = pthread_cond_timedwait(&tq->cond, &tq->mutex, abstime);
	else
		rc = pthread_cond_wait(&tq->cond, &tq->mutex);
	if (rc)
		goto out;
	if (list_empty(&tq->q))
		goto out;

pop:
	ent = list_entry(tq->q.next, struct tq_ent, q_node);
	rval = ent->data;

	list_del(&ent->q_node);
	free(ent);

out:
	mutex_unlock(&tq->mutex);
	return rval;
}

int thr_info_create(struct thr_info *thr, pthread_attr_t *attr, void *(*start) (void *), void *arg)
{
	return pthread_create(&thr->pth, attr, start, arg);
}

void thr_info_freeze(struct thr_info *thr)
{
	struct tq_ent *ent, *iter;
	struct thread_q *tq;

	if (!thr)
		return;

	tq = thr->q;
	if (!tq)
		return;

	mutex_lock(&tq->mutex);
	tq->frozen = true;
	list_for_each_entry_safe(ent, iter, &tq->q, q_node) {
		list_del(&ent->q_node);
		free(ent);
	}
	mutex_unlock(&tq->mutex);
}

void thr_info_cancel(struct thr_info *thr)
{
	if (!thr)
		return;

	if (PTH(thr) != 0L) {
		pthread_cancel(thr->pth);
		PTH(thr) = 0L;
	}
}

#ifndef HAVE_PTHREAD_CANCEL

// Bionic (Android) is intentionally missing pthread_cancel, so it is implemented using pthread_kill

enum pthread_cancel_workaround_mode {
	PCWM_DEFAULT   = 0,
	PCWM_TERMINATE = 1,
	PCWM_ASYNC     = 2,
	PCWM_DISABLED  = 4,
	PCWM_CANCELLED = 8,
};

static pthread_key_t key_pcwm;
struct sigaction pcwm_orig_term_handler;

static
void do_pthread_cancel_exit(int flags)
{
	if (!(flags & PCWM_ASYNC))
		// NOTE: Logging disables cancel while mutex held, so this is safe
		applog(LOG_WARNING, "pthread_cancel workaround: Cannot defer cancellation, terminating thread NOW");
	pthread_exit(PTHREAD_CANCELED);
}

static
void sighandler_pthread_cancel(int sig)
{
	int flags = (int)pthread_getspecific(key_pcwm);
	if (flags & PCWM_TERMINATE)  // Main thread
	{
		// Restore original handler and call it
		if (sigaction(sig, &pcwm_orig_term_handler, NULL))
			quit(1, "pthread_cancel workaround: Failed to restore original handler");
		raise(SIGTERM);
		quit(1, "pthread_cancel workaround: Original handler returned");
	}
	if (flags & PCWM_CANCELLED)  // Already pending cancel
		return;
	if (flags & PCWM_DISABLED)
	{
		flags |= PCWM_CANCELLED;
		if (pthread_setspecific(key_pcwm, (void*)flags))
			quit(1, "pthread_cancel workaround: pthread_setspecific failed (setting PCWM_CANCELLED)");
		return;
	}
	do_pthread_cancel_exit(flags);
}

int pthread_setcancelstate(int state, int *oldstate)
{
	int flags = (int)pthread_getspecific(key_pcwm);
	if (oldstate)
		*oldstate = (flags & PCWM_DISABLED) ? PTHREAD_CANCEL_DISABLE : PTHREAD_CANCEL_ENABLE;
	if (state == PTHREAD_CANCEL_DISABLE)
		flags |= PCWM_DISABLED;
	else
	{
		if (flags & PCWM_CANCELLED)
			do_pthread_cancel_exit(flags);
		flags &= ~PCWM_DISABLED;
	}
	if (pthread_setspecific(key_pcwm, (void*)flags))
		return -1;
	return 0;
}

int pthread_setcanceltype(int type, int *oldtype)
{
	int flags = (int)pthread_getspecific(key_pcwm);
	if (oldtype)
		*oldtype = (flags & PCWM_ASYNC) ? PTHREAD_CANCEL_ASYNCHRONOUS : PTHREAD_CANCEL_DEFERRED;
	if (type == PTHREAD_CANCEL_ASYNCHRONOUS)
		flags |= PCWM_ASYNC;
	else
		flags &= ~PCWM_ASYNC;
	if (pthread_setspecific(key_pcwm, (void*)flags))
		return -1;
	return 0;
}

void setup_pthread_cancel_workaround()
{
	if (pthread_key_create(&key_pcwm, NULL))
		quit(1, "pthread_cancel workaround: pthread_key_create failed");
	if (pthread_setspecific(key_pcwm, (void*)PCWM_TERMINATE))
		quit(1, "pthread_cancel workaround: pthread_setspecific failed");
	struct sigaction new_sigact = {
		.sa_handler = sighandler_pthread_cancel,
	};
	if (sigaction(SIGTERM, &new_sigact, &pcwm_orig_term_handler))
		quit(1, "pthread_cancel workaround: Failed to install SIGTERM handler");
}

#endif

/* Provide a ms based sleep that uses nanosleep to avoid poor usleep accuracy
 * on SMP machines */
void nmsleep(unsigned int msecs)
{
	struct timespec twait, tleft;
	int ret;
	ldiv_t d;

	d = ldiv(msecs, 1000);
	tleft.tv_sec = d.quot;
	tleft.tv_nsec = d.rem * 1000000;
	do {
		twait.tv_sec = tleft.tv_sec;
		twait.tv_nsec = tleft.tv_nsec;
		ret = nanosleep(&twait, &tleft);
	} while (ret == -1 && errno == EINTR);
}

/* Returns the microseconds difference between end and start times as a double */
double us_tdiff(struct timeval *end, struct timeval *start)
{
	return end->tv_sec * 1000000 + end->tv_usec - start->tv_sec * 1000000 - start->tv_usec;
}

/* Returns the seconds difference between end and start times as a double */
double tdiff(struct timeval *end, struct timeval *start)
{
	return end->tv_sec - start->tv_sec + (end->tv_usec - start->tv_usec) / 1000000.0;
}

bool extract_sockaddr(struct pool *pool, char *url)
{
	char *url_begin, *url_end, *ipv6_begin, *ipv6_end, *port_start = NULL;
	char url_address[256], port[6];
	int url_len, port_len = 0;

	url_begin = strstr(url, "//");
	if (!url_begin)
		url_begin = url;
	else
		url_begin += 2;

	/* Look for numeric ipv6 entries */
	ipv6_begin = strstr(url_begin, "[");
	ipv6_end = strstr(url_begin, "]");
	if (ipv6_begin && ipv6_end && ipv6_end > ipv6_begin)
		url_end = strstr(ipv6_end, ":");
	else
		url_end = strstr(url_begin, ":");
	if (url_end) {
		url_len = url_end - url_begin;
		port_len = strlen(url_begin) - url_len - 1;
		if (port_len < 1)
			return false;
		port_start = url_end + 1;
	} else
		url_len = strlen(url_begin);

	if (url_len < 1)
		return false;

	sprintf(url_address, "%.*s", url_len, url_begin);

	if (port_len)
		snprintf(port, 6, "%.*s", port_len, port_start);
	else
		strcpy(port, "80");

	free(pool->stratum_port);
	pool->stratum_port = strdup(port);
	free(pool->sockaddr_url);
	pool->sockaddr_url = strdup(url_address);

	return true;
}

enum send_ret {
	SEND_OK,
	SEND_SELECTFAIL,
	SEND_SENDFAIL,
	SEND_INACTIVE
};

/* Send a single command across a socket, appending \n to it. This should all
 * be done under stratum lock except when first establishing the socket */
static enum send_ret __stratum_send(struct pool *pool, char *s, ssize_t len)
{
	SOCKETTYPE sock = pool->sock;
	ssize_t ssent = 0;

	strcat(s, "\n");
	len++;

	while (len > 0 ) {
		struct timeval timeout = {0, 0};
		ssize_t sent;
		fd_set wd;

		FD_ZERO(&wd);
		FD_SET(sock, &wd);
		if (select(sock + 1, NULL, &wd, NULL, &timeout) < 1)
			return SEND_SELECTFAIL;
		sent = send(pool->sock, s + ssent, len, 0);
		if (sent < 0) {
			if (!sock_blocks())
				return SEND_SENDFAIL;
			sent = 0;
		}
		ssent += sent;
		len -= sent;
	}

	pool->cgminer_pool_stats.times_sent++;
	pool->cgminer_pool_stats.bytes_sent += ssent;
	total_bytes_xfer += ssent;
	pool->cgminer_pool_stats.net_bytes_sent += ssent;
	return SEND_OK;
}

bool stratum_send(struct pool *pool, char *s, ssize_t len)
{
	enum send_ret ret = SEND_INACTIVE;

	if (opt_protocol)
		applog(LOG_DEBUG, "Pool %u: SEND: %s", pool->pool_no, s);

	mutex_lock(&pool->stratum_lock);
	if (pool->stratum_active)
		ret = __stratum_send(pool, s, len);
	mutex_unlock(&pool->stratum_lock);

	/* This is to avoid doing applog under stratum_lock */
	switch (ret) {
		default:
		case SEND_OK:
			break;
		case SEND_SELECTFAIL:
			applog(LOG_DEBUG, "Write select failed on pool %d sock", pool->pool_no);
			break;
		case SEND_SENDFAIL:
			applog(LOG_DEBUG, "Failed to curl_easy_send in stratum_send");
			break;
		case SEND_INACTIVE:
			applog(LOG_DEBUG, "Stratum send failed due to no pool stratum_active");
			break;
	}
	return (ret == SEND_OK);
}

static bool socket_full(struct pool *pool, bool wait)
{
	SOCKETTYPE sock = pool->sock;
	struct timeval timeout;
	fd_set rd;

	FD_ZERO(&rd);
	FD_SET(sock, &rd);
	timeout.tv_usec = 0;
	if (wait)
		timeout.tv_sec = 60;
	else
		timeout.tv_sec = 0;
	if (select(sock + 1, &rd, NULL, NULL, &timeout) > 0)
		return true;
	return false;
}

/* Check to see if Santa's been good to you */
bool sock_full(struct pool *pool)
{
	if (strlen(pool->sockbuf))
		return true;

	return (socket_full(pool, false));
}

static void clear_sockbuf(struct pool *pool)
{
	strcpy(pool->sockbuf, "");
}

static void clear_sock(struct pool *pool)
{
	ssize_t n;

	mutex_lock(&pool->stratum_lock);
	do {
		n = recv(pool->sock, pool->sockbuf, RECVSIZE, 0);
	} while (n > 0);
	mutex_unlock(&pool->stratum_lock);

	clear_sockbuf(pool);
}

/* Make sure the pool sockbuf is large enough to cope with any coinbase size
 * by reallocing it to a large enough size rounded up to a multiple of RBUFSIZE
 * and zeroing the new memory */
static void recalloc_sock(struct pool *pool, size_t len)
{
	size_t old, new;

	old = strlen(pool->sockbuf);
	new = old + len + 1;
	if (new < pool->sockbuf_size)
		return;
	new = new + (RBUFSIZE - (new % RBUFSIZE));
	applog(LOG_DEBUG, "Recallocing pool sockbuf to %lu", (unsigned long)new);
	pool->sockbuf = realloc(pool->sockbuf, new);
	if (!pool->sockbuf)
		quit(1, "Failed to realloc pool sockbuf in recalloc_sock");
	memset(pool->sockbuf + old, 0, new - old);
	pool->sockbuf_size = new;
}

enum recv_ret {
	RECV_OK,
	RECV_CLOSED,
	RECV_RECVFAIL
};

/* Peeks at a socket to find the first end of line and then reads just that
 * from the socket and returns that as a malloced char */
char *recv_line(struct pool *pool)
{
	ssize_t len, buflen;
	char *tok, *sret = NULL;

	if (!strstr(pool->sockbuf, "\n")) {
		enum recv_ret ret = RECV_OK;
		struct timeval rstart, now;

		gettimeofday(&rstart, NULL);
		if (!socket_full(pool, true)) {
			applog(LOG_DEBUG, "Timed out waiting for data on socket_full");
			goto out;
		}

		mutex_lock(&pool->stratum_lock);
		do {
			char s[RBUFSIZE];
			size_t slen;
			ssize_t n;

			memset(s, 0, RBUFSIZE);
			n = recv(pool->sock, s, RECVSIZE, 0);
			if (!n) {
				ret = RECV_CLOSED;
				break;
			}
			if (n < 0) {
				if (!sock_blocks()) {
					ret = RECV_RECVFAIL;
					break;
				}
			} else {
				slen = strlen(s);
				recalloc_sock(pool, slen);
				strcat(pool->sockbuf, s);
			}
			gettimeofday(&now, NULL);
		} while (tdiff(&now, &rstart) < 60 && !strstr(pool->sockbuf, "\n"));
		mutex_unlock(&pool->stratum_lock);

		switch (ret) {
			default:
			case RECV_OK:
				break;
			case RECV_CLOSED:
				applog(LOG_DEBUG, "Socket closed waiting in recv_line");
				goto out;
			case RECV_RECVFAIL:
				applog(LOG_DEBUG, "Failed to recv sock in recv_line");
				goto out;
		}
	}

	buflen = strlen(pool->sockbuf);
	tok = strtok(pool->sockbuf, "\n");
	if (!tok) {
		applog(LOG_DEBUG, "Failed to parse a \\n terminated string in recv_line");
		goto out;
	}
	sret = strdup(tok);
	len = strlen(sret);

	/* Copy what's left in the buffer after the \n, including the
	 * terminating \0 */
	if (buflen > len + 1)
		memmove(pool->sockbuf, pool->sockbuf + len + 1, buflen - len + 1);
	else
		strcpy(pool->sockbuf, "");

	pool->cgminer_pool_stats.times_received++;
	pool->cgminer_pool_stats.bytes_received += len;
	total_bytes_xfer += len;
	pool->cgminer_pool_stats.net_bytes_received += len;

out:
	if (!sret)
		clear_sock(pool);
	else if (opt_protocol)
		applog(LOG_DEBUG, "Pool %u: RECV: %s", pool->pool_no, sret);
	return sret;
}

/* Dumps any JSON value as a string. Just like jansson 2.1's JSON_ENCODE_ANY
 * flag, but this is compatible with 2.0. */
char *json_dumps_ANY(json_t *json, size_t flags)
{
	switch (json_typeof(json))
	{
		case JSON_ARRAY:
		case JSON_OBJECT:
			return json_dumps(json, flags);
		default:
			break;
	}
	char *rv;
#ifdef JSON_ENCODE_ANY
	rv = json_dumps(json, JSON_ENCODE_ANY | flags);
	if (rv)
		return rv;
#endif
	json_t *tmp = json_array();
	char *s;
	int i;
	size_t len;
	
	if (!tmp)
		quit(1, "json_dumps_ANY failed to allocate json array");
	if (json_array_append(tmp, json))
		quit(1, "json_dumps_ANY failed to append temporary array");
	s = json_dumps(tmp, flags);
	if (!s)
		return NULL;
	for (i = 0; s[i] != '['; ++i)
		if (unlikely(!(s[i] && isspace(s[i]))))
			quit(1, "json_dumps_ANY failed to find opening bracket in array dump");
	len = strlen(&s[++i]) - 1;
	if (unlikely(s[i+len] != ']'))
		quit(1, "json_dumps_ANY failed to find closing bracket in array dump");
	rv = malloc(len + 1);
	memcpy(rv, &s[i], len);
	rv[len] = '\0';
	free(s);
	json_decref(tmp);
	return rv;
}

/* Extracts a string value from a json array with error checking. To be used
 * when the value of the string returned is only examined and not to be stored.
 * See json_array_string below */
static char *__json_array_string(json_t *val, unsigned int entry)
{
	json_t *arr_entry;

	if (json_is_null(val))
		return NULL;
	if (!json_is_array(val))
		return NULL;
	if (entry > json_array_size(val))
		return NULL;
	arr_entry = json_array_get(val, entry);
	if (!json_is_string(arr_entry))
		return NULL;

	return (char *)json_string_value(arr_entry);
}

/* Creates a freshly malloced dup of __json_array_string */
static char *json_array_string(json_t *val, unsigned int entry)
{
	char *buf = __json_array_string(val, entry);

	if (buf)
		return strdup(buf);
	return NULL;
}

void stratum_probe_transparency(struct pool *pool)
{
	// Request transaction data to discourage pools from doing anything shady
	char s[1024];
	int sLen;
	sLen = sprintf(s, "{\"params\": [\"%s\"], \"id\": \"txlist%s\", \"method\": \"mining.get_transactions\"}",
	        pool->swork.job_id,
	        pool->swork.job_id);
	stratum_send(pool, s, sLen);
	if ((!pool->swork.opaque) && pool->swork.transparency_time == (time_t)-1)
		pool->swork.transparency_time = time(NULL);
	pool->swork.transparency_probed = true;
}

static bool parse_notify(struct pool *pool, json_t *val)
{
	char *job_id, *prev_hash, *coinbase1, *coinbase2, *bbversion, *nbit, *ntime;
	bool clean, ret = false;
	int merkles, i;
	json_t *arr;

	arr = json_array_get(val, 4);
	if (!arr || !json_is_array(arr))
		goto out;

	merkles = json_array_size(arr);

	job_id = json_array_string(val, 0);
	prev_hash = json_array_string(val, 1);
	coinbase1 = json_array_string(val, 2);
	coinbase2 = json_array_string(val, 3);
	bbversion = json_array_string(val, 5);
	nbit = json_array_string(val, 6);
	ntime = json_array_string(val, 7);
	clean = json_is_true(json_array_get(val, 8));

	if (!job_id || !prev_hash || !coinbase1 || !coinbase2 || !bbversion || !nbit || !ntime) {
		/* Annoying but we must not leak memory */
		if (job_id)
			free(job_id);
		if (prev_hash)
			free(prev_hash);
		if (coinbase1)
			free(coinbase1);
		if (coinbase2)
			free(coinbase2);
		if (bbversion)
			free(bbversion);
		if (nbit)
			free(nbit);
		if (ntime)
			free(ntime);
		goto out;
	}

	mutex_lock(&pool->pool_lock);
	free(pool->swork.job_id);
	free(pool->swork.prev_hash);
	free(pool->swork.coinbase1);
	free(pool->swork.coinbase2);
	free(pool->swork.bbversion);
	free(pool->swork.nbit);
	free(pool->swork.ntime);
	pool->swork.job_id = job_id;
	pool->swork.prev_hash = prev_hash;
	pool->swork.coinbase1 = coinbase1;
	pool->swork.cb1_len = strlen(coinbase1) / 2;
	pool->swork.coinbase2 = coinbase2;
	pool->swork.cb2_len = strlen(coinbase2) / 2;
	pool->swork.bbversion = bbversion;
	pool->swork.nbit = nbit;
	pool->swork.ntime = ntime;
	pool->submit_old = !clean;
	pool->swork.clean = true;
	pool->swork.cb_len = pool->swork.cb1_len + pool->n1_len + pool->n2size + pool->swork.cb2_len;

	for (i = 0; i < pool->swork.merkles; i++)
		free(pool->swork.merkle[i]);
	if (merkles) {
		pool->swork.merkle = realloc(pool->swork.merkle, sizeof(char *) * merkles + 1);
		for (i = 0; i < merkles; i++)
			pool->swork.merkle[i] = json_array_string(arr, i);
	}
	pool->swork.merkles = merkles;
	if (clean)
		pool->nonce2 = 0;
	pool->swork.header_len = strlen(pool->swork.bbversion) +
				 strlen(pool->swork.prev_hash) +
				 strlen(pool->swork.ntime) +
				 strlen(pool->swork.nbit) +
	/* merkle_hash */	 32 +
	/* nonce */		 8 +
	/* workpadding */	 96;
	pool->swork.header_len = pool->swork.header_len * 2 + 1;
	align_len(&pool->swork.header_len);
	mutex_unlock(&pool->pool_lock);

	applog(LOG_DEBUG, "Received stratum notify from pool %u with job_id=%s",
	       pool->pool_no, job_id);
	if (opt_protocol) {
		applog(LOG_DEBUG, "job_id: %s", job_id);
		applog(LOG_DEBUG, "prev_hash: %s", prev_hash);
		applog(LOG_DEBUG, "coinbase1: %s", coinbase1);
		applog(LOG_DEBUG, "coinbase2: %s", coinbase2);
		for (i = 0; i < merkles; i++)
			applog(LOG_DEBUG, "merkle%d: %s", i, pool->swork.merkle[i]);
		applog(LOG_DEBUG, "bbversion: %s", bbversion);
		applog(LOG_DEBUG, "nbit: %s", nbit);
		applog(LOG_DEBUG, "ntime: %s", ntime);
		applog(LOG_DEBUG, "clean: %s", clean ? "yes" : "no");
	}

	/* A notify message is the closest stratum gets to a getwork */
	pool->getwork_requested++;
	total_getworks++;

	if ((merkles && (!pool->swork.transparency_probed || rand() <= RAND_MAX / (opt_skip_checks + 1))) || pool->swork.transparency_time != (time_t)-1)
		if (pool->stratum_auth)
			stratum_probe_transparency(pool);

	ret = true;
out:
	return ret;
}

static bool parse_diff(struct pool *pool, json_t *val)
{
	double diff;

	diff = json_number_value(json_array_get(val, 0));
	if (diff == 0)
		return false;

	mutex_lock(&pool->pool_lock);
	pool->swork.diff = diff;
	mutex_unlock(&pool->pool_lock);

	applog(LOG_DEBUG, "Pool %d stratum bdifficulty set to %f", pool->pool_no, diff);

	return true;
}

static bool parse_reconnect(struct pool *pool, json_t *val)
{
	char *url, *port, address[256];

	memset(address, 0, 255);
	url = (char *)json_string_value(json_array_get(val, 0));
	if (!url)
		url = pool->sockaddr_url;

	port = (char *)json_string_value(json_array_get(val, 1));
	if (!port)
		port = pool->stratum_port;

	sprintf(address, "%s:%s", url, port);

	if (!extract_sockaddr(pool, address))
		return false;

	pool->stratum_url = pool->sockaddr_url;

	applog(LOG_NOTICE, "Reconnect requested from pool %d to %s", pool->pool_no, address);

	if (!restart_stratum(pool))
		return false;

	return true;
}

static bool send_version(struct pool *pool, json_t *val)
{
	char s[RBUFSIZE], *idstr;
	json_t *id = json_object_get(val, "id");
	
	if (!(id && !json_is_null(id)))
		return false;

	idstr = json_dumps_ANY(id, 0);
	sprintf(s, "{\"id\": %s, \"result\": \""PACKAGE"/"VERSION"\", \"error\": null}", idstr);
	free(idstr);
	if (!stratum_send(pool, s, strlen(s)))
		return false;

	return true;
}

static bool stratum_show_message(struct pool *pool, json_t *val, json_t *params)
{
	char *msg;
	char s[RBUFSIZE], *idstr;
	json_t *id = json_object_get(val, "id");
	msg = json_array_string(params, 0);
	
	if (likely(msg))
	{
		free(pool->admin_msg);
		pool->admin_msg = msg;
		applog(LOG_NOTICE, "Message from pool %u: %s", pool->pool_no, msg);
	}
	
	if (!(id && !json_is_null(id)))
		return true;
	
	idstr = json_dumps_ANY(id, 0);
	if (likely(msg))
		sprintf(s, "{\"id\": %s, \"result\": true, \"error\": null}", idstr);
	else
		sprintf(s, "{\"id\": %s, \"result\": null, \"error\": [-1, \"Failed to parse message\", null]}", idstr);
	free(idstr);
	if (!stratum_send(pool, s, strlen(s)))
		return false;
	
	return true;
}

bool parse_method(struct pool *pool, char *s)
{
	json_t *val = NULL, *method, *err_val, *params;
	json_error_t err;
	bool ret = false;
	char *buf;

	if (!s)
		goto out;

	val = JSON_LOADS(s, &err);
	if (!val) {
		applog(LOG_INFO, "JSON decode failed(%d): %s", err.line, err.text);
		goto out;
	}

	method = json_object_get(val, "method");
	if (!method)
		goto out;
	err_val = json_object_get(val, "error");
	params = json_object_get(val, "params");

	if (err_val && !json_is_null(err_val)) {
		char *ss;

		if (err_val)
			ss = json_dumps(err_val, JSON_INDENT(3));
		else
			ss = strdup("(unknown reason)");

		applog(LOG_INFO, "JSON-RPC method decode failed: %s", ss);

		free(ss);

		goto out;
	}

	buf = (char *)json_string_value(method);
	if (!buf)
		goto out;

	if (!strncasecmp(buf, "mining.notify", 13)) {
		if (parse_notify(pool, params))
			pool->stratum_notify = ret = true;
		else
			pool->stratum_notify = ret = false;
		goto out;
	}

	if (!strncasecmp(buf, "mining.set_difficulty", 21) && parse_diff(pool, params)) {
		ret = true;
		goto out;
	}

	if (!strncasecmp(buf, "client.reconnect", 16) && parse_reconnect(pool, params)) {
		ret = true;
		goto out;
	}

	if (!strncasecmp(buf, "client.get_version", 18) && send_version(pool, val)) {
		ret = true;
		goto out;
	}

	if (!strncasecmp(buf, "client.show_message", 19) && stratum_show_message(pool, val, params)) {
		ret = true;
		goto out;
	}
out:
	if (val)
		json_decref(val);

	return ret;
}

extern bool parse_stratum_response(struct pool *, char *s);

bool auth_stratum(struct pool *pool)
{
	json_t *val = NULL, *res_val, *err_val;
	char s[RBUFSIZE], *sret = NULL;
	json_error_t err;
	bool ret = false;

	sprintf(s, "{\"id\": \"auth\", \"method\": \"mining.authorize\", \"params\": [\"%s\", \"%s\"]}",
	        pool->rpc_user, pool->rpc_pass);

	if (!stratum_send(pool, s, strlen(s)))
		goto out;

	/* Parse all data in the queue and anything left should be auth */
	while (42) {
		sret = recv_line(pool);
		if (!sret)
			goto out;
		if (parse_method(pool, sret))
			free(sret);
		else
			break;
	}

	val = JSON_LOADS(sret, &err);
	free(sret);
	res_val = json_object_get(val, "result");
	err_val = json_object_get(val, "error");

	if (!res_val || json_is_false(res_val) || (err_val && !json_is_null(err_val)))  {
		char *ss;

		if (err_val)
			ss = json_dumps(err_val, JSON_INDENT(3));
		else
			ss = strdup("(unknown reason)");
		applog(LOG_WARNING, "JSON stratum auth failed: %s", ss);
		free(ss);

		goto out;
	}

	ret = true;
	applog(LOG_INFO, "Stratum authorisation success for pool %d", pool->pool_no);
	pool->probed = true;
	pool->stratum_auth = true;
	successful_connect = true;
out:
	if (val)
		json_decref(val);

	if (pool->stratum_notify)
		stratum_probe_transparency(pool);

	return ret;
}

curl_socket_t grab_socket_opensocket_cb(void *clientp, __maybe_unused curlsocktype purpose, struct curl_sockaddr *addr)
{
	struct pool *pool = clientp;
	curl_socket_t sck = socket(addr->family, addr->socktype, addr->protocol);
	pool->sock = sck;
	return sck;
}

static bool setup_stratum_curl(struct pool *pool)
{
	char curl_err_str[CURL_ERROR_SIZE];
	CURL *curl = NULL;
	char s[RBUFSIZE];

	applog(LOG_DEBUG, "initiate_stratum with sockbuf=%p", pool->sockbuf);
	mutex_lock(&pool->stratum_lock);
	pool->swork.transparency_time = (time_t)-1;
	pool->stratum_active = false;
	pool->stratum_auth = false;
	pool->stratum_notify = false;
	pool->swork.transparency_probed = false;
	if (pool->stratum_curl)
		curl_easy_cleanup(pool->stratum_curl);
	pool->stratum_curl = curl_easy_init();
	if (unlikely(!pool->stratum_curl))
		quit(1, "Failed to curl_easy_init in initiate_stratum");
	if (pool->sockbuf)
		pool->sockbuf[0] = '\0';
	mutex_unlock(&pool->stratum_lock);
	curl = pool->stratum_curl;

	if (!pool->sockbuf) {
		pool->sockbuf = calloc(RBUFSIZE, 1);
		if (!pool->sockbuf)
			quit(1, "Failed to calloc pool sockbuf in initiate_stratum");
		pool->sockbuf_size = RBUFSIZE;
	}

	/* Create a http url for use with curl */
	sprintf(s, "http://%s:%s", pool->sockaddr_url, pool->stratum_port);

	curl_easy_setopt(curl, CURLOPT_FRESH_CONNECT, 1);
	curl_easy_setopt(curl, CURLOPT_CONNECTTIMEOUT, 30);
	curl_easy_setopt(curl, CURLOPT_ERRORBUFFER, curl_err_str);
	curl_easy_setopt(curl, CURLOPT_NOSIGNAL, 1);
	curl_easy_setopt(curl, CURLOPT_URL, s);
	curl_easy_setopt(curl, CURLOPT_TCP_NODELAY, 1);

	/* We use DEBUGFUNCTION to count bytes sent/received, and verbose is needed
	 * to enable it */
	curl_easy_setopt(curl, CURLOPT_DEBUGFUNCTION, curl_debug_cb);
	curl_easy_setopt(curl, CURLOPT_DEBUGDATA, (void *)pool);
	curl_easy_setopt(curl, CURLOPT_VERBOSE, 1);

	// CURLINFO_LASTSOCKET is broken on Win64 (which has a wider SOCKET type than curl_easy_getinfo returns), so we use this hack for now
	curl_easy_setopt(curl, CURLOPT_OPENSOCKETFUNCTION, grab_socket_opensocket_cb);
	curl_easy_setopt(curl, CURLOPT_OPENSOCKETDATA, pool);
	
	curl_easy_setopt(curl, CURLOPT_USE_SSL, CURLUSESSL_TRY);
	if (pool->rpc_proxy) {
		curl_easy_setopt(curl, CURLOPT_PROXY, pool->rpc_proxy);
	} else if (opt_socks_proxy) {
		curl_easy_setopt(curl, CURLOPT_PROXY, opt_socks_proxy);
		curl_easy_setopt(curl, CURLOPT_PROXYTYPE, CURLPROXY_SOCKS4);
	}
	curl_easy_setopt(curl, CURLOPT_CONNECT_ONLY, 1);
	pool->sock = INVSOCK;
	if (curl_easy_perform(curl)) {
		applog(LOG_INFO, "Stratum connect failed to pool %d: %s", pool->pool_no, curl_err_str);
		curl_easy_cleanup(curl);
		pool->stratum_curl = NULL;
		return false;
	}
	if (pool->sock == INVSOCK)
	{
		pool->stratum_curl = NULL;
		curl_easy_cleanup(curl);
		applog(LOG_ERR, "Stratum connect succeeded, but technical problem extracting socket (pool %u)", pool->pool_no);
		return false;
	}
	keep_sockalive(pool->sock);

	pool->cgminer_pool_stats.times_sent++;
	pool->cgminer_pool_stats.times_received++;

	return true;
}

static char *get_sessionid(json_t *val)
{
	char *ret = NULL;
	json_t *arr_val;
	int arrsize, i;

	arr_val = json_array_get(val, 0);
	if (!arr_val || !json_is_array(arr_val))
		goto out;
	arrsize = json_array_size(arr_val);
	for (i = 0; i < arrsize; i++) {
		json_t *arr = json_array_get(arr_val, i);
		char *notify;

		if (!arr | !json_is_array(arr))
			break;
		notify = __json_array_string(arr, 0);
		if (!notify)
			continue;
		if (!strncasecmp(notify, "mining.notify", 13)) {
			ret = json_array_string(arr, 1);
			break;
		}
	}
out:
	return ret;
}

void suspend_stratum(struct pool *pool)
{
	clear_sockbuf(pool);
	applog(LOG_INFO, "Closing socket for stratum pool %d", pool->pool_no);
	mutex_lock(&pool->stratum_lock);
	pool->stratum_active = pool->stratum_notify = false;
	pool->stratum_auth = false;
	curl_easy_cleanup(pool->stratum_curl);
	pool->stratum_curl = NULL;
	pool->sock = INVSOCK;
	mutex_unlock(&pool->stratum_lock);
}

bool initiate_stratum(struct pool *pool)
{
	bool ret = false, recvd = false, noresume = false, sockd = false;
	char s[RBUFSIZE], *sret = NULL, *nonce1, *sessionid;
	json_t *val = NULL, *res_val, *err_val;
	json_error_t err;
	int n2size;

	if (!setup_stratum_curl(pool))
		goto out;

	sockd = true;
resend:
	if (noresume) {
		/* Get rid of any crap lying around if we're resending */
		clear_sock(pool);
		sprintf(s, "{\"id\": %d, \"method\": \"mining.subscribe\", \"params\": []}", swork_id++);
	} else {
		if (pool->sessionid)
			sprintf(s, "{\"id\": %d, \"method\": \"mining.subscribe\", \"params\": [\""PACKAGE"/"VERSION"\", \"%s\"]}", swork_id++, pool->sessionid);
		else
			sprintf(s, "{\"id\": %d, \"method\": \"mining.subscribe\", \"params\": [\""PACKAGE"/"VERSION"\"]}", swork_id++);
	}

	if (__stratum_send(pool, s, strlen(s)) != SEND_OK) {
		applog(LOG_DEBUG, "Failed to send s in initiate_stratum");
		goto out;
	}

	if (!socket_full(pool, true)) {
		applog(LOG_DEBUG, "Timed out waiting for response in initiate_stratum");
		goto out;
	}

	sret = recv_line(pool);
	if (!sret)
		goto out;

	recvd = true;

	val = JSON_LOADS(sret, &err);
	free(sret);
	if (!val) {
		applog(LOG_INFO, "JSON decode failed(%d): %s", err.line, err.text);
		goto out;
	}

	res_val = json_object_get(val, "result");
	err_val = json_object_get(val, "error");

	if (!res_val || json_is_null(res_val) ||
	    (err_val && !json_is_null(err_val))) {
		char *ss;

		if (err_val)
			ss = json_dumps(err_val, JSON_INDENT(3));
		else
			ss = strdup("(unknown reason)");

		applog(LOG_INFO, "JSON-RPC decode failed: %s", ss);

		free(ss);

		goto out;
	}

	sessionid = get_sessionid(res_val);
	if (!sessionid)
		applog(LOG_DEBUG, "Failed to get sessionid in initiate_stratum");
	nonce1 = json_array_string(res_val, 1);
	if (!nonce1) {
		applog(LOG_INFO, "Failed to get nonce1 in initiate_stratum");
		free(sessionid);
		goto out;
	}
	n2size = json_integer_value(json_array_get(res_val, 2));
	if (!n2size) {
		applog(LOG_INFO, "Failed to get n2size in initiate_stratum");
		free(sessionid);
		free(nonce1);
		goto out;
	}

	mutex_lock(&pool->pool_lock);
	free(pool->sessionid);
	pool->sessionid = sessionid;
	free(pool->nonce1);
	pool->nonce1 = nonce1;
	pool->n1_len = strlen(nonce1) / 2;
	pool->n2size = n2size;
	mutex_unlock(&pool->pool_lock);

	if (sessionid)
		applog(LOG_DEBUG, "Pool %d stratum session id: %s", pool->pool_no, pool->sessionid);

	ret = true;
out:
	if (val)
		json_decref(val);

	if (ret) {
		if (!pool->stratum_url)
			pool->stratum_url = pool->sockaddr_url;
		pool->stratum_active = true;
		pool->swork.diff = 1;
		if (opt_protocol) {
			applog(LOG_DEBUG, "Pool %d confirmed mining.subscribe with extranonce1 %s extran2size %d",
			       pool->pool_no, pool->nonce1, pool->n2size);
		}
	} else {
		if (recvd && !noresume) {
			applog(LOG_DEBUG, "Failed to resume stratum, trying afresh");
			noresume = true;
			goto resend;
		}
		applog(LOG_DEBUG, "Initiate stratum failed");
		if (sockd)
			suspend_stratum(pool);
	}

	return ret;
}

bool restart_stratum(struct pool *pool)
{
	if (pool->stratum_active)
		suspend_stratum(pool);
	if (!initiate_stratum(pool))
		return false;
	if (!auth_stratum(pool))
		return false;
	return true;
}

void dev_error(struct cgpu_info *dev, enum dev_reason reason)
{
	dev->device_last_not_well = time(NULL);
	dev->device_not_well_reason = reason;

	switch (reason) {
		case REASON_THREAD_FAIL_INIT:
			dev->thread_fail_init_count++;
			break;
		case REASON_THREAD_ZERO_HASH:
			dev->thread_zero_hash_count++;
			break;
		case REASON_THREAD_FAIL_QUEUE:
			dev->thread_fail_queue_count++;
			break;
		case REASON_DEV_SICK_IDLE_60:
			dev->dev_sick_idle_60_count++;
			break;
		case REASON_DEV_DEAD_IDLE_600:
			dev->dev_dead_idle_600_count++;
			break;
		case REASON_DEV_NOSTART:
			dev->dev_nostart_count++;
			break;
		case REASON_DEV_OVER_HEAT:
			dev->dev_over_heat_count++;
			break;
		case REASON_DEV_THERMAL_CUTOFF:
			dev->dev_thermal_cutoff_count++;
			break;
		case REASON_DEV_COMMS_ERROR:
			dev->dev_comms_error_count++;
			break;
		case REASON_DEV_THROTTLE:
			dev->dev_throttle_count++;
			break;
	}
}

/* Realloc an existing string to fit an extra string s, appending s to it. */
void *realloc_strcat(char *ptr, char *s)
{
	size_t old = strlen(ptr), len = strlen(s);
	char *ret;

	if (!len)
		return ptr;

	len += old + 1;
	align_len(&len);

	ret = malloc(len);
	if (unlikely(!ret))
		quit(1, "Failed to malloc in realloc_strcat");

	sprintf(ret, "%s%s", ptr, s);
	free(ptr);
	return ret;
}

static
bool sanechars[] = {
	false, false, false, false, false, false, false, false,
	false, false, false, false, false, false, false, false,
	false, false, false, false, false, false, false, false,
	false, false, false, false, false, false, false, false,
	false, false, false, false, false, false, false, false,
	false, false, false, false, false, false, false, false,
	true , true , true , true , true , true , true , true ,
	true , true , false, false, false, false, false, false,
	false, true , true , true , true , true , true , true ,
	true , true , true , true , true , true , true , true ,
	true , true , true , true , true , true , true , true ,
	true , true , true , false, false, false, false, false,
	false, true , true , true , true , true , true , true ,
	true , true , true , true , true , true , true , true ,
	true , true , true , true , true , true , true , true ,
	true , true , true , false, false, false, false, false,
};

char *sanestr(char *o, char *s)
{
	char *rv = o;
	bool br = false;
	
	for ( ; s[0]; ++s)
	{
		if (sanechars[s[0] & 0x7f])
		{
			if (br)
			{
				br = false;
				if (s[0] >= '0' && s[0] <= '9')
					(o++)[0] = '_';
			}
			(o++)[0] = s[0];
		}
		else
		if (o != s && o[-1] >= '0' && o[-1] <= '9')
			br = true;
	}
	o[0] = '\0';
	return rv;
}

void RenameThread(const char* name)
{
#if defined(PR_SET_NAME)
	// Only the first 15 characters are used (16 - NUL terminator)
	prctl(PR_SET_NAME, name, 0, 0, 0);
#elif defined(__APPLE__)
	pthread_setname_np(name);
#elif (defined(__FreeBSD__) || defined(__OpenBSD__))
	pthread_set_name_np(pthread_self(), name);
#else
	// Prevent warnings for unused parameters...
	(void)name;
#endif
}

#ifdef WIN32
static const char *WindowsErrorStr(DWORD dwMessageId)
{
	static LPSTR msg = NULL;
	if (msg)
		LocalFree(msg);
	if (FormatMessage(FORMAT_MESSAGE_ALLOCATE_BUFFER | FORMAT_MESSAGE_FROM_SYSTEM, 0, dwMessageId, 0, (LPSTR)&msg, 0, 0))
		return msg;
	static const char fmt[] = "Error #%ld";
	signed long ldMsgId = dwMessageId;
	int sz = snprintf((char*)&sz, 0, fmt, ldMsgId) + 1;
	msg = (LPTSTR)LocalAlloc(LMEM_FIXED, sz);
	sprintf((char*)msg, fmt, ldMsgId);
	return msg;
}
#endif

void notifier_init(notifier_t pipefd)
{
#ifdef WIN32
	SOCKET listener, connecter, acceptor;
	listener = socket(AF_INET, SOCK_STREAM, 0);
	if (listener == INVALID_SOCKET)
		quit(1, "Failed to create listener socket in create_notifier: %s", WindowsErrorStr(WSAGetLastError()));
	connecter = socket(AF_INET, SOCK_STREAM, 0);
	if (connecter == INVALID_SOCKET)
		quit(1, "Failed to create connect socket in create_notifier: %s", WindowsErrorStr(WSAGetLastError()));
	struct sockaddr_in inaddr = {
		.sin_family = AF_INET,
		.sin_addr = {
			.s_addr = htonl(INADDR_LOOPBACK),
		},
		.sin_port = 0,
	};
	{
		char reuse = 1;
		setsockopt(listener, SOL_SOCKET, SO_REUSEADDR, &reuse, sizeof(reuse));
	}
	if (bind(listener, (struct sockaddr*)&inaddr, sizeof(inaddr)) == SOCKET_ERROR)
		quit(1, "Failed to bind listener socket in create_notifier: %s", WindowsErrorStr(WSAGetLastError()));
	socklen_t inaddr_sz = sizeof(inaddr);
	if (getsockname(listener, (struct sockaddr*)&inaddr, &inaddr_sz) == SOCKET_ERROR)
		quit(1, "Failed to getsockname in create_notifier: %s", WindowsErrorStr(WSAGetLastError()));
	if (listen(listener, 1) == SOCKET_ERROR)
		quit(1, "Failed to listen in create_notifier: %s", WindowsErrorStr(WSAGetLastError()));
	inaddr.sin_family = AF_INET;
	inaddr.sin_addr.s_addr = htonl(INADDR_LOOPBACK);
	if (connect(connecter, (struct sockaddr*)&inaddr, inaddr_sz) == SOCKET_ERROR)
		quit(1, "Failed to connect in create_notifier: %s", WindowsErrorStr(WSAGetLastError()));
	acceptor = accept(listener, NULL, NULL);
	if (acceptor == INVALID_SOCKET)
		quit(1, "Failed to accept in create_notifier: %s", WindowsErrorStr(WSAGetLastError()));
	closesocket(listener);
	pipefd[0] = connecter;
	pipefd[1] = acceptor;
#else
	if (pipe(pipefd))
		quit(1, "Failed to create pipe in create_notifier");
#endif
}

void notifier_wake(notifier_t fd)
{
	if (fd[1] == INVSOCK)
		return;
#ifdef WIN32
	(void)send(fd[1], "\0", 1, 0);
#else
	(void)write(fd[1], "\0", 1);
#endif
}

void notifier_read(notifier_t fd)
{
	char buf[0x10];
#ifdef WIN32
	(void)recv(fd[0], buf, sizeof(buf), 0);
#else
	(void)read(fd[0], buf, sizeof(buf));
#endif
}

void notifier_destroy(notifier_t fd)
{
#ifdef WIN32
	closesocket(fd[0]);
	closesocket(fd[1]);
#else
	close(fd[0]);
	close(fd[1]);
#endif
	fd[0] = fd[1] = INVSOCK;
}<|MERGE_RESOLUTION|>--- conflicted
+++ resolved
@@ -234,34 +234,14 @@
 
 static int keep_sockalive(SOCKETTYPE fd)
 {
-<<<<<<< HEAD
-	const int tcp_keepidle = 60;
-	const int tcp_keepintvl = 60;
-	const int keepalive = 1;
-	int ret = 0;
-=======
-	const int tcp_keepidle = 45;
-	const int tcp_keepintvl = 30;
-	const long int keepalive = 1;
->>>>>>> 09c02b1c
-
-
-<<<<<<< HEAD
-#ifndef WIN32
-	const int tcp_keepcnt = 5;
-=======
-static void keep_alive(CURL *curl, __maybe_unused SOCKETTYPE fd)
-{
-	keep_curlalive(curl);
-}
-#else
-static void keep_sockalive(SOCKETTYPE fd)
-{
 	const int tcp_keepidle = 45;
 	const int tcp_keepintvl = 30;
 	const int keepalive = 1;
+	int ret = 0;
+
+
+#ifndef WIN32
 	const int tcp_keepcnt = 1;
->>>>>>> 09c02b1c
 
 	if (unlikely(setsockopt(fd, SOL_SOCKET, SO_KEEPALIVE, &keepalive, sizeof(keepalive))))
 		ret = 1;
