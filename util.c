/*
 * Copyright 2011-2012 Con Kolivas
 * Copyright 2010 Jeff Garzik
 * Copyright 2012 Giel van Schijndel
 * Copyright 2012 Gavin Andresen
 *
 * This program is free software; you can redistribute it and/or modify it
 * under the terms of the GNU General Public License as published by the Free
 * Software Foundation; either version 3 of the License, or (at your option)
 * any later version.  See COPYING for more details.
 */

#define _GNU_SOURCE
#include "config.h"

#include <stdio.h>
#include <stdlib.h>
#include <ctype.h>
#include <stdarg.h>
#include <string.h>
#include <pthread.h>
#include <jansson.h>
#include <curl/curl.h>
#include <time.h>
#include <errno.h>
#include <unistd.h>
#include <sys/types.h>
#ifdef HAVE_SYS_PRCTL_H
# include <sys/prctl.h>
#endif
#if defined(__FreeBSD__) || defined(__OpenBSD__)
# include <pthread_np.h>
#endif
#ifndef WIN32
# include <sys/socket.h>
# include <netinet/in.h>
# include <netinet/tcp.h>
#else
# include <winsock2.h>
# include <mstcpip.h>
#endif

#include "miner.h"
#include "elist.h"
#include "compat.h"

#if JANSSON_MAJOR_VERSION >= 2
#define JSON_LOADS(str, err_ptr) json_loads((str), 0, (err_ptr))
#else
#define JSON_LOADS(str, err_ptr) json_loads((str), (err_ptr))
#endif

bool successful_connect = false;
struct timeval nettime;

struct data_buffer {
	void		*buf;
	size_t		len;
	curl_socket_t	*idlemarker;
};

struct upload_buffer {
	const void	*buf;
	size_t		len;
};

struct header_info {
	char		*lp_path;
	int		rolltime;
	char		*reason;
	bool		hadrolltime;
	bool		canroll;
	bool		hadexpire;
};

struct tq_ent {
	void			*data;
	struct list_head	q_node;
};

static void databuf_free(struct data_buffer *db)
{
	if (!db)
		return;

	free(db->buf);

	memset(db, 0, sizeof(*db));
}

static size_t all_data_cb(const void *ptr, size_t size, size_t nmemb,
			  void *user_data)
{
	struct data_buffer *db = user_data;
	size_t len = size * nmemb;
	size_t oldlen, newlen;
	void *newmem;
	static const unsigned char zero = 0;

	if (db->idlemarker) {
		const unsigned char *cptr = ptr;
		for (size_t i = 0; i < len; ++i)
			if (!(isspace(cptr[i]) || cptr[i] == '{')) {
				*db->idlemarker = CURL_SOCKET_BAD;
				db->idlemarker = NULL;
				break;
			}
	}

	oldlen = db->len;
	newlen = oldlen + len;

	newmem = realloc(db->buf, newlen + 1);
	if (!newmem)
		return 0;

	db->buf = newmem;
	db->len = newlen;
	memcpy(db->buf + oldlen, ptr, len);
	memcpy(db->buf + newlen, &zero, 1);	/* null terminate */

	return len;
}

static size_t upload_data_cb(void *ptr, size_t size, size_t nmemb,
			     void *user_data)
{
	struct upload_buffer *ub = user_data;
	unsigned int len = size * nmemb;

	if (len > ub->len)
		len = ub->len;

	if (len) {
		memcpy(ptr, ub->buf, len);
		ub->buf += len;
		ub->len -= len;
	}

	return len;
}

static size_t resp_hdr_cb(void *ptr, size_t size, size_t nmemb, void *user_data)
{
	struct header_info *hi = user_data;
	size_t remlen, slen, ptrlen = size * nmemb;
	char *rem, *val = NULL, *key = NULL;
	void *tmp;

	val = calloc(1, ptrlen);
	key = calloc(1, ptrlen);
	if (!key || !val)
		goto out;

	tmp = memchr(ptr, ':', ptrlen);
	if (!tmp || (tmp == ptr))	/* skip empty keys / blanks */
		goto out;
	slen = tmp - ptr;
	if ((slen + 1) == ptrlen)	/* skip key w/ no value */
		goto out;
	memcpy(key, ptr, slen);		/* store & nul term key */
	key[slen] = 0;

	rem = ptr + slen + 1;		/* trim value's leading whitespace */
	remlen = ptrlen - slen - 1;
	while ((remlen > 0) && (isspace(*rem))) {
		remlen--;
		rem++;
	}

	memcpy(val, rem, remlen);	/* store value, trim trailing ws */
	val[remlen] = 0;
	while ((*val) && (isspace(val[strlen(val) - 1])))
		val[strlen(val) - 1] = 0;

	if (!*val)			/* skip blank value */
		goto out;

	if (opt_protocol)
		applog(LOG_DEBUG, "HTTP hdr(%s): %s", key, val);

	if (!strcasecmp("X-Roll-Ntime", key)) {
		hi->hadrolltime = true;
		if (!strncasecmp("N", val, 1))
			applog(LOG_DEBUG, "X-Roll-Ntime: N found");
		else {
			hi->canroll = true;

			/* Check to see if expire= is supported and if not, set
			 * the rolltime to the default scantime */
			if (strlen(val) > 7 && !strncasecmp("expire=", val, 7)) {
				sscanf(val + 7, "%d", &hi->rolltime);
				hi->hadexpire = true;
			} else
				hi->rolltime = opt_scantime;
			applog(LOG_DEBUG, "X-Roll-Ntime expiry set to %d", hi->rolltime);
		}
	}

	if (!strcasecmp("X-Long-Polling", key)) {
		hi->lp_path = val;	/* steal memory reference */
		val = NULL;
	}

	if (!strcasecmp("X-Reject-Reason", key)) {
		hi->reason = val;	/* steal memory reference */
		val = NULL;
	}

out:
	free(key);
	free(val);
	return ptrlen;
}

#ifdef CURL_HAS_SOCKOPT
int json_rpc_call_sockopt_cb(void __maybe_unused *userdata, curl_socket_t fd,
			     curlsocktype __maybe_unused purpose)
{
	int tcp_keepidle = 120;
	int tcp_keepintvl = 120;

#ifndef WIN32
	int keepalive = 1;
	int tcp_keepcnt = 5;

	if (unlikely(setsockopt(fd, SOL_SOCKET, SO_KEEPALIVE, &keepalive, sizeof(keepalive))))
		return 1;

# ifdef __linux

	if (unlikely(setsockopt(fd, SOL_TCP, TCP_KEEPCNT, &tcp_keepcnt, sizeof(tcp_keepcnt))))
		return 1;

	if (unlikely(setsockopt(fd, SOL_TCP, TCP_KEEPIDLE, &tcp_keepidle, sizeof(tcp_keepidle))))
		return 1;

	if (unlikely(setsockopt(fd, SOL_TCP, TCP_KEEPINTVL, &tcp_keepintvl, sizeof(tcp_keepintvl))))
		return 1;
# endif /* __linux */
# ifdef __APPLE_CC__

	if (unlikely(setsockopt(fd, IPPROTO_TCP, TCP_KEEPALIVE, &tcp_keepintvl, sizeof(tcp_keepintvl))))
		return 1;

# endif /* __APPLE_CC__ */

#else /* WIN32 */

	struct tcp_keepalive vals;
	vals.onoff = 1;
	vals.keepalivetime = tcp_keepidle * 1000;
	vals.keepaliveinterval = tcp_keepintvl * 1000;

	DWORD outputBytes;

	if (unlikely(WSAIoctl(fd, SIO_KEEPALIVE_VALS, &vals, sizeof(vals), NULL, 0, &outputBytes, NULL, NULL)))
		return 1;

#endif /* WIN32 */

	return 0;
}
#endif

static void last_nettime(struct timeval *last)
{
	rd_lock(&netacc_lock);
	last->tv_sec = nettime.tv_sec;
	last->tv_usec = nettime.tv_usec;
	rd_unlock(&netacc_lock);
}

static void set_nettime(void)
{
	wr_lock(&netacc_lock);
	gettimeofday(&nettime, NULL);
	wr_unlock(&netacc_lock);
}

json_t *json_rpc_call(CURL *curl, const char *url,
		      const char *userpass, const char *rpc_req,
		      bool probe, bool longpoll, int *rolltime,
		      struct pool *pool, bool share)
{
	long timeout = longpoll ? (60 * 60) : 60;
	struct data_buffer all_data = {NULL, 0, NULL};
	struct header_info hi = {NULL, 0, NULL, false, false, false};
	char len_hdr[64], user_agent_hdr[128];
	char curl_err_str[CURL_ERROR_SIZE];
	struct curl_slist *headers = NULL;
	struct upload_buffer upload_data;
	json_t *val, *err_val, *res_val;
	bool probing = false;
	json_error_t err;
	int rc;

	memset(&err, 0, sizeof(err));

	if (longpoll)
		all_data.idlemarker = &pool->lp_socket;

	/* it is assumed that 'curl' is freshly [re]initialized at this pt */

	if (probe)
		probing = !pool->probed;
	curl_easy_setopt(curl, CURLOPT_TIMEOUT, timeout);

#if 0 /* Disable curl debugging since it spews to stderr */
	if (opt_protocol)
		curl_easy_setopt(curl, CURLOPT_VERBOSE, 1);
#endif
	curl_easy_setopt(curl, CURLOPT_NOSIGNAL, 1);
	curl_easy_setopt(curl, CURLOPT_URL, url);
	curl_easy_setopt(curl, CURLOPT_ENCODING, "");
	curl_easy_setopt(curl, CURLOPT_FAILONERROR, 1);

	/* Shares are staggered already and delays in submission can be costly
	 * so do not delay them */
	if (!opt_delaynet || share)
		curl_easy_setopt(curl, CURLOPT_TCP_NODELAY, 1);
	curl_easy_setopt(curl, CURLOPT_WRITEFUNCTION, all_data_cb);
	curl_easy_setopt(curl, CURLOPT_WRITEDATA, &all_data);
	curl_easy_setopt(curl, CURLOPT_READFUNCTION, upload_data_cb);
	curl_easy_setopt(curl, CURLOPT_READDATA, &upload_data);
	curl_easy_setopt(curl, CURLOPT_ERRORBUFFER, curl_err_str);
	curl_easy_setopt(curl, CURLOPT_FOLLOWLOCATION, 1);
	curl_easy_setopt(curl, CURLOPT_HEADERFUNCTION, resp_hdr_cb);
	curl_easy_setopt(curl, CURLOPT_HEADERDATA, &hi);
	curl_easy_setopt(curl, CURLOPT_USE_SSL, CURLUSESSL_TRY);
	if (pool->rpc_proxy) {
		curl_easy_setopt(curl, CURLOPT_PROXY, pool->rpc_proxy);
	} else if (opt_socks_proxy) {
		curl_easy_setopt(curl, CURLOPT_PROXY, opt_socks_proxy);
		curl_easy_setopt(curl, CURLOPT_PROXYTYPE, CURLPROXY_SOCKS4);
	}
	if (userpass) {
		curl_easy_setopt(curl, CURLOPT_USERPWD, userpass);
		curl_easy_setopt(curl, CURLOPT_HTTPAUTH, CURLAUTH_BASIC);
	}
#ifdef CURL_HAS_SOCKOPT
	if (longpoll)
		curl_easy_setopt(curl, CURLOPT_SOCKOPTFUNCTION, json_rpc_call_sockopt_cb);
#endif
	curl_easy_setopt(curl, CURLOPT_POST, 1);

	if (opt_protocol)
		applog(LOG_DEBUG, "JSON protocol request:\n%s", rpc_req);

	upload_data.buf = rpc_req;
	upload_data.len = strlen(rpc_req);
	sprintf(len_hdr, "Content-Length: %lu",
		(unsigned long) upload_data.len);
	sprintf(user_agent_hdr, "User-Agent: %s", PACKAGE_STRING);

	headers = curl_slist_append(headers,
		"Content-type: application/json");
	headers = curl_slist_append(headers,
		"X-Mining-Extensions: longpoll midstate rollntime submitold");

	if (longpoll)
		headers = curl_slist_append(headers,
			"X-Minimum-Wait: 0");

	if (likely(global_hashrate)) {
		char ghashrate[255];

		sprintf(ghashrate, "X-Mining-Hashrate: %llu", global_hashrate);
		headers = curl_slist_append(headers, ghashrate);
	}

	headers = curl_slist_append(headers, len_hdr);
	headers = curl_slist_append(headers, user_agent_hdr);
	headers = curl_slist_append(headers, "Expect:"); /* disable Expect hdr*/

	curl_easy_setopt(curl, CURLOPT_HTTPHEADER, headers);

	if (opt_delaynet) {
		/* Don't delay share submission, but still track the nettime */
		if (!share) {
			long long now_msecs, last_msecs;
			struct timeval now, last;

			gettimeofday(&now, NULL);
			last_nettime(&last);
			now_msecs = (long long)now.tv_sec * 1000;
			now_msecs += now.tv_usec / 1000;
			last_msecs = (long long)last.tv_sec * 1000;
			last_msecs += last.tv_usec / 1000;
			if (now_msecs > last_msecs && now_msecs - last_msecs < 250) {
				struct timespec rgtp;

				rgtp.tv_sec = 0;
				rgtp.tv_nsec = (250 - (now_msecs - last_msecs)) * 1000000;
				nanosleep(&rgtp, NULL);
			}
		}
		set_nettime();
	}

	rc = curl_easy_perform(curl);
	if (rc) {
		applog(LOG_INFO, "HTTP request failed: %s", curl_err_str);
		goto err_out;
	}

	if (!all_data.buf) {
		applog(LOG_DEBUG, "Empty data received in json_rpc_call.");
		goto err_out;
	}

	if (probing) {
		pool->probed = true;
		/* If X-Long-Polling was found, activate long polling */
		if (hi.lp_path) {
			if (pool->hdr_path != NULL)
				free(pool->hdr_path);
			pool->hdr_path = hi.lp_path;
		} else
			pool->hdr_path = NULL;
	} else if (hi.lp_path) {
		free(hi.lp_path);
		hi.lp_path = NULL;
	}

	*rolltime = hi.rolltime;
	pool->cgminer_pool_stats.rolltime = hi.rolltime;
	pool->cgminer_pool_stats.hadrolltime = hi.hadrolltime;
	pool->cgminer_pool_stats.canroll = hi.canroll;
	pool->cgminer_pool_stats.hadexpire = hi.hadexpire;

	val = JSON_LOADS(all_data.buf, &err);
	if (!val) {
		applog(LOG_INFO, "JSON decode failed(%d): %s", err.line, err.text);

		if (opt_protocol)
			applog(LOG_DEBUG, "JSON protocol response:\n%s", all_data.buf);

		goto err_out;
	}

	if (opt_protocol) {
		char *s = json_dumps(val, JSON_INDENT(3));

		applog(LOG_DEBUG, "JSON protocol response:\n%s", s);
		free(s);
	}

	/* JSON-RPC valid response returns a non-null 'result',
	 * and a null 'error'.
	 */
	res_val = json_object_get(val, "result");
	err_val = json_object_get(val, "error");

	if (!res_val ||
	    (err_val && !json_is_null(err_val))) {
		char *s;

		if (err_val)
			s = json_dumps(err_val, JSON_INDENT(3));
		else
			s = strdup("(unknown reason)");

		applog(LOG_INFO, "JSON-RPC call failed: %s", s);

		free(s);

		goto err_out;
	}

	if (hi.reason) {
		json_object_set_new(val, "reject-reason", json_string(hi.reason));
		free(hi.reason);
		hi.reason = NULL;
	}
	successful_connect = true;
	databuf_free(&all_data);
	curl_slist_free_all(headers);
	curl_easy_reset(curl);
	return val;

err_out:
	databuf_free(&all_data);
	curl_slist_free_all(headers);
	curl_easy_reset(curl);
	if (!successful_connect)
		applog(LOG_DEBUG, "Failed to connect in json_rpc_call");
	curl_easy_setopt(curl, CURLOPT_FRESH_CONNECT, 1);
	return NULL;
}

bool our_curl_supports_proxy_uris()
{
	curl_version_info_data *data = curl_version_info(CURLVERSION_NOW);
	return data->age && data->version_num >= (( 7 <<16)|( 21 <<8)| 7);  // 7.21.7
}


char *bin2hex(const unsigned char *p, size_t len)
{
	char *s = malloc((len * 2) + 1);
	unsigned int i;

	if (!s)
		return NULL;

	for (i = 0; i < len; i++)
		sprintf(s + (i * 2), "%02x", (unsigned int) p[i]);

	return s;
}

bool hex2bin(unsigned char *p, const char *hexstr, size_t len)
{
	while (*hexstr && len) {
		char hex_byte[3];
		unsigned int v;

		if (!hexstr[1]) {
			applog(LOG_ERR, "hex2bin str truncated");
			return false;
		}

		hex_byte[0] = hexstr[0];
		hex_byte[1] = hexstr[1];
		hex_byte[2] = 0;

		if (sscanf(hex_byte, "%x", &v) != 1) {
			applog(LOG_ERR, "hex2bin sscanf '%s' failed", hex_byte);
			return false;
		}

		*p = (unsigned char) v;

		p++;
		hexstr += 2;
		len--;
	}

	return (len == 0 && *hexstr == 0) ? true : false;
}

bool fulltest(const unsigned char *hash, const unsigned char *target)
{
	unsigned char hash_swap[32], target_swap[32];
	uint32_t *hash32 = (uint32_t *) hash_swap;
	uint32_t *target32 = (uint32_t *) target_swap;
	char *hash_str, *target_str;
	bool rc = true;
	int i;

	swap256(hash_swap, hash);
	swap256(target_swap, target);

	for (i = 0; i < 32/4; i++) {
		uint32_t h32tmp = swab32(hash32[i]);
		uint32_t t32tmp = target32[i];

		target32[i] = swab32(target32[i]);	/* for printing */

		if (h32tmp > t32tmp) {
			rc = false;
			break;
		}
		if (h32tmp < t32tmp) {
			rc = true;
			break;
		}
	}

	if (opt_debug) {
		hash_str = bin2hex(hash_swap, 32);
		target_str = bin2hex(target_swap, 32);

		applog(LOG_DEBUG, " Proof: %s\nTarget: %s\nTrgVal? %s",
			hash_str,
			target_str,
			rc ? "YES (hash < target)" :
			     "no (false positive; hash > target)");

		free(hash_str);
		free(target_str);
	}

	return rc;
}

struct thread_q *tq_new(void)
{
	struct thread_q *tq;

	tq = calloc(1, sizeof(*tq));
	if (!tq)
		return NULL;

	INIT_LIST_HEAD(&tq->q);
	pthread_mutex_init(&tq->mutex, NULL);
	pthread_cond_init(&tq->cond, NULL);

	return tq;
}

void tq_free(struct thread_q *tq)
{
	struct tq_ent *ent, *iter;

	if (!tq)
		return;

	list_for_each_entry_safe(ent, iter, &tq->q, q_node) {
		list_del(&ent->q_node);
		free(ent);
	}

	pthread_cond_destroy(&tq->cond);
	pthread_mutex_destroy(&tq->mutex);

	memset(tq, 0, sizeof(*tq));	/* poison */
	free(tq);
}

static void tq_freezethaw(struct thread_q *tq, bool frozen)
{
	mutex_lock(&tq->mutex);

	tq->frozen = frozen;

	pthread_cond_signal(&tq->cond);
	mutex_unlock(&tq->mutex);
}

void tq_freeze(struct thread_q *tq)
{
	tq_freezethaw(tq, true);
}

void tq_thaw(struct thread_q *tq)
{
	tq_freezethaw(tq, false);
}

bool tq_push(struct thread_q *tq, void *data)
{
	struct tq_ent *ent;
	bool rc = true;

	ent = calloc(1, sizeof(*ent));
	if (!ent)
		return false;

	ent->data = data;
	INIT_LIST_HEAD(&ent->q_node);

	mutex_lock(&tq->mutex);

	if (!tq->frozen) {
		list_add_tail(&ent->q_node, &tq->q);
	} else {
		free(ent);
		rc = false;
	}

	pthread_cond_signal(&tq->cond);
	mutex_unlock(&tq->mutex);

	return rc;
}

void *tq_pop(struct thread_q *tq, const struct timespec *abstime)
{
	struct tq_ent *ent;
	void *rval = NULL;
	int rc;

	mutex_lock(&tq->mutex);

	if (!list_empty(&tq->q))
		goto pop;

	if (abstime)
		rc = pthread_cond_timedwait(&tq->cond, &tq->mutex, abstime);
	else
		rc = pthread_cond_wait(&tq->cond, &tq->mutex);
	if (rc)
		goto out;
	if (list_empty(&tq->q))
		goto out;

pop:
	ent = list_entry(tq->q.next, struct tq_ent, q_node);
	rval = ent->data;

	list_del(&ent->q_node);
	free(ent);

out:
	mutex_unlock(&tq->mutex);
	return rval;
}

int thr_info_create(struct thr_info *thr, pthread_attr_t *attr, void *(*start) (void *), void *arg)
{
	return pthread_create(&thr->pth, attr, start, arg);
}

void thr_info_freeze(struct thr_info *thr)
{
	struct tq_ent *ent, *iter;
	struct thread_q *tq;

	if (!thr)
		return;

	tq = thr->q;
	if (!tq)
		return;

	mutex_lock(&tq->mutex);
	tq->frozen = true;
	list_for_each_entry_safe(ent, iter, &tq->q, q_node) {
		list_del(&ent->q_node);
		free(ent);
	}
	mutex_unlock(&tq->mutex);
}

void thr_info_cancel(struct thr_info *thr)
{
	if (!thr)
		return;

	if (PTH(thr) != 0L) {
		pthread_cancel(thr->pth);
		PTH(thr) = 0L;
	}
}

/* Provide a ms based sleep that uses nanosleep to avoid poor usleep accuracy
 * on SMP machines */
void nmsleep(unsigned int msecs)
{
	struct timespec twait, tleft;
	int ret;
	ldiv_t d;

	d = ldiv(msecs, 1000);
	tleft.tv_sec = d.quot;
	tleft.tv_nsec = d.rem * 1000000;
	do {
		twait.tv_sec = tleft.tv_sec;
		twait.tv_nsec = tleft.tv_nsec;
		ret = nanosleep(&twait, &tleft);
	} while (ret == -1 && errno == EINTR);
}

<<<<<<< HEAD
void rename_thr(const char* name) {
#if defined(PR_SET_NAME)
	// Only the first 15 characters are used (16 - NUL terminator)
	prctl(PR_SET_NAME, name, 0, 0, 0);
#elif defined(__APPLE__)
	pthread_setname_np(name);
#elif defined(__FreeBSD__) || defined(__OpenBSD__)
	pthread_set_name_np(pthread_self(), name);
#else
	// Prevent warnings for unused parameters...
	(void)name;
#endif
=======
/* Returns the microseconds difference between end and start times as a double */
double us_tdiff(struct timeval *end, struct timeval *start)
{
	return end->tv_sec * 1000000 + end->tv_usec - start->tv_sec * 1000000 - start->tv_usec;
}

/* Returns the seconds difference between end and start times as a double */
double tdiff(struct timeval *end, struct timeval *start)
{
	return end->tv_sec - start->tv_sec + (end->tv_usec - start->tv_usec) / 1000000.0;
>>>>>>> bd3c98aa
}<|MERGE_RESOLUTION|>--- conflicted
+++ resolved
@@ -753,7 +753,6 @@
 	} while (ret == -1 && errno == EINTR);
 }
 
-<<<<<<< HEAD
 void rename_thr(const char* name) {
 #if defined(PR_SET_NAME)
 	// Only the first 15 characters are used (16 - NUL terminator)
@@ -766,16 +765,10 @@
 	// Prevent warnings for unused parameters...
 	(void)name;
 #endif
-=======
-/* Returns the microseconds difference between end and start times as a double */
-double us_tdiff(struct timeval *end, struct timeval *start)
-{
-	return end->tv_sec * 1000000 + end->tv_usec - start->tv_sec * 1000000 - start->tv_usec;
 }
 
 /* Returns the seconds difference between end and start times as a double */
 double tdiff(struct timeval *end, struct timeval *start)
 {
 	return end->tv_sec - start->tv_sec + (end->tv_usec - start->tv_usec) / 1000000.0;
->>>>>>> bd3c98aa
 }