--- conflicted
+++ resolved
@@ -951,7 +951,6 @@
 	}
 }
 
-<<<<<<< HEAD
 #ifndef HAVE_PTHREAD_CANCEL
 
 // Bionic (Android) is intentionally missing pthread_cancel, so it is implemented using pthread_kill
@@ -1054,158 +1053,8 @@
 
 #endif
 
-/* Provide a ms based sleep that uses nanosleep to avoid poor usleep accuracy
- * on SMP machines */
-void nmsleep(unsigned int msecs)
-=======
-void subtime(struct timeval *a, struct timeval *b)
->>>>>>> 2412961c
-{
-	timersub(a, b, b);
-}
-
-void addtime(struct timeval *a, struct timeval *b)
-{
-	timeradd(a, b, b);
-}
-
-bool time_more(struct timeval *a, struct timeval *b)
-{
-	return timercmp(a, b, >);
-}
-
-bool time_less(struct timeval *a, struct timeval *b)
-{
-	return timercmp(a, b, <);
-}
-
-void copy_time(struct timeval *dest, const struct timeval *src)
-{
-	memcpy(dest, src, sizeof(struct timeval));
-}
-
-void timespec_to_val(struct timeval *val, const struct timespec *spec)
-{
-	val->tv_sec = spec->tv_sec;
-	val->tv_usec = spec->tv_nsec / 1000;
-}
-
-void timeval_to_spec(struct timespec *spec, const struct timeval *val)
-{
-	spec->tv_sec = val->tv_sec;
-	spec->tv_nsec = val->tv_usec * 1000;
-}
-
-void us_to_timeval(struct timeval *val, int64_t us)
-{
-	lldiv_t tvdiv = lldiv(us, 1000000);
-
-	val->tv_sec = tvdiv.quot;
-	val->tv_usec = tvdiv.rem;
-}
-
-void us_to_timespec(struct timespec *spec, int64_t us)
-{
-	lldiv_t tvdiv = lldiv(us, 1000000);
-
-	spec->tv_sec = tvdiv.quot;
-	spec->tv_nsec = tvdiv.rem * 1000;
-}
-
-void ms_to_timespec(struct timespec *spec, int64_t ms)
-{
-	lldiv_t tvdiv = lldiv(ms, 1000);
-
-	spec->tv_sec = tvdiv.quot;
-	spec->tv_nsec = tvdiv.rem * 1000000;
-}
-
-void timeraddspec(struct timespec *a, const struct timespec *b)
-{
-	a->tv_sec += b->tv_sec;
-	a->tv_nsec += b->tv_nsec;
-	if (a->tv_nsec >= 1000000000) {
-		a->tv_nsec -= 1000000000;
-		a->tv_sec++;
-	}
-}
-
-static int timespec_to_ms(struct timespec *ts)
-{
-	return ts->tv_sec * 1000 + ts->tv_nsec / 1000000;
-}
-
-/* These are cgminer specific sleep functions that use an absolute nanosecond
- * resolution timer to avoid poor usleep accuracy and overruns. */
-#ifndef WIN32
-void cgtimer_time(cgtimer_t *ts_start)
-{
-	clock_gettime(CLOCK_MONOTONIC, ts_start);
-}
-
-static void nanosleep_abstime(struct timespec *ts_end)
-{
-	int ret;
-
-	do {
-		ret = clock_nanosleep(CLOCK_MONOTONIC, TIMER_ABSTIME, ts_end, NULL);
-	} while (ret == EINTR);
-}
-
-/* Reentrant version of cgsleep functions allow start time to be set separately
- * from the beginning of the actual sleep, allowing scheduling delays to be
- * counted in the sleep. */
-void cgsleep_ms_r(cgtimer_t *ts_start, int ms)
-{
-	struct timespec ts_end;
-
-	ms_to_timespec(&ts_end, ms);
-	timeraddspec(&ts_end, ts_start);
-	nanosleep_abstime(&ts_end);
-}
-
-void cgsleep_us_r(cgtimer_t *ts_start, int64_t us)
-{
-	struct timespec ts_end;
-
-	us_to_timespec(&ts_end, us);
-	timeraddspec(&ts_end, ts_start);
-	nanosleep_abstime(&ts_end);
-}
-
-int cgtimer_to_ms(cgtimer_t *cgt)
-{
-	return timespec_to_ms(cgt);
-}
-
-/* Subtracts b from a and stores it in res. */
-void cgtimer_sub(cgtimer_t *a, cgtimer_t *b, cgtimer_t *res)
-{
-	res->tv_sec = a->tv_sec - b->tv_sec;
-	res->tv_nsec = a->tv_nsec - b->tv_nsec;
-	if (res->tv_nsec < 0) {
-		res->tv_nsec += 1000000000;
-		res->tv_sec--;
-	}
-}
-
-static
-void _now_gettimeofday(struct timeval *tv)
-{
-<<<<<<< HEAD
-#ifdef WIN32
-	// Windows' default resolution is only 15ms. This requests 1ms.
-	timeBeginPeriod(1);
-#endif
-=======
->>>>>>> 2412961c
-	gettimeofday(tv, NULL);
-}
-#else
-/* Windows start time is since 1601 lol so convert it to unix epoch 1970. */
-#define EPOCHFILETIME (116444736000000000LL)
-
-<<<<<<< HEAD
+static void _now_gettimeofday(struct timeval *);
+
 #ifdef HAVE_POOR_GETTIMEOFDAY
 static struct timeval tv_timeofday_offset;
 static struct timeval _tv_timeofday_lastchecked;
@@ -1335,10 +1184,146 @@
 }
 
 void subtime(struct timeval *a, struct timeval *b)
-=======
+{
+	timersub(a, b, b);
+}
+
+void addtime(struct timeval *a, struct timeval *b)
+{
+	timeradd(a, b, b);
+}
+
+bool time_more(struct timeval *a, struct timeval *b)
+{
+	return timercmp(a, b, >);
+}
+
+bool time_less(struct timeval *a, struct timeval *b)
+{
+	return timercmp(a, b, <);
+}
+
+void copy_time(struct timeval *dest, const struct timeval *src)
+{
+	memcpy(dest, src, sizeof(struct timeval));
+}
+
+void timespec_to_val(struct timeval *val, const struct timespec *spec)
+{
+	val->tv_sec = spec->tv_sec;
+	val->tv_usec = spec->tv_nsec / 1000;
+}
+
+void timeval_to_spec(struct timespec *spec, const struct timeval *val)
+{
+	spec->tv_sec = val->tv_sec;
+	spec->tv_nsec = val->tv_usec * 1000;
+}
+
+void us_to_timeval(struct timeval *val, int64_t us)
+{
+	lldiv_t tvdiv = lldiv(us, 1000000);
+
+	val->tv_sec = tvdiv.quot;
+	val->tv_usec = tvdiv.rem;
+}
+
+void us_to_timespec(struct timespec *spec, int64_t us)
+{
+	lldiv_t tvdiv = lldiv(us, 1000000);
+
+	spec->tv_sec = tvdiv.quot;
+	spec->tv_nsec = tvdiv.rem * 1000;
+}
+
+void ms_to_timespec(struct timespec *spec, int64_t ms)
+{
+	lldiv_t tvdiv = lldiv(ms, 1000);
+
+	spec->tv_sec = tvdiv.quot;
+	spec->tv_nsec = tvdiv.rem * 1000000;
+}
+
+void timeraddspec(struct timespec *a, const struct timespec *b)
+{
+	a->tv_sec += b->tv_sec;
+	a->tv_nsec += b->tv_nsec;
+	if (a->tv_nsec >= 1000000000) {
+		a->tv_nsec -= 1000000000;
+		a->tv_sec++;
+	}
+}
+
+static int timespec_to_ms(struct timespec *ts)
+{
+	return ts->tv_sec * 1000 + ts->tv_nsec / 1000000;
+}
+
+/* These are cgminer specific sleep functions that use an absolute nanosecond
+ * resolution timer to avoid poor usleep accuracy and overruns. */
+#ifndef WIN32
+void cgtimer_time(cgtimer_t *ts_start)
+{
+	clock_gettime(CLOCK_MONOTONIC, ts_start);
+}
+
+static void nanosleep_abstime(struct timespec *ts_end)
+{
+	int ret;
+
+	do {
+		ret = clock_nanosleep(CLOCK_MONOTONIC, TIMER_ABSTIME, ts_end, NULL);
+	} while (ret == EINTR);
+}
+
+/* Reentrant version of cgsleep functions allow start time to be set separately
+ * from the beginning of the actual sleep, allowing scheduling delays to be
+ * counted in the sleep. */
+void cgsleep_ms_r(cgtimer_t *ts_start, int ms)
+{
+	struct timespec ts_end;
+
+	ms_to_timespec(&ts_end, ms);
+	timeraddspec(&ts_end, ts_start);
+	nanosleep_abstime(&ts_end);
+}
+
+void cgsleep_us_r(cgtimer_t *ts_start, int64_t us)
+{
+	struct timespec ts_end;
+
+	us_to_timespec(&ts_end, us);
+	timeraddspec(&ts_end, ts_start);
+	nanosleep_abstime(&ts_end);
+}
+
+int cgtimer_to_ms(cgtimer_t *cgt)
+{
+	return timespec_to_ms(cgt);
+}
+
+/* Subtracts b from a and stores it in res. */
+void cgtimer_sub(cgtimer_t *a, cgtimer_t *b, cgtimer_t *res)
+{
+	res->tv_sec = a->tv_sec - b->tv_sec;
+	res->tv_nsec = a->tv_nsec - b->tv_nsec;
+	if (res->tv_nsec < 0) {
+		res->tv_nsec += 1000000000;
+		res->tv_sec--;
+	}
+}
+
+static
+void _now_gettimeofday(struct timeval *tv)
+{
+	gettimeofday(tv, NULL);
+}
+#else
+/* Windows start time is since 1601 lol so convert it to unix epoch 1970. */
+#define EPOCHFILETIME (116444736000000000LL)
+
 /* Return the system time as an lldiv_t in decimicroseconds. */
 static void decius_time(lldiv_t *lidiv)
->>>>>>> 2412961c
 {
 	FILETIME ft;
 	LARGE_INTEGER li;
@@ -1352,7 +1337,7 @@
 	*lidiv = lldiv(li.QuadPart, 10000000);
 }
 
-void cgtime(struct timeval *tv)
+void _now_gettimeofday(struct timeval *tv)
 {
 	lldiv_t lidiv;
 
