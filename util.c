--- conflicted
+++ resolved
@@ -50,15 +50,6 @@
 bool successful_connect = false;
 struct timeval nettime;
 
-<<<<<<< HEAD
-struct data_buffer {
-	void		*buf;
-	size_t		len;
-	curl_socket_t	*idlemarker;
-};
-
-=======
->>>>>>> a2c0f366
 struct upload_buffer {
 	const void	*buf;
 	size_t		len;
@@ -304,11 +295,7 @@
 		      struct pool *pool, bool share)
 {
 	long timeout = longpoll ? (60 * 60) : 60;
-<<<<<<< HEAD
-	struct data_buffer all_data = {NULL, 0, NULL};
-=======
 	struct data_buffer all_data = {.len = 0};
->>>>>>> a2c0f366
 	struct header_info hi = {NULL, 0, NULL, NULL, false, false, false};
 	char len_hdr[64], user_agent_hdr[128];
 	char curl_err_str[CURL_ERROR_SIZE];
