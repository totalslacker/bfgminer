--- conflicted
+++ resolved
@@ -1980,12 +1980,8 @@
 		goto out;
 	}
 
-<<<<<<< HEAD
-	mutex_lock(&pool->pool_lock);
+	cg_wlock(&pool->data_lock);
 	free(pool->sessionid);
-=======
-	cg_wlock(&pool->data_lock);
->>>>>>> 26ddd1fd
 	pool->sessionid = sessionid;
 	free(pool->nonce1);
 	pool->nonce1 = nonce1;
@@ -2012,17 +2008,6 @@
 		}
 	} else {
 		if (recvd && !noresume) {
-<<<<<<< HEAD
-=======
-			/* Reset the sessionid used for stratum resuming in case the pool
-			* does not support it, or does not know how to respond to the
-			* presence of the sessionid parameter. */
-			cg_wlock(&pool->data_lock);
-			free(pool->sessionid);
-			free(pool->nonce1);
-			pool->sessionid = pool->nonce1 = NULL;
-			cg_wunlock(&pool->data_lock);
->>>>>>> 26ddd1fd
 			applog(LOG_DEBUG, "Failed to resume stratum, trying afresh");
 			noresume = true;
 			goto resend;
