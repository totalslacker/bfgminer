--- conflicted
+++ resolved
@@ -477,12 +477,7 @@
 	res_val = json_object_get(val, "result");
 	err_val = json_object_get(val, "error");
 
-<<<<<<< HEAD
-	if (!res_val ||
-	    (err_val && !json_is_null(err_val))) {
-=======
 	if (!res_val ||(err_val && !json_is_null(err_val))) {
->>>>>>> 10ea5fbf
 		char *s;
 
 		if (err_val)
