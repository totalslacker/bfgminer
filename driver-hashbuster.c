/*
 * Copyright 2013 Luke Dashjr
 * Copyright 2013 Vladimir Strinski
 *
 * This program is free software; you can redistribute it and/or modify it
 * under the terms of the GNU General Public License as published by the Free
 * Software Foundation; either version 3 of the License, or (at your option)
 * any later version.  See COPYING for more details.
 */

#include "config.h"

#include <stdbool.h>
#include <stdint.h>

#include "deviceapi.h"
#include "driver-bitfury.h"
#include "fpgautils.h"
#include "libbitfury.h"
#include "logging.h"
#include "lowlevel.h"
#include "lowl-hid.h"
#include "miner.h"

#define HASHBUSTER_USB_PRODUCT "HashBuster"

#define HASHBUSTER_MAX_BYTES_PER_SPI_TRANSFER 62

BFG_REGISTER_DRIVER(hashbuster_drv)

static
bool hashbuster_io(hid_device * const h, void * const buf, const void * const cmd)
{
	const uint8_t cmdbyte = *((uint8_t *)cmd);
	char x[0x81];
	if (unlikely(opt_dev_protocol))
	{
		bin2hex(x, cmd, 0x40);
		applog(LOG_DEBUG, "%s(%p): SEND: %s", __func__, h, x);
	}
	const bool rv = likely(
		0x40 == hid_write(h, cmd, 0x40) &&
		0x40 == hid_read (h, buf, 0x40) &&
		((uint8_t *)buf)[0] == cmdbyte
	);
	if (unlikely(opt_dev_protocol))
	{
		bin2hex(x, buf, 0x40);
		applog(LOG_DEBUG, "%s(%p): RECV: %s", __func__, h, x);
	}
	return rv;
}

static
bool hashbuster_spi_config(hid_device * const h, const uint8_t mode, const uint8_t miso, const uint32_t freq)
{
	uint8_t buf[0x40] = {'\x01', '\x01', mode, miso};
	switch (freq)
	{
		case 100000:
			buf[4] = '\0';
			break;
		case 750000:
			buf[4] = '\x01';
			break;
		case 3000000:
			buf[4] = '\x02';
			break;
		case 12000000:
			buf[4] = '\x03';
			break;
		default:
			return false;
	}
	if (!hashbuster_io(h, buf, buf))
		return false;
	return (buf[1] == '\x0f');
}

static
bool hashbuster_spi_disable(hid_device * const h)
{
	uint8_t buf[0x40] = {'\x01'};
	if (!hashbuster_io(h, buf, buf))
		return false;
	return (buf[1] == '\x0f');
}

static
bool hashbuster_spi_reset(hid_device * const h, uint8_t chips)
{
	uint8_t buf[0x40] = {'\x02', chips};
	if (!hashbuster_io(h, buf, buf))
		return false;
	return (buf[1] == '\xff');
}

static
bool hashbuster_spi_transfer(hid_device * const h, void * const buf, const void * const data, size_t datasz)
{
	if (datasz > HASHBUSTER_MAX_BYTES_PER_SPI_TRANSFER)
		return false;
	uint8_t cbuf[0x40] = {'\x03', datasz};
	memcpy(&cbuf[2], data, datasz);
	if (!hashbuster_io(h, cbuf, cbuf))
		return false;
	if (cbuf[1] != datasz)
		return false;
	memcpy(buf, &cbuf[2], datasz);
	return true;
}

static
bool hashbuster_spi_txrx(struct spi_port * const port)
{
	hid_device * const h = port->userp;
	const uint8_t *wrbuf = spi_gettxbuf(port);
	uint8_t *rdbuf = spi_getrxbuf(port);
	size_t bufsz = spi_getbufsz(port);
	
	hashbuster_spi_disable(h);
	hashbuster_spi_reset(h, 0x10);
	
	hashbuster_spi_config(h, port->mode, 0, port->speed);
	
	while (bufsz >= HASHBUSTER_MAX_BYTES_PER_SPI_TRANSFER)
	{
		if (!hashbuster_spi_transfer(h, rdbuf, wrbuf, HASHBUSTER_MAX_BYTES_PER_SPI_TRANSFER))
			return false;
		rdbuf += HASHBUSTER_MAX_BYTES_PER_SPI_TRANSFER;
		wrbuf += HASHBUSTER_MAX_BYTES_PER_SPI_TRANSFER;
		bufsz -= HASHBUSTER_MAX_BYTES_PER_SPI_TRANSFER;
	}
	
	if (bufsz > 0)
	{
		if (!hashbuster_spi_transfer(h, rdbuf, wrbuf, bufsz))
			return false;
	}
	
	return true;
}

static
int hashbuster_chip_count(hid_device *h)
{
	/* Do not allocate spi_port on the stack! OS X, at least, has a 512 KB default stack size for secondary threads */
	struct spi_port *spi = malloc(sizeof(*spi));
	spi->txrx = hashbuster_spi_txrx;
	spi->userp = h;
	spi->repr = hashbuster_drv.dname;
	spi->logprio = LOG_DEBUG;
	spi->speed = 100000;
	spi->mode = 0;
	
	const int chip_count = libbitfury_detectChips1(spi);
	
	free(spi);
	
	return chip_count;
}

static
bool hashbuster_foundlowl(struct lowlevel_device_info * const info, __maybe_unused void *userp)
{
	const char * const product = info->product;
	const char * const serial = info->serial;
	char * const path = info->path;
	hid_device *h;
	uint8_t buf[0x40] = {'\xfe'};
	
	if (info->lowl != &lowl_hid)
		applogr(false, LOG_WARNING, "%s: Matched \"%s\" serial \"%s\", but lowlevel driver is not hid!",
		       __func__, product, serial);
	
	if (info->vid != 0xFA04 || info->pid != 0x0011)
		applogr(false, LOG_WARNING, "%s: Wrong VID/PID", __func__);
	
	h = hid_open_path(path);
	if (!h)
		applogr(false, LOG_WARNING, "%s: Failed to open HID path %s",
		       __func__, path);
	
	if ((!hashbuster_io(h, buf, buf)) || buf[1] != 0x07)
	{
		hid_close(h);
		applogr(false, LOG_DEBUG, "%s: Identify sequence didn't match on %s",
		        __func__, path);
<<<<<<< HEAD
		
	const int chip_n = hashbuster_chip_count(h);
=======
	}
	
	struct spi_port spi = {
		.txrx = hashbuster_spi_txrx,
		.userp = h,
		.repr = hashbuster_drv.dname,
		.logprio = LOG_DEBUG,
		.speed = 100000,
		.mode = 0,
	};
	const int chip_n = libbitfury_detectChips1(&spi);
>>>>>>> 97e6025c
	
	hid_close(h);
	
	if (bfg_claim_hid(&hashbuster_drv, true, info->path))
		return false;
	
	struct cgpu_info *cgpu;
	cgpu = malloc(sizeof(*cgpu));
	*cgpu = (struct cgpu_info){
		.drv = &hashbuster_drv,
		.device_data = info,
		.threads = 1,
		.procs = chip_n,
		.device_path = strdup(info->path),
		.dev_manufacturer = maybe_strdup(info->manufacturer),
		.dev_product = maybe_strdup(product),
		.dev_serial = maybe_strdup(serial),
		.deven = DEV_ENABLED,
	};

	return add_cgpu(cgpu);
}

static bool hashbuster_detect_one(const char *serial)
{
	return lowlevel_detect_serial(hashbuster_foundlowl, serial);
}

static int hashbuster_detect_auto()
{
	return lowlevel_detect(hashbuster_foundlowl, HASHBUSTER_USB_PRODUCT);
}

static void hashbuster_detect()
{
	serial_detect_auto(&hashbuster_drv, hashbuster_detect_one, hashbuster_detect_auto);
}

static
bool hashbuster_init(struct thr_info * const thr)
{
	struct cgpu_info * const cgpu = thr->cgpu, *proc;
	struct bitfury_device *bitfury;
	struct spi_port *port;
	hid_device *h;
	
	h = hid_open_path(cgpu->device_path);
	lowlevel_devinfo_free(cgpu->device_data);
	
	if (!h)
	{
		hid_close(h);
		applogr(false, LOG_ERR, "%s: Failed to open hid device", cgpu->dev_repr);
	}
	
	port = malloc(sizeof(*port));
	if (!port)
		applogr(false, LOG_ERR, "%s: Failed to allocate spi_port", cgpu->dev_repr);
	
	/* Be careful, read spidevc.h comments for warnings */
	memset(port, 0, sizeof(*port));
	port->txrx = hashbuster_spi_txrx;
	port->userp = h;
	port->cgpu = cgpu;
	port->repr = cgpu->dev_repr;
	port->logprio = LOG_ERR;
	port->speed = 100000;
	port->mode = 0;
	
	for (proc = cgpu; proc; proc = proc->next_proc)
	{
		bitfury = malloc(sizeof(*bitfury));
		
		if (!bitfury)
		{
			applog(LOG_ERR, "%"PRIpreprv": Failed to allocate bitfury_device",
			       cgpu->proc_repr);
			proc->status = LIFE_DEAD2;
			continue;
		}
		
		*bitfury = (struct bitfury_device){
			.spi = port,
		};
		proc->device_data = bitfury;
		bitfury_init_chip(proc);
		bitfury->osc6_bits = 53;
		bitfury_send_reinit(bitfury->spi, bitfury->slot, bitfury->fasync, bitfury->osc6_bits);
		bitfury_init_freq_stat(&bitfury->chip_stat, 52, 56);
	}
	
	timer_set_now(&thr->tv_poll);
	cgpu->status = LIFE_INIT2;
	return true;
}

static
bool hashbuster_get_stats(struct cgpu_info * const cgpu)
{
	struct cgpu_info *proc;
	if (cgpu != cgpu->device)
		return true;
	
	struct bitfury_device * const bitfury = cgpu->device_data;
	struct spi_port * const spi = bitfury->spi;
	hid_device * const h = spi->userp;
	uint8_t buf[0x40] = {'\x04'};
	if (!hashbuster_io(h, buf, buf))
		return false;
	if (buf[1])
	{
		for (proc = cgpu; proc; proc = proc->next_proc)
			proc->temp = buf[1];
	}
	return true;
}

struct device_drv hashbuster_drv = {
	.dname = "hashbuster",
	.name = "HBR",
	.drv_detect = hashbuster_detect,
	
	.thread_init = hashbuster_init,
	.thread_disable = bitfury_disable,
	.thread_enable = bitfury_enable,
	.thread_shutdown = bitfury_shutdown,
	
	.minerloop = minerloop_async,
	.job_prepare = bitfury_job_prepare,
	.job_start = bitfury_noop_job_start,
	.poll = bitfury_do_io,
	.job_process_results = bitfury_job_process_results,
	
	.get_stats = hashbuster_get_stats,
	
	.get_api_extra_device_detail = bitfury_api_device_detail,
	.get_api_extra_device_status = bitfury_api_device_status,
	.set_device = bitfury_set_device,
	
#ifdef HAVE_CURSES
	.proc_wlogprint_status = bitfury_wlogprint_status,
	.proc_tui_wlogprint_choices = bitfury_tui_wlogprint_choices,
	.proc_tui_handle_choice = bitfury_tui_handle_choice,
#endif
};<|MERGE_RESOLUTION|>--- conflicted
+++ resolved
@@ -186,22 +186,9 @@
 		hid_close(h);
 		applogr(false, LOG_DEBUG, "%s: Identify sequence didn't match on %s",
 		        __func__, path);
-<<<<<<< HEAD
+	}
 		
 	const int chip_n = hashbuster_chip_count(h);
-=======
-	}
-	
-	struct spi_port spi = {
-		.txrx = hashbuster_spi_txrx,
-		.userp = h,
-		.repr = hashbuster_drv.dname,
-		.logprio = LOG_DEBUG,
-		.speed = 100000,
-		.mode = 0,
-	};
-	const int chip_n = libbitfury_detectChips1(&spi);
->>>>>>> 97e6025c
 	
 	hid_close(h);
 	
