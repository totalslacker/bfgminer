#!/bin/bash
set -e
set -x
tag="$1"; shift
[ -n "$tag" ] || exit 1
sw="$1"; shift || true
[ -n "$sw" ] || sw="$tag"

IDIR="$PWD"
ZIPNAME="${sw}-win32"
OUTDIR="$PWD/w32zip/$ZIPNAME"
TMPDIR="${OUTDIR}-tmp"

set -e
mkdir -v "$OUTDIR"
cp -v \
	-L \
	pdcurses.dll \
	libcurl-4.dll \
	pthreadGC2.dll \
	libusb-1.0.dll \
	zlib1.dll \
	"$OUTDIR/"
git branch TMP "$tag"
git clone . "$TMPDIR" -b TMP --depth 1
git branch -D TMP
cd "$TMPDIR"
git archive --prefix "$sw"/ --format tar "$tag" | tar xvp
cd "$sw"
NOCONFIGURE=1 \
./autogen.sh
cd ..
zip -r "$IDIR/${sw}.zip" "$sw"
tar cjvpf "$IDIR/${sw}.tbz2" "$sw"
SRCDIR="$TMPDIR/$sw"
for txt in AUTHORS COPYING NEWS README API-README FPGA-README SCRYPT-README; do
	cp -v "$txt" "$OUTDIR/${txt}.txt"
done
cp -av "bitstreams" "$OUTDIR/"
<<<<<<< HEAD
cp -av "$IDIR/"ADL_SDK/adl_{defines,sdk,structures}.h "ADL_SDK/"
NOCONFIGURE=1 \
=======
>>>>>>> 50241ffb
./autogen.sh
./configure \
	--prefix='C:\\Program Files\\BFGMiner\' \
	CFLAGS='-march=i686 -Wall' \
	--disable-cpumining \
	--enable-opencl \
	--enable-adl \
	--enable-bitforce \
	--enable-icarus \
	--enable-modminer \
	--enable-ztex \
	--enable-scrypt \
	--build=i686-pc-linux-gnu \
	--host=i686-pc-mingw32
make -j4
cp -v \
	bfgminer.exe \
	*.cl \
	example.conf \
	windows-build.txt \
	API.class \
	miner.php \
	"$OUTDIR/" -v
cd "$OUTDIR"
cd ..
zip -r "$IDIR/${ZIPNAME}.zip" "${ZIPNAME}"
cd "$IDIR"<|MERGE_RESOLUTION|>--- conflicted
+++ resolved
@@ -37,11 +37,7 @@
 	cp -v "$txt" "$OUTDIR/${txt}.txt"
 done
 cp -av "bitstreams" "$OUTDIR/"
-<<<<<<< HEAD
-cp -av "$IDIR/"ADL_SDK/adl_{defines,sdk,structures}.h "ADL_SDK/"
 NOCONFIGURE=1 \
-=======
->>>>>>> 50241ffb
 ./autogen.sh
 ./configure \
 	--prefix='C:\\Program Files\\BFGMiner\' \
