#!/bin/bash
# Copyright 2012-2013 Luke Dashjr
#
# This program is free software; you can redistribute it and/or modify it
# under the terms of the GNU General Public License as published by the Free
# Software Foundation; either version 3 of the License, or (at your option)
# any later version.  See COPYING for more details.

set -e
set -x
tag="$1"; shift
[ -n "$tag" ] || exit 1
sw="$1"; shift || true
[ -n "$sw" ] || sw="$tag"

test -n "$DEBUG_RELEASE" || DEBUG_RELEASE=1

builds=(win32 win64)

win32_machine='i686-pc-mingw32'
win32_CFLAGS='-march=i686'

win64_machine='x86_64-w64-mingw32'
win64_CFLAGS=''

IDIR="$PWD"
OUTDIR="$PWD"
TMPROOT="$PWD/make-release-tmp"
TMPDIR="${TMPROOT}/${sw}-tmp"

mkdir -vp "$TMPDIR"

# Source release
git branch TMP "$tag"
git clone . "$TMPDIR" -b TMP --depth 1
git branch -D TMP
cd "$TMPDIR"
git submodule update --init
{
	git archive --prefix "$sw"/ --format tar "$tag"
	git submodule --quiet foreach --recursive 'git archive --prefix "'"$sw"'/$path/" --format tar HEAD'
} | tar -xivp
cd "$sw"
NOSUBMODULES=1 \
NOCONFIGURE=1 \
./autogen.sh
find . -name autom4te.cache |
 xargs rm -r
cd ..
zip -r "$OUTDIR/${sw}.zip" "$sw"
tar cjvpf "$OUTDIR/${sw}.tbz2" "$sw"
SRCDIR="$TMPDIR/$sw"

dlls='
	backtrace.dll
	pdcurses.dll
	libcurl-4.dll
	pthreadGC2.dll
	libjansson-4.dll
	libusb-1.0.dll
	zlib1.dll
'
libmicrohttpd_dlls='
	libmicrohttpd-10.dll
	libplibc-1.dll
'
docs='
	AUTHORS
	COPYING
	NEWS
	README
	README.ASIC
	README.FPGA
	README.RPC
	README.scrypt
'
for build in "${builds[@]}"; do
	PKGNAME="${sw}-${build}"
	PKGDIR="$TMPDIR/$PKGNAME"
	cd "$TMPDIR"
	mkdir -vp "$PKGDIR"
	for v in machine CFLAGS; do
		eval "${v}"="'$(eval echo "\${${build}_${v}}")'"
	done
	if test "x$DEBUG_RELEASE" = "x1"; then
		CFLAGS="${CFLAGS} -g"
	fi
	for doc in $docs; do
		sed 's/$/\r/' <"$doc" >"$PKGDIR/${doc}.txt"
	done
	
	NOCONFIGURE=1 \
	./autogen.sh
	./configure \
		--prefix='C:\\Program Files\\BFGMiner\\' \
		CFLAGS="${CFLAGS} -Wall" \
		--disable-cpumining \
		--enable-opencl \
		--enable-adl \
		--enable-bitforce \
		--enable-icarus \
		--enable-modminer \
		--enable-ztex \
		--enable-scrypt \
		--host="$machine"
	make $MAKEOPTS
	if test "x$DEBUG_RELEASE" != "x1"; then
		"$machine"-strip \
			libblkmaker/.libs/*.dll \
			*.exe
	fi
	cp -v \
		*.exe \
		libblkmaker/.libs/*.dll \
		*.cl \
		example.conf \
		windows-build.txt \
		miner.php \
		"$PKGDIR/"
<<<<<<< HEAD
	mkdir "$PKGDIR/bitstreams"
=======
	
	mydlls="$dlls"
	if "${machine}-objdump" -p bfgminer.exe | grep -q "DLL Name: libmicrohttpd"; then
		mydlls="$mydlls $libmicrohttpd_dlls"
	fi
	for dll in $mydlls; do
		libdir="/usr/$machine/usr/lib"
		[ -e "$libdir/$dll" ] ||
			libdir="/usr/$machine/usr/bin"
		[ -e "$libdir/$dll" ] ||
			continue
		cp -v -L "$libdir/$dll" "$PKGDIR"
		"$machine"-strip "$PKGDIR/$dll"
	done
	
>>>>>>> 0c22a430
	make clean
	cd "$PKGDIR/.."
	zip -r "$OUTDIR/$PKGNAME.zip" "$PKGNAME"
done
cd "$IDIR"<|MERGE_RESOLUTION|>--- conflicted
+++ resolved
@@ -117,9 +117,7 @@
 		windows-build.txt \
 		miner.php \
 		"$PKGDIR/"
-<<<<<<< HEAD
 	mkdir "$PKGDIR/bitstreams"
-=======
 	
 	mydlls="$dlls"
 	if "${machine}-objdump" -p bfgminer.exe | grep -q "DLL Name: libmicrohttpd"; then
@@ -135,7 +133,6 @@
 		"$machine"-strip "$PKGDIR/$dll"
 	done
 	
->>>>>>> 0c22a430
 	make clean
 	cd "$PKGDIR/.."
 	zip -r "$OUTDIR/$PKGNAME.zip" "$PKGNAME"
