--- conflicted
+++ resolved
@@ -155,12 +155,9 @@
 static int accepted, rejected;
 int hw_errors;
 static int total_queued;
-<<<<<<< HEAD
 static unsigned int getwork_requested = 0;
-=======
 static char current_block[36];
 static char blank[36];
->>>>>>> ed233e8c
 
 static void applog_and_exit(const char *fmt, ...)
 {
