--- conflicted
+++ resolved
@@ -45,9 +45,6 @@
 #define MAX_WORK_COUNT		4	// for now, must be binary multiple and match firmware
 #define TACH_FACTOR		87890	// fan rpm divisor
 
-<<<<<<< HEAD
-BFG_REGISTER_DRIVER(klondike_drv)
-=======
 /*
  *  Work older than 5s will already be completed
  *  FYI it must not be possible to complete 256 work
@@ -62,8 +59,7 @@
  */
 #define LATE_UPDATE_MS ((int)(4 * 1000))
 
-struct device_drv klondike_drv;
->>>>>>> b1fc68b5
+BFG_REGISTER_DRIVER(klondike_drv)
 
 typedef struct klondike_header {
 	uint8_t cmd;
@@ -208,19 +204,16 @@
 	double nonce_total;
 	double nonce_min;
 	double nonce_max;
-<<<<<<< HEAD
+
+	int wque_size;
+	int wque_cleared;
+
+	bool initialised;
 	
 	struct libusb_device_handle *usbdev_handle;
 	
 	// TODO:
 	bool usbinfo_nodev;
-=======
-
-	int wque_size;
-	int wque_cleared;
-
-	bool initialised;
->>>>>>> b1fc68b5
 };
 
 static KLIST *new_klist_set(struct cgpu_info *klncgpu)
@@ -678,27 +671,24 @@
 	return ok;
 }
 
-<<<<<<< HEAD
+static void control_init(struct cgpu_info *klncgpu)
+{
+	struct klondike_info * const klninfo = klncgpu->device_data;
+	int err, interface;
+
+	if (klninfo->usbinfo_nodev)
+		return;
+
+	interface = 0;
+
+	err = libusb_control_transfer(klninfo->usbdev_handle, 0, 9, 1, interface, NULL, 0, 999);
+
+	applog(LOG_DEBUG, "%s%i: reset got err %d",
+			  klncgpu->drv->name, klncgpu->device_id, err);
+}
+
 static
 bool klondike_foundlowl(struct lowlevel_device_info * const info, __maybe_unused void * const userp)
-=======
-static void control_init(struct cgpu_info *klncgpu)
-{
-	int err, interface;
-
-	if (klncgpu->usbinfo.nodev)
-		return;
-
-	interface = usb_interface(klncgpu);
-
-	err = usb_transfer(klncgpu, 0, 9, 1, interface, C_RESET);
-
-	applog(LOG_DEBUG, "%s%i: reset got err %d",
-			  klncgpu->drv->name, klncgpu->device_id, err);
-}
-
-static bool klondike_detect_one(struct libusb_device *dev, struct usb_find_devices *found)
->>>>>>> b1fc68b5
 {
 	if (unlikely(info->lowl != &lowl_usb))
 	{
@@ -900,12 +890,7 @@
 	struct cgpu_info *klncgpu = (struct cgpu_info *)userdata;
 	struct klondike_info *klninfo = (struct klondike_info *)(klncgpu->device_data);
 	KLIST *kitem = NULL;
-<<<<<<< HEAD
-	int err, recd;
-=======
-	char *hexdata;
 	int err, recd, slaves;
->>>>>>> b1fc68b5
 
 	applog(LOG_DEBUG, "Klondike listening for replies");
 
