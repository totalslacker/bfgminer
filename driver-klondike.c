/*
 * Copyright 2013 Andrew Smith
 * Copyright 2013 Con Kolivas
 * Copyright 2013 Chris Savery
 *
 * This program is free software; you can redistribute it and/or modify it
 * under the terms of the GNU General Public License as published by the Free
 * Software Foundation; either version 3 of the License, or (at your option)
 * any later version.  See COPYING for more details.
 */

#include <float.h>
#include <limits.h>
#include <pthread.h>
#include <stdint.h>
#include <stdio.h>
#include <strings.h>
#include <sys/time.h>
#include <unistd.h>
#include <math.h>

#include "config.h"

#ifdef WIN32
#include <windows.h>
#endif

#include "compat.h"
#include "deviceapi.h"
#include "lowlevel.h"
#include "miner.h"

#define K1 "K1"
#define K16 "K16"
#define K64 "K64"

#define MIDSTATE_BYTES 32
#define MERKLE_OFFSET 64
#define MERKLE_BYTES 12

#define REPLY_SIZE		15	// adequate for all types of replies
#define REPLY_BUFSIZE 		16	// reply + 1 byte to mark used
#define MAX_REPLY_COUNT		32	// more unhandled replies than this will result in data loss
#define REPLY_WAIT_TIME		100 	// poll interval for a cmd waiting it's reply
#define CMD_REPLY_RETRIES	8	// how many retries for cmds
#define MAX_WORK_COUNT		4	// for now, must be binary multiple and match firmware
#define TACH_FACTOR		87890	// fan rpm divisor

BFG_REGISTER_DRIVER(klondike_drv)

typedef struct klondike_id {
	uint8_t version;
	uint8_t product[7];
	uint32_t serial;
} IDENTITY;

typedef struct klondike_status {
	uint8_t state;
	uint8_t chipcount;
	uint8_t slavecount;
	uint8_t workqc;
	uint8_t workid;
	uint8_t temp;
	uint8_t fanspeed;
	uint8_t errorcount;
	uint16_t hashcount;
	uint16_t maxcount;
	uint8_t noise;
} WORKSTATUS;

typedef struct _worktask {
	uint16_t pad1;
	uint8_t pad2;
	uint8_t workid;
	uint32_t midstate[8];
	uint32_t merkle[3];
} WORKTASK;

typedef struct _workresult {
	uint16_t pad;
	uint8_t device;
	uint8_t workid;
	uint32_t nonce;
} WORKRESULT;

typedef struct klondike_cfg {
	uint16_t hashclock;
	uint8_t temptarget;
	uint8_t tempcritical;
	uint8_t fantarget;
	uint8_t pad;
} WORKCFG;

typedef struct device_info {
	uint32_t noncecount;
	uint32_t nextworkid;
	uint16_t lasthashcount;
	uint64_t totalhashcount;
	uint32_t rangesize;
	uint32_t *chipstats;
} DEVINFO;

struct klondike_info {
	bool shutdown;
	pthread_rwlock_t stat_lock;
	struct thr_info replies_thr;
	WORKSTATUS *status;
	DEVINFO *devinfo;
	WORKCFG *cfg;
	char *replies;
	int nextreply;
	int noncecount;
	uint64_t hashcount;
	uint64_t errorcount;
	uint64_t noisecount;
	
	pthread_mutex_t devlock;
	struct libusb_device_handle *usbdev_handle;
	
	// TODO:
	bool usbinfo_nodev;
};

IDENTITY KlondikeID;

static
int usb_init(struct cgpu_info * const klncgpu, struct libusb_device * const dev)
{
	struct klondike_info * const klninfo = klncgpu->device_data;
	int e;
	if (libusb_open(dev, &klninfo->usbdev_handle) != LIBUSB_SUCCESS)
		return 0;
	if (LIBUSB_SUCCESS != (e = libusb_set_configuration(klninfo->usbdev_handle, 1)))
	{
		applog(LOG_DEBUG, "%s: Failed to set configuration 1: %s",
		       klondike_drv.dname, bfg_strerror(e, BST_LIBUSB));
fail:
		libusb_close(klninfo->usbdev_handle);
		return 0;
	}
	if (LIBUSB_SUCCESS != (e = libusb_claim_interface(klninfo->usbdev_handle, 0)))
	{
		applog(LOG_DEBUG, "%s: Failed to claim interface 0: %s",
		       klondike_drv.dname, bfg_strerror(e, BST_LIBUSB));
		goto fail;
	}
	return 1;
}

static
int _usb_rw(struct cgpu_info * const klncgpu, void * const buf, const size_t bufsiz, int * const processed, int ep)
{
	struct klondike_info * const klninfo = klncgpu->device_data;
	const unsigned int timeout = 999;
	unsigned char *cbuf = buf;
	int err, sent;
	
	*processed = 0;
	
	while (*processed < bufsiz)
	{
		mutex_lock(&klninfo->devlock);
		err = libusb_bulk_transfer(klninfo->usbdev_handle, ep, cbuf, bufsiz, &sent, timeout);
		mutex_unlock(&klninfo->devlock);
		if (unlikely(err))
			return err;
		*processed += sent;
	}
	
	return LIBUSB_SUCCESS;
}
#define usb_read( klncgpu, buf, bufsiz, processed) _usb_rw(klncgpu, buf, bufsiz, processed, 1 | LIBUSB_ENDPOINT_IN)
#define usb_write(klncgpu, buf, bufsiz, processed) _usb_rw(klncgpu, buf, bufsiz, processed, 1 | LIBUSB_ENDPOINT_OUT)

static
void usb_uninit(struct cgpu_info * const klncgpu)
{
	struct klondike_info * const klninfo = klncgpu->device_data;
	libusb_release_interface(klninfo->usbdev_handle, 0);
	libusb_close(klninfo->usbdev_handle);
}

static double cvtKlnToC(uint8_t temp)
{
	return (double)1/((double)1/(25+273.15) + log((double)temp*1000/(256-temp)/2200)/3987) - 273.15;
}

static int cvtCToKln(double deg)
{
	double R = exp((1/(deg+273.15)-1/(273.15+25))*3987)*2200;
	return 256*R/(R+1000);
}

static char *SendCmdGetReply(struct cgpu_info *klncgpu, char Cmd, int device, int datalen, void *data)
{
	struct klondike_info *klninfo = (struct klondike_info *)(klncgpu->device_data);
	char outbuf[64];
	int retries = CMD_REPLY_RETRIES;
	int chkreply = klninfo->nextreply;
	int sent, err;

	if (klninfo->usbinfo_nodev)
		return NULL;

	outbuf[0] = Cmd;
	outbuf[1] = device;
	memcpy(outbuf+2, data, datalen);
	err = usb_write(klncgpu, outbuf, 2+datalen, &sent);
	if (err < 0 || sent != 2+datalen) {
		applog(LOG_ERR, "%s (%s) Cmd:%c Dev:%d, write failed (%d:%d)", klncgpu->drv->dname, klncgpu->device_path, Cmd, device, sent, err);
	}
	while (retries-- > 0 && klninfo->shutdown == false) {
		cgsleep_ms(REPLY_WAIT_TIME);
		while (*(klninfo->replies + chkreply*REPLY_BUFSIZE) != Cmd || *(klninfo->replies + chkreply*REPLY_BUFSIZE + 2) != device) {
			if (++chkreply == MAX_REPLY_COUNT)
				chkreply = 0;
			if (chkreply == klninfo->nextreply)
				break;
		}
		if (chkreply == klninfo->nextreply)
			continue;
		*(klninfo->replies + chkreply*REPLY_BUFSIZE) = '!';  // mark to prevent re-use
		return klninfo->replies + chkreply*REPLY_BUFSIZE + 1;
	}
	return NULL;
}

static bool klondike_get_stats(struct cgpu_info *klncgpu)
{
	struct klondike_info *klninfo = (struct klondike_info *)(klncgpu->device_data);
	int slaves, dev;

	if (klninfo->usbinfo_nodev || klninfo->status == NULL)
		return false;

	applog(LOG_DEBUG, "Klondike getting status");
	slaves = klninfo->status[0].slavecount;

	// loop thru devices and get status for each
	wr_lock(&(klninfo->stat_lock));
	for (dev = 0; dev <= slaves; dev++) {
		char *reply = SendCmdGetReply(klncgpu, 'S', dev, 0, NULL);
		if (reply != NULL)
			memcpy((void *)(&(klninfo->status[dev])), reply+2, sizeof(klninfo->status[dev]));
	}
	wr_unlock(&(klninfo->stat_lock));

	// todo: detect slavecount change and realloc space

	return true;
}

static bool klondike_init(struct cgpu_info *klncgpu)
{
	struct klondike_info *klninfo = (struct klondike_info *)(klncgpu->device_data);
	int slaves, dev;

	char *reply = SendCmdGetReply(klncgpu, 'S', 0, 0, NULL);
	if (reply == NULL)
		return false;

	slaves = ((WORKSTATUS *)(reply+2))->slavecount;
	if (klninfo->status == NULL) {
		applog(LOG_DEBUG, "Klondike initializing data");

		// alloc space for status, devinfo and cfg for master and slaves
		klninfo->status = calloc(slaves+1, sizeof(WORKSTATUS));
		if (unlikely(!klninfo->status))
			quit(1, "Failed to calloc status array in klondke_get_stats");
		klninfo->devinfo = calloc(slaves+1, sizeof(DEVINFO));
		if (unlikely(!klninfo->devinfo))
			quit(1, "Failed to calloc devinfo array in klondke_get_stats");
		klninfo->cfg = calloc(slaves+1, sizeof(WORKCFG));
		if (unlikely(!klninfo->cfg))
			quit(1, "Failed to calloc cfg array in klondke_get_stats");
	}

	WORKCFG cfgset = { 0,0,0,0,0 }; // zero init triggers read back only
	double temp1, temp2;
	int size = 2;

	if (opt_klondike_options != NULL) {  // boundaries are checked by device, with valid values returned
		sscanf(opt_klondike_options, "%hu:%lf:%lf:%hhu", &cfgset.hashclock, &temp1, &temp2, &cfgset.fantarget);
		cfgset.temptarget = cvtCToKln(temp1);
		cfgset.tempcritical = cvtCToKln(temp2);
		cfgset.fantarget = (int)255*cfgset.fantarget/100;
		size = sizeof(cfgset);
	}

	for (dev = 0; dev <= slaves; dev++) {
		char *reply = SendCmdGetReply(klncgpu, 'C', dev, size, &cfgset);
		if (reply != NULL) {
			klninfo->cfg[dev] = *(WORKCFG *)(reply+2);
			applog(LOG_NOTICE, "Klondike config (%d: Clk: %d, T:%.0lf, C:%.0lf, F:%d)",
				dev, klninfo->cfg[dev].hashclock,
				cvtKlnToC(klninfo->cfg[dev].temptarget),
				cvtKlnToC(klninfo->cfg[dev].tempcritical),
				(int)100*klninfo->cfg[dev].fantarget/256);
		}
	}
	klondike_get_stats(klncgpu);
	for (dev = 0; dev <= slaves; dev++) {
		klninfo->devinfo[dev].rangesize = ((uint64_t)1<<32) / klninfo->status[dev].chipcount;
		klninfo->devinfo[dev].chipstats = calloc(klninfo->status[dev].chipcount*2 , sizeof(uint32_t));
	}

	SendCmdGetReply(klncgpu, 'E', 0, 1, "1");

	return true;
}

static
bool klondike_foundlowl(struct lowlevel_device_info * const info, __maybe_unused void * const userp)
{
	if (unlikely(info->lowl != &lowl_usb))
	{
		applog(LOG_WARNING, "%s: Matched \"%s\" serial \"%s\", but lowlevel driver is not usb!",
		       __func__, info->product, info->serial);
		return false;
	}
	struct libusb_device * const dev = info->lowl_data;
	
// static bool klondike_detect_one(struct libusb_device *dev, struct usb_find_devices *found)
	struct cgpu_info * const klncgpu = malloc(sizeof(*klncgpu));
	struct klondike_info *klninfo = NULL;

	if (unlikely(!klncgpu))
		quit(1, "Failed to calloc klncgpu in klondike_detect_one");
	
	*klncgpu = (struct cgpu_info){
		.drv = &klondike_drv,
		.deven = DEV_ENABLED,
		.threads = 1,
	};

	klninfo = calloc(1, sizeof(*klninfo));
	if (unlikely(!klninfo))
		quit(1, "Failed to calloc klninfo in klondke_detect_one");
	klncgpu->device_data = (FILE *)klninfo;
	mutex_init(&klninfo->devlock);

	klninfo->replies = calloc(MAX_REPLY_COUNT, REPLY_BUFSIZE);
	if (unlikely(!klninfo->replies))
		quit(1, "Failed to calloc replies buffer in klondke_detect_one");
	klninfo->nextreply = 0;

	if (usb_init(klncgpu, dev)) {
		int attempts = 0;
		while (attempts++ < 3) {
			char reply[REPLY_SIZE];
			const char * const devpath = info->devid;
			int sent, recd, err;

			err = usb_write(klncgpu, "I", 2, &sent);
			if (err < 0 || sent != 2) {
				applog(LOG_ERR, "%s (%s) detect write failed (%d:%d)", klncgpu->drv->dname, devpath, sent, err);
			}
			cgsleep_ms(REPLY_WAIT_TIME*10);
			err = usb_read(klncgpu, reply, REPLY_SIZE, &recd);
			if (err < 0) {
				applog(LOG_ERR, "%s (%s) detect read failed (%d:%d)", klncgpu->drv->dname, devpath, recd, err);
			} else if (recd < 1) {
				applog(LOG_ERR, "%s (%s) detect empty reply (%d)",	klncgpu->drv->dname, devpath, recd);
			} else if (reply[0] == 'I' && reply[1] == 0) {

				applog(LOG_DEBUG, "%s (%s) detect successful", klncgpu->drv->dname, devpath);
				KlondikeID = *(IDENTITY *)(&reply[2]);
				klncgpu->device_path = strdup(devpath);
				if (!add_cgpu(klncgpu))
					break;
				applog(LOG_DEBUG, "Klondike cgpu added");
				return true;
			}
		}
		usb_uninit(klncgpu);
	}
	free(klninfo->replies);
	free(klncgpu);
	return false;
}

static
bool klondike_detect_one(const char *serial)
{
	return lowlevel_detect_serial(klondike_foundlowl, serial);
}

static
int klondike_autodetect()
{
	return lowlevel_detect(klondike_foundlowl, "K16");
}

static
void klondike_detect()
{
	generic_detect(&klondike_drv, klondike_detect_one, klondike_autodetect, 0);
}

static
bool klondike_identify(__maybe_unused struct cgpu_info * const klncgpu)
{
	//SendCmdGetReply(klncgpu, 'I', 0, 0, NULL);
	return false;
}

static void klondike_check_nonce(struct cgpu_info *klncgpu, WORKRESULT *result)
{
	struct klondike_info *klninfo = (struct klondike_info *)(klncgpu->device_data);
	struct work *work, *tmp;

	applog(LOG_DEBUG, "Klondike FOUND NONCE (%02x:%08x)", result->workid, result->nonce);

	HASH_ITER(hh, klncgpu->queued_work, work, tmp) {
		if (work->queued && (work->subid == (result->device*256 + result->workid))) {

			wr_lock(&(klninfo->stat_lock));
			klninfo->devinfo[result->device].noncecount++;
			klninfo->noncecount++;
			wr_unlock(&(klninfo->stat_lock));

			result->nonce = le32toh(result->nonce - 0xC0);
			applog(LOG_DEBUG, "Klondike SUBMIT NONCE (%02x:%08x)", result->workid, result->nonce);
			bool ok = submit_nonce(klncgpu->thr[0], work, result->nonce);

			applog(LOG_DEBUG, "Klondike chip stats %d, %08x, %d, %d", result->device, result->nonce, klninfo->devinfo[result->device].rangesize, klninfo->status[result->device].chipcount);
			klninfo->devinfo[result->device].chipstats[(result->nonce / klninfo->devinfo[result->device].rangesize) + (ok ? 0 : klninfo->status[result->device].chipcount)]++;
			return;
		}
	}

	applog(LOG_ERR, "%s%i:%d unknown work (%02x:%08x) - ignored",
		klncgpu->drv->name, klncgpu->device_id, result->device, result->workid, result->nonce);
	//inc_hw_errors(klncgpu->thr[0]);
}

// Change this to LOG_WARNING if you wish to always see the replies
#define READ_DEBUG LOG_DEBUG

// thread to keep looking for replies
static void *klondike_get_replies(void *userdata)
{
	struct cgpu_info *klncgpu = (struct cgpu_info *)userdata;
	struct klondike_info *klninfo = (struct klondike_info *)(klncgpu->device_data);
	struct klondike_status *ks;
	struct _workresult *wr;
	struct klondike_cfg *kc;
	struct klondike_id *ki;
	char *replybuf;
	int err, recd;

	applog(LOG_DEBUG, "Klondike listening for replies");

	while (klninfo->shutdown == false) {
		if (klninfo->usbinfo_nodev)
			return NULL;

		replybuf = klninfo->replies + klninfo->nextreply * REPLY_BUFSIZE;
		replybuf[0] = 0;

		err = usb_read(klncgpu, replybuf+1, REPLY_SIZE, &recd);
		if (!err && recd == REPLY_SIZE) {
<<<<<<< HEAD
			if (opt_log_level <= LOG_DEBUG) {
				char hexdata[(recd * 2) + 1];
				bin2hex(hexdata, &replybuf[1], recd);
=======
			if (opt_log_level <= READ_DEBUG) {
				char *hexdata = bin2hex((unsigned char *)(replybuf+1), recd);
>>>>>>> d5b3f559
				applog(READ_DEBUG, "%s (%s) reply [%s:%s]", klncgpu->drv->dname, klncgpu->device_path, replybuf+1, hexdata);
			}
			if (++klninfo->nextreply == MAX_REPLY_COUNT)
				klninfo->nextreply = 0;

			replybuf[0] = replybuf[1];
			switch (replybuf[0]) {
				case '=':
					wr = (struct _workresult *)(replybuf+1);
					klondike_check_nonce(klncgpu, (WORKRESULT *)replybuf);
					applog(READ_DEBUG,
						"%s (%s) reply: work [%c] device=%d workid=%d"
						" nonce=0x%08x",
						klncgpu->drv->dname, klncgpu->device_path,
						*(replybuf+1),
						(int)(wr->device),
						(int)(wr->workid),
						(unsigned int)(wr->nonce));
					break;
				case 'S':
				case 'W':
				case 'A':
				case 'E':
					ks = (struct klondike_status *)(replybuf+1);
					wr_lock(&(klninfo->stat_lock));
					klninfo->errorcount += ks->errorcount;
					klninfo->noisecount += ks->noise;
					wr_unlock(&(klninfo->stat_lock));
					applog(READ_DEBUG,
						"%s (%s) reply: status [%c] chips=%d slaves=%d"
						" workcq=%d workid=%d temp=%d fan=%d errors=%d"
						" hashes=%d max=%d noise=%d",
						klncgpu->drv->dname, klncgpu->device_path,
						*(replybuf+1),
						(int)(ks->chipcount),
						(int)(ks->slavecount),
						(int)(ks->workqc),
						(int)(ks->workid),
						(int)(ks->temp),
						(int)(ks->fanspeed),
						(int)(ks->errorcount),
						(int)(ks->hashcount),
						(int)(ks->maxcount),
						(int)(ks->noise));
					break;
				case 'C':
					kc = (struct klondike_cfg *)(replybuf+2);
					applog(READ_DEBUG,
						"%s (%s) reply: config [%c] clock=%d temptarget=%d"
						" tempcrit=%d fan=%d",
						klncgpu->drv->dname, klncgpu->device_path,
						*(replybuf+1),
						(int)(kc->hashclock),
						(int)(kc->temptarget),
						(int)(kc->tempcritical),
						(int)(kc->fantarget));
					break;
				case 'I':
					ki = (struct klondike_id *)(replybuf+2);
					applog(READ_DEBUG,
						"%s (%s) reply: info [%c] version=0x%02x prod=%.7s"
						" serial=0x%08x",
						klncgpu->drv->dname, klncgpu->device_path,
						*(replybuf+1),
						(int)(ki->version),
						ki->product,
						(unsigned int)(ki->serial));
					break;
				default:
					break;
			}
		}
	}
	return NULL;
}

static void klondike_flush_work(struct cgpu_info *klncgpu)
{
	struct klondike_info *klninfo = (struct klondike_info *)(klncgpu->device_data);
	int dev;

	applog(LOG_DEBUG, "Klondike flushing work");
	for (dev = 0; dev <= klninfo->status->slavecount; dev++) {
		char *reply = SendCmdGetReply(klncgpu, 'A', dev, 0, NULL);
		if (reply != NULL) {
			wr_lock(&(klninfo->stat_lock));
			klninfo->status[dev] = *(WORKSTATUS *)(reply+2);
			wr_unlock(&(klninfo->stat_lock));
		}
	}
}

static bool klondike_thread_prepare(struct thr_info *thr)
{
	struct cgpu_info *klncgpu = thr->cgpu;
	struct klondike_info *klninfo = (struct klondike_info *)(klncgpu->device_data);

	if (thr_info_create(&(klninfo->replies_thr), NULL, klondike_get_replies, (void *)klncgpu)) {
		applog(LOG_ERR, "%s%i: thread create failed", klncgpu->drv->name, klncgpu->device_id);
		return false;
	}
	pthread_detach(klninfo->replies_thr.pth);

	// let the listening get started
	cgsleep_ms(100);

	return klondike_init(klncgpu);
}

static bool klondike_thread_init(struct thr_info *thr)
{
	struct cgpu_info *klncgpu = thr->cgpu;
	struct klondike_info * const klninfo = klncgpu->device_data;
	
	notifier_init(thr->work_restart_notifier);

	if (klninfo->usbinfo_nodev)
		return false;

	klondike_flush_work(klncgpu);

	return true;
}

static void klondike_shutdown(struct thr_info *thr)
{
	struct cgpu_info *klncgpu = thr->cgpu;
	struct klondike_info *klninfo = (struct klondike_info *)(klncgpu->device_data);
	int dev;

	applog(LOG_DEBUG, "Klondike shutting down work");
	for (dev = 0; dev <= klninfo->status->slavecount; dev++) {
		SendCmdGetReply(klncgpu, 'E', dev, 1, "0");
	}
	klncgpu->shutdown = klninfo->shutdown = true;
}

static void klondike_thread_enable(struct thr_info *thr)
{
	struct cgpu_info *klncgpu = thr->cgpu;
	struct klondike_info * const klninfo = klncgpu->device_data;

	if (klninfo->usbinfo_nodev)
		return;

	//SendCmdGetReply(klncgpu, 'E', 0, 1, "0");

}

static bool klondike_send_work(struct cgpu_info *klncgpu, int dev, struct work *work)
{
	struct klondike_info *klninfo = (struct klondike_info *)(klncgpu->device_data);
	struct work *tmp;
	WORKTASK data;

	if (klninfo->usbinfo_nodev)
		return false;

	memcpy(data.midstate, work->midstate, MIDSTATE_BYTES);
	memcpy(data.merkle, work->data + MERKLE_OFFSET, MERKLE_BYTES);
	data.workid = (uint8_t)(klninfo->devinfo[dev].nextworkid++ & 0xFF);
	work->subid = dev*256 + data.workid;

	if (opt_log_level <= LOG_DEBUG) {
		const size_t sz = sizeof(data) - 3;
		char hexdata[(sz * 2) + 1];
		bin2hex(hexdata, &data.workid, sz);
		applog(LOG_DEBUG, "WORKDATA: %s", hexdata);
	}

	applog(LOG_DEBUG, "Klondike sending work (%d:%02x)", dev, data.workid);
	char *reply = SendCmdGetReply(klncgpu, 'W', dev, sizeof(data)-3, &data.workid);
	if (reply != NULL) {
		wr_lock(&(klninfo->stat_lock));
		klninfo->status[dev] = *(WORKSTATUS *)(reply+2);
		wr_unlock(&(klninfo->stat_lock));

		// remove old work
		HASH_ITER(hh, klncgpu->queued_work, work, tmp) {
		if (work->queued && (work->subid == (int)(dev*256 + ((klninfo->devinfo[dev].nextworkid-2*MAX_WORK_COUNT) & 0xFF))))
			work_completed(klncgpu, work);
		}
		return true;
	}
	return false;
}

static bool klondike_queue_full(struct cgpu_info *klncgpu)
{
	struct klondike_info *klninfo = (struct klondike_info *)(klncgpu->device_data);
	struct work *work = NULL;
	int dev, queued;

	for (queued = 0; queued < MAX_WORK_COUNT-1; queued++)
		for (dev = 0; dev <= klninfo->status->slavecount; dev++)
			if (klninfo->status[dev].workqc <= queued) {
				if (!work)
					work = get_queued(klncgpu);
				if (unlikely(!work))
					return false;
				if (klondike_send_work(klncgpu, dev, work)) {
					work = NULL;
					break;
				}
			}

	return true;
}

static int64_t klondike_scanwork(struct thr_info *thr)
{
	struct cgpu_info *klncgpu = thr->cgpu;
	struct klondike_info *klninfo = (struct klondike_info *)(klncgpu->device_data);
	int64_t newhashcount = 0;
	int dev;

	if (klninfo->usbinfo_nodev)
		return -1;

	restart_wait(thr, 200);
	if (klninfo->status != NULL) {
		rd_lock(&(klninfo->stat_lock));
		for (dev = 0; dev <= klninfo->status->slavecount; dev++) {
			uint64_t newhashdev = 0;
			if (klninfo->devinfo[dev].lasthashcount > klninfo->status[dev].hashcount) // todo: chg this to check workid for wrapped instead
				newhashdev += klninfo->status[dev].maxcount; // hash counter wrapped
			newhashdev += klninfo->status[dev].hashcount - klninfo->devinfo[dev].lasthashcount;
			klninfo->devinfo[dev].lasthashcount = klninfo->status[dev].hashcount;
			if (klninfo->status[dev].maxcount != 0)
				klninfo->hashcount += (newhashdev << 32) / klninfo->status[dev].maxcount;

			// todo: check stats for critical conditions
		}
		newhashcount += 0xffffffffull * (uint64_t)klninfo->noncecount;
		klninfo->noncecount = 0;
		rd_unlock(&(klninfo->stat_lock));
	}
	return newhashcount;
}


static void get_klondike_statline_before(char *buf, size_t siz, struct cgpu_info *klncgpu)
{
	struct klondike_info *klninfo = (struct klondike_info *)(klncgpu->device_data);
	uint8_t temp = 0xFF;
	uint16_t fan = 0;
	int dev;

	if (klninfo->status == NULL)
		return;

	rd_lock(&(klninfo->stat_lock));
	for (dev = 0; dev <= klninfo->status->slavecount; dev++) {
		if (klninfo->status[dev].temp < temp)
			temp = klninfo->status[dev].temp;
		fan += klninfo->cfg[dev].fantarget;
	}
	fan /= klninfo->status->slavecount+1;
	rd_unlock(&(klninfo->stat_lock));

	tailsprintf(buf, siz, "     %3.0fC %3d%% | ", cvtKlnToC(temp), fan*100/255);
}

static struct api_data *klondike_api_stats(struct cgpu_info *klncgpu)
{
	struct klondike_info *klninfo = (struct klondike_info *)(klncgpu->device_data);
	struct api_data *root = NULL;
	char buf[32];
	int dev;

	if (klninfo->status == NULL)
		return NULL;

	rd_lock(&(klninfo->stat_lock));
	for (dev = 0; dev <= klninfo->status->slavecount; dev++) {

		float fTemp = cvtKlnToC(klninfo->status[dev].temp);
		sprintf(buf, "Temp %d", dev);
		root = api_add_temp(root, buf, &fTemp, true);

		double dClk = (double)klninfo->cfg[dev].hashclock;
		sprintf(buf, "Clock %d", dev);
		root = api_add_freq(root, buf, &dClk, true);

		unsigned int iFan = (unsigned int)100 * klninfo->cfg[dev].fantarget / 255;
		sprintf(buf, "Fan Percent %d", dev);
		root = api_add_int(root, buf, (int *)(&iFan), true);

		iFan = 0;
		if (klninfo->status[dev].fanspeed > 0)
			iFan = (unsigned int)TACH_FACTOR / klninfo->status[dev].fanspeed;
		sprintf(buf, "Fan RPM %d", dev);
		root = api_add_int(root, buf, (int *)(&iFan), true);

		if (klninfo->devinfo[dev].chipstats != NULL) {
			char data[2048];
			char one[32];
			int n;

			sprintf(buf, "Nonces / Chip %d", dev);
			data[0] = '\0';
			for (n = 0; n < klninfo->status[dev].chipcount; n++) {
				snprintf(one, sizeof(one), "%07d ", klninfo->devinfo[dev].chipstats[n]);
				strcat(data, one);
			}
			root = api_add_string(root, buf, data, true);

			sprintf(buf, "Errors / Chip %d", dev);
			data[0] = '\0';
			for (n = 0; n < klninfo->status[dev].chipcount; n++) {
				snprintf(one, sizeof(one), "%07d ", klninfo->devinfo[dev].chipstats[n + klninfo->status[dev].chipcount]);
				strcat(data, one);
			}
			root = api_add_string(root, buf, data, true);
		}
	}

	root = api_add_uint64(root, "Hash Count", &(klninfo->hashcount), true);
	root = api_add_uint64(root, "Error Count", &(klninfo->errorcount), true);
	root = api_add_uint64(root, "Noise Count", &(klninfo->noisecount), true);

	rd_unlock(&(klninfo->stat_lock));

	return root;
}

struct device_drv klondike_drv = {
	.dname = "Klondike",
	.name = "KLN",
	.drv_detect = klondike_detect,
	.get_api_stats = klondike_api_stats,
// 	.get_statline_before = get_klondike_statline_before,
	.get_stats = klondike_get_stats,
	.identify_device = klondike_identify,
	.thread_prepare = klondike_thread_prepare,
	.thread_init = klondike_thread_init,
	.minerloop = hash_queued_work,
	.scanwork = klondike_scanwork,
	.queue_full = klondike_queue_full,
	.flush_work = klondike_flush_work,
	.thread_shutdown = klondike_shutdown,
	.thread_enable = klondike_thread_enable
};<|MERGE_RESOLUTION|>--- conflicted
+++ resolved
@@ -460,14 +460,9 @@
 
 		err = usb_read(klncgpu, replybuf+1, REPLY_SIZE, &recd);
 		if (!err && recd == REPLY_SIZE) {
-<<<<<<< HEAD
-			if (opt_log_level <= LOG_DEBUG) {
+			if (opt_log_level <= READ_DEBUG) {
 				char hexdata[(recd * 2) + 1];
 				bin2hex(hexdata, &replybuf[1], recd);
-=======
-			if (opt_log_level <= READ_DEBUG) {
-				char *hexdata = bin2hex((unsigned char *)(replybuf+1), recd);
->>>>>>> d5b3f559
 				applog(READ_DEBUG, "%s (%s) reply [%s:%s]", klncgpu->drv->dname, klncgpu->device_path, replybuf+1, hexdata);
 			}
 			if (++klninfo->nextreply == MAX_REPLY_COUNT)
