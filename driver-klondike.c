--- conflicted
+++ resolved
@@ -1047,13 +1047,8 @@
 	applog(LOG_DEBUG, "%s%i: listening for replies",
 			  klncgpu->drv->name, klncgpu->device_id);
 
-<<<<<<< HEAD
-	while (klninfo->shutdown == false) {
+	while (klncgpu->shutdown == false) {
 		if (klninfo->usbinfo_nodev)
-=======
-	while (klncgpu->shutdown == false) {
-		if (klncgpu->usbinfo.nodev)
->>>>>>> 50c83773
 			return NULL;
 
 		if (kitem == NULL)
