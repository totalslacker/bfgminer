--- conflicted
+++ resolved
@@ -3351,13 +3351,8 @@
 			statusy = LINES - 2;
 		else
 			statusy = logstart;
-<<<<<<< HEAD
 		logcursor = statusy;
-		wresize(statuswin, statusy, x);
-=======
-		logcursor = statusy + 1;
 		bfg_wresize(statuswin, statusy, x);
->>>>>>> 71adb954
 		getmaxyx(mainwin, y, x);
 		y -= logcursor;
 		bfg_wresize(logwin, y, x);
