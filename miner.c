/*
 * Copyright 2011-2012 Con Kolivas
 * Copyright 2011-2013 Luke Dashjr
 * Copyright 2012-2013 Andrew Smith
 * Copyright 2010 Jeff Garzik
 *
 * This program is free software; you can redistribute it and/or modify it
 * under the terms of the GNU General Public License as published by the Free
 * Software Foundation; either version 3 of the License, or (at your option)
 * any later version.  See COPYING for more details.
 */

#include "config.h"

#ifdef WIN32
#define FD_SETSIZE 4096
#endif

#ifdef HAVE_CURSES
#include <curses.h>
#endif

#include <stdio.h>
#include <stdlib.h>
#include <string.h>
#include <stdbool.h>
#include <stdint.h>
#include <unistd.h>
#include <sys/time.h>
#include <time.h>
#include <math.h>
#include <stdarg.h>
#include <assert.h>
#include <signal.h>

#include <sys/stat.h>
#include <sys/types.h>
#include <dirent.h>

#ifndef WIN32
#include <sys/resource.h>
#include <sys/socket.h>
#else
#include <winsock2.h>
#endif
#include <ccan/opt/opt.h>
#include <jansson.h>
#include <curl/curl.h>
#include <libgen.h>
#include <sha2.h>

#include <blkmaker.h>
#include <blkmaker_jansson.h>
#include <blktemplate.h>

#include "compat.h"
#include "miner.h"
#include "findnonce.h"
#include "adl.h"
#include "driver-cpu.h"
#include "driver-opencl.h"
#include "bench_block.h"
#include "scrypt.h"

#ifdef USE_X6500
#include "ft232r.h"
#endif

#if defined(unix)
	#include <errno.h>
	#include <fcntl.h>
	#include <sys/wait.h>
#endif

#ifdef USE_SCRYPT
#include "scrypt.h"
#endif

#if defined(USE_BITFORCE) || defined(USE_ICARUS) || defined(USE_MODMINER) || defined(USE_X6500) || defined(USE_ZTEX)
#	define USE_FPGA
#	define USE_FPGA_SERIAL
#endif

struct strategies strategies[] = {
	{ "Failover" },
	{ "Round Robin" },
	{ "Rotate" },
	{ "Load Balance" },
	{ "Balance" },
};

static char packagename[256];

bool opt_protocol;
static bool opt_benchmark;
static bool want_longpoll = true;
static bool want_gbt = true;
static bool want_getwork = true;
#if BLKMAKER_VERSION > 1
struct _cbscript_t {
	char *data;
	size_t sz;
};
static struct _cbscript_t opt_coinbase_script;
static uint32_t template_nonce;
#endif
#if BLKMAKER_VERSION < 1
const
#endif
char *opt_coinbase_sig;
static bool want_stratum = true;
bool have_longpoll;
int opt_skip_checks;
bool want_per_device_stats;
bool use_syslog;
bool opt_quiet;
bool opt_realquiet;
bool opt_loginput;
bool opt_compact;
const int opt_cutofftemp = 95;
int opt_hysteresis = 3;
static int opt_retries = -1;
int opt_fail_pause = 5;
int opt_log_interval = 5;
int opt_queue = 1;
int opt_scantime = 60;
int opt_expiry = 120;
int opt_expiry_lp = 3600;
int opt_bench_algo = -1;
static const bool opt_time = true;
unsigned long long global_hashrate;

#ifdef HAVE_OPENCL
int opt_dynamic_interval = 7;
int nDevs;
int opt_g_threads = 2;
int gpu_threads;
#endif
#ifdef USE_SCRYPT
static char detect_algo = 1;
bool opt_scrypt;
#else
static char detect_algo;
#endif
bool opt_restart = true;
static bool opt_nogpu;

struct list_head scan_devices;
bool opt_force_dev_init;
static signed int devices_enabled;
static bool opt_removedisabled;
int total_devices;
struct cgpu_info **devices;
bool have_opencl;
int opt_n_threads = -1;
int mining_threads;
int num_processors;
#ifdef HAVE_CURSES
bool use_curses = true;
#else
bool use_curses;
#endif
static bool opt_submit_stale = true;
static int opt_shares;
static int opt_submit_threads = 0x40;
bool opt_fail_only;
bool opt_autofan;
bool opt_autoengine;
bool opt_noadl;
char *opt_api_allow = NULL;
char *opt_api_groups;
char *opt_api_description = PACKAGE_STRING;
int opt_api_port = 4028;
bool opt_api_listen;
bool opt_api_network;
bool opt_delaynet;
bool opt_disable_pool;
char *opt_icarus_options = NULL;
char *opt_icarus_timing = NULL;
bool opt_worktime;

char *opt_kernel_path;
char *cgminer_path;

#if defined(USE_BITFORCE)
bool opt_bfl_noncerange;
#endif
#define QUIET	(opt_quiet || opt_realquiet)

struct thr_info *thr_info;
static int gwsched_thr_id;
static int stage_thr_id;
static int watchpool_thr_id;
static int watchdog_thr_id;
#ifdef HAVE_CURSES
static int input_thr_id;
#endif
int gpur_thr_id;
static int api_thr_id;
static int total_threads;

pthread_mutex_t hash_lock;
static pthread_mutex_t qd_lock;
static pthread_mutex_t *stgd_lock;
pthread_mutex_t console_lock;
pthread_mutex_t ch_lock;
static pthread_rwlock_t blk_lock;
static pthread_mutex_t sshare_lock;

pthread_rwlock_t netacc_lock;

static pthread_mutex_t lp_lock;
static pthread_cond_t lp_cond;

pthread_mutex_t restart_lock;
pthread_cond_t restart_cond;

pthread_cond_t gws_cond;

bool shutting_down;

double total_mhashes_done;
static struct timeval total_tv_start, total_tv_end;
static struct timeval miner_started;

pthread_mutex_t control_lock;
pthread_mutex_t stats_lock;

static pthread_mutex_t submitting_lock;
static int total_submitting;
static struct list_head submit_waiting;
notifier_t submit_waiting_notifier;

int hw_errors;
int total_accepted, total_rejected, total_diff1;
int total_getworks, total_stale, total_discarded;
uint64_t total_bytes_xfer;
double total_diff_accepted, total_diff_rejected, total_diff_stale;
static int staged_rollable;
unsigned int new_blocks;
unsigned int found_blocks;

unsigned int local_work;
unsigned int total_go, total_ro;

struct pool **pools;
static struct pool *currentpool = NULL;

int total_pools, enabled_pools;
enum pool_strategy pool_strategy = POOL_FAILOVER;
int opt_rotate_period;
static int total_urls, total_users, total_passes;

static
#ifndef HAVE_CURSES
const
#endif
bool curses_active;

static char current_block[40];
static char *current_hash;
static uint32_t current_block_id;
char *current_fullhash;
static char datestamp[40];
static char blocktime[32];
struct timeval block_timeval;
static char best_share[8] = "0";
static char block_diff[8];
uint64_t best_diff = 0;

static bool known_blkheight_current;
static uint32_t known_blkheight;
static uint32_t known_blkheight_blkid;

struct block {
	char hash[40];
	UT_hash_handle hh;
	int block_no;
};

static struct block *blocks = NULL;


int swork_id;

/* For creating a hash database of stratum shares submitted that have not had
 * a response yet */
struct stratum_share {
	UT_hash_handle hh;
	bool block;
	struct work *work;
	int id;
};

static struct stratum_share *stratum_shares = NULL;

char *opt_socks_proxy = NULL;

static const char def_conf[] = "bfgminer.conf";
static bool config_loaded;
static int include_count;
#define JSON_INCLUDE_CONF "include"
#define JSON_LOAD_ERROR "JSON decode of file '%s' failed\n %s"
#define JSON_LOAD_ERROR_LEN strlen(JSON_LOAD_ERROR)
#define JSON_MAX_DEPTH 10
#define JSON_MAX_DEPTH_ERR "Too many levels of JSON includes (limit 10) or a loop"

#if defined(unix)
	static char *opt_stderr_cmd = NULL;
	static int forkpid;
#endif // defined(unix)

bool ping = true;

struct sigaction termhandler, inthandler;

struct thread_q *getq;

static int total_work;
struct work *staged_work = NULL;

struct schedtime {
	bool enable;
	struct tm tm;
};

struct schedtime schedstart;
struct schedtime schedstop;
bool sched_paused;

static bool time_before(struct tm *tm1, struct tm *tm2)
{
	if (tm1->tm_hour < tm2->tm_hour)
		return true;
	if (tm1->tm_hour == tm2->tm_hour && tm1->tm_min < tm2->tm_min)
		return true;
	return false;
}

static bool should_run(void)
{
	struct timeval tv;
	struct tm tm;
	bool within_range;

	if (!schedstart.enable && !schedstop.enable)
		return true;

	gettimeofday(&tv, NULL);
	localtime_r(&tv.tv_sec, &tm);

	// NOTE: This is delicately balanced so that should_run is always false if schedstart==schedstop
	if (time_before(&schedstop.tm, &schedstart.tm))
		within_range = (time_before(&tm, &schedstop.tm) || !time_before(&tm, &schedstart.tm));
	else
		within_range = (time_before(&tm, &schedstop.tm) && !time_before(&tm, &schedstart.tm));

	if (within_range && !schedstop.enable)
		/* This is a once off event with no stop time set */
		schedstart.enable = false;

	return within_range;
}

void get_datestamp(char *f, struct timeval *tv)
{
	struct tm _tm;
	struct tm *tm = &_tm;

	localtime_r(&tv->tv_sec, tm);
	sprintf(f, "[%d-%02d-%02d %02d:%02d:%02d]",
		tm->tm_year + 1900,
		tm->tm_mon + 1,
		tm->tm_mday,
		tm->tm_hour,
		tm->tm_min,
		tm->tm_sec);
}

void get_timestamp(char *f, struct timeval *tv)
{
	struct tm _tm;
	struct tm *tm = &_tm;

	localtime_r(&tv->tv_sec, tm);
	sprintf(f, "[%02d:%02d:%02d]",
		tm->tm_hour,
		tm->tm_min,
		tm->tm_sec);
}

static void applog_and_exit(const char *fmt, ...)
{
	va_list ap;

	va_start(ap, fmt);
	vapplog(LOG_ERR, fmt, ap);
	va_end(ap);
	exit(1);
}

static pthread_mutex_t sharelog_lock;
static FILE *sharelog_file = NULL;

static void sharelog(const char*disposition, const struct work*work)
{
	char *target, *hash, *data;
	struct cgpu_info *cgpu;
	unsigned long int t;
	struct pool *pool;
	int thr_id, rv;
	char s[1024];
	size_t ret;

	if (!sharelog_file)
		return;

	thr_id = work->thr_id;
	cgpu = thr_info[thr_id].cgpu;
	pool = work->pool;
	t = (unsigned long int)(work->tv_work_found.tv_sec);
	target = bin2hex(work->target, sizeof(work->target));
	hash = bin2hex(work->hash, sizeof(work->hash));
	data = bin2hex(work->data, sizeof(work->data));

	// timestamp,disposition,target,pool,dev,thr,sharehash,sharedata
	rv = snprintf(s, sizeof(s), "%lu,%s,%s,%s,%s%u,%u,%s,%s\n", t, disposition, target, pool->rpc_url, cgpu->api->name, cgpu->device_id, thr_id, hash, data);
	free(target);
	free(hash);
	free(data);
	if (rv >= (int)(sizeof(s)))
		s[sizeof(s) - 1] = '\0';
	else if (rv < 0) {
		applog(LOG_ERR, "sharelog printf error");
		return;
	}

	mutex_lock(&sharelog_lock);
	ret = fwrite(s, rv, 1, sharelog_file);
	fflush(sharelog_file);
	mutex_unlock(&sharelog_lock);
	if (ret != 1)
		applog(LOG_ERR, "sharelog fwrite error");
}

static char *getwork_req = "{\"method\": \"getwork\", \"params\": [], \"id\":0}\n";

/* Return value is ignored if not called from add_pool_details */
struct pool *add_pool(void)
{
	struct pool *pool;

	pool = calloc(sizeof(struct pool), 1);
	if (!pool)
		quit(1, "Failed to malloc pool in add_pool");
	pool->pool_no = pool->prio = total_pools;
	mutex_init(&pool->last_work_lock);
	mutex_init(&pool->pool_lock);
	if (unlikely(pthread_cond_init(&pool->cr_cond, NULL)))
		quit(1, "Failed to pthread_cond_init in add_pool");
	mutex_init(&pool->stratum_lock);
	INIT_LIST_HEAD(&pool->curlring);
	pool->swork.transparency_time = (time_t)-1;

	/* Make sure the pool doesn't think we've been idle since time 0 */
	pool->tv_idle.tv_sec = ~0UL;

	pool->rpc_proxy = NULL;

	pool->sock = INVSOCK;
	pool->lp_socket = CURL_SOCKET_BAD;

	pools = realloc(pools, sizeof(struct pool *) * (total_pools + 2));
	pools[total_pools++] = pool;

	return pool;
}

/* Pool variant of test and set */
static bool pool_tset(struct pool *pool, bool *var)
{
	bool ret;

	mutex_lock(&pool->pool_lock);
	ret = *var;
	*var = true;
	mutex_unlock(&pool->pool_lock);
	return ret;
}

bool pool_tclear(struct pool *pool, bool *var)
{
	bool ret;

	mutex_lock(&pool->pool_lock);
	ret = *var;
	*var = false;
	mutex_unlock(&pool->pool_lock);
	return ret;
}

struct pool *current_pool(void)
{
	struct pool *pool;

	mutex_lock(&control_lock);
	pool = currentpool;
	mutex_unlock(&control_lock);
	return pool;
}

char *set_int_range(const char *arg, int *i, int min, int max)
{
	char *err = opt_set_intval(arg, i);

	if (err)
		return err;

	if (*i < min || *i > max)
		return "Value out of range";

	return NULL;
}

static char *set_int_0_to_9999(const char *arg, int *i)
{
	return set_int_range(arg, i, 0, 9999);
}

static char *set_int_1_to_65535(const char *arg, int *i)
{
	return set_int_range(arg, i, 1, 65535);
}

static char *set_int_0_to_10(const char *arg, int *i)
{
	return set_int_range(arg, i, 0, 10);
}

static char *set_int_1_to_10(const char *arg, int *i)
{
	return set_int_range(arg, i, 1, 10);
}

char *set_strdup(const char *arg, char **p)
{
	*p = strdup((char *)arg);
	return NULL;
}

#if BLKMAKER_VERSION > 1
static char *set_b58addr(const char *arg, struct _cbscript_t *p)
{
	size_t scriptsz = blkmk_address_to_script(NULL, 0, arg);
	if (!scriptsz)
		return "Invalid address";
	char *script = malloc(scriptsz);
	if (blkmk_address_to_script(script, scriptsz, arg) != scriptsz) {
		free(script);
		return "Failed to convert address to script";
	}
	p->data = script;
	p->sz = scriptsz;
	return NULL;
}
#endif

#ifdef HAVE_LIBUDEV
#include <libudev.h>
#endif

static
char* add_serial_all(char*arg, char*p) {
#ifdef HAVE_LIBUDEV

	struct udev *udev = udev_new();
	struct udev_enumerate *enumerate = udev_enumerate_new(udev);
	struct udev_list_entry *list_entry;

	udev_enumerate_add_match_subsystem(enumerate, "tty");
	udev_enumerate_add_match_property(enumerate, "ID_SERIAL", "*");
	udev_enumerate_scan_devices(enumerate);
	udev_list_entry_foreach(list_entry, udev_enumerate_get_list_entry(enumerate)) {
		struct udev_device *device = udev_device_new_from_syspath(
			udev_enumerate_get_udev(enumerate),
			udev_list_entry_get_name(list_entry)
		);
		if (!device)
			continue;

		const char *devpath = udev_device_get_devnode(device);
		if (devpath) {
			size_t pLen = p - arg;
			size_t dLen = strlen(devpath) + 1;
			char dev[dLen + pLen];
			memcpy(dev, arg, pLen);
			memcpy(&dev[pLen], devpath, dLen);
			applog(LOG_DEBUG, "scan-serial: libudev all-adding %s", dev);
			string_elist_add(dev, &scan_devices);
		}

		udev_device_unref(device);
	}
	udev_enumerate_unref(enumerate);
	udev_unref(udev);
	return NULL;

#elif defined(WIN32)

	size_t bufLen = 0x10;  // temp!
tryagain: ;
	char buf[bufLen];
	if (!QueryDosDevice(NULL, buf, bufLen)) {
		if (GetLastError() == ERROR_INSUFFICIENT_BUFFER) {
			bufLen *= 2;
			applog(LOG_DEBUG, "scan-serial: QueryDosDevice returned insufficent buffer error; enlarging to %lx", (unsigned long)bufLen);
			goto tryagain;
		}
		return "scan-serial: Error occurred trying to enumerate COM ports with QueryDosDevice";
	}
	size_t tLen = p - arg;
	char dev[12 + tLen];
	memcpy(dev, arg, tLen);
	memcpy(&dev[tLen], "\\\\.\\", 4);
	char *devp = &dev[tLen + 4];
	for (char *t = buf; *t; t += tLen) {
		tLen = strlen(t) + 1;
		if (strncmp("COM", t, 3))
			continue;
		memcpy(devp, t, tLen);
		applog(LOG_DEBUG, "scan-serial: QueryDosDevice all-adding %s", dev);
		string_elist_add(dev, &scan_devices);
	}
	return NULL;

#else

	DIR *D;
	struct dirent *de;
	const char devdir[] = "/dev";
	const size_t devdirlen = sizeof(devdir) - 1;
	char devpath[sizeof(devdir) + NAME_MAX];
	char *devfile = devpath + devdirlen + 1;
	
	D = opendir(devdir);
	if (!D)
		return "scan-serial 'all' is not supported on this platform";
	memcpy(devpath, devdir, devdirlen);
	devpath[devdirlen] = '/';
	while ( (de = readdir(D)) ) {
		if (strncmp(de->d_name, "tty", 3))
			continue;
		if (strncmp(&de->d_name[3], "USB", 3) && strncmp(&de->d_name[3], "ACM", 3))
			continue;
		
		strcpy(devfile, de->d_name);
		applog(LOG_DEBUG, "scan-serial: /dev glob all-adding %s", devpath);
		string_elist_add(devpath, &scan_devices);
	}
	closedir(D);

#endif
}

#ifdef USE_FPGA_SERIAL
static char *add_serial(char *arg)
{
	char *p = strchr(arg, ':');
	if (p)
		++p;
	else
		p = arg;
	if (!strcasecmp(p, "all")) {
		return add_serial_all(arg, p);
	}

	string_elist_add(arg, &scan_devices);
	return NULL;
}
#endif

static char *set_devices(char *arg)
{
	int i = strtol(arg, &arg, 0);

	if (*arg) {
		if (*arg == '?') {
			devices_enabled = -1;
			return NULL;
		}
		return "Invalid device number";
	}

	if (i < 0 || i >= (int)(sizeof(devices_enabled) * 8) - 1)
		return "Invalid device number";
	devices_enabled |= 1 << i;
	return NULL;
}

static char *set_balance(enum pool_strategy *strategy)
{
	*strategy = POOL_BALANCE;
	return NULL;
}

static char *set_loadbalance(enum pool_strategy *strategy)
{
	*strategy = POOL_LOADBALANCE;
	return NULL;
}

static char *set_rotate(const char *arg, int *i)
{
	pool_strategy = POOL_ROTATE;
	return set_int_range(arg, i, 0, 9999);
}

static char *set_rr(enum pool_strategy *strategy)
{
	*strategy = POOL_ROUNDROBIN;
	return NULL;
}

/* Detect that url is for a stratum protocol either via the presence of
 * stratum+tcp or by detecting a stratum server response */
bool detect_stratum(struct pool *pool, char *url)
{
	if (!extract_sockaddr(pool, url))
		return false;

	if (!strncasecmp(url, "stratum+tcp://", 14)) {
		pool->rpc_url = strdup(url);
		pool->has_stratum = true;
		pool->stratum_url = pool->sockaddr_url;
		return true;
	}

	return false;
}

static char *set_url(char *arg)
{
	struct pool *pool;

	total_urls++;
	if (total_urls > total_pools)
		add_pool();
	pool = pools[total_urls - 1];

	if (detect_stratum(pool, arg))
		return NULL;

	opt_set_charp(arg, &pool->rpc_url);
	if (strncmp(arg, "http://", 7) &&
	    strncmp(arg, "https://", 8)) {
		char *httpinput;

		httpinput = malloc(255);
		if (!httpinput)
			quit(1, "Failed to malloc httpinput");
		strcpy(httpinput, "http://");
		strncat(httpinput, arg, 248);
		pool->rpc_url = httpinput;
	}

	return NULL;
}

static char *set_user(const char *arg)
{
	struct pool *pool;

	total_users++;
	if (total_users > total_pools)
		add_pool();

	pool = pools[total_users - 1];
	opt_set_charp(arg, &pool->rpc_user);

	return NULL;
}

static char *set_pass(const char *arg)
{
	struct pool *pool;

	total_passes++;
	if (total_passes > total_pools)
		add_pool();

	pool = pools[total_passes - 1];
	opt_set_charp(arg, &pool->rpc_pass);

	return NULL;
}

static char *set_userpass(const char *arg)
{
	struct pool *pool;
	char *updup;

	if (total_users != total_passes)
		return "User + pass options must be balanced before userpass";
	++total_users;
	++total_passes;
	if (total_users > total_pools)
		add_pool();

	pool = pools[total_users - 1];
	updup = strdup(arg);
	opt_set_charp(arg, &pool->rpc_userpass);
	pool->rpc_user = strtok(updup, ":");
	if (!pool->rpc_user)
		return "Failed to find : delimited user info";
	pool->rpc_pass = strtok(NULL, ":");
	if (!pool->rpc_pass)
		pool->rpc_pass = "";

	return NULL;
}

static char *set_pool_priority(const char *arg)
{
	struct pool *pool;

	if (!total_pools)
		return "Usage of --pool-priority before pools are defined does not make sense";

	pool = pools[total_pools - 1];
	opt_set_intval(arg, &pool->prio);

	return NULL;
}

static char *set_pool_proxy(const char *arg)
{
	struct pool *pool;

	if (!total_pools)
		return "Usage of --pool-proxy before pools are defined does not make sense";

	if (!our_curl_supports_proxy_uris())
		return "Your installed cURL library does not support proxy URIs. At least version 7.21.7 is required.";

	pool = pools[total_pools - 1];
	opt_set_charp(arg, &pool->rpc_proxy);

	return NULL;
}

static char *enable_debug(bool *flag)
{
	*flag = true;
	opt_debug_console = true;
	/* Turn on verbose output, too. */
	opt_log_output = true;
	return NULL;
}

static char *set_schedtime(const char *arg, struct schedtime *st)
{
	if (sscanf(arg, "%d:%d", &st->tm.tm_hour, &st->tm.tm_min) != 2)
	{
		if (strcasecmp(arg, "now"))
		return "Invalid time set, should be HH:MM";
	} else
		schedstop.tm.tm_sec = 0;
	if (st->tm.tm_hour > 23 || st->tm.tm_min > 59 || st->tm.tm_hour < 0 || st->tm.tm_min < 0)
		return "Invalid time set.";
	st->enable = true;
	return NULL;
}

static char* set_sharelog(char *arg)
{
	char *r = "";
	long int i = strtol(arg, &r, 10);

	if ((!*r) && i >= 0 && i <= INT_MAX) {
		sharelog_file = fdopen((int)i, "a");
		if (!sharelog_file)
			applog(LOG_ERR, "Failed to open fd %u for share log", (unsigned int)i);
	} else if (!strcmp(arg, "-")) {
		sharelog_file = stdout;
		if (!sharelog_file)
			applog(LOG_ERR, "Standard output missing for share log");
	} else {
		sharelog_file = fopen(arg, "a");
		if (!sharelog_file)
			applog(LOG_ERR, "Failed to open %s for share log", arg);
	}

	return NULL;
}

static char *temp_cutoff_str = "";
static char *temp_target_str = "";

char *set_temp_cutoff(char *arg)
{
	int val;

	if (!(arg && arg[0]))
		return "Invalid parameters for set temp cutoff";
	val = atoi(arg);
	if (val < 0 || val > 200)
		return "Invalid value passed to set temp cutoff";
	temp_cutoff_str = arg;

	return NULL;
}

char *set_temp_target(char *arg)
{
	int val;

	if (!(arg && arg[0]))
		return "Invalid parameters for set temp target";
	val = atoi(arg);
	if (val < 0 || val > 200)
		return "Invalid value passed to set temp target";
	temp_target_str = arg;

	return NULL;
}

// For a single element string, this always returns the number (for all calls)
// For multi-element strings, it returns each element as a number in order, and 0 when there are no more
static int temp_strtok(char *base, char **n)
{
	char *i = *n;
	char *p = strchr(i, ',');
	if (p) {
		p[0] = '\0';
		*n = &p[1];
	}
	else
	if (base != i)
		*n = strchr(i, '\0');
	return atoi(i);
}

static void load_temp_config()
{
	int i, val = 0, target_off;
	char *cutoff_n, *target_n;
	struct cgpu_info *cgpu;

	cutoff_n = temp_cutoff_str;
	target_n = temp_target_str;

	for (i = 0; i < total_devices; ++i) {
		cgpu = devices[i];
		
		// cutoff default may be specified by driver during probe; otherwise, opt_cutofftemp (const)
		if (!cgpu->cutofftemp)
			cgpu->cutofftemp = opt_cutofftemp;
		
		// target default may be specified by driver, and is moved with offset; otherwise, offset minus 6
		if (cgpu->targettemp)
			target_off = cgpu->targettemp - cgpu->cutofftemp;
		else
			target_off = -6;
		
		val = temp_strtok(temp_cutoff_str, &cutoff_n);
		if (val < 0 || val > 200)
			quit(1, "Invalid value passed to set temp cutoff");
		if (val)
			cgpu->cutofftemp = val;
		
		val = temp_strtok(temp_target_str, &target_n);
		if (val < 0 || val > 200)
			quit(1, "Invalid value passed to set temp target");
		if (val)
			cgpu->targettemp = val;
		else
			cgpu->targettemp = cgpu->cutofftemp + target_off;
		
		applog(LOG_DEBUG, "%s %u: Set temperature config: target=%d cutoff=%d",
		       cgpu->api->name, cgpu->device_id,
		       cgpu->targettemp, cgpu->cutofftemp);
	}
	if (cutoff_n != temp_cutoff_str && cutoff_n[0])
		quit(1, "Too many values passed to set temp cutoff");
	if (target_n != temp_target_str && target_n[0])
		quit(1, "Too many values passed to set temp target");
}

static char *set_api_allow(const char *arg)
{
	opt_set_charp(arg, &opt_api_allow);

	return NULL;
}

static char *set_api_groups(const char *arg)
{
	opt_set_charp(arg, &opt_api_groups);

	return NULL;
}

static char *set_api_description(const char *arg)
{
	opt_set_charp(arg, &opt_api_description);

	return NULL;
}

#ifdef USE_ICARUS
static char *set_icarus_options(const char *arg)
{
	opt_set_charp(arg, &opt_icarus_options);

	return NULL;
}

static char *set_icarus_timing(const char *arg)
{
	opt_set_charp(arg, &opt_icarus_timing);

	return NULL;
}
#endif

__maybe_unused
static char *set_null(const char __maybe_unused *arg)
{
	return NULL;
}

/* These options are available from config file or commandline */
static struct opt_table opt_config_table[] = {
#ifdef WANT_CPUMINE
	OPT_WITH_ARG("--algo|-a",
		     set_algo, show_algo, &opt_algo,
		     "Specify sha256 implementation for CPU mining:\n"
		     "\tauto\t\tBenchmark at startup and pick fastest algorithm"
		     "\n\tc\t\tLinux kernel sha256, implemented in C"
#ifdef WANT_SSE2_4WAY
		     "\n\t4way\t\ttcatm's 4-way SSE2 implementation"
#endif
#ifdef WANT_VIA_PADLOCK
		     "\n\tvia\t\tVIA padlock implementation"
#endif
		     "\n\tcryptopp\tCrypto++ C/C++ implementation"
#ifdef WANT_CRYPTOPP_ASM32
		     "\n\tcryptopp_asm32\tCrypto++ 32-bit assembler implementation"
#endif
#ifdef WANT_X8632_SSE2
		     "\n\tsse2_32\t\tSSE2 32 bit implementation for i386 machines"
#endif
#ifdef WANT_X8664_SSE2
		     "\n\tsse2_64\t\tSSE2 64 bit implementation for x86_64 machines"
#endif
#ifdef WANT_X8664_SSE4
		     "\n\tsse4_64\t\tSSE4.1 64 bit implementation for x86_64 machines"
#endif
#ifdef WANT_ALTIVEC_4WAY
    "\n\taltivec_4way\tAltivec implementation for PowerPC G4 and G5 machines"
#endif
		),
#endif
	OPT_WITH_ARG("--api-allow",
		     set_api_allow, NULL, NULL,
		     "Allow API access only to the given list of [G:]IP[/Prefix] addresses[/subnets]"),
	OPT_WITH_ARG("--api-description",
		     set_api_description, NULL, NULL,
		     "Description placed in the API status header, default: BFGMiner version"),
	OPT_WITH_ARG("--api-groups",
		     set_api_groups, NULL, NULL,
		     "API one letter groups G:cmd:cmd[,P:cmd:*...] defining the cmds a groups can use"),
	OPT_WITHOUT_ARG("--api-listen",
			opt_set_bool, &opt_api_listen,
			"Enable API, default: disabled"),
	OPT_WITHOUT_ARG("--api-network",
			opt_set_bool, &opt_api_network,
			"Allow API (if enabled) to listen on/for any address, default: only 127.0.0.1"),
	OPT_WITH_ARG("--api-port",
		     set_int_1_to_65535, opt_show_intval, &opt_api_port,
		     "Port number of miner API"),
#ifdef HAVE_ADL
	OPT_WITHOUT_ARG("--auto-fan",
			opt_set_bool, &opt_autofan,
			"Automatically adjust all GPU fan speeds to maintain a target temperature"),
	OPT_WITHOUT_ARG("--auto-gpu",
			opt_set_bool, &opt_autoengine,
			"Automatically adjust all GPU engine clock speeds to maintain a target temperature"),
#endif
	OPT_WITHOUT_ARG("--balance",
		     set_balance, &pool_strategy,
		     "Change multipool strategy from failover to even share balance"),
	OPT_WITHOUT_ARG("--benchmark",
			opt_set_bool, &opt_benchmark,
			"Run BFGMiner in benchmark mode - produces no shares"),
#if defined(USE_BITFORCE)
	OPT_WITHOUT_ARG("--bfl-range",
			opt_set_bool, &opt_bfl_noncerange,
			"Use nonce range on bitforce devices if supported"),
#endif
#ifdef WANT_CPUMINE
	OPT_WITH_ARG("--bench-algo|-b",
		     set_int_0_to_9999, opt_show_intval, &opt_bench_algo,
		     opt_hidden),
#endif
#if BLKMAKER_VERSION > 1
	OPT_WITH_ARG("--coinbase-addr",
		     set_b58addr, NULL, &opt_coinbase_script,
		     "Set coinbase payout address for solo mining"),
	OPT_WITH_ARG("--coinbase-payout|--cbaddr|--cb-addr|--payout",
		     set_b58addr, NULL, &opt_coinbase_script,
		     opt_hidden),
#endif
#if BLKMAKER_VERSION > 0
	OPT_WITH_ARG("--coinbase-sig",
		     set_strdup, NULL, &opt_coinbase_sig,
		     "Set coinbase signature when possible"),
	OPT_WITH_ARG("--coinbase|--cbsig|--cb-sig|--cb|--prayer",
		     set_strdup, NULL, &opt_coinbase_sig,
		     opt_hidden),
#endif
#ifdef HAVE_CURSES
	OPT_WITHOUT_ARG("--compact",
			opt_set_bool, &opt_compact,
			"Use compact display without per device statistics"),
#endif
#ifdef WANT_CPUMINE
	OPT_WITH_ARG("--cpu-threads|-t",
		     force_nthreads_int, opt_show_intval, &opt_n_threads,
		     "Number of miner CPU threads"),
#endif
	OPT_WITHOUT_ARG("--debug|-D",
		     enable_debug, &opt_debug,
		     "Enable debug output"),
	OPT_WITHOUT_ARG("--debuglog",
		     opt_set_bool, &opt_debug,
		     "Enable debug logging"),
	OPT_WITH_ARG("--device|-d",
		     set_devices, NULL, NULL,
	             "Select device to use, (Use repeat -d for multiple devices, default: all)"),
	OPT_WITHOUT_ARG("--disable-gpu|-G",
			opt_set_bool, &opt_nogpu,
#ifdef HAVE_OPENCL
			"Disable GPU mining even if suitable devices exist"
#else
			opt_hidden
#endif
	),
	OPT_WITHOUT_ARG("--disable-rejecting",
			opt_set_bool, &opt_disable_pool,
			"Automatically disable pools that continually reject shares"),
#if defined(WANT_CPUMINE) && (defined(HAVE_OPENCL) || defined(USE_FPGA))
	OPT_WITHOUT_ARG("--enable-cpu|-C",
			opt_set_bool, &opt_usecpu,
			"Enable CPU mining with other mining (default: no CPU mining if other devices exist)"),
#endif
	OPT_WITH_ARG("--expiry|-E",
		     set_int_0_to_9999, opt_show_intval, &opt_expiry,
		     "Upper bound on how many seconds after getting work we consider a share from it stale (w/o longpoll active)"),
	OPT_WITH_ARG("--expiry-lp",
		     set_int_0_to_9999, opt_show_intval, &opt_expiry_lp,
		     "Upper bound on how many seconds after getting work we consider a share from it stale (with longpoll active)"),
	OPT_WITHOUT_ARG("--failover-only",
			opt_set_bool, &opt_fail_only,
			"Don't leak work to backup pools when primary pool is lagging"),
#ifdef USE_FPGA
	OPT_WITHOUT_ARG("--force-dev-init",
	        opt_set_bool, &opt_force_dev_init,
	        "Always initialize devices when possible (such as bitstream uploads to some FPGAs)"),
#endif
#ifdef HAVE_OPENCL
	OPT_WITH_ARG("--gpu-dyninterval",
		     set_int_1_to_65535, opt_show_intval, &opt_dynamic_interval,
		     "Set the refresh interval in ms for GPUs using dynamic intensity"),
	OPT_WITH_ARG("--gpu-platform",
		     set_int_0_to_9999, opt_show_intval, &opt_platform_id,
		     "Select OpenCL platform ID to use for GPU mining"),
	OPT_WITH_ARG("--gpu-threads|-g",
		     set_int_1_to_10, opt_show_intval, &opt_g_threads,
		     "Number of threads per GPU (1 - 10)"),
#ifdef HAVE_ADL
	OPT_WITH_ARG("--gpu-engine",
		     set_gpu_engine, NULL, NULL,
		     "GPU engine (over)clock range in MHz - one value, range and/or comma separated list (e.g. 850-900,900,750-850)"),
	OPT_WITH_ARG("--gpu-fan",
		     set_gpu_fan, NULL, NULL,
		     "GPU fan percentage range - one value, range and/or comma separated list (e.g. 0-85,85,65)"),
	OPT_WITH_ARG("--gpu-map",
		     set_gpu_map, NULL, NULL,
		     "Map OpenCL to ADL device order manually, paired CSV (e.g. 1:0,2:1 maps OpenCL 1 to ADL 0, 2 to 1)"),
	OPT_WITH_ARG("--gpu-memclock",
		     set_gpu_memclock, NULL, NULL,
		     "Set the GPU memory (over)clock in MHz - one value for all or separate by commas for per card"),
	OPT_WITH_ARG("--gpu-memdiff",
		     set_gpu_memdiff, NULL, NULL,
		     "Set a fixed difference in clock speed between the GPU and memory in auto-gpu mode"),
	OPT_WITH_ARG("--gpu-powertune",
		     set_gpu_powertune, NULL, NULL,
		     "Set the GPU powertune percentage - one value for all or separate by commas for per card"),
	OPT_WITHOUT_ARG("--gpu-reorder",
			opt_set_bool, &opt_reorder,
			"Attempt to reorder GPU devices according to PCI Bus ID"),
	OPT_WITH_ARG("--gpu-vddc",
		     set_gpu_vddc, NULL, NULL,
		     "Set the GPU voltage in Volts - one value for all or separate by commas for per card"),
#endif
#ifdef USE_SCRYPT
	OPT_WITH_ARG("--lookup-gap",
		     set_lookup_gap, NULL, NULL,
		     "Set GPU lookup gap for scrypt mining, comma separated"),
#endif
	OPT_WITH_ARG("--intensity|-I",
		     set_intensity, NULL, NULL,
		     "Intensity of GPU scanning (d or " _MIN_INTENSITY_STR " -> " _MAX_INTENSITY_STR ", default: d to maintain desktop interactivity)"),
#endif
#if defined(HAVE_OPENCL) || defined(USE_MODMINER) || defined(USE_X6500) || defined(USE_ZTEX)
	OPT_WITH_ARG("--kernel-path|-K",
		     opt_set_charp, opt_show_charp, &opt_kernel_path,
	             "Specify a path to where bitstream and kernel files are"),
#endif
#ifdef HAVE_OPENCL
	OPT_WITH_ARG("--kernel|-k",
		     set_kernel, NULL, NULL,
		     "Override sha256 kernel to use (diablo, poclbm, phatk or diakgcn) - one value or comma separated"),
#endif
#ifdef USE_ICARUS
	OPT_WITH_ARG("--icarus-options",
		     set_icarus_options, NULL, NULL,
		     opt_hidden),
	OPT_WITH_ARG("--icarus-timing",
		     set_icarus_timing, NULL, NULL,
		     opt_hidden),
#endif
	OPT_WITHOUT_ARG("--load-balance",
		     set_loadbalance, &pool_strategy,
		     "Change multipool strategy from failover to efficiency based balance"),
	OPT_WITH_ARG("--log|-l",
		     set_int_0_to_9999, opt_show_intval, &opt_log_interval,
		     "Interval in seconds between log output"),
#if defined(unix)
	OPT_WITH_ARG("--monitor|-m",
		     opt_set_charp, NULL, &opt_stderr_cmd,
		     "Use custom pipe cmd for output messages"),
#endif // defined(unix)
	OPT_WITHOUT_ARG("--net-delay",
			opt_set_bool, &opt_delaynet,
			"Impose small delays in networking to not overload slow routers"),
	OPT_WITHOUT_ARG("--no-adl",
			opt_set_bool, &opt_noadl,
#ifdef HAVE_ADL
			"Disable the ATI display library used for monitoring and setting GPU parameters"
#else
			opt_hidden
#endif
			),
	OPT_WITHOUT_ARG("--no-gbt",
			opt_set_invbool, &want_gbt,
			"Disable getblocktemplate support"),
	OPT_WITHOUT_ARG("--no-getwork",
			opt_set_invbool, &want_getwork,
			"Disable getwork support"),
	OPT_WITHOUT_ARG("--no-longpoll",
			opt_set_invbool, &want_longpoll,
			"Disable X-Long-Polling support"),
	OPT_WITHOUT_ARG("--no-pool-disable",
			opt_set_invbool, &opt_disable_pool,
			opt_hidden),
	OPT_WITHOUT_ARG("--no-restart",
			opt_set_invbool, &opt_restart,
			"Do not attempt to restart devices that hang"
	),
	OPT_WITHOUT_ARG("--no-stratum",
			opt_set_invbool, &want_stratum,
			"Disable Stratum detection"),
	OPT_WITHOUT_ARG("--no-submit-stale",
			opt_set_invbool, &opt_submit_stale,
		        "Don't submit shares if they are detected as stale"),
	OPT_WITH_ARG("--pass|-p",
		     set_pass, NULL, NULL,
		     "Password for bitcoin JSON-RPC server"),
	OPT_WITHOUT_ARG("--per-device-stats",
			opt_set_bool, &want_per_device_stats,
			"Force verbose mode and output per-device statistics"),
	OPT_WITH_ARG("--pool-priority",
			 set_pool_priority, NULL, NULL,
			 "Priority for just the previous-defined pool"),
	OPT_WITH_ARG("--pool-proxy|-x",
		     set_pool_proxy, NULL, NULL,
		     "Proxy URI to use for connecting to just the previous-defined pool"),
	OPT_WITHOUT_ARG("--protocol-dump|-P",
			opt_set_bool, &opt_protocol,
			"Verbose dump of protocol-level activities"),
	OPT_WITH_ARG("--queue|-Q",
		     set_int_0_to_9999, opt_show_intval, &opt_queue,
		     "Minimum number of work items to have queued (0+)"),
	OPT_WITHOUT_ARG("--quiet|-q",
			opt_set_bool, &opt_quiet,
			"Disable logging output, display status and errors"),
	OPT_WITHOUT_ARG("--real-quiet",
			opt_set_bool, &opt_realquiet,
			"Disable all output"),
	OPT_WITHOUT_ARG("--remove-disabled",
		     opt_set_bool, &opt_removedisabled,
	         "Remove disabled devices entirely, as if they didn't exist"),
	OPT_WITH_ARG("--retries",
		     opt_set_intval, opt_show_intval, &opt_retries,
		     "Number of times to retry failed submissions before giving up (-1 means never)"),
	OPT_WITH_ARG("--retry-pause",
		     set_null, NULL, NULL,
		     opt_hidden),
	OPT_WITH_ARG("--rotate",
		     set_rotate, opt_show_intval, &opt_rotate_period,
		     "Change multipool strategy from failover to regularly rotate at N minutes"),
	OPT_WITHOUT_ARG("--round-robin",
		     set_rr, &pool_strategy,
		     "Change multipool strategy from failover to round robin on failure"),
#ifdef USE_FPGA_SERIAL
	OPT_WITH_ARG("--scan-serial|-S",
		     add_serial, NULL, NULL,
		     "Serial port to probe for FPGA Mining device"),
#endif
	OPT_WITH_ARG("--scan-time|-s",
		     set_int_0_to_9999, opt_show_intval, &opt_scantime,
		     "Upper bound on time spent scanning current work, in seconds"),
	OPT_WITH_ARG("--scantime",
		     set_int_0_to_9999, opt_show_intval, &opt_scantime,
		     opt_hidden),
	OPT_WITH_ARG("--sched-start",
		     set_schedtime, NULL, &schedstart,
		     "Set a time of day in HH:MM to start mining (a once off without a stop time)"),
	OPT_WITH_ARG("--sched-stop",
		     set_schedtime, NULL, &schedstop,
		     "Set a time of day in HH:MM to stop mining (will quit without a start time)"),
#ifdef USE_SCRYPT
	OPT_WITHOUT_ARG("--scrypt",
			opt_set_bool, &opt_scrypt,
			"Use the scrypt algorithm for mining (non-bitcoin)"),
#ifdef HAVE_OPENCL
	OPT_WITH_ARG("--shaders",
		     set_shaders, NULL, NULL,
		     "GPU shaders per card for tuning scrypt, comma separated"),
#endif
#endif
	OPT_WITH_ARG("--sharelog",
		     set_sharelog, NULL, NULL,
		     "Append share log to file"),
	OPT_WITH_ARG("--shares",
		     opt_set_intval, NULL, &opt_shares,
		     "Quit after mining N shares (default: unlimited)"),
	OPT_WITH_ARG("--skip-security-checks",
			set_int_0_to_9999, NULL, &opt_skip_checks,
			"Skip security checks sometimes to save bandwidth; only check 1/<arg>th of the time (default: never skip)"),
	OPT_WITH_ARG("--socks-proxy",
		     opt_set_charp, NULL, &opt_socks_proxy,
		     "Set socks4 proxy (host:port)"),
	OPT_WITHOUT_ARG("--submit-stale",
			opt_set_bool, &opt_submit_stale,
	                opt_hidden),
	OPT_WITHOUT_ARG("--submit-threads",
	                opt_set_intval, &opt_submit_threads,
	                "Minimum number of concurrent share submissions (default: 64)"),
#ifdef HAVE_SYSLOG_H
	OPT_WITHOUT_ARG("--syslog",
			opt_set_bool, &use_syslog,
			"Use system log for output messages (default: standard error)"),
#endif
#if defined(HAVE_ADL) || defined(USE_BITFORCE) || defined(USE_MODMINER)
	OPT_WITH_ARG("--temp-cutoff",
		     set_temp_cutoff, opt_show_intval, &opt_cutofftemp,
		     "Temperature where a device will be automatically disabled, one value or comma separated list"),
#endif
#if defined(HAVE_ADL) || defined(USE_MODMINER)
	OPT_WITH_ARG("--temp-hysteresis",
		     set_int_1_to_10, opt_show_intval, &opt_hysteresis,
		     "Set how much the temperature can fluctuate outside limits when automanaging speeds"),
#ifdef HAVE_ADL
	OPT_WITH_ARG("--temp-overheat",
		     set_temp_overheat, opt_show_intval, &opt_overheattemp,
		     "Overheat temperature when automatically managing fan and GPU speeds, one value or comma separated list"),
#endif
	OPT_WITH_ARG("--temp-target",
		     set_temp_target, NULL, NULL,
		     "Target temperature when automatically managing fan and clock speeds, one value or comma separated list"),
#endif
	OPT_WITHOUT_ARG("--text-only|-T",
			opt_set_invbool, &use_curses,
#ifdef HAVE_CURSES
			"Disable ncurses formatted screen output"
#else
			opt_hidden
#endif
	),
#if defined(USE_SCRYPT) && defined(HAVE_OPENCL)
	OPT_WITH_ARG("--thread-concurrency",
		     set_thread_concurrency, NULL, NULL,
		     "Set GPU thread concurrency for scrypt mining, comma separated"),
#endif
	OPT_WITH_ARG("--url|-o",
		     set_url, NULL, NULL,
		     "URL for bitcoin JSON-RPC server"),
	OPT_WITH_ARG("--user|-u",
		     set_user, NULL, NULL,
		     "Username for bitcoin JSON-RPC server"),
#ifdef HAVE_OPENCL
	OPT_WITH_ARG("--vectors|-v",
		     set_vector, NULL, NULL,
		     "Override detected optimal vector (1, 2 or 4) - one value or comma separated list"),
#endif
	OPT_WITHOUT_ARG("--verbose",
			opt_set_bool, &opt_log_output,
			"Log verbose output to stderr as well as status output"),
#ifdef HAVE_OPENCL
	OPT_WITH_ARG("--worksize|-w",
		     set_worksize, NULL, NULL,
		     "Override detected optimal worksize - one value or comma separated list"),
#endif
	OPT_WITH_ARG("--userpass|-O",
		     set_userpass, NULL, NULL,
		     "Username:Password pair for bitcoin JSON-RPC server"),
	OPT_WITHOUT_ARG("--worktime",
			opt_set_bool, &opt_worktime,
			"Display extra work time debug information"),
	OPT_WITH_ARG("--pools",
			opt_set_bool, NULL, NULL, opt_hidden),
	OPT_ENDTABLE
};

static char *load_config(const char *arg, void __maybe_unused *unused);

static int fileconf_load;

static char *parse_config(json_t *config, bool fileconf)
{
	static char err_buf[200];
	struct opt_table *opt;
	json_t *val;

	if (fileconf && !fileconf_load)
		fileconf_load = 1;

	for (opt = opt_config_table; opt->type != OPT_END; opt++) {
		char *p, *name, *sp;

		/* We don't handle subtables. */
		assert(!(opt->type & OPT_SUBTABLE));

		/* Pull apart the option name(s). */
		name = strdup(opt->names);
		for (p = strtok_r(name, "|", &sp); p; p = strtok_r(NULL, "|", &sp)) {
			char *err = "Invalid value";

			/* Ignore short options. */
			if (p[1] != '-')
				continue;

			val = json_object_get(config, p+2);
			if (!val)
				continue;

			if (opt->type & OPT_HASARG) {
			  if (json_is_string(val)) {
				err = opt->cb_arg(json_string_value(val),
						  opt->u.arg);
			  } else if (json_is_number(val)) {
					char buf[256], *p, *q;
					snprintf(buf, 256, "%f", json_number_value(val));
					if ( (p = strchr(buf, '.')) ) {
						// Trim /\.0*$/ to work properly with integer-only arguments
						q = p;
						while (*(++q) == '0') {}
						if (*q == '\0')
							*p = '\0';
					}
					err = opt->cb_arg(buf, opt->u.arg);
			  } else if (json_is_array(val)) {
				int n, size = json_array_size(val);

				err = NULL;
				for (n = 0; n < size && !err; n++) {
					if (json_is_string(json_array_get(val, n)))
						err = opt->cb_arg(json_string_value(json_array_get(val, n)), opt->u.arg);
					else if (json_is_object(json_array_get(val, n)))
						err = parse_config(json_array_get(val, n), false);
				}
			  }
			} else if (opt->type & OPT_NOARG) {
				if (json_is_true(val))
					err = opt->cb(opt->u.arg);
				else if (json_is_boolean(val)) {
					if (opt->cb == (void*)opt_set_bool)
						err = opt_set_invbool(opt->u.arg);
					else if (opt->cb == (void*)opt_set_invbool)
						err = opt_set_bool(opt->u.arg);
				}
			}

			if (err) {
				/* Allow invalid values to be in configuration
				 * file, just skipping over them provided the
				 * JSON is still valid after that. */
				if (fileconf) {
					applog(LOG_ERR, "Invalid config option %s: %s", p, err);
					fileconf_load = -1;
				} else {
					sprintf(err_buf, "Parsing JSON option %s: %s",
						p, err);
					return err_buf;
				}
			}
		}
		free(name);
	}

	val = json_object_get(config, JSON_INCLUDE_CONF);
	if (val && json_is_string(val))
		return load_config(json_string_value(val), NULL);

	return NULL;
}

char *cnfbuf = NULL;

static char *load_config(const char *arg, void __maybe_unused *unused)
{
	json_error_t err;
	json_t *config;
	char *json_error;

	if (!cnfbuf)
		cnfbuf = strdup(arg);

	if (++include_count > JSON_MAX_DEPTH)
		return JSON_MAX_DEPTH_ERR;

#if JANSSON_MAJOR_VERSION > 1
	config = json_load_file(arg, 0, &err);
#else
	config = json_load_file(arg, &err);
#endif
	if (!json_is_object(config)) {
		json_error = malloc(JSON_LOAD_ERROR_LEN + strlen(arg) + strlen(err.text));
		if (!json_error)
			quit(1, "Malloc failure in json error");

		sprintf(json_error, JSON_LOAD_ERROR, arg, err.text);
		return json_error;
	}

	config_loaded = true;

	/* Parse the config now, so we can override it.  That can keep pointers
	 * so don't free config object. */
	return parse_config(config, true);
}

static void load_default_config(void)
{
	cnfbuf = malloc(PATH_MAX);

#if defined(unix)
	if (getenv("HOME") && *getenv("HOME")) {
	        strcpy(cnfbuf, getenv("HOME"));
		strcat(cnfbuf, "/");
	} else
		strcpy(cnfbuf, "");
	char *dirp = cnfbuf + strlen(cnfbuf);
	strcpy(dirp, ".bfgminer/");
	strcat(dirp, def_conf);
	if (access(cnfbuf, R_OK))
		// No BFGMiner config, try Cgminer's...
		strcpy(dirp, ".cgminer/cgminer.conf");
#else
	strcpy(cnfbuf, "");
	strcat(cnfbuf, def_conf);
#endif
	if (!access(cnfbuf, R_OK))
		load_config(cnfbuf, NULL);
	else {
		free(cnfbuf);
		cnfbuf = NULL;
	}
}

extern const char *opt_argv0;

static char *opt_verusage_and_exit(const char *extra)
{
	printf("%s\nBuilt with "
#ifdef HAVE_OPENCL
		"GPU "
#endif
#ifdef WANT_CPUMINE
		"CPU "
#endif
#ifdef USE_BITFORCE
		"bitforce "
#endif
#ifdef USE_ICARUS
		"icarus "
#endif
#ifdef USE_MODMINER
		"modminer "
#endif
#ifdef USE_X6500
		"x6500 "
#endif
#ifdef USE_ZTEX
		"ztex "
#endif
#ifdef USE_SCRYPT
		"scrypt "
#endif
		"mining support.\n"
		, packagename);
	printf("%s", opt_usage(opt_argv0, extra));
	fflush(stdout);
	exit(0);
}

/* These options are available from commandline only */
static struct opt_table opt_cmdline_table[] = {
	OPT_WITH_ARG("--config|-c",
		     load_config, NULL, NULL,
		     "Load a JSON-format configuration file\n"
		     "See example.conf for an example configuration."),
	OPT_WITHOUT_ARG("--help|-h",
			opt_verusage_and_exit, NULL,
			"Print this message"),
#ifdef HAVE_OPENCL
	OPT_WITHOUT_ARG("--ndevs|-n",
			print_ndevs_and_exit, &nDevs,
			"Display number of detected GPUs, OpenCL platform information, and exit"),
#endif
	OPT_WITHOUT_ARG("--version|-V",
			opt_version_and_exit, packagename,
			"Display version and exit"),
	OPT_ENDTABLE
};

static bool jobj_binary(const json_t *obj, const char *key,
			void *buf, size_t buflen, bool required)
{
	const char *hexstr;
	json_t *tmp;

	tmp = json_object_get(obj, key);
	if (unlikely(!tmp)) {
		if (unlikely(required))
			applog(LOG_ERR, "JSON key '%s' not found", key);
		return false;
	}
	hexstr = json_string_value(tmp);
	if (unlikely(!hexstr)) {
		applog(LOG_ERR, "JSON key '%s' is not a string", key);
		return false;
	}
	if (!hex2bin(buf, hexstr, buflen))
		return false;

	return true;
}

static void calc_midstate(struct work *work)
{
	union {
		unsigned char c[64];
		uint32_t i[16];
	} data;

	swap32yes(&data.i[0], work->data, 16);
	sha2_context ctx;
	sha2_starts(&ctx);
	sha2_update(&ctx, data.c, 64);
	memcpy(work->midstate, ctx.state, sizeof(work->midstate));
	swap32tole(work->midstate, work->midstate, 8);
}

static struct work *make_work(void)
{
	struct work *work = calloc(1, sizeof(struct work));

	if (unlikely(!work))
		quit(1, "Failed to calloc work in make_work");
	mutex_lock(&control_lock);
	work->id = total_work++;
	mutex_unlock(&control_lock);
	return work;
}

/* This is the central place all work that is about to be retired should be
 * cleaned to remove any dynamically allocated arrays within the struct */
void clean_work(struct work *work)
{
	free(work->job_id);
	free(work->nonce2);
	free(work->ntime);
	work->job_id = NULL;
	work->nonce2 = NULL;
	work->ntime = NULL;

	if (work->tmpl) {
		struct pool *pool = work->pool;
		mutex_lock(&pool->pool_lock);
		bool free_tmpl = !--*work->tmpl_refcount;
		mutex_unlock(&pool->pool_lock);
		if (free_tmpl) {
			blktmpl_free(work->tmpl);
			free(work->tmpl_refcount);
		}
	}

	memset(work, 0, sizeof(struct work));
}

/* All dynamically allocated work structs should be freed here to not leak any
 * ram from arrays allocated within the work struct */
void free_work(struct work *work)
{
	clean_work(work);
	free(work);
}

static char *workpadding = "000000800000000000000000000000000000000000000000000000000000000000000000000000000000000080020000";

// Must only be called with ch_lock held!
static
void __update_block_title(const unsigned char *hash_swap)
{
	char *tmp;
	if (hash_swap) {
		// Only provided when the block has actually changed
		free(current_hash);
		current_hash = malloc(3 /* ... */ + 16 /* block hash segment */ + 1);
		tmp = bin2hex(&hash_swap[24], 8);
		sprintf(current_hash, "...%s", tmp);
		free(tmp);
		known_blkheight_current = false;
	} else if (likely(known_blkheight_current)) {
		return;
	}
	if (current_block_id == known_blkheight_blkid) {
		// FIXME: The block number will overflow this sometime around AD 2025-2027
		if (known_blkheight < 1000000) {
			memmove(&current_hash[3], &current_hash[11], 8);
			sprintf(&current_hash[11], " #%6u", known_blkheight);
		}
		known_blkheight_current = true;
	}
}

static
void have_block_height(uint32_t block_id, uint32_t blkheight)
{
	if (known_blkheight == blkheight)
		return;
	applog(LOG_DEBUG, "Learned that block id %08" PRIx32 " is height %" PRIu32, be32toh(block_id), blkheight);
	mutex_lock(&ch_lock);
	known_blkheight = blkheight;
	known_blkheight_blkid = block_id;
	if (block_id == current_block_id)
		__update_block_title(NULL);
	mutex_unlock(&ch_lock);
}

static bool work_decode(struct pool *pool, struct work *work, json_t *val)
{
	json_t *res_val = json_object_get(val, "result");
	json_t *tmp_val;
	bool ret = false;

	if (unlikely(detect_algo == 1)) {
		json_t *tmp = json_object_get(res_val, "algorithm");
		const char *v = tmp ? json_string_value(tmp) : "";
		if (strncasecmp(v, "scrypt", 6))
			detect_algo = 2;
	}
	
	if (work->tmpl) {
		const char *err = blktmpl_add_jansson(work->tmpl, res_val, time(NULL));
		if (err) {
			applog(LOG_ERR, "blktmpl error: %s", err);
			return false;
		}
		work->rolltime = blkmk_time_left(work->tmpl, time(NULL));
#if BLKMAKER_VERSION > 1
		if (opt_coinbase_script.sz)
		{
			bool newcb;
#if BLKMAKER_VERSION > 2
			blkmk_init_generation2(work->tmpl, opt_coinbase_script.data, opt_coinbase_script.sz, &newcb);
#else
			newcb = !work->tmpl->cbtxn;
			blkmk_init_generation(work->tmpl, opt_coinbase_script.data, opt_coinbase_script.sz);
#endif
			if (newcb)
			{
				ssize_t ae = blkmk_append_coinbase_safe(work->tmpl, &template_nonce, sizeof(template_nonce));
				if (ae < (ssize_t)sizeof(template_nonce))
					applog(LOG_WARNING, "Cannot append template-nonce to coinbase on pool %u (%"PRId64") - you might be wasting hashing!", work->pool->pool_no, (int64_t)ae);
				++template_nonce;
			}
		}
#endif
#if BLKMAKER_VERSION > 0
		{
			ssize_t ae = blkmk_append_coinbase_safe(work->tmpl, opt_coinbase_sig, 101);
			static bool appenderr = false;
			if (ae <= 0) {
				if (opt_coinbase_sig) {
					applog((appenderr ? LOG_DEBUG : LOG_WARNING), "Cannot append coinbase signature at all on pool %u (%"PRId64")", pool->pool_no, (int64_t)ae);
					appenderr = true;
				}
			} else if (ae >= 3 || opt_coinbase_sig) {
				const char *cbappend = opt_coinbase_sig;
				if (!cbappend) {
					const char full[] = PACKAGE " " VERSION;
					// NOTE: Intentially including a trailing \0 on long forms so extranonce doesn't confuse things
					if ((size_t)ae >= sizeof(full))
						cbappend = full;
					else if ((size_t)ae >= sizeof(PACKAGE))
						cbappend = PACKAGE;
					else
						cbappend = "BFG";
				}
				size_t cbappendsz = strlen(cbappend);
				static bool truncatewarning = false;
				if (cbappendsz <= (size_t)ae) {
					ae = cbappendsz;
					truncatewarning = false;
				} else {
					char *tmp = malloc(ae + 1);
					memcpy(tmp, opt_coinbase_sig, ae);
					tmp[ae] = '\0';
					applog((truncatewarning ? LOG_DEBUG : LOG_WARNING),
					       "Pool %u truncating appended coinbase signature at %"PRId64" bytes: %s(%s)",
					       pool->pool_no, (int64_t)ae, tmp, &opt_coinbase_sig[ae]);
					free(tmp);
					truncatewarning = true;
				}
				ae = blkmk_append_coinbase_safe(work->tmpl, cbappend, ae);
				if (ae <= 0) {
					applog((appenderr ? LOG_DEBUG : LOG_WARNING), "Error appending coinbase signature (%"PRId64")", (int64_t)ae);
					appenderr = true;
				} else
					appenderr = false;
			}
		}
#endif
		if (blkmk_get_data(work->tmpl, work->data, 80, time(NULL), NULL, &work->dataid) < 76)
			return false;
		swap32yes(work->data, work->data, 80 / 4);
		memcpy(&work->data[80], "\0\0\0\x80\0\0\0\0\0\0\0\0\0\0\0\0\0\0\0\0\0\0\0\0\0\0\0\0\0\0\0\0\0\0\0\0\0\0\0\0\0\0\0\0\x80\x02\0\0", 48);

		const struct blktmpl_longpoll_req *lp;
		if ((lp = blktmpl_get_longpoll(work->tmpl)) && ((!pool->lp_id) || strcmp(lp->id, pool->lp_id))) {
			free(pool->lp_id);
			pool->lp_id = strdup(lp->id);

#if 0  /* This just doesn't work :( */
			curl_socket_t sock = pool->lp_socket;
			if (sock != CURL_SOCKET_BAD) {
				pool->lp_socket = CURL_SOCKET_BAD;
				applog(LOG_WARNING, "Pool %u long poll request hanging, reconnecting", pool->pool_no);
				shutdown(sock, SHUT_RDWR);
			}
#endif
		}
	}
	else
	if (unlikely(!jobj_binary(res_val, "data", work->data, sizeof(work->data), true))) {
		applog(LOG_ERR, "JSON inval data");
		return false;
	}

	if (!jobj_binary(res_val, "midstate", work->midstate, sizeof(work->midstate), false)) {
		// Calculate it ourselves
		applog(LOG_DEBUG, "Calculating midstate locally");
		calc_midstate(work);
	}

	if (unlikely(!jobj_binary(res_val, "target", work->target, sizeof(work->target), true))) {
		applog(LOG_ERR, "JSON inval target");
		return false;
	}
	if (work->tmpl) {
		for (size_t i = 0; i < sizeof(work->target) / 2; ++i)
		{
			int p = (sizeof(work->target) - 1) - i;
			unsigned char c = work->target[i];
			work->target[i] = work->target[p];
			work->target[p] = c;
		}
	}

	if ( (tmp_val = json_object_get(res_val, "height")) ) {
		uint32_t blkheight = json_number_value(tmp_val);
		uint32_t block_id = ((uint32_t*)work->data)[1];
		have_block_height(block_id, blkheight);
	}

	memset(work->hash, 0, sizeof(work->hash));

	gettimeofday(&work->tv_staged, NULL);

	ret = true;

	return ret;
}

int dev_from_id(int thr_id)
{
	return thr_info[thr_id].cgpu->device_id;
}

/* Make the change in the recent value adjust dynamically when the difference
 * is large, but damp it when the values are closer together. This allows the
 * value to change quickly, but not fluctuate too dramatically when it has
 * stabilised. */
void decay_time(double *f, double fadd)
{
	double ratio = 0;

	if (likely(*f > 0)) {
		ratio = fadd / *f;
		if (ratio > 1)
			ratio = 1 / ratio;
	}

	if (ratio > 0.63)
		*f = (fadd * 0.58 + *f) / 1.58;
	else
		*f = (fadd + *f * 0.58) / 1.58;
}

static int __total_staged(void)
{
	return HASH_COUNT(staged_work);
}

static int total_staged(void)
{
	int ret;

	mutex_lock(stgd_lock);
	ret = __total_staged();
	mutex_unlock(stgd_lock);
	return ret;
}

#ifdef HAVE_CURSES
WINDOW *mainwin, *statuswin, *logwin;
#endif
double total_secs = 1.0;
static char statusline[256];
/* logstart is where the log window should start */
static int devcursor, logstart, logcursor;
#ifdef HAVE_CURSES
/* statusy is where the status window goes up to in cases where it won't fit at startup */
static int statusy;
static int devsummaryYOffset;
#endif
#ifdef HAVE_OPENCL
struct cgpu_info gpus[MAX_GPUDEVICES]; /* Maximum number apparently possible */
#endif
struct cgpu_info *cpus;

#ifdef HAVE_CURSES
static inline void unlock_curses(void)
{
	mutex_unlock(&console_lock);
}

static inline void lock_curses(void)
{
	mutex_lock(&console_lock);
}

static bool curses_active_locked(void)
{
	bool ret;

	lock_curses();
	ret = curses_active;
	if (!ret)
		unlock_curses();
	return ret;
}

// Cancellable getch
int my_cancellable_getch(void)
{
	// This only works because the macro only hits direct getch() calls
	typedef int (*real_getch_t)(void);
	const real_getch_t real_getch = __real_getch;

	int type, rv;
	bool sct;

	sct = !pthread_setcanceltype(PTHREAD_CANCEL_ASYNCHRONOUS, &type);
	rv = real_getch();
	if (sct)
		pthread_setcanceltype(type, &type);

	return rv;
}
#endif

void tailsprintf(char *f, const char *fmt, ...)
{
	va_list ap;

	va_start(ap, fmt);
	vsprintf(f + strlen(f), fmt, ap);
	va_end(ap);
}

/* Convert a uint64_t value into a truncated string for displaying with its
 * associated suitable for Mega, Giga etc. Buf array needs to be long enough */
static void suffix_string(uint64_t val, char *buf, int sigdigits)
{
	const double  dkilo = 1000.0;
	const uint64_t kilo = 1000ull;
	const uint64_t mega = 1000000ull;
	const uint64_t giga = 1000000000ull;
	const uint64_t tera = 1000000000000ull;
	const uint64_t peta = 1000000000000000ull;
	const uint64_t exa  = 1000000000000000000ull;
	char suffix[2] = "";
	bool decimal = true;
	double dval;

	if (val >= exa) {
		val /= peta;
		dval = (double)val / dkilo;
		sprintf(suffix, "E");
	} else if (val >= peta) {
		val /= tera;
		dval = (double)val / dkilo;
		sprintf(suffix, "P");
	} else if (val >= tera) {
		val /= giga;
		dval = (double)val / dkilo;
		sprintf(suffix, "T");
	} else if (val >= giga) {
		val /= mega;
		dval = (double)val / dkilo;
		sprintf(suffix, "G");
	} else if (val >= mega) {
		val /= kilo;
		dval = (double)val / dkilo;
		sprintf(suffix, "M");
	} else if (val >= kilo) {
		dval = (double)val / dkilo;
		sprintf(suffix, "k");
	} else {
		dval = val;
		decimal = false;
	}

	if (!sigdigits) {
		if (decimal)
			sprintf(buf, "%.3g%s", dval, suffix);
		else
			sprintf(buf, "%d%s", (unsigned int)dval, suffix);
	} else {
		/* Always show sigdigits + 1, padded on right with zeroes
		 * followed by suffix */
		int ndigits = sigdigits - 1 - (dval > 0.0 ? floor(log10(dval)) : 0);

		sprintf(buf, "%*.*f%s", sigdigits + 1, ndigits, dval, suffix);
	}
}

static float
utility_to_hashrate(double utility)
{
	return utility * 0x4444444;
}

static const char*_unitchar = "kMGTPEZY?";

static void
hashrate_pick_unit(float hashrate, unsigned char*unit)
{
	unsigned char i;
	for (i = 0; i <= *unit; ++i)
		hashrate /= 1e3;
	while (hashrate >= 1000)
	{
		hashrate /= 1e3;
		if (likely(_unitchar[*unit] != '?'))
			++*unit;
	}
}

enum h2bs_fmt {
	H2B_NOUNIT,  // "xxx.x"
	H2B_SHORT,   // "xxx.xMH/s"
	H2B_SPACED,  // "xxx.x MH/s"
};
static const size_t h2bs_fmt_size[] = {6, 10, 11};

static char*
hashrate_to_bufstr(char*buf, float hashrate, signed char unitin, enum h2bs_fmt fmt)
{
	unsigned char prec, i, ucp, unit;
	if (unitin == -1)
	{
		unit = 0;
		hashrate_pick_unit(hashrate, &unit);
	}
	else
		unit = unitin;
	
	i = 5;
	switch (fmt) {
	case H2B_SPACED:
		buf[i++] = ' ';
	case H2B_SHORT:
		buf[i++] = _unitchar[unit];
		strcpy(&buf[i], "h/s");
	default:
		break;
	}
	
	for (i = 0; i <= unit; ++i)
		hashrate /= 1000;
	if (hashrate >= 100 || unit < 2)
		prec = 1;
	else
	if (hashrate >= 10)
		prec = 2;
	else
		prec = 3;
	ucp = (fmt == H2B_NOUNIT ? '\0' : buf[5]);
	sprintf(buf, "%5.*f", prec, hashrate);
	buf[5] = ucp;
	return buf;
}

static void
ti_hashrate_bufstr(char**out, float current, float average, float sharebased, enum h2bs_fmt longfmt)
{
	unsigned char unit = 0;
	
	hashrate_pick_unit(current, &unit);
	hashrate_pick_unit(average, &unit);
	hashrate_pick_unit(sharebased, &unit);
	
	hashrate_to_bufstr(out[0], current, unit, H2B_NOUNIT);
	hashrate_to_bufstr(out[1], average, unit, H2B_NOUNIT);
	hashrate_to_bufstr(out[2], sharebased, unit, longfmt);
}

static void get_statline(char *buf, struct cgpu_info *cgpu)
{
	char cHr[h2bs_fmt_size[H2B_NOUNIT]], aHr[h2bs_fmt_size[H2B_NOUNIT]], uHr[h2bs_fmt_size[H2B_SPACED]];
	ti_hashrate_bufstr(
		(char*[]){cHr, aHr, uHr},
		1e6*cgpu->rolling,
		1e6*cgpu->total_mhashes / total_secs,
		utility_to_hashrate(cgpu->utility_diff1),
		H2B_SPACED);

	sprintf(buf, "%s%d ", cgpu->api->name, cgpu->device_id);
	if (cgpu->api->get_statline_before)
		cgpu->api->get_statline_before(buf, cgpu);
	else
		tailsprintf(buf, "               | ");
	tailsprintf(buf, "%ds:%s avg:%s u:%s | A:%d R:%d HW:%d U:%.1f/m",
		opt_log_interval,
		cHr, aHr,
		uHr,
		cgpu->accepted,
		cgpu->rejected,
		cgpu->hw_errors,
		cgpu->utility);
	if (cgpu->api->get_statline)
		cgpu->api->get_statline(buf, cgpu);
}

static void text_print_status(int thr_id)
{
	struct cgpu_info *cgpu = thr_info[thr_id].cgpu;
	char logline[256];

	if (cgpu) {
		get_statline(logline, cgpu);
		printf("%s\n", logline);
	}
}

#ifdef HAVE_CURSES
/* Must be called with curses mutex lock held and curses_active */
static void curses_print_status(void)
{
	struct pool *pool = current_pool();
	struct timeval now, tv;
	float efficiency;

	efficiency = total_bytes_xfer ? total_diff_accepted * 2048. / total_bytes_xfer : 0.0;

	wattron(statuswin, A_BOLD);
	mvwprintw(statuswin, 0, 0, " " PACKAGE " version " VERSION " - Started: %s", datestamp);
	if (!gettimeofday(&now, NULL))
	{
		unsigned int days, hours;
		div_t d;
		
		timersub(&now, &miner_started, &tv);
		d = div(tv.tv_sec, 86400);
		days = d.quot;
		d = div(d.rem, 3600);
		hours = d.quot;
		d = div(d.rem, 60);
		wprintw(statuswin, " - [%3u day%c %02d:%02d:%02d]"
			, days
			, (days == 1) ? ' ' : 's'
			, hours
			, d.quot
			, d.rem
		);
	}
	wattroff(statuswin, A_BOLD);
	mvwhline(statuswin, 1, 0, '-', 80);
	mvwprintw(statuswin, 2, 0, " %s", statusline);
	wclrtoeol(statuswin);
	mvwprintw(statuswin, 3, 0, " ST: %d  DW: %d  GW: %d  LW: %d  GF: %d  NB: %d  AS: %d  RF: %d  E: %.2f",
		total_staged(), total_discarded,
		total_getworks,
		local_work,
		total_go,
		new_blocks,
		total_submitting,
		total_ro,
		efficiency);
	wclrtoeol(statuswin);
	if ((pool_strategy == POOL_LOADBALANCE  || pool_strategy == POOL_BALANCE) && total_pools > 1) {
		mvwprintw(statuswin, 4, 0, " Connected to multiple pools with%s LP",
			have_longpoll ? "": "out");
	} else if (pool->has_stratum) {
		mvwprintw(statuswin, 4, 0, " Connected to %s diff %s with stratum as user %s",
			pool->sockaddr_url, pool->diff, pool->rpc_user);
	} else {
		mvwprintw(statuswin, 4, 0, " Connected to %s diff %s with%s LP as user %s",
			pool->sockaddr_url, pool->diff, have_longpoll ? "": "out", pool->rpc_user);
	}
	wclrtoeol(statuswin);
	mvwprintw(statuswin, 5, 0, " Block: %s  Diff:%s  Started: %s  Best share: %s   ",
		  current_hash, block_diff, blocktime, best_share);
	mvwhline(statuswin, 6, 0, '-', 80);
	mvwhline(statuswin, statusy - 1, 0, '-', 80);
	mvwprintw(statuswin, devcursor - 1, 1, "[P]ool management %s[S]ettings [D]isplay options [Q]uit",
		have_opencl ? "[G]PU management " : "");
}

static void adj_width(int var, int *length)
{
	if ((int)(log10(var) + 1) > *length)
		(*length)++;
}

static int dev_width;

static void curses_print_devstatus(int thr_id)
{
	static int awidth = 1, rwidth = 1, hwwidth = 1, uwidth = 1;
	struct cgpu_info *cgpu = thr_info[thr_id].cgpu;
	char logline[256];
	char cHr[h2bs_fmt_size[H2B_NOUNIT]], aHr[h2bs_fmt_size[H2B_NOUNIT]], uHr[h2bs_fmt_size[H2B_SHORT]];
	int ypos;

	if (opt_compact)
		return;

	/* Check this isn't out of the window size */
	ypos = cgpu->cgminer_id;
	ypos += devsummaryYOffset;
	if (ypos < 0)
		return;
	ypos += devcursor;
	if (ypos >= statusy - 1)
		return;

	cgpu->utility = cgpu->accepted / total_secs * 60;
	cgpu->utility_diff1 = cgpu->diff_accepted / total_secs * 60;

	if (wmove(statuswin, ypos, 0) == ERR)
		return;
	wprintw(statuswin, " %s %*d: ", cgpu->api->name, dev_width, cgpu->device_id);
	if (cgpu->api->get_statline_before) {
		logline[0] = '\0';
		cgpu->api->get_statline_before(logline, cgpu);
		wprintw(statuswin, "%s", logline);
	}
	else
		wprintw(statuswin, "               | ");

	ti_hashrate_bufstr(
		(char*[]){cHr, aHr, uHr},
		1e6*cgpu->rolling,
		1e6*cgpu->total_mhashes / total_secs,
		utility_to_hashrate(cgpu->utility_diff1),
		H2B_SHORT);

	if (cgpu->status == LIFE_DEAD)
		wprintw(statuswin, "DEAD ");
	else if (cgpu->status == LIFE_SICK)
		wprintw(statuswin, "SICK ");
	else if (cgpu->deven == DEV_DISABLED)
		wprintw(statuswin, "OFF  ");
	else if (cgpu->deven == DEV_RECOVER)
		wprintw(statuswin, "REST ");
	else if (cgpu->deven == DEV_RECOVER_ERR)
		wprintw(statuswin, " ERR ");
	else if (cgpu->status == LIFE_WAIT)
		wprintw(statuswin, "WAIT ");
	else
		wprintw(statuswin, "%s", cHr);
	adj_width(cgpu->accepted, &awidth);
	adj_width(cgpu->rejected, &rwidth);
	adj_width(cgpu->hw_errors, &hwwidth);
	adj_width(cgpu->utility, &uwidth);
	wprintw(statuswin, "/%s/%s | A:%*d R:%*d HW:%*d U:%*.2f/m",
			aHr,
			uHr,
			awidth, cgpu->accepted,
			rwidth, cgpu->rejected,
			hwwidth, cgpu->hw_errors,
		uwidth + 3, cgpu->utility);

	if (cgpu->api->get_statline) {
		logline[0] = '\0';
		cgpu->api->get_statline(logline, cgpu);
		wprintw(statuswin, "%s", logline);
	}

	wclrtoeol(statuswin);
}
#endif

static void print_status(int thr_id)
{
	if (!curses_active)
		text_print_status(thr_id);
}

#ifdef HAVE_CURSES
/* Check for window resize. Called with curses mutex locked */
static inline void change_logwinsize(void)
{
	int x, y, logx, logy;

	getmaxyx(mainwin, y, x);
	if (x < 80 || y < 25)
		return;

	if (y > statusy + 2 && statusy < logstart) {
		if (y - 2 < logstart)
			statusy = y - 2;
		else
			statusy = logstart;
		logcursor = statusy + 1;
		mvwin(logwin, logcursor, 0);
		wresize(statuswin, statusy, x);
	}

	y -= logcursor;
	getmaxyx(logwin, logy, logx);
	/* Detect screen size change */
	if (x != logx || y != logy)
		wresize(logwin, y, x);
}

static void check_winsizes(void)
{
	if (!use_curses)
		return;
	if (curses_active_locked()) {
		int y, x;

		erase();
		x = getmaxx(statuswin);
		if (logstart > LINES - 2)
			statusy = LINES - 2;
		else
			statusy = logstart;
		logcursor = statusy + 1;
		wresize(statuswin, statusy, x);
		getmaxyx(mainwin, y, x);
		y -= logcursor;
		wresize(logwin, y, x);
		mvwin(logwin, logcursor, 0);
		unlock_curses();
	}
}

static void switch_compact(void)
{
	if (opt_compact) {
		logstart = devcursor + 1;
		logcursor = logstart + 1;
	} else {
		logstart = devcursor + total_devices + 1;
		logcursor = logstart + 1;
	}
	check_winsizes();
}

/* For mandatory printing when mutex is already locked */
void wlog(const char *f, ...)
{
	va_list ap;

	va_start(ap, f);
	vw_printw(logwin, f, ap);
	va_end(ap);
}

/* Mandatory printing */
void wlogprint(const char *f, ...)
{
	va_list ap;

	if (curses_active_locked()) {
		va_start(ap, f);
		vw_printw(logwin, f, ap);
		va_end(ap);
		unlock_curses();
	}
}
#endif

#ifdef HAVE_CURSES
bool log_curses_only(int prio, const char *f, va_list ap)
{
	bool high_prio;

	high_prio = (prio == LOG_WARNING || prio == LOG_ERR);

	if (curses_active_locked()) {
		if (!opt_loginput || high_prio) {
			vw_printw(logwin, f, ap);
			if (high_prio) {
				touchwin(logwin);
				wrefresh(logwin);
			}
		}
		unlock_curses();
		return true;
	}
	return false;
}

void clear_logwin(void)
{
	if (curses_active_locked()) {
		wclear(logwin);
		unlock_curses();
	}
}
#endif

/* Returns true if the regenerated work->hash solves a block */
static bool solves_block(const struct work *work)
{
	unsigned char target[32];

	real_block_target(target, work->data);
	return hash_target_check(work->hash, target);
}

static void enable_pool(struct pool *pool)
{
	if (pool->enabled != POOL_ENABLED) {
		enabled_pools++;
		pool->enabled = POOL_ENABLED;
	}
}

static void disable_pool(struct pool *pool)
{
	if (pool->enabled == POOL_ENABLED)
		enabled_pools--;
	pool->enabled = POOL_DISABLED;
}

static void reject_pool(struct pool *pool)
{
	if (pool->enabled == POOL_ENABLED)
		enabled_pools--;
	pool->enabled = POOL_REJECTING;
}

static bool test_work_current(struct work *);

/* Theoretically threads could race when modifying accepted and
 * rejected values but the chance of two submits completing at the
 * same time is zero so there is no point adding extra locking */
static void
share_result(json_t *val, json_t *res, json_t *err, const struct work *work,
	     char *hashshow, bool resubmit, char *worktime)
{
	struct pool *pool = work->pool;
	struct cgpu_info *cgpu = thr_info[work->thr_id].cgpu;

	if ((json_is_null(err) || !err) && (json_is_null(res) || json_is_true(res))) {
		mutex_lock(&stats_lock);
		cgpu->accepted++;
		total_accepted++;
		pool->accepted++;
		cgpu->diff_accepted += work->work_difficulty;
		total_diff_accepted += work->work_difficulty;
		pool->diff_accepted += work->work_difficulty;
		mutex_unlock(&stats_lock);

		pool->seq_rejects = 0;
		cgpu->last_share_pool = pool->pool_no;
		cgpu->last_share_pool_time = time(NULL);
		cgpu->last_share_diff = work->work_difficulty;
		pool->last_share_time = cgpu->last_share_pool_time;
		pool->last_share_diff = work->work_difficulty;
		applog(LOG_DEBUG, "PROOF OF WORK RESULT: true (yay!!!)");
		if (!QUIET) {
			if (total_pools > 1)
				applog(LOG_NOTICE, "Accepted %s %s %d pool %d %s%s",
				       hashshow, cgpu->api->name, cgpu->device_id, work->pool->pool_no, resubmit ? "(resubmit)" : "", worktime);
			else
				applog(LOG_NOTICE, "Accepted %s %s %d %s%s",
				       hashshow, cgpu->api->name, cgpu->device_id, resubmit ? "(resubmit)" : "", worktime);
		}
		sharelog("accept", work);
		if (opt_shares && total_accepted >= opt_shares) {
			applog(LOG_WARNING, "Successfully mined %d accepted shares as requested and exiting.", opt_shares);
			kill_work();
			return;
		}

		/* Detect if a pool that has been temporarily disabled for
		 * continually rejecting shares has started accepting shares.
		 * This will only happen with the work returned from a
		 * longpoll */
		if (unlikely(pool->enabled == POOL_REJECTING)) {
			applog(LOG_WARNING, "Rejecting pool %d now accepting shares, re-enabling!", pool->pool_no);
			enable_pool(pool);
			switch_pools(NULL);
		}

		if (unlikely(work->block)) {
			// Force moving on to this new block :)
			struct work fakework;
			memset(&fakework, 0, sizeof(fakework));
			fakework.pool = work->pool;

			// Copy block version, bits, and time from share
			memcpy(&fakework.data[ 0], &work->data[ 0], 4);
			memcpy(&fakework.data[68], &work->data[68], 8);

			// Set prevblock to winning hash (swap32'd)
			swap32yes(&fakework.data[4], &work->hash[0], 32 / 4);

			test_work_current(&fakework);
		}
	} else {
		mutex_lock(&stats_lock);
		cgpu->rejected++;
		total_rejected++;
		pool->rejected++;
		cgpu->diff_rejected += work->work_difficulty;
		total_diff_rejected += work->work_difficulty;
		pool->diff_rejected += work->work_difficulty;
		pool->seq_rejects++;
		mutex_unlock(&stats_lock);

		applog(LOG_DEBUG, "PROOF OF WORK RESULT: false (booooo)");
		if (!QUIET) {
			char where[20];
			char disposition[36] = "reject";
			char reason[32];

			strcpy(reason, "");
			if (total_pools > 1)
				sprintf(where, "pool %d", work->pool->pool_no);
			else
				strcpy(where, "");

			if (!json_is_string(res))
				res = json_object_get(val, "reject-reason");
			if (res) {
				const char *reasontmp = json_string_value(res);

				size_t reasonLen = strlen(reasontmp);
				if (reasonLen > 28)
					reasonLen = 28;
				reason[0] = ' '; reason[1] = '(';
				memcpy(2 + reason, reasontmp, reasonLen);
				reason[reasonLen + 2] = ')'; reason[reasonLen + 3] = '\0';
				memcpy(disposition + 7, reasontmp, reasonLen);
				disposition[6] = ':'; disposition[reasonLen + 7] = '\0';
			} else if (work->stratum && err && json_is_array(err)) {
				json_t *reason_val = json_array_get(err, 1);
				char *reason_str;

				if (reason_val && json_is_string(reason_val)) {
					reason_str = (char *)json_string_value(reason_val);
					snprintf(reason, 31, " (%s)", reason_str);
				}
			}

			applog(LOG_NOTICE, "Rejected %s %s %d %s%s %s%s",
			       hashshow, cgpu->api->name, cgpu->device_id, where, reason, resubmit ? "(resubmit)" : "", worktime);
			sharelog(disposition, work);
		}

		/* Once we have more than a nominal amount of sequential rejects,
		 * at least 10 and more than 3 mins at the current utility,
		 * disable the pool because some pool error is likely to have
		 * ensued. Do not do this if we know the share just happened to
		 * be stale due to networking delays.
		 */
		if (pool->seq_rejects > 10 && !work->stale && opt_disable_pool && enabled_pools > 1) {
			double utility = total_accepted / total_secs * 60;

			if (pool->seq_rejects > utility * 3) {
				applog(LOG_WARNING, "Pool %d rejected %d sequential shares, disabling!",
				       pool->pool_no, pool->seq_rejects);
				reject_pool(pool);
				if (pool == current_pool())
					switch_pools(NULL);
				pool->seq_rejects = 0;
			}
		}
	}
}

static const uint64_t diffone = 0xFFFF000000000000ull;

static double target_diff(const unsigned char *target);

static uint64_t share_diff(const struct work *work)
{
	uint64_t ret;

	ret = target_diff(work->hash);
	mutex_lock(&control_lock);
	if (ret > best_diff) {
		best_diff = ret;
		suffix_string(best_diff, best_share, 0);
	}
	if (ret > work->pool->best_diff)
		work->pool->best_diff = ret;
	mutex_unlock(&control_lock);
	return ret;
}

static char *submit_upstream_work_request(struct work *work)
{
	char *hexstr = NULL;
	char *s, *sd;
	struct pool *pool = work->pool;

	if (work->tmpl) {
		unsigned char data[80];
		swap32yes(data, work->data, 80 / 4);
		json_t *req = blkmk_submit_jansson(work->tmpl, data, work->dataid, le32toh(*((uint32_t*)&work->data[76])));
		s = json_dumps(req, 0);
		json_decref(req);
		sd = bin2hex(data, 80);
	} else {

	/* build hex string */
	hexstr = bin2hex(work->data, sizeof(work->data));

	/* build JSON-RPC request */
		s = strdup("{\"method\": \"getwork\", \"params\": [ \"");
		s = realloc_strcat(s, hexstr);
		s = realloc_strcat(s, "\" ], \"id\":1}");

		free(hexstr);
		sd = s;

	}

	applog(LOG_DEBUG, "DBG: sending %s submit RPC call: %s", pool->rpc_url, sd);
	if (work->tmpl)
		free(sd);
	else
		s = realloc_strcat(s, "\n");

	return s;
}

static bool submit_upstream_work_completed(struct work *work, bool resubmit, struct timeval *ptv_submit, json_t *val) {
	json_t *res, *err;
	bool rc = false;
	int thr_id = work->thr_id;
	struct cgpu_info *cgpu = thr_info[thr_id].cgpu;
	struct pool *pool = work->pool;
	struct timeval tv_submit_reply;
	char hashshow[64 + 4] = "";
	char worktime[200] = "";

	gettimeofday(&tv_submit_reply, NULL);

	if (unlikely(!val)) {
		applog(LOG_INFO, "submit_upstream_work json_rpc_call failed");
		if (!pool_tset(pool, &pool->submit_fail)) {
			total_ro++;
			pool->remotefail_occasions++;
			applog(LOG_WARNING, "Pool %d communication failure, caching submissions", pool->pool_no);
		}
		goto out;
	} else if (pool_tclear(pool, &pool->submit_fail))
		applog(LOG_WARNING, "Pool %d communication resumed, submitting work", pool->pool_no);

	res = json_object_get(val, "result");
	err = json_object_get(val, "error");

	if (!QUIET) {
		int intdiff = floor(work->work_difficulty);
		char diffdisp[16], *outhash;
		char tgtdiffdisp[16];
		unsigned char rhash[32];
		uint64_t sharediff;

		swab256(rhash, work->hash);
		if (opt_scrypt)
			outhash = bin2hex(rhash + 2, 4);
		else
			outhash = bin2hex(rhash + 4, 4);
		sharediff = share_diff(work);
		suffix_string(sharediff, diffdisp, 0);
		suffix_string(intdiff, tgtdiffdisp, 0);
		sprintf(hashshow, "%s Diff %s/%s%s", outhash, diffdisp, tgtdiffdisp,
			work->block? " BLOCK!" : "");
		free(outhash);

		if (opt_worktime) {
			char workclone[20];
			struct tm _tm;
			struct tm *tm, tm_getwork, tm_submit_reply;
			tm = &_tm;
			double getwork_time = tdiff((struct timeval *)&(work->tv_getwork_reply),
							(struct timeval *)&(work->tv_getwork));
			double getwork_to_work = tdiff((struct timeval *)&(work->tv_work_start),
							(struct timeval *)&(work->tv_getwork_reply));
			double work_time = tdiff((struct timeval *)&(work->tv_work_found),
							(struct timeval *)&(work->tv_work_start));
			double work_to_submit = tdiff(ptv_submit,
							(struct timeval *)&(work->tv_work_found));
			double submit_time = tdiff(&tv_submit_reply, ptv_submit);
			int diffplaces = 3;

			localtime_r(&(work->tv_getwork.tv_sec), tm);
			memcpy(&tm_getwork, tm, sizeof(struct tm));
			localtime_r(&(tv_submit_reply.tv_sec), tm);
			memcpy(&tm_submit_reply, tm, sizeof(struct tm));

			if (work->clone) {
				sprintf(workclone, "C:%1.3f",
					tdiff((struct timeval *)&(work->tv_cloned),
						(struct timeval *)&(work->tv_getwork_reply)));
			}
			else
				strcpy(workclone, "O");

			if (work->work_difficulty < 1)
				diffplaces = 6;

			sprintf(worktime, " <-%08lx.%08lx M:%c D:%1.*f G:%02d:%02d:%02d:%1.3f %s (%1.3f) W:%1.3f (%1.3f) S:%1.3f R:%02d:%02d:%02d",
				(unsigned long)swab32(*(uint32_t *)&(work->data[opt_scrypt ? 32 : 28])),
				(unsigned long)swab32(*(uint32_t *)&(work->data[opt_scrypt ? 28 : 24])),
				work->getwork_mode, diffplaces, work->work_difficulty,
				tm_getwork.tm_hour, tm_getwork.tm_min,
				tm_getwork.tm_sec, getwork_time, workclone,
				getwork_to_work, work_time, work_to_submit, submit_time,
				tm_submit_reply.tm_hour, tm_submit_reply.tm_min,
				tm_submit_reply.tm_sec);
		}
	}

	share_result(val, res, err, work, hashshow, resubmit, worktime);

	cgpu->utility = cgpu->accepted / total_secs * 60;
	cgpu->utility_diff1 = cgpu->diff_accepted / total_secs * 60;

	if (!opt_realquiet)
		print_status(thr_id);
	if (!want_per_device_stats) {
		char logline[256];

		get_statline(logline, cgpu);
		applog(LOG_INFO, "%s", logline);
	}

	json_decref(val);

	rc = true;
out:
	return rc;
}

/* In balanced mode, the amount of diff1 solutions per pool is monitored as a
 * rolling average per 10 minutes and if pools start getting more, it biases
 * away from them to distribute work evenly. The share count is reset to the
 * rolling average every 10 minutes to not send all work to one pool after it
 * has been disabled/out for an extended period. */
static struct pool *select_balanced(struct pool *cp)
{
	int i, lowest = cp->shares;
	struct pool *ret = cp;

	for (i = 0; i < total_pools; i++) {
		struct pool *pool = pools[i];

		if (pool->idle || pool->enabled != POOL_ENABLED)
			continue;
		if (pool->shares < lowest) {
			lowest = pool->shares;
			ret = pool;
		}
	}

	ret->shares++;
	return ret;
}

static bool pool_active(struct pool *, bool pinging);
static void pool_died(struct pool *);

/* Select any active pool in a rotating fashion when loadbalance is chosen */
static inline struct pool *select_pool(bool lagging)
{
	static int rotating_pool = 0;
	struct pool *pool, *cp;

	cp = current_pool();

retry:
	if (pool_strategy == POOL_BALANCE)
	{
		pool = select_balanced(cp);
		goto have_pool;
	}

	if (pool_strategy != POOL_LOADBALANCE && (!lagging || opt_fail_only))
		pool = cp;
	else
		pool = NULL;

	while (!pool) {
		if (++rotating_pool >= total_pools)
			rotating_pool = 0;
		pool = pools[rotating_pool];
		if ((!pool->idle && pool->enabled == POOL_ENABLED) || pool == cp)
			break;
		pool = NULL;
	}

have_pool:
	if (cp != pool)
	{
		if (!pool_active(pool, false))
		{
			pool_died(pool);
			goto retry;
		}
		pool_tclear(pool, &pool->idle);
	}
	return pool;
}

static double DIFFEXACTONE = 26959946667150639794667015087019630673637144422540572481103610249215.0;

static double target_diff(const unsigned char *target)
{
	double targ = 0;
	signed int i;

	for (i = 31; i >= 0; --i)
		targ = (targ * 0x100) + target[i];

	return DIFFEXACTONE / (targ ?: 1);
}

/*
 * Calculate the work share difficulty
 */
static void calc_diff(struct work *work, int known)
{
	struct cgminer_pool_stats *pool_stats = &(work->pool->cgminer_pool_stats);
	double difficulty;

	if (!known) {
		work->work_difficulty = target_diff(work->target);
	} else
		work->work_difficulty = known;
	difficulty = work->work_difficulty;

	pool_stats->last_diff = difficulty;
	suffix_string((uint64_t)difficulty, work->pool->diff, 0);

	if (difficulty == pool_stats->min_diff)
		pool_stats->min_diff_count++;
	else if (difficulty < pool_stats->min_diff || pool_stats->min_diff == 0) {
		pool_stats->min_diff = difficulty;
		pool_stats->min_diff_count = 1;
	}

	if (difficulty == pool_stats->max_diff)
		pool_stats->max_diff_count++;
	else if (difficulty > pool_stats->max_diff) {
		pool_stats->max_diff = difficulty;
		pool_stats->max_diff_count = 1;
	}
}

static void get_benchmark_work(struct work *work)
{
	// Use a random work block pulled from a pool
	static uint8_t bench_block[] = { CGMINER_BENCHMARK_BLOCK };

	size_t bench_size = sizeof(*work);
	size_t work_size = sizeof(bench_block);
	size_t min_size = (work_size < bench_size ? work_size : bench_size);
	memset(work, 0, sizeof(*work));
	memcpy(work, &bench_block, min_size);
	work->mandatory = true;
	work->pool = pools[0];
	gettimeofday(&(work->tv_getwork), NULL);
	memcpy(&(work->tv_getwork_reply), &(work->tv_getwork), sizeof(struct timeval));
	work->getwork_mode = GETWORK_MODE_BENCHMARK;
	calc_diff(work, 0);
}

static void wake_gws(void);

static void update_last_work(struct work *work)
{
	if (!work->tmpl)
		// Only save GBT jobs, since rollntime isn't coordinated well yet
		return;

	struct pool *pool = work->pool;
	mutex_lock(&pool->last_work_lock);
	if (pool->last_work_copy)
		free_work(pool->last_work_copy);
	pool->last_work_copy = copy_work(work);
	pool->last_work_copy->work_restart_id = pool->work_restart_id;
	mutex_unlock(&pool->last_work_lock);
}

static char *prepare_rpc_req(struct work *work, enum pool_protocol proto, const char *lpid)
{
	char *rpc_req;

	clean_work(work);
	switch (proto) {
		case PLP_GETWORK:
			work->getwork_mode = GETWORK_MODE_POOL;
			return strdup(getwork_req);
		case PLP_GETBLOCKTEMPLATE:
			work->getwork_mode = GETWORK_MODE_GBT;
			work->tmpl_refcount = malloc(sizeof(*work->tmpl_refcount));
			if (!work->tmpl_refcount)
				return NULL;
			work->tmpl = blktmpl_create();
			if (!work->tmpl)
				goto gbtfail2;
			*work->tmpl_refcount = 1;
			gbt_capabilities_t caps = blktmpl_addcaps(work->tmpl);
			if (!caps)
				goto gbtfail;
			caps |= GBT_LONGPOLL;
			json_t *req = blktmpl_request_jansson(caps, lpid);
			if (!req)
				goto gbtfail;
			rpc_req = json_dumps(req, 0);
			if (!rpc_req)
				goto gbtfail;
			json_decref(req);
			return rpc_req;
		default:
			return NULL;
	}
	return NULL;

gbtfail:
	blktmpl_free(work->tmpl);
	work->tmpl = NULL;
gbtfail2:
	free(work->tmpl_refcount);
	work->tmpl_refcount = NULL;
	return NULL;
}

static const char *pool_protocol_name(enum pool_protocol proto)
{
	switch (proto) {
		case PLP_GETBLOCKTEMPLATE:
			return "getblocktemplate";
		case PLP_GETWORK:
			return "getwork";
		default:
			return "UNKNOWN";
	}
}

static enum pool_protocol pool_protocol_fallback(enum pool_protocol proto)
{
	switch (proto) {
		case PLP_GETBLOCKTEMPLATE:
			if (want_getwork)
			return PLP_GETWORK;
		default:
			return PLP_NONE;
	}
}

static bool get_upstream_work(struct work *work, CURL *curl)
{
	struct pool *pool = work->pool;
	struct cgminer_pool_stats *pool_stats = &(pool->cgminer_pool_stats);
	struct timeval tv_elapsed;
	json_t *val = NULL;
	bool rc = false;
	char *url;
	enum pool_protocol proto;

	char *rpc_req;

	if (pool->proto == PLP_NONE)
		pool->proto = PLP_GETBLOCKTEMPLATE;

tryagain:
	rpc_req = prepare_rpc_req(work, pool->proto, NULL);
	work->pool = pool;
	if (!rpc_req)
		return false;

	applog(LOG_DEBUG, "DBG: sending %s get RPC call: %s", pool->rpc_url, rpc_req);

	url = pool->rpc_url;

	gettimeofday(&(work->tv_getwork), NULL);

	val = json_rpc_call(curl, url, pool->rpc_userpass, rpc_req, false,
			    false, &work->rolltime, pool, false);
	pool_stats->getwork_attempts++;

	free(rpc_req);

	if (likely(val)) {
		rc = work_decode(pool, work, val);
		if (unlikely(!rc))
			applog(LOG_DEBUG, "Failed to decode work in get_upstream_work");
	} else if (PLP_NONE != (proto = pool_protocol_fallback(pool->proto))) {
		applog(LOG_WARNING, "Pool %u failed getblocktemplate request; falling back to getwork protocol", pool->pool_no);
		pool->proto = proto;
		goto tryagain;
	} else
		applog(LOG_DEBUG, "Failed json_rpc_call in get_upstream_work");

	gettimeofday(&(work->tv_getwork_reply), NULL);
	timersub(&(work->tv_getwork_reply), &(work->tv_getwork), &tv_elapsed);
	pool_stats->getwork_wait_rolling += ((double)tv_elapsed.tv_sec + ((double)tv_elapsed.tv_usec / 1000000)) * 0.63;
	pool_stats->getwork_wait_rolling /= 1.63;

	timeradd(&tv_elapsed, &(pool_stats->getwork_wait), &(pool_stats->getwork_wait));
	if (timercmp(&tv_elapsed, &(pool_stats->getwork_wait_max), >)) {
		pool_stats->getwork_wait_max.tv_sec = tv_elapsed.tv_sec;
		pool_stats->getwork_wait_max.tv_usec = tv_elapsed.tv_usec;
	}
	if (timercmp(&tv_elapsed, &(pool_stats->getwork_wait_min), <)) {
		pool_stats->getwork_wait_min.tv_sec = tv_elapsed.tv_sec;
		pool_stats->getwork_wait_min.tv_usec = tv_elapsed.tv_usec;
	}
	pool_stats->getwork_calls++;

	work->pool = pool;
	work->longpoll = false;
	calc_diff(work, 0);
	total_getworks++;
	pool->getwork_requested++;

	if (rc)
		update_last_work(work);

	if (likely(val))
		json_decref(val);

	return rc;
}

#ifdef HAVE_CURSES
static void disable_curses(void)
{
	if (curses_active_locked()) {
		curses_active = false;
		leaveok(logwin, false);
		leaveok(statuswin, false);
		leaveok(mainwin, false);
		nocbreak();
		echo();
		delwin(logwin);
		delwin(statuswin);
		delwin(mainwin);
		endwin();
#ifdef WIN32
		// Move the cursor to after curses output.
		HANDLE hout = GetStdHandle(STD_OUTPUT_HANDLE);
		CONSOLE_SCREEN_BUFFER_INFO csbi;
		COORD coord;

		if (GetConsoleScreenBufferInfo(hout, &csbi)) {
			coord.X = 0;
			coord.Y = csbi.dwSize.Y - 1;
			SetConsoleCursorPosition(hout, coord);
		}
#endif
		unlock_curses();
	}
}
#endif

static void __kill_work(void)
{
	struct thr_info *thr;
	int i;

	if (!successful_connect)
		return;

	applog(LOG_INFO, "Received kill message");

	shutting_down = true;

	applog(LOG_DEBUG, "Prompting submit_work thread to finish");
	notifier_wake(submit_waiting_notifier);

	applog(LOG_DEBUG, "Killing off watchpool thread");
	/* Kill the watchpool thread */
	thr = &thr_info[watchpool_thr_id];
	thr_info_cancel(thr);

	applog(LOG_DEBUG, "Killing off watchdog thread");
	/* Kill the watchdog thread */
	thr = &thr_info[watchdog_thr_id];
	thr_info_cancel(thr);

	applog(LOG_DEBUG, "Stopping mining threads");
	/* Stop the mining threads*/
	for (i = 0; i < mining_threads; i++) {
		thr = &thr_info[i];
		thr_info_freeze(thr);
		thr->pause = true;
	}

	sleep(1);

	applog(LOG_DEBUG, "Killing off mining threads");
	/* Kill the mining threads*/
	for (i = 0; i < mining_threads; i++) {
		thr = &thr_info[i];
		thr_info_cancel(thr);
	}

	applog(LOG_DEBUG, "Killing off stage thread");
	/* Stop the others */
	thr = &thr_info[stage_thr_id];
	thr_info_cancel(thr);

	applog(LOG_DEBUG, "Killing off API thread");
	thr = &thr_info[api_thr_id];
	thr_info_cancel(thr);
}

/* This should be the common exit path */
void kill_work(void)
{
	__kill_work();

	quit(0, "Shutdown signal received.");
}

static
#ifdef WIN32
#ifndef _WIN64
const
#endif
#endif
char **initial_args;

static void clean_up(void);

void app_restart(void)
{
	applog(LOG_WARNING, "Attempting to restart %s", packagename);

	__kill_work();
	clean_up();

#if defined(unix)
	if (forkpid > 0) {
		kill(forkpid, SIGTERM);
		forkpid = 0;
	}
#endif

	execv(initial_args[0], initial_args);
	applog(LOG_WARNING, "Failed to restart application");
}

static void sighandler(int __maybe_unused sig)
{
	/* Restore signal handlers so we can still quit if kill_work fails */
	sigaction(SIGTERM, &termhandler, NULL);
	sigaction(SIGINT, &inthandler, NULL);
	kill_work();
}

static void start_longpoll(void);
static void stop_longpoll(void);

/* Called with pool_lock held. Recruit an extra curl if none are available for
 * this pool. */
static void recruit_curl(struct pool *pool)
{
	struct curl_ent *ce = calloc(sizeof(struct curl_ent), 1);

	if (unlikely(!ce))
		quit(1, "Failed to calloc in recruit_curl");

	ce->curl = curl_easy_init();
	if (unlikely(!ce->curl))
		quit(1, "Failed to init in recruit_curl");

	list_add(&ce->node, &pool->curlring);
	pool->curls++;
	applog(LOG_DEBUG, "Recruited curl %d for pool %d", pool->curls, pool->pool_no);
}

/* Grab an available curl if there is one. If not, then recruit extra curls
 * unless we are in a submit_fail situation, or we have opt_delaynet enabled
 * and there are already 5 curls in circulation. Limit total number to the
 * number of mining threads per pool as well to prevent blasting a pool during
 * network delays/outages. */
static struct curl_ent *pop_curl_entry3(struct pool *pool, int blocking)
{
	int curl_limit = opt_delaynet ? 5 : (mining_threads + opt_queue) * 2;
	struct curl_ent *ce;

	mutex_lock(&pool->pool_lock);
retry:
	if (!pool->curls)
		recruit_curl(pool);
	else if (list_empty(&pool->curlring)) {
		if (blocking < 2 && pool->curls >= curl_limit && (blocking || pool->curls >= opt_submit_threads)) {
			if (!blocking) {
				mutex_unlock(&pool->pool_lock);
				return NULL;
			}
			pthread_cond_wait(&pool->cr_cond, &pool->pool_lock);
			goto retry;
		} else
			recruit_curl(pool);
	}
	ce = list_entry(pool->curlring.next, struct curl_ent, node);
	list_del(&ce->node);
	mutex_unlock(&pool->pool_lock);

	return ce;
}

static struct curl_ent *pop_curl_entry2(struct pool *pool, bool blocking)
{
	return pop_curl_entry3(pool, blocking ? 1 : 0);
}

__maybe_unused
static struct curl_ent *pop_curl_entry(struct pool *pool)
{
	return pop_curl_entry3(pool, 1);
}

static void push_curl_entry(struct curl_ent *ce, struct pool *pool)
{
	mutex_lock(&pool->pool_lock);
	if (!ce || !ce->curl)
		quit(1, "Attempted to add NULL in push_curl_entry");
	list_add_tail(&ce->node, &pool->curlring);
	gettimeofday(&ce->tv, NULL);
	pthread_cond_broadcast(&pool->cr_cond);
	mutex_unlock(&pool->pool_lock);
}

static bool stale_work(struct work *work, bool share);

static inline bool should_roll(struct work *work)
{
	struct timeval now;
	time_t expiry;

	if (work->pool != current_pool() && pool_strategy != POOL_LOADBALANCE && pool_strategy != POOL_BALANCE)
		return false;

	if (stale_work(work, false))
		return false;

	if (work->rolltime > opt_scantime)
		expiry = work->rolltime;
	else
		expiry = opt_scantime;
	expiry = expiry * 2 / 3;

	/* We shouldn't roll if we're unlikely to get one shares' duration
	 * work out of doing so */
	gettimeofday(&now, NULL);
	if (now.tv_sec - work->tv_staged.tv_sec > expiry)
		return false;
	
	return true;
}

/* Limit rolls to 7000 to not beyond 2 hours in the future where bitcoind will
 * reject blocks as invalid. */
static inline bool can_roll(struct work *work)
{
	if (work->stratum)
		return false;
	if (!(work->pool && !work->clone))
		return false;
	if (work->tmpl) {
		if (stale_work(work, false))
			return false;
		return blkmk_work_left(work->tmpl);
	}
	return (work->rolltime &&
		work->rolls < 7000 && !stale_work(work, false));
}

static void roll_work(struct work *work)
{
	if (work->tmpl) {
		if (blkmk_get_data(work->tmpl, work->data, 80, time(NULL), NULL, &work->dataid) < 76)
			applog(LOG_ERR, "Failed to get next data from template; spinning wheels!");
		swap32yes(work->data, work->data, 80 / 4);
		calc_midstate(work);
		applog(LOG_DEBUG, "Successfully rolled extranonce to dataid %u", work->dataid);
	} else {

	uint32_t *work_ntime;
	uint32_t ntime;

	work_ntime = (uint32_t *)(work->data + 68);
	ntime = be32toh(*work_ntime);
	ntime++;
	*work_ntime = htobe32(ntime);

		applog(LOG_DEBUG, "Successfully rolled time header in work");
	}

	local_work++;
	work->rolls++;
	work->blk.nonce = 0;

	/* This is now a different work item so it needs a different ID for the
	 * hashtable */
	work->id = total_work++;
}

/* Duplicates any dynamically allocated arrays within the work struct to
 * prevent a copied work struct from freeing ram belonging to another struct */
void __copy_work(struct work *work, struct work *base_work)
{
	clean_work(work);
	memcpy(work, base_work, sizeof(struct work));
	if (base_work->job_id)
		work->job_id = strdup(base_work->job_id);
	if (base_work->nonce2)
		work->nonce2 = strdup(base_work->nonce2);
	if (base_work->ntime)
		work->ntime = strdup(base_work->ntime);

	if (base_work->tmpl) {
		struct pool *pool = work->pool;
		mutex_lock(&pool->pool_lock);
		++*work->tmpl_refcount;
		mutex_unlock(&pool->pool_lock);
	}
}

/* Generates a copy of an existing work struct, creating fresh heap allocations
 * for all dynamically allocated arrays within the struct */
struct work *copy_work(struct work *base_work)
{
	struct work *work = make_work();

 	__copy_work(work, base_work);

	return work;
}

static struct work *make_clone(struct work *work)
{
	struct work *work_clone = copy_work(work);

	work_clone->clone = true;
	gettimeofday((struct timeval *)&(work_clone->tv_cloned), NULL);
	work_clone->longpoll = false;
	work_clone->mandatory = false;
	/* Make cloned work appear slightly older to bias towards keeping the
	 * master work item which can be further rolled */
	work_clone->tv_staged.tv_sec -= 1;

	return work_clone;
}

static void stage_work(struct work *work);

static bool clone_available(void)
{
	struct work *work_clone = NULL, *work, *tmp;
	bool cloned = false;

	mutex_lock(stgd_lock);
	if (!staged_rollable)
		goto out_unlock;

	HASH_ITER(hh, staged_work, work, tmp) {
		if (can_roll(work) && should_roll(work)) {
			roll_work(work);
			work_clone = make_clone(work);
			roll_work(work);
			applog(LOG_DEBUG, "Pushing cloned available work to stage thread");
			cloned = true;
			break;
		}
	}

out_unlock:
	mutex_unlock(stgd_lock);

	if (cloned)
		stage_work(work_clone);
	return cloned;
}

static void pool_died(struct pool *pool)
{
	if (!pool_tset(pool, &pool->idle)) {
		gettimeofday(&pool->tv_idle, NULL);
		if (pool == current_pool()) {
			applog(LOG_WARNING, "Pool %d %s not responding!", pool->pool_no, pool->rpc_url);
			switch_pools(NULL);
		} else
			applog(LOG_INFO, "Pool %d %s failed to return work", pool->pool_no, pool->rpc_url);
	}
}

static bool stale_work(struct work *work, bool share)
{
	unsigned work_expiry;
	struct pool *pool;
	uint32_t block_id;
	unsigned getwork_delay;

	block_id = ((uint32_t*)work->data)[1];
	pool = work->pool;

	/* Technically the rolltime should be correct but some pools
	 * advertise a broken expire= that is lower than a meaningful
	 * scantime */
	if (work->rolltime >= opt_scantime || work->tmpl)
		work_expiry = work->rolltime;
	else
		work_expiry = opt_expiry;

	unsigned max_expiry = (have_longpoll ? opt_expiry_lp : opt_expiry);
	if (work_expiry > max_expiry)
		work_expiry = max_expiry;

	if (share) {
		/* If the share isn't on this pool's latest block, it's stale */
		if (pool->block_id && pool->block_id != block_id)
		{
			applog(LOG_DEBUG, "Share stale due to block mismatch (%08lx != %08lx)", (long)block_id, (long)pool->block_id);
			return true;
		}

		/* If the pool doesn't want old shares, then any found in work before
		 * the most recent longpoll is stale */
		if ((!pool->submit_old) && work->work_restart_id != pool->work_restart_id)
		{
			applog(LOG_DEBUG, "Share stale due to work restart (%02x != %02x)", work->work_restart_id, pool->work_restart_id);
			return true;
		}
	} else {
		/* If this work isn't for the latest Bitcoin block, it's stale */
		/* But only care about the current pool if failover-only */
		if (enabled_pools <= 1 || opt_fail_only) {
			if (pool->block_id && block_id != pool->block_id)
			{
				applog(LOG_DEBUG, "Work stale due to block mismatch (%08lx != 1 ? %08lx : %08lx)", (long)block_id, (long)pool->block_id, (long)current_block_id);
				return true;
			}
		} else {
			if (block_id != current_block_id)
			{
				applog(LOG_DEBUG, "Work stale due to block mismatch (%08lx != 0 ? %08lx : %08lx)", (long)block_id, (long)pool->block_id, (long)current_block_id);
				return true;
			}
		}

		/* If the pool has asked us to restart since this work, it's stale */
		if (work->work_restart_id != pool->work_restart_id)
		{
			applog(LOG_DEBUG, "Work stale due to work restart (%02x != %02x)", work->work_restart_id, pool->work_restart_id);
			return true;
		}

	if (pool->has_stratum && work->job_id) {
		bool same_job = true;

		mutex_lock(&pool->pool_lock);
		if (strcmp(work->job_id, pool->swork.job_id))
			same_job = false;
		mutex_unlock(&pool->pool_lock);
		if (!same_job) {
			applog(LOG_DEBUG, "Work stale due to stratum job_id mismatch");
			return true;
		}
	}

	/* Factor in the average getwork delay of this pool, rounding it up to
	 * the nearest second */
	getwork_delay = pool->cgminer_pool_stats.getwork_wait_rolling * 5 + 1;
	if (unlikely(work_expiry <= getwork_delay + 5))
		work_expiry = 5;
	else
		work_expiry -= getwork_delay;

	}

	double elapsed_since_staged = difftime(time(NULL), work->tv_staged.tv_sec);
	if (elapsed_since_staged > work_expiry) {
		applog(LOG_DEBUG, "%s stale due to expiry (%.0f >= %u)", share?"Share":"Work", elapsed_since_staged, work_expiry);
		return true;
	}

	/* If the user only wants strict failover, any work from a pool other than
	 * the current one is always considered stale */
	if (opt_fail_only && !share && pool != current_pool() && !work->mandatory &&
	    pool_strategy != POOL_LOADBALANCE && pool_strategy != POOL_BALANCE) {
		applog(LOG_DEBUG, "Work stale due to fail only pool mismatch (pool %u vs %u)", pool->pool_no, current_pool()->pool_no);
		return true;
	}

	return false;
}

static void regen_hash(struct work *work)
{
	hash_data(work->hash, work->data);
}

static void check_solve(struct work *work)
{
	if (opt_scrypt)
		scrypt_outputhash(work);
	else
		regen_hash(work);

	work->block = solves_block(work);
	if (unlikely(work->block)) {
		work->pool->solved++;
		found_blocks++;
		work->mandatory = true;
		applog(LOG_NOTICE, "Found block for pool %d!", work->pool->pool_no);
	}
}

static void submit_discard_share2(const char *reason, struct work *work)
{
	sharelog(reason, work);

	mutex_lock(&stats_lock);
	++total_stale;
	++(work->pool->stale_shares);
	total_diff_stale += work->work_difficulty;
	work->pool->diff_stale += work->work_difficulty;
	mutex_unlock(&stats_lock);
}

static void submit_discard_share(struct work *work)
{
	submit_discard_share2("discard", work);
}

struct submit_work_state {
	struct work *work;
	bool resubmit;
	struct curl_ent *ce;
	int failures;
	time_t staleexpire;
	char *s;
	struct timeval tv_submit;
	struct submit_work_state *next;
};

static int my_curl_timer_set(__maybe_unused CURLM *curlm, long timeout_ms, void *userp)
{
	long *timeout = userp;
	*timeout = timeout_ms;
	return 0;
}

static void sws_has_ce(struct submit_work_state *sws)
{
	struct pool *pool = sws->work->pool;
	sws->s = submit_upstream_work_request(sws->work);
	gettimeofday(&sws->tv_submit, NULL);
	json_rpc_call_async(sws->ce->curl, pool->rpc_url, pool->rpc_userpass, sws->s, false, pool, true, sws);
}

static struct submit_work_state *begin_submission(struct work *work)
{
	struct pool *pool;
	struct submit_work_state *sws = NULL;

	pool = work->pool;
	sws = malloc(sizeof(*sws));
	*sws = (struct submit_work_state){
		.work = work,
	};

	if (work->stratum && pool->sock == INVSOCK) {
		applog(LOG_WARNING, "Share found for dead stratum pool %u, discarding", pool->pool_no);
		submit_discard_share2("disconnect", work);
		goto out;
	}

	check_solve(work);

	if (stale_work(work, true)) {
		work->stale = true;
		if (opt_submit_stale)
			applog(LOG_NOTICE, "Pool %d stale share detected, submitting as user requested", pool->pool_no);
		else if (pool->submit_old)
			applog(LOG_NOTICE, "Pool %d stale share detected, submitting as pool requested", pool->pool_no);
		else {
			applog(LOG_NOTICE, "Pool %d stale share detected, discarding", pool->pool_no);
			submit_discard_share(work);
			goto out;
		}
		sws->staleexpire = time(NULL) + 300;
	}

	if (work->stratum) {
		struct stratum_share *sshare = calloc(sizeof(struct stratum_share), 1);
		uint32_t nonce;
		char *noncehex;
		char *s;

		sshare->work = copy_work(work);
		mutex_lock(&sshare_lock);
		/* Give the stratum share a unique id */
		sshare->id = swork_id++;
		HASH_ADD_INT(stratum_shares, id, sshare);
		mutex_unlock(&sshare_lock);

		nonce = *((uint32_t *)(work->data + 76));
		noncehex = bin2hex((const unsigned char *)&nonce, 4);
		s = malloc(1024);
		sprintf(s, "{\"params\": [\"%s\", \"%s\", \"%s\", \"%s\", \"%s\"], \"id\": %d, \"method\": \"mining.submit\"}",
			pool->rpc_user, work->job_id, work->nonce2, work->ntime, noncehex, sshare->id);
		free(noncehex);

		sws->s = s;
	} else {
		/* submit solution to bitcoin via JSON-RPC */
		sws->ce = pop_curl_entry2(pool, false);
		if (sws->ce) {
			sws_has_ce(sws);
		} else {
			sws->next = pool->sws_waiting_on_curl;
			pool->sws_waiting_on_curl = sws;
			if (sws->next)
				applog(LOG_DEBUG, "submit_thread queuing submission");
			else
				applog(LOG_WARNING, "submit_thread queuing submissions (see --submit-threads)");
		}
	}

	return sws;

out:
	free(sws);
	return NULL;
}

static bool retry_submission(struct submit_work_state *sws)
{
	struct work *work = sws->work;
	struct pool *pool = work->pool;

		sws->resubmit = true;
		if ((!work->stale) && stale_work(work, true)) {
			work->stale = true;
			if (opt_submit_stale)
				applog(LOG_NOTICE, "Pool %d share became stale during submission failure, will retry as user requested", pool->pool_no);
			else if (pool->submit_old)
				applog(LOG_NOTICE, "Pool %d share became stale during submission failure, will retry as pool requested", pool->pool_no);
			else {
				applog(LOG_NOTICE, "Pool %d share became stale during submission failure, discarding", pool->pool_no);
				submit_discard_share(work);
				return false;
			}
			sws->staleexpire = time(NULL) + 300;
		}
		if (unlikely((opt_retries >= 0) && (++sws->failures > opt_retries))) {
			applog(LOG_ERR, "Pool %d failed %d submission retries, discarding", pool->pool_no, opt_retries);
			submit_discard_share(work);
			return false;
		}
		else if (work->stale) {
			if (unlikely(opt_retries < 0 && sws->staleexpire <= time(NULL))) {
				applog(LOG_NOTICE, "Pool %d stale share failed to submit for 5 minutes, discarding", pool->pool_no);
				submit_discard_share(work);
				return false;
			}
		}

		/* pause, then restart work-request loop */
		applog(LOG_INFO, "json_rpc_call failed on submit_work, retrying");

		gettimeofday(&sws->tv_submit, NULL);
		json_rpc_call_async(sws->ce->curl, pool->rpc_url, pool->rpc_userpass, sws->s, false, pool, true, sws);
	
	return true;
}

static void free_sws(struct submit_work_state *sws)
{
	free(sws->s);
	free_work(sws->work);
	free(sws);
}

static void *submit_work_thread(__maybe_unused void *userdata)
{
	int wip = 0;
	CURLM *curlm;
	long curlm_timeout_ms = -1;
	struct submit_work_state *sws, **swsp;
	struct submit_work_state *write_sws = NULL;
	unsigned tsreduce = 0;

	pthread_detach(pthread_self());

	RenameThread("submit_work");

	applog(LOG_DEBUG, "Creating extra submit work thread");

	curlm = curl_multi_init();
	curl_multi_setopt(curlm, CURLMOPT_TIMERFUNCTION, my_curl_timer_set);
	curl_multi_setopt(curlm, CURLMOPT_TIMERDATA, &curlm_timeout_ms);

	fd_set rfds, wfds, efds;
	int maxfd;
	struct timeval timeout, *timeoutp;
	int n;
	CURLMsg *cm;
	FD_ZERO(&rfds);
	while (1) {
		mutex_lock(&submitting_lock);
		total_submitting -= tsreduce;
		tsreduce = 0;
		if (FD_ISSET(submit_waiting_notifier[0], &rfds)) {
			notifier_read(submit_waiting_notifier);
		}
		while (!list_empty(&submit_waiting)) {
			struct work *work = list_entry(submit_waiting.next, struct work, list);
			list_del(&work->list);
			if ( (sws = begin_submission(work)) ) {
				if (sws->ce)
					curl_multi_add_handle(curlm, sws->ce->curl);
				else if (sws->s) {
					sws->next = write_sws;
					write_sws = sws;
				}
				++wip;
			}
			else {
				--total_submitting;
				free_work(work);
			}
		}
		if (unlikely(shutting_down && !wip))
			break;
		mutex_unlock(&submitting_lock);
		
		FD_ZERO(&rfds);
		FD_ZERO(&wfds);
		FD_ZERO(&efds);
		curl_multi_fdset(curlm, &rfds, &wfds, &efds, &maxfd);
		if (curlm_timeout_ms >= 0) {
			timeout.tv_sec = curlm_timeout_ms / 1000;
			timeout.tv_usec = (curlm_timeout_ms % 1000) * 1000;
			timeoutp = &timeout;
		} else
			timeoutp = NULL;
		
		for (swsp = &write_sws; (sws = *swsp); ) {
			int fd = sws->work->pool->sock;
			if (fd == INVSOCK) {
				applog(LOG_WARNING, "Stratum pool %u died while share waiting to submit, discarding", sws->work->pool->pool_no);
				submit_discard_share2("disconnect", sws->work);
				--wip;
				++tsreduce;
				*swsp = sws->next;
				free_sws(sws);
				continue;
			}
			FD_SET(fd, &wfds);
			if (fd > maxfd)
				maxfd = fd;
			swsp = &sws->next;
		}
		if (tsreduce) {
			mutex_lock(&submitting_lock);
			total_submitting -= tsreduce;
			mutex_unlock(&submitting_lock);
			tsreduce = 0;
		}
		
		FD_SET(submit_waiting_notifier[0], &rfds);
		if (submit_waiting_notifier[0] > maxfd)
			maxfd = submit_waiting_notifier[0];
		
		if (select(maxfd+1, &rfds, &wfds, &efds, timeoutp) < 0) {
			FD_ZERO(&rfds);
			continue;
		}
		
		for (swsp = &write_sws; (sws = *swsp); ) {
			int fd = sws->work->pool->sock;
			if (fd == -1 || !FD_ISSET(fd, &wfds)) {
				swsp = &sws->next;
				continue;
			}
			
			struct pool *pool = sws->work->pool;
			char *s = sws->s;

			applog(LOG_DEBUG, "DBG: sending %s submit RPC call: %s", pool->stratum_url, s);

			if (likely(stratum_send(pool, s, strlen(s)))) {
				if (pool_tclear(pool, &pool->submit_fail))
						applog(LOG_WARNING, "Pool %d communication resumed, submitting work", pool->pool_no);
				applog(LOG_DEBUG, "Successfully submitted, adding to stratum_shares db");
			} else if (!pool_tset(pool, &pool->submit_fail)) {
				applog(LOG_WARNING, "Pool %d stratum share submission failure", pool->pool_no);
				total_ro++;
				pool->remotefail_occasions++;
			}
			
			// Clear the fd from wfds, to avoid potentially blocking on other submissions to the same socket
			FD_CLR(fd, &wfds);
			// Delete sws for this submission, since we're done with it
			*swsp = sws->next;
			free_sws(sws);
			--wip;
		}
		
		curl_multi_perform(curlm, &n);
		while( (cm = curl_multi_info_read(curlm, &n)) ) {
			if (cm->msg == CURLMSG_DONE)
			{
				bool finished;
				json_t *val = json_rpc_call_completed(cm->easy_handle, cm->data.result, false, NULL, &sws);
				curl_multi_remove_handle(curlm, cm->easy_handle);
				finished = submit_upstream_work_completed(sws->work, sws->resubmit, &sws->tv_submit, val);
				if (!finished) {
					if (retry_submission(sws))
						curl_multi_add_handle(curlm, sws->ce->curl);
					else
						finished = true;
				}
				
				if (finished) {
					--wip;
					++tsreduce;
					struct pool *pool = sws->work->pool;
					if (pool->sws_waiting_on_curl) {
						pool->sws_waiting_on_curl->ce = sws->ce;
						sws_has_ce(pool->sws_waiting_on_curl);
						pool->sws_waiting_on_curl = pool->sws_waiting_on_curl->next;
						curl_multi_add_handle(curlm, sws->ce->curl);
					} else {
						push_curl_entry(sws->ce, sws->work->pool);
					}
					free_sws(sws);
				}
			}
		}
	}
	assert(!write_sws);
	mutex_unlock(&submitting_lock);

	curl_multi_cleanup(curlm);

	applog(LOG_DEBUG, "submit_work thread exiting");

	return NULL;
}

/* Find the pool that currently has the highest priority */
static struct pool *priority_pool(int choice)
{
	struct pool *ret = NULL;
	int i;

	for (i = 0; i < total_pools; i++) {
		struct pool *pool = pools[i];

		if (pool->prio == choice) {
			ret = pool;
			break;
		}
	}

	if (unlikely(!ret)) {
		applog(LOG_ERR, "WTF No pool %d found!", choice);
		return pools[choice];
	}
	return ret;
}

int prioritize_pools(char *param, int *pid)
{
	char *ptr, *next;
	int i, pr, prio = 0;

	if (total_pools == 0) {
		return MSG_NOPOOL;
	}

	if (param == NULL || *param == '\0') {
		return MSG_MISPID;
	}

	bool pools_changed[total_pools];
	int new_prio[total_pools];
	for (i = 0; i < total_pools; ++i)
		pools_changed[i] = false;

	next = param;
	while (next && *next) {
		ptr = next;
		next = strchr(ptr, ',');
		if (next)
			*(next++) = '\0';

		i = atoi(ptr);
		if (i < 0 || i >= total_pools) {
			*pid = i;
			return MSG_INVPID;
		}

		if (pools_changed[i]) {
			*pid = i;
			return MSG_DUPPID;
		}

		pools_changed[i] = true;
		new_prio[i] = prio++;
	}

	// Only change them if no errors
	for (i = 0; i < total_pools; i++) {
		if (pools_changed[i])
			pools[i]->prio = new_prio[i];
	}

	// In priority order, cycle through the unchanged pools and append them
	for (pr = 0; pr < total_pools; pr++)
		for (i = 0; i < total_pools; i++) {
			if (!pools_changed[i] && pools[i]->prio == pr) {
				pools[i]->prio = prio++;
				pools_changed[i] = true;
				break;
			}
		}

	if (current_pool()->prio)
		switch_pools(NULL);

	return MSG_POOLPRIO;
}

void validate_pool_priorities(void)
{
	// TODO: this should probably do some sort of logging
	int i, j;
	bool used[total_pools];
	bool valid[total_pools];

	for (i = 0; i < total_pools; i++)
		used[i] = valid[i] = false;

	for (i = 0; i < total_pools; i++) {
		if (pools[i]->prio >=0 && pools[i]->prio < total_pools) {
			if (!used[pools[i]->prio]) {
				valid[i] = true;
				used[pools[i]->prio] = true;
			}
		}
	}

	for (i = 0; i < total_pools; i++) {
		if (!valid[i]) {
			for (j = 0; j < total_pools; j++) {
				if (!used[j]) {
					applog(LOG_WARNING, "Pool %d priority changed from %d to %d", i, pools[i]->prio, j);
					pools[i]->prio = j;
					used[j] = true;
					break;
				}
			}
		}
	}
}

void switch_pools(struct pool *selected)
{
	struct pool *pool, *last_pool;
	int i, pool_no, next_pool;

	mutex_lock(&control_lock);
	last_pool = currentpool;
	pool_no = currentpool->pool_no;

	/* Switch selected to pool number 0 and move the rest down */
	if (selected) {
		if (selected->prio != 0) {
			for (i = 0; i < total_pools; i++) {
				pool = pools[i];
				if (pool->prio < selected->prio)
					pool->prio++;
			}
			selected->prio = 0;
		}
	}

	switch (pool_strategy) {
		/* Both of these set to the master pool */
		case POOL_BALANCE:
		case POOL_FAILOVER:
		case POOL_LOADBALANCE:
			for (i = 0; i < total_pools; i++) {
				pool = priority_pool(i);
				if (!pool->idle && pool->enabled == POOL_ENABLED) {
					pool_no = pool->pool_no;
					break;
				}
			}
			break;
		/* Both of these simply increment and cycle */
		case POOL_ROUNDROBIN:
		case POOL_ROTATE:
			if (selected && !selected->idle) {
				pool_no = selected->pool_no;
				break;
			}
			next_pool = pool_no;
			/* Select the next alive pool */
			for (i = 1; i < total_pools; i++) {
				next_pool++;
				if (next_pool >= total_pools)
					next_pool = 0;
				pool = pools[next_pool];
				if (!pool->idle && pool->enabled == POOL_ENABLED) {
					pool_no = next_pool;
					break;
				}
			}
			break;
		default:
			break;
	}

	currentpool = pools[pool_no];
	pool = currentpool;
	mutex_unlock(&control_lock);

	/* Set the lagging flag to avoid pool not providing work fast enough
	 * messages in failover only mode since  we have to get all fresh work
	 * as in restart_threads */
	if (opt_fail_only)
		pool_tset(pool, &pool->lagging);

	if (pool != last_pool)
	{
		pool->block_id = 0;
		if (pool_strategy != POOL_LOADBALANCE && pool_strategy != POOL_BALANCE) {
			applog(LOG_WARNING, "Switching to %s", pool->rpc_url);
		}
	}

	mutex_lock(&lp_lock);
	pthread_cond_broadcast(&lp_cond);
	mutex_unlock(&lp_lock);

}

static void discard_work(struct work *work)
{
	if (!work->clone && !work->rolls && !work->mined) {
		if (work->pool)
			work->pool->discarded_work++;
		total_discarded++;
		applog(LOG_DEBUG, "Discarded work");
	} else
		applog(LOG_DEBUG, "Discarded cloned or rolled work");
	free_work(work);
}

static void wake_gws(void)
{
	mutex_lock(stgd_lock);
	pthread_cond_signal(&gws_cond);
	mutex_unlock(stgd_lock);
}

static void discard_stale(void)
{
	struct work *work, *tmp;
	int stale = 0;

	mutex_lock(stgd_lock);
	HASH_ITER(hh, staged_work, work, tmp) {
		if (stale_work(work, false)) {
			HASH_DEL(staged_work, work);
			discard_work(work);
			stale++;
		}
	}
	pthread_cond_signal(&gws_cond);
	mutex_unlock(stgd_lock);

	if (stale)
		applog(LOG_DEBUG, "Discarded %d stales that didn't match current hash", stale);
}

void ms_to_abstime(unsigned int mstime, struct timespec *abstime)
{
	struct timeval now, then, tdiff;

	tdiff.tv_sec = mstime / 1000;
	tdiff.tv_usec = mstime * 1000 - (tdiff.tv_sec * 1000000);
	gettimeofday(&now, NULL);
	timeradd(&now, &tdiff, &then);
	abstime->tv_sec = then.tv_sec;
	abstime->tv_nsec = then.tv_usec * 1000;
}

/* A generic wait function for threads that poll that will wait a specified
 * time tdiff waiting on the pthread conditional that is broadcast when a
 * work restart is required. Returns the value of pthread_cond_timedwait
 * which is zero if the condition was met or ETIMEDOUT if not.
 */
int restart_wait(unsigned int mstime)
{
	struct timespec abstime;
	int rc;

	ms_to_abstime(mstime, &abstime);
	mutex_lock(&restart_lock);
	rc = pthread_cond_timedwait(&restart_cond, &restart_lock, &abstime);
	mutex_unlock(&restart_lock);

	return rc;
}

/* A generic wait function for threads that poll that will wait a specified
 * time waiting on a share to become stale. Returns positive if the share
 * became stale or zero if the timer expired first. If checkend is true, will
 * immediatley return negative if the share is guaranteed to become stale
 * before the timer expires.
 */
int stale_wait(unsigned int mstime, struct work*work, bool checkend)
{
	struct timespec abstime;
	int rc;

	if (checkend) {
		struct timeval tv, orig;
		ldiv_t d;
		d = ldiv(mstime, 1000);
		tv.tv_sec = d.quot;
		tv.tv_usec = d.rem * 1000;
		orig = work->tv_staged;
		timersub(&orig, &tv, &work->tv_staged);
		rc = stale_work(work, true);
		work->tv_staged = orig;
		if (rc)
			return -1;
	}

	ms_to_abstime(mstime, &abstime);
	rc = -1;
	while (1) {
		mutex_lock(&restart_lock);
		if (stale_work(work, true)) {
			rc = 1;
		} else if (pthread_cond_timedwait(&restart_cond, &restart_lock, &abstime)) {
			rc = 0;
		}
		mutex_unlock(&restart_lock);
		if (rc != -1)
			return rc;
	}
}
	
static void restart_threads(void)
{
	struct pool *cp = current_pool();
	int i, fd;
	struct thr_info *thr;

	/* Artificially set the lagging flag to avoid pool not providing work
	 * fast enough  messages after every long poll */
	pool_tset(cp, &cp->lagging);

	/* Discard staged work that is now stale */
	discard_stale();

	for (i = 0; i < mining_threads; i++)
	{
		thr = &thr_info[i];
		fd = thr->_work_restart_fd_w;
		thr->work_restart = true;
		if (fd != -1)
			(void)write(fd, "\0", 1);
	}

	mutex_lock(&restart_lock);
	pthread_cond_broadcast(&restart_cond);
	mutex_unlock(&restart_lock);
}

static char *blkhashstr(unsigned char *hash)
{
	unsigned char hash_swap[32];
	swap256(hash_swap, hash);
	swap32tole(hash_swap, hash_swap, 32 / 4);
	return bin2hex(hash_swap, 32);
}

static void set_curblock(char *hexstr, unsigned char *hash)
{
	unsigned char hash_swap[32];
	char *old_hash;

	current_block_id = ((uint32_t*)hash)[0];
	strcpy(current_block, hexstr);
	swap256(hash_swap, hash);
	swap32tole(hash_swap, hash_swap, 32 / 4);

	/* Don't free current_hash directly to avoid dereferencing when read
	 * elsewhere - and update block_timeval inside the same lock */
	mutex_lock(&ch_lock);
	gettimeofday(&block_timeval, NULL);
	__update_block_title(hash_swap);
	old_hash = current_fullhash;
	current_fullhash = bin2hex(hash_swap, 32);
	free(old_hash);
	mutex_unlock(&ch_lock);

	get_timestamp(blocktime, &block_timeval);

	applog(LOG_INFO, "New block: %s diff %s", current_hash, block_diff);
}

/* Search to see if this string is from a block that has been seen before */
static bool block_exists(char *hexstr)
{
	struct block *s;

	rd_lock(&blk_lock);
	HASH_FIND_STR(blocks, hexstr, s);
	rd_unlock(&blk_lock);
	if (s)
		return true;
	return false;
}

/* Tests if this work is from a block that has been seen before */
static inline bool from_existing_block(struct work *work)
{
	char *hexstr = bin2hex(work->data + 8, 18);
	bool ret;

	ret = block_exists(hexstr);
	free(hexstr);
	return ret;
}

static int block_sort(struct block *blocka, struct block *blockb)
{
	return blocka->block_no - blockb->block_no;
}

static void set_blockdiff(const struct work *work)
{
	unsigned char target[32];
	uint64_t diff64;

	real_block_target(target, work->data);
	diff64 = target_diff(target);

	suffix_string(diff64, block_diff, 0);
}

static bool test_work_current(struct work *work)
{
	bool ret = true;
	char *hexstr;

	if (work->mandatory)
		return ret;

	uint32_t block_id = ((uint32_t*)(work->data))[1];

	/* Hack to work around dud work sneaking into test */
	hexstr = bin2hex(work->data + 8, 18);
	if (!strncmp(hexstr, "000000000000000000000000000000000000", 36))
		goto out_free;

	/* Search to see if this block exists yet and if not, consider it a
	 * new block and set the current block details to this one */
	if (!block_exists(hexstr)) {
		struct block *s = calloc(sizeof(struct block), 1);
		int deleted_block = 0;
		ret = false;

		if (unlikely(!s))
			quit (1, "test_work_current OOM");
		strcpy(s->hash, hexstr);
		s->block_no = new_blocks++;
		wr_lock(&blk_lock);
		/* Only keep the last hour's worth of blocks in memory since
		 * work from blocks before this is virtually impossible and we
		 * want to prevent memory usage from continually rising */
		if (HASH_COUNT(blocks) > 6) {
			struct block *oldblock;

			HASH_SORT(blocks, block_sort);
			oldblock = blocks;
			deleted_block = oldblock->block_no;
			HASH_DEL(blocks, oldblock);
			free(oldblock);
		}
		HASH_ADD_STR(blocks, hash, s);
		set_blockdiff(work);
		wr_unlock(&blk_lock);
		work->pool->block_id = block_id;
		if (deleted_block)
			applog(LOG_DEBUG, "Deleted block %d from database", deleted_block);
		template_nonce = 0;
		set_curblock(hexstr, &work->data[4]);
		if (unlikely(new_blocks == 1))
			goto out_free;

		if (!work->stratum) {
			if (work->longpoll) {
				applog(LOG_NOTICE, "LONGPOLL from pool %d detected new block",
				       work->pool->pool_no);
			} else if (have_longpoll)
				applog(LOG_NOTICE, "New block detected on network before longpoll");
			else
				applog(LOG_NOTICE, "New block detected on network");
		}
		restart_threads();
	} else {
		bool restart = false;
		struct pool *curpool = NULL;
		if (unlikely(work->pool->block_id != block_id)) {
			bool was_active = work->pool->block_id != 0;
			work->pool->block_id = block_id;
			if (!work->longpoll)
				update_last_work(work);
			if (was_active) {  // Pool actively changed block
				if (work->pool == (curpool = current_pool()))
					restart = true;
				if (block_id == current_block_id) {
					// Caught up, only announce if this pool is the one in use
					if (restart)
						applog(LOG_NOTICE, "%s %d caught up to new block",
						       work->longpoll ? "LONGPOLL from pool" : "Pool",
						       work->pool->pool_no);
				} else {
					// Switched to a block we know, but not the latest... why?
					// This might detect pools trying to double-spend or 51%,
					// but let's not make any accusations until it's had time
					// in the real world.
					free(hexstr);
					hexstr = blkhashstr(&work->data[4]);
					applog(LOG_WARNING, "%s %d is issuing work for an old block: %s",
					       work->longpoll ? "LONGPOLL from pool" : "Pool",
					       work->pool->pool_no,
					       hexstr);
				}
			}
		}
	  if (work->longpoll) {
		++work->pool->work_restart_id;
		update_last_work(work);
		if ((!restart) && work->pool == current_pool()) {
			applog(LOG_NOTICE, "LONGPOLL from pool %d requested work restart",
				work->pool->pool_no);
			restart = true;
		}
	  }
		if (restart)
			restart_threads();
	}
	work->longpoll = false;
out_free:
	free(hexstr);
	return ret;
}

static int tv_sort(struct work *worka, struct work *workb)
{
	return worka->tv_staged.tv_sec - workb->tv_staged.tv_sec;
}

static bool work_rollable(struct work *work)
{
	return (!work->clone && work->rolltime);
}

static bool hash_push(struct work *work)
{
	bool rc = true;

	mutex_lock(stgd_lock);
	if (work_rollable(work))
		staged_rollable++;
	if (likely(!getq->frozen)) {
		HASH_ADD_INT(staged_work, id, work);
		HASH_SORT(staged_work, tv_sort);
	} else
		rc = false;
	pthread_cond_broadcast(&getq->cond);
	mutex_unlock(stgd_lock);

	return rc;
}

static void *stage_thread(void *userdata)
{
	struct thr_info *mythr = userdata;
	bool ok = true;

	RenameThread("stage");

	while (ok) {
		struct work *work = NULL;

		applog(LOG_DEBUG, "Popping work to stage thread");

		work = tq_pop(mythr->q, NULL);
		if (unlikely(!work)) {
			applog(LOG_ERR, "Failed to tq_pop in stage_thread");
			ok = false;
			break;
		}
		work->work_restart_id = work->pool->work_restart_id;

		test_work_current(work);

		applog(LOG_DEBUG, "Pushing work to getwork queue (queued=%c)", work->queued?'Y':'N');

		if (unlikely(!hash_push(work))) {
			applog(LOG_WARNING, "Failed to hash_push in stage_thread");
			continue;
		}
	}

	tq_freeze(mythr->q);
	return NULL;
}

static void stage_work(struct work *work)
{
	applog(LOG_DEBUG, "Pushing work from pool %d to hash queue", work->pool->pool_no);
	work->work_restart_id = work->pool->work_restart_id;
	test_work_current(work);
	hash_push(work);
}

#ifdef HAVE_CURSES
int curses_int(const char *query)
{
	int ret;
	char *cvar;

	cvar = curses_input(query);
	ret = atoi(cvar);
	free(cvar);
	return ret;
}
#endif

#ifdef HAVE_CURSES
static bool input_pool(bool live);
#endif

#ifdef HAVE_CURSES
static void display_pool_summary(struct pool *pool)
{
	double efficiency = 0.0;

	if (curses_active_locked()) {
		wlog("Pool: %s\n", pool->rpc_url);
		if (pool->solved)
			wlog("SOLVED %d BLOCK%s!\n", pool->solved, pool->solved > 1 ? "S" : "");
		wlog("%s own long-poll support\n", pool->lp_url ? "Has" : "Does not have");
		wlog(" Queued work requests: %d\n", pool->getwork_requested);
		wlog(" Share submissions: %d\n", pool->accepted + pool->rejected);
		wlog(" Accepted shares: %d\n", pool->accepted);
		wlog(" Rejected shares: %d\n", pool->rejected);
		wlog(" Accepted difficulty shares: %1.f\n", pool->diff_accepted);
		wlog(" Rejected difficulty shares: %1.f\n", pool->diff_rejected);
		if (pool->accepted || pool->rejected)
			wlog(" Reject ratio: %.1f%%\n", (double)(pool->rejected * 100) / (double)(pool->accepted + pool->rejected));
		uint64_t pool_bytes_xfer = pool->cgminer_pool_stats.net_bytes_received + pool->cgminer_pool_stats.net_bytes_sent;
		efficiency = pool_bytes_xfer ? pool->diff_accepted * 2048. / pool_bytes_xfer : 0.0;
		wlog(" Efficiency (accepted * difficulty / 2 KB): %.2f\n", efficiency);

		wlog(" Discarded work due to new blocks: %d\n", pool->discarded_work);
		wlog(" Stale submissions discarded due to new blocks: %d\n", pool->stale_shares);
		wlog(" Unable to get work from server occasions: %d\n", pool->getfail_occasions);
		wlog(" Submitting work remotely delay occasions: %d\n\n", pool->remotefail_occasions);
		unlock_curses();
	}
}
#endif

/* We can't remove the memory used for this struct pool because there may
 * still be work referencing it. We just remove it from the pools list */
void remove_pool(struct pool *pool)
{
	int i, last_pool = total_pools - 1;
	struct pool *other;

	/* Boost priority of any lower prio than this one */
	for (i = 0; i < total_pools; i++) {
		other = pools[i];
		if (other->prio > pool->prio)
			other->prio--;
	}

	if (pool->pool_no < last_pool) {
		/* Swap the last pool for this one */
		(pools[last_pool])->pool_no = pool->pool_no;
		pools[pool->pool_no] = pools[last_pool];
	}
	/* Give it an invalid number */
	pool->pool_no = total_pools;
	pool->removed = true;
	pool->has_stratum = false;
	total_pools--;
}

/* add a mutex if this needs to be thread safe in the future */
static struct JE {
	char *buf;
	struct JE *next;
} *jedata = NULL;

static void json_escape_free()
{
	struct JE *jeptr = jedata;
	struct JE *jenext;

	jedata = NULL;

	while (jeptr) {
		jenext = jeptr->next;
		free(jeptr->buf);
		free(jeptr);
		jeptr = jenext;
	}
}

static char *json_escape(char *str)
{
	struct JE *jeptr;
	char *buf, *ptr;

	/* 2x is the max, may as well just allocate that */
	ptr = buf = malloc(strlen(str) * 2 + 1);

	jeptr = malloc(sizeof(*jeptr));

	jeptr->buf = buf;
	jeptr->next = jedata;
	jedata = jeptr;

	while (*str) {
		if (*str == '\\' || *str == '"')
			*(ptr++) = '\\';

		*(ptr++) = *(str++);
	}

	*ptr = '\0';

	return buf;
}

void write_config(FILE *fcfg)
{
	int i;

	/* Write pool values */
	fputs("{\n\"pools\" : [", fcfg);
	for(i = 0; i < total_pools; i++) {
		fprintf(fcfg, "%s\n\t{\n\t\t\"url\" : \"%s\",", i > 0 ? "," : "", json_escape(pools[i]->rpc_url));
		if (pools[i]->rpc_proxy)
			fprintf(fcfg, "\n\t\t\"pool-proxy\" : \"%s\",", json_escape(pools[i]->rpc_proxy));
		fprintf(fcfg, "\n\t\t\"user\" : \"%s\",", json_escape(pools[i]->rpc_user));
		fprintf(fcfg, "\n\t\t\"pass\" : \"%s\",", json_escape(pools[i]->rpc_pass));
		fprintf(fcfg, "\n\t\t\"pool-priority\" : \"%d\"\n\t}", pools[i]->prio);
	}
	fputs("\n]\n", fcfg);

#ifdef HAVE_OPENCL
	if (nDevs) {
		/* Write GPU device values */
		fputs(",\n\"intensity\" : \"", fcfg);
		for(i = 0; i < nDevs; i++)
			fprintf(fcfg, gpus[i].dynamic ? "%sd" : "%s%d", i > 0 ? "," : "", gpus[i].intensity);
		fputs("\",\n\"vectors\" : \"", fcfg);
		for(i = 0; i < nDevs; i++)
			fprintf(fcfg, "%s%d", i > 0 ? "," : "",
				gpus[i].vwidth);
		fputs("\",\n\"worksize\" : \"", fcfg);
		for(i = 0; i < nDevs; i++)
			fprintf(fcfg, "%s%d", i > 0 ? "," : "",
				(int)gpus[i].work_size);
		fputs("\",\n\"kernel\" : \"", fcfg);
		for(i = 0; i < nDevs; i++) {
			fprintf(fcfg, "%s", i > 0 ? "," : "");
			switch (gpus[i].kernel) {
				case KL_NONE: // Shouldn't happen
					break;
				case KL_POCLBM:
					fprintf(fcfg, "poclbm");
					break;
				case KL_PHATK:
					fprintf(fcfg, "phatk");
					break;
				case KL_DIAKGCN:
					fprintf(fcfg, "diakgcn");
					break;
				case KL_DIABLO:
					fprintf(fcfg, "diablo");
					break;
				case KL_SCRYPT:
					fprintf(fcfg, "scrypt");
					break;
			}
		}
#ifdef USE_SCRYPT
		fputs("\",\n\"lookup-gap\" : \"", fcfg);
		for(i = 0; i < nDevs; i++)
			fprintf(fcfg, "%s%d", i > 0 ? "," : "",
				(int)gpus[i].opt_lg);
		fputs("\",\n\"thread-concurrency\" : \"", fcfg);
		for(i = 0; i < nDevs; i++)
			fprintf(fcfg, "%s%d", i > 0 ? "," : "",
				(int)gpus[i].opt_tc);
		fputs("\",\n\"shaders\" : \"", fcfg);
		for(i = 0; i < nDevs; i++)
			fprintf(fcfg, "%s%d", i > 0 ? "," : "",
				(int)gpus[i].shaders);
#endif
#ifdef HAVE_ADL
		fputs("\",\n\"gpu-engine\" : \"", fcfg);
		for(i = 0; i < nDevs; i++)
			fprintf(fcfg, "%s%d-%d", i > 0 ? "," : "", gpus[i].min_engine, gpus[i].gpu_engine);
		fputs("\",\n\"gpu-fan\" : \"", fcfg);
		for(i = 0; i < nDevs; i++)
			fprintf(fcfg, "%s%d-%d", i > 0 ? "," : "", gpus[i].min_fan, gpus[i].gpu_fan);
		fputs("\",\n\"gpu-memclock\" : \"", fcfg);
		for(i = 0; i < nDevs; i++)
			fprintf(fcfg, "%s%d", i > 0 ? "," : "", gpus[i].gpu_memclock);
		fputs("\",\n\"gpu-memdiff\" : \"", fcfg);
		for(i = 0; i < nDevs; i++)
			fprintf(fcfg, "%s%d", i > 0 ? "," : "", gpus[i].gpu_memdiff);
		fputs("\",\n\"gpu-powertune\" : \"", fcfg);
		for(i = 0; i < nDevs; i++)
			fprintf(fcfg, "%s%d", i > 0 ? "," : "", gpus[i].gpu_powertune);
		fputs("\",\n\"gpu-vddc\" : \"", fcfg);
		for(i = 0; i < nDevs; i++)
			fprintf(fcfg, "%s%1.3f", i > 0 ? "," : "", gpus[i].gpu_vddc);
		fputs("\",\n\"temp-cutoff\" : \"", fcfg);
		for(i = 0; i < nDevs; i++)
			fprintf(fcfg, "%s%d", i > 0 ? "," : "", gpus[i].cutofftemp);
		fputs("\",\n\"temp-overheat\" : \"", fcfg);
		for(i = 0; i < nDevs; i++)
			fprintf(fcfg, "%s%d", i > 0 ? "," : "", gpus[i].adl.overtemp);
		fputs("\",\n\"temp-target\" : \"", fcfg);
		for(i = 0; i < nDevs; i++)
			fprintf(fcfg, "%s%d", i > 0 ? "," : "", gpus[i].targettemp);
#endif
		fputs("\"", fcfg);
	}
#endif
#ifdef HAVE_ADL
	if (opt_reorder)
		fprintf(fcfg, ",\n\"gpu-reorder\" : true");
#endif
#ifdef WANT_CPUMINE
	fprintf(fcfg, ",\n\"algo\" : \"%s\"", algo_names[opt_algo]);
#endif

	/* Simple bool and int options */
	struct opt_table *opt;
	for (opt = opt_config_table; opt->type != OPT_END; opt++) {
		char *p, *name = strdup(opt->names);
		for (p = strtok(name, "|"); p; p = strtok(NULL, "|")) {
			if (p[1] != '-')
				continue;
			if (opt->type & OPT_NOARG &&
			   ((void *)opt->cb == (void *)opt_set_bool || (void *)opt->cb == (void *)opt_set_invbool) &&
			   (*(bool *)opt->u.arg == ((void *)opt->cb == (void *)opt_set_bool)))
				fprintf(fcfg, ",\n\"%s\" : true", p+2);

			if (opt->type & OPT_HASARG &&
			   ((void *)opt->cb_arg == (void *)set_int_0_to_9999 ||
			   (void *)opt->cb_arg == (void *)set_int_1_to_65535 ||
			   (void *)opt->cb_arg == (void *)set_int_0_to_10 ||
			   (void *)opt->cb_arg == (void *)set_int_1_to_10) &&
			   opt->desc != opt_hidden &&
			   0 <= *(int *)opt->u.arg)
				fprintf(fcfg, ",\n\"%s\" : \"%d\"", p+2, *(int *)opt->u.arg);
		}
	}

	/* Special case options */
	fprintf(fcfg, ",\n\"shares\" : \"%d\"", opt_shares);
	if (pool_strategy == POOL_BALANCE)
		fputs(",\n\"balance\" : true", fcfg);
	if (pool_strategy == POOL_LOADBALANCE)
		fputs(",\n\"load-balance\" : true", fcfg);
	if (pool_strategy == POOL_ROUNDROBIN)
		fputs(",\n\"round-robin\" : true", fcfg);
	if (pool_strategy == POOL_ROTATE)
		fprintf(fcfg, ",\n\"rotate\" : \"%d\"", opt_rotate_period);
#if defined(unix)
	if (opt_stderr_cmd && *opt_stderr_cmd)
		fprintf(fcfg, ",\n\"monitor\" : \"%s\"", json_escape(opt_stderr_cmd));
#endif // defined(unix)
	if (opt_kernel_path && *opt_kernel_path) {
		char *kpath = strdup(opt_kernel_path);
		if (kpath[strlen(kpath)-1] == '/')
			kpath[strlen(kpath)-1] = 0;
		fprintf(fcfg, ",\n\"kernel-path\" : \"%s\"", json_escape(kpath));
	}
	if (schedstart.enable)
		fprintf(fcfg, ",\n\"sched-time\" : \"%d:%d\"", schedstart.tm.tm_hour, schedstart.tm.tm_min);
	if (schedstop.enable)
		fprintf(fcfg, ",\n\"stop-time\" : \"%d:%d\"", schedstop.tm.tm_hour, schedstop.tm.tm_min);
	if (opt_socks_proxy && *opt_socks_proxy)
		fprintf(fcfg, ",\n\"socks-proxy\" : \"%s\"", json_escape(opt_socks_proxy));
#ifdef HAVE_OPENCL
	for(i = 0; i < nDevs; i++)
		if (gpus[i].deven == DEV_DISABLED)
			break;
	if (i < nDevs)
		for (i = 0; i < nDevs; i++)
			if (gpus[i].deven != DEV_DISABLED)
				fprintf(fcfg, ",\n\"device\" : \"%d\"", i);
#endif
	if (opt_api_allow)
		fprintf(fcfg, ",\n\"api-allow\" : \"%s\"", json_escape(opt_api_allow));
	if (strcmp(opt_api_description, PACKAGE_STRING) != 0)
		fprintf(fcfg, ",\n\"api-description\" : \"%s\"", json_escape(opt_api_description));
	if (opt_api_groups)
		fprintf(fcfg, ",\n\"api-groups\" : \"%s\"", json_escape(opt_api_groups));
	if (opt_icarus_options)
		fprintf(fcfg, ",\n\"icarus-options\" : \"%s\"", json_escape(opt_icarus_options));
	if (opt_icarus_timing)
		fprintf(fcfg, ",\n\"icarus-timing\" : \"%s\"", json_escape(opt_icarus_timing));
	fputs("\n}\n", fcfg);

	json_escape_free();
}

void zero_bestshare(void)
{
	int i;

	best_diff = 0;
	memset(best_share, 0, 8);
	suffix_string(best_diff, best_share, 0);

	for (i = 0; i < total_pools; i++) {
		struct pool *pool = pools[i];
		pool->best_diff = 0;
	}
}

void zero_stats(void)
{
	int i;

	gettimeofday(&total_tv_start, NULL);
	miner_started = total_tv_start;
	total_mhashes_done = 0;
	total_getworks = 0;
	total_accepted = 0;
	total_rejected = 0;
	hw_errors = 0;
	total_stale = 0;
	total_discarded = 0;
	total_bytes_xfer = 0;
	new_blocks = 0;
	local_work = 0;
	total_go = 0;
	total_ro = 0;
	total_secs = 1.0;
	total_diff1 = 0;
	found_blocks = 0;
	total_diff_accepted = 0;
	total_diff_rejected = 0;
	total_diff_stale = 0;

	for (i = 0; i < total_pools; i++) {
		struct pool *pool = pools[i];

		pool->getwork_requested = 0;
		pool->accepted = 0;
		pool->rejected = 0;
		pool->solved = 0;
		pool->getwork_requested = 0;
		pool->stale_shares = 0;
		pool->discarded_work = 0;
		pool->getfail_occasions = 0;
		pool->remotefail_occasions = 0;
		pool->last_share_time = 0;
		pool->diff1 = 0;
		pool->diff_accepted = 0;
		pool->diff_rejected = 0;
		pool->diff_stale = 0;
		pool->last_share_diff = 0;
		pool->cgminer_stats.getwork_calls = 0;
		pool->cgminer_stats.getwork_wait_min.tv_sec = MIN_SEC_UNSET;
		pool->cgminer_stats.getwork_wait_max.tv_sec = 0;
		pool->cgminer_stats.getwork_wait_max.tv_usec = 0;
		pool->cgminer_pool_stats.getwork_calls = 0;
		pool->cgminer_pool_stats.getwork_attempts = 0;
		pool->cgminer_pool_stats.getwork_wait_min.tv_sec = MIN_SEC_UNSET;
		pool->cgminer_pool_stats.getwork_wait_max.tv_sec = 0;
		pool->cgminer_pool_stats.getwork_wait_max.tv_usec = 0;
		pool->cgminer_pool_stats.min_diff = 0;
		pool->cgminer_pool_stats.max_diff = 0;
		pool->cgminer_pool_stats.min_diff_count = 0;
		pool->cgminer_pool_stats.max_diff_count = 0;
		pool->cgminer_pool_stats.times_sent = 0;
		pool->cgminer_pool_stats.bytes_sent = 0;
		pool->cgminer_pool_stats.net_bytes_sent = 0;
		pool->cgminer_pool_stats.times_received = 0;
		pool->cgminer_pool_stats.bytes_received = 0;
		pool->cgminer_pool_stats.net_bytes_received = 0;
	}

	zero_bestshare();

	mutex_lock(&hash_lock);
	for (i = 0; i < total_devices; ++i) {
		struct cgpu_info *cgpu = devices[i];

		cgpu->total_mhashes = 0;
		cgpu->accepted = 0;
		cgpu->rejected = 0;
		cgpu->hw_errors = 0;
		cgpu->utility = 0.0;
		cgpu->utility_diff1 = 0;
		cgpu->last_share_pool_time = 0;
		cgpu->diff1 = 0;
		cgpu->diff_accepted = 0;
		cgpu->diff_rejected = 0;
		cgpu->last_share_diff = 0;
		cgpu->thread_fail_init_count = 0;
		cgpu->thread_zero_hash_count = 0;
		cgpu->thread_fail_queue_count = 0;
		cgpu->dev_sick_idle_60_count = 0;
		cgpu->dev_dead_idle_600_count = 0;
		cgpu->dev_nostart_count = 0;
		cgpu->dev_over_heat_count = 0;
		cgpu->dev_thermal_cutoff_count = 0;
		cgpu->dev_comms_error_count = 0;
		cgpu->dev_throttle_count = 0;
		cgpu->cgminer_stats.getwork_calls = 0;
		cgpu->cgminer_stats.getwork_wait_min.tv_sec = MIN_SEC_UNSET;
		cgpu->cgminer_stats.getwork_wait_max.tv_sec = 0;
		cgpu->cgminer_stats.getwork_wait_max.tv_usec = 0;
	}
	mutex_unlock(&hash_lock);
}

#ifdef HAVE_CURSES
static void display_pools(void)
{
	struct pool *pool;
	int selected, i, j;
	char input;

	opt_loginput = true;
	immedok(logwin, true);
	clear_logwin();
updated:
	for (j = 0; j < total_pools; j++) {
		for (i = 0; i < total_pools; i++) {
			pool = pools[i];

			if (pool->prio != j)
				continue;

			if (pool == current_pool())
				wattron(logwin, A_BOLD);
			if (pool->enabled != POOL_ENABLED)
				wattron(logwin, A_DIM);
			wlogprint("%d: ", pool->prio);
			switch (pool->enabled) {
				case POOL_ENABLED:
					wlogprint("Enabled  ");
					break;
				case POOL_DISABLED:
					wlogprint("Disabled ");
					break;
				case POOL_REJECTING:
					wlogprint("Rejectin ");
					break;
			}
			if (pool->idle)
				wlogprint("Dead ");
			else
			if (pool->has_stratum)
				wlogprint("Strtm");
			else
			if (pool->lp_url && pool->proto != pool->lp_proto)
				wlogprint("Mixed");
			else
				switch (pool->proto) {
					case PLP_GETBLOCKTEMPLATE:
						wlogprint(" GBT ");
						break;
					case PLP_GETWORK:
						wlogprint("GWork");
						break;
					default:
						wlogprint("Alive");
				}
			wlogprint(" Pool %d: %s  User:%s\n",
				pool->pool_no,
				pool->rpc_url, pool->rpc_user);
			wattroff(logwin, A_BOLD | A_DIM);

			break; //for (i = 0; i < total_pools; i++)
		}
	}
retry:
	wlogprint("\nCurrent pool management strategy: %s\n",
		strategies[pool_strategy]);
	if (pool_strategy == POOL_ROTATE)
		wlogprint("Set to rotate every %d minutes\n", opt_rotate_period);
	wlogprint("[F]ailover only %s\n", opt_fail_only ? "enabled" : "disabled");
	wlogprint("[A]dd pool [R]emove pool [D]isable pool [E]nable pool [P]rioritize pool\n");
	wlogprint("[C]hange management strategy [S]witch pool [I]nformation\n");
	wlogprint("Or press any other key to continue\n");
	input = getch();

	if (!strncasecmp(&input, "a", 1)) {
		input_pool(true);
		goto updated;
	} else if (!strncasecmp(&input, "r", 1)) {
		if (total_pools <= 1) {
			wlogprint("Cannot remove last pool");
			goto retry;
		}
		selected = curses_int("Select pool number");
		if (selected < 0 || selected >= total_pools) {
			wlogprint("Invalid selection\n");
			goto retry;
		}
		pool = pools[selected];
		if (pool == current_pool())
			switch_pools(NULL);
		if (pool == current_pool()) {
			wlogprint("Unable to remove pool due to activity\n");
			goto retry;
		}
		disable_pool(pool);
		remove_pool(pool);
		goto updated;
	} else if (!strncasecmp(&input, "s", 1)) {
		selected = curses_int("Select pool number");
		if (selected < 0 || selected >= total_pools) {
			wlogprint("Invalid selection\n");
			goto retry;
		}
		pool = pools[selected];
		enable_pool(pool);
		switch_pools(pool);
		goto updated;
	} else if (!strncasecmp(&input, "d", 1)) {
		if (enabled_pools <= 1) {
			wlogprint("Cannot disable last pool");
			goto retry;
		}
		selected = curses_int("Select pool number");
		if (selected < 0 || selected >= total_pools) {
			wlogprint("Invalid selection\n");
			goto retry;
		}
		pool = pools[selected];
		disable_pool(pool);
		if (pool == current_pool())
			switch_pools(NULL);
		goto updated;
	} else if (!strncasecmp(&input, "e", 1)) {
		selected = curses_int("Select pool number");
		if (selected < 0 || selected >= total_pools) {
			wlogprint("Invalid selection\n");
			goto retry;
		}
		pool = pools[selected];
		enable_pool(pool);
		if (pool->prio < current_pool()->prio)
			switch_pools(pool);
		goto updated;
	} else if (!strncasecmp(&input, "c", 1)) {
		for (i = 0; i <= TOP_STRATEGY; i++)
			wlogprint("%d: %s\n", i, strategies[i]);
		selected = curses_int("Select strategy number type");
		if (selected < 0 || selected > TOP_STRATEGY) {
			wlogprint("Invalid selection\n");
			goto retry;
		}
		if (selected == POOL_ROTATE) {
			opt_rotate_period = curses_int("Select interval in minutes");

			if (opt_rotate_period < 0 || opt_rotate_period > 9999) {
				opt_rotate_period = 0;
				wlogprint("Invalid selection\n");
				goto retry;
			}
		}
		pool_strategy = selected;
		switch_pools(NULL);
		goto updated;
	} else if (!strncasecmp(&input, "i", 1)) {
		selected = curses_int("Select pool number");
		if (selected < 0 || selected >= total_pools) {
			wlogprint("Invalid selection\n");
			goto retry;
		}
		pool = pools[selected];
		display_pool_summary(pool);
		goto retry;
	} else if (!strncasecmp(&input, "f", 1)) {
		opt_fail_only ^= true;
		goto updated;
        } else if (!strncasecmp(&input, "p", 1)) {
			char *prilist = curses_input("Enter new pool priority (comma separated list)");
			int res = prioritize_pools(prilist, &i);
			free(prilist);
			switch (res) {
        		case MSG_NOPOOL:
        			wlogprint("No pools\n");
        			goto retry;
        		case MSG_MISPID:
        			wlogprint("Missing pool id parameter\n");
        			goto retry;
        		case MSG_INVPID:
        			wlogprint("Invalid pool id %d - range is 0 - %d\n", i, total_pools - 1);
        			goto retry;
        		case MSG_DUPPID:
        			wlogprint("Duplicate pool specified %d\n", i);
        			goto retry;
        		case MSG_POOLPRIO:
        		default:
        			goto updated;
        	}
	} else
		clear_logwin();

	immedok(logwin, false);
	opt_loginput = false;
}

static void display_options(void)
{
	int selected;
	char input;

	opt_loginput = true;
	immedok(logwin, true);
	clear_logwin();
retry:
	wlogprint("[N]ormal [C]lear [S]ilent mode (disable all output)\n");
	wlogprint("[D]ebug:%s\n[P]er-device:%s\n[Q]uiet:%s\n[V]erbose:%s\n"
		  "[R]PC debug:%s\n[W]orkTime details:%s\nco[M]pact: %s\n"
		  "[L]og interval:%d\n[Z]ero statistics\n",
		opt_debug_console ? "on" : "off",
	        want_per_device_stats? "on" : "off",
		opt_quiet ? "on" : "off",
		opt_log_output ? "on" : "off",
		opt_protocol ? "on" : "off",
		opt_worktime ? "on" : "off",
		opt_compact ? "on" : "off",
		opt_log_interval);
	wlogprint("Select an option or any other key to return\n");
	input = getch();
	if (!strncasecmp(&input, "q", 1)) {
		opt_quiet ^= true;
		wlogprint("Quiet mode %s\n", opt_quiet ? "enabled" : "disabled");
		goto retry;
	} else if (!strncasecmp(&input, "v", 1)) {
		opt_log_output ^= true;
		if (opt_log_output)
			opt_quiet = false;
		wlogprint("Verbose mode %s\n", opt_log_output ? "enabled" : "disabled");
		goto retry;
	} else if (!strncasecmp(&input, "n", 1)) {
		opt_log_output = false;
		opt_debug_console = false;
		opt_quiet = false;
		opt_protocol = false;
		opt_compact = false;
		want_per_device_stats = false;
		wlogprint("Output mode reset to normal\n");
		switch_compact();
		goto retry;
	} else if (!strncasecmp(&input, "d", 1)) {
		opt_debug = true;
		opt_debug_console ^= true;
		opt_log_output = opt_debug_console;
		if (opt_debug_console)
			opt_quiet = false;
		wlogprint("Debug mode %s\n", opt_debug_console ? "enabled" : "disabled");
		goto retry;
	} else if (!strncasecmp(&input, "m", 1)) {
		opt_compact ^= true;
		wlogprint("Compact mode %s\n", opt_compact ? "enabled" : "disabled");
		switch_compact();
		goto retry;
	} else if (!strncasecmp(&input, "p", 1)) {
		want_per_device_stats ^= true;
		opt_log_output = want_per_device_stats;
		wlogprint("Per-device stats %s\n", want_per_device_stats ? "enabled" : "disabled");
		goto retry;
	} else if (!strncasecmp(&input, "r", 1)) {
		opt_protocol ^= true;
		if (opt_protocol)
			opt_quiet = false;
		wlogprint("RPC protocol debugging %s\n", opt_protocol ? "enabled" : "disabled");
		goto retry;
	} else if (!strncasecmp(&input, "c", 1))
		clear_logwin();
	else if (!strncasecmp(&input, "l", 1)) {
		selected = curses_int("Interval in seconds");
		if (selected < 0 || selected > 9999) {
			wlogprint("Invalid selection\n");
			goto retry;
		}
		opt_log_interval = selected;
		wlogprint("Log interval set to %d seconds\n", opt_log_interval);
		goto retry;
	} else if (!strncasecmp(&input, "s", 1)) {
		opt_realquiet = true;
	} else if (!strncasecmp(&input, "w", 1)) {
		opt_worktime ^= true;
		wlogprint("WorkTime details %s\n", opt_worktime ? "enabled" : "disabled");
		goto retry;
	} else if (!strncasecmp(&input, "z", 1)) {
		zero_stats();
		goto retry;
	} else
		clear_logwin();

	immedok(logwin, false);
	opt_loginput = false;
}
#endif

void default_save_file(char *filename)
{
#if defined(unix)
	if (getenv("HOME") && *getenv("HOME")) {
	        strcpy(filename, getenv("HOME"));
		strcat(filename, "/");
	}
	else
		strcpy(filename, "");
	strcat(filename, ".bfgminer/");
	mkdir(filename, 0777);
#else
	strcpy(filename, "");
#endif
	strcat(filename, def_conf);
}

#ifdef HAVE_CURSES
static void set_options(void)
{
	int selected;
	char input;

	opt_loginput = true;
	immedok(logwin, true);
	clear_logwin();
retry:
	wlogprint("\n[L]ongpoll: %s\n", want_longpoll ? "On" : "Off");
	wlogprint("[Q]ueue: %d\n[S]cantime: %d\n[E]xpiry: %d\n[R]etries: %d\n"
		  "[W]rite config file\n[B]FGMiner restart\n",
		opt_queue, opt_scantime, opt_expiry, opt_retries);
	wlogprint("Select an option or any other key to return\n");
	input = getch();

	if (!strncasecmp(&input, "q", 1)) {
		selected = curses_int("Extra work items to queue");
		if (selected < 0 || selected > 9999) {
			wlogprint("Invalid selection\n");
			goto retry;
		}
		opt_queue = selected;
		goto retry;
	} else if (!strncasecmp(&input, "l", 1)) {
		if (want_longpoll)
			stop_longpoll();
		else
			start_longpoll();
		applog(LOG_WARNING, "Longpoll %s", want_longpoll ? "enabled" : "disabled");
		goto retry;
	} else if  (!strncasecmp(&input, "s", 1)) {
		selected = curses_int("Set scantime in seconds");
		if (selected < 0 || selected > 9999) {
			wlogprint("Invalid selection\n");
			goto retry;
		}
		opt_scantime = selected;
		goto retry;
	} else if  (!strncasecmp(&input, "e", 1)) {
		selected = curses_int("Set expiry time in seconds");
		if (selected < 0 || selected > 9999) {
			wlogprint("Invalid selection\n");
			goto retry;
		}
		opt_expiry = selected;
		goto retry;
	} else if  (!strncasecmp(&input, "r", 1)) {
		selected = curses_int("Retries before failing (-1 infinite)");
		if (selected < -1 || selected > 9999) {
			wlogprint("Invalid selection\n");
			goto retry;
		}
		opt_retries = selected;
		goto retry;
	} else if  (!strncasecmp(&input, "w", 1)) {
		FILE *fcfg;
		char *str, filename[PATH_MAX], prompt[PATH_MAX + 50];

		default_save_file(filename);
		sprintf(prompt, "Config filename to write (Enter for default) [%s]", filename);
		str = curses_input(prompt);
		if (strcmp(str, "-1")) {
			struct stat statbuf;

			strcpy(filename, str);
			free(str);
			if (!stat(filename, &statbuf)) {
				wlogprint("File exists, overwrite?\n");
				input = getch();
				if (strncasecmp(&input, "y", 1))
					goto retry;
			}
		}
		else
			free(str);
		fcfg = fopen(filename, "w");
		if (!fcfg) {
			wlogprint("Cannot open or create file\n");
			goto retry;
		}
		write_config(fcfg);
		fclose(fcfg);
		goto retry;

	} else if (!strncasecmp(&input, "b", 1)) {
		wlogprint("Are you sure?\n");
		input = getch();
		if (!strncasecmp(&input, "y", 1))
			app_restart();
		else
			clear_logwin();
	} else
		clear_logwin();

	immedok(logwin, false);
	opt_loginput = false;
}

static void *input_thread(void __maybe_unused *userdata)
{
	RenameThread("input");

	if (!curses_active)
		return NULL;

	while (1) {
		int input;

		input = getch();
		switch (input) {
		case 'q': case 'Q':
			kill_work();
			return NULL;
		case 'd': case 'D':
			display_options();
			break;
		case 'p': case 'P':
			display_pools();
			break;
		case 's': case 'S':
			set_options();
			break;
		case 'g': case 'G':
			if (have_opencl)
				manage_gpu();
			break;
#ifdef HAVE_CURSES
		case KEY_DOWN:
			if (devsummaryYOffset < -(total_devices + devcursor - statusy))
				break;
			devsummaryYOffset -= 2;
		case KEY_UP:
			if (devsummaryYOffset == 0)
				break;
			++devsummaryYOffset;
			if (curses_active_locked()) {
				int i;
				for (i = 0; i < mining_threads; i++)
					curses_print_devstatus(i);
				touchwin(statuswin);
				wrefresh(statuswin);
				unlock_curses();
			}
			break;
#endif
		}
		if (opt_realquiet) {
			disable_curses();
			break;
		}
	}

	return NULL;
}
#endif

static void *api_thread(void *userdata)
{
	struct thr_info *mythr = userdata;

	pthread_detach(pthread_self());
	pthread_setcanceltype(PTHREAD_CANCEL_ASYNCHRONOUS, NULL);

	RenameThread("rpc");

	api(api_thr_id);

	PTH(mythr) = 0L;

	return NULL;
}

void thread_reportin(struct thr_info *thr)
{
	gettimeofday(&thr->last, NULL);
	thr->cgpu->status = LIFE_WELL;
	thr->getwork = 0;
	thr->cgpu->device_last_well = time(NULL);
}

static inline void thread_reportout(struct thr_info *thr)
{
	thr->getwork = time(NULL);
}

static void hashmeter(int thr_id, struct timeval *diff,
		      uint64_t hashes_done)
{
	struct timeval temp_tv_end, total_diff;
	double secs;
	double local_secs;
	double utility;
	static double local_mhashes_done = 0;
	static double rolling = 0;
	double local_mhashes = (double)hashes_done / 1000000.0;
	bool showlog = false;
	char cHr[h2bs_fmt_size[H2B_NOUNIT]], aHr[h2bs_fmt_size[H2B_NOUNIT]], uHr[h2bs_fmt_size[H2B_SPACED]];

	/* Update the last time this thread reported in */
	if (thr_id >= 0) {
		gettimeofday(&thr_info[thr_id].last, NULL);
		thr_info[thr_id].cgpu->device_last_well = time(NULL);
	}

	secs = (double)diff->tv_sec + ((double)diff->tv_usec / 1000000.0);

	/* So we can call hashmeter from a non worker thread */
	if (thr_id >= 0) {
		struct thr_info *thr = &thr_info[thr_id];
		struct cgpu_info *cgpu = thr_info[thr_id].cgpu;
		double thread_rolling = 0.0;
		int i;

		applog(LOG_DEBUG, "[thread %d: %"PRIu64" hashes, %.1f khash/sec]",
			thr_id, hashes_done, hashes_done / 1000 / secs);

		/* Rolling average for each thread and each device */
		decay_time(&thr->rolling, local_mhashes / secs);
		for (i = 0; i < cgpu->threads; i++)
			thread_rolling += cgpu->thr[i]->rolling;

		mutex_lock(&hash_lock);
		decay_time(&cgpu->rolling, thread_rolling);
		cgpu->total_mhashes += local_mhashes;
		mutex_unlock(&hash_lock);

		// If needed, output detailed, per-device stats
		if (want_per_device_stats) {
			struct timeval now;
			struct timeval elapsed;

			gettimeofday(&now, NULL);
			timersub(&now, &thr->cgpu->last_message_tv, &elapsed);
			if (opt_log_interval <= elapsed.tv_sec) {
				struct cgpu_info *cgpu = thr->cgpu;
				char logline[255];

				cgpu->last_message_tv = now;

				get_statline(logline, cgpu);
				if (!curses_active) {
					printf("%s          \r", logline);
					fflush(stdout);
				} else
					applog(LOG_INFO, "%s", logline);
			}
		}
	}

	/* Totals are updated by all threads so can race without locking */
	mutex_lock(&hash_lock);
	gettimeofday(&temp_tv_end, NULL);
	timersub(&temp_tv_end, &total_tv_end, &total_diff);

	total_mhashes_done += local_mhashes;
	local_mhashes_done += local_mhashes;
	if (total_diff.tv_sec < opt_log_interval)
		/* Only update the total every opt_log_interval seconds */
		goto out_unlock;
	showlog = true;
	gettimeofday(&total_tv_end, NULL);

	local_secs = (double)total_diff.tv_sec + ((double)total_diff.tv_usec / 1000000.0);
	decay_time(&rolling, local_mhashes_done / local_secs);
	global_hashrate = roundl(rolling) * 1000000;

	timersub(&total_tv_end, &total_tv_start, &total_diff);
	total_secs = (double)total_diff.tv_sec +
		((double)total_diff.tv_usec / 1000000.0);

	utility = total_accepted / total_secs * 60;

	ti_hashrate_bufstr(
		(char*[]){cHr, aHr, uHr},
		1e6*rolling,
		1e6*total_mhashes_done / total_secs,
		utility_to_hashrate(total_diff_accepted / (total_secs ?: 1) * 60),
		H2B_SPACED);

	sprintf(statusline, "%s%ds:%s avg:%s u:%s | A:%d R:%d S:%d HW:%d U:%.1f/m",
		want_per_device_stats ? "ALL " : "",
		opt_log_interval,
		cHr, aHr,
		uHr,
		total_accepted, total_rejected, total_stale,
		hw_errors,
		utility);


	local_mhashes_done = 0;
out_unlock:
	mutex_unlock(&hash_lock);
	if (showlog) {
		if (!curses_active) {
			printf("%s          \r", statusline);
			fflush(stdout);
		} else
			applog(LOG_INFO, "%s", statusline);
	}
}

static void stratum_share_result(json_t *val, json_t *res_val, json_t *err_val,
				 struct stratum_share *sshare)
{
	struct work *work = sshare->work;
	uint64_t sharediff = share_diff(work);
	char hashshow[65];
	uint32_t *hash32;
	char diffdisp[16];
	char tgtdiffdisp[16];
	int intdiff;

	hash32 = (uint32_t *)(work->hash);
	intdiff = floor(work->work_difficulty);
	suffix_string(sharediff, diffdisp, 0);
	suffix_string(intdiff, tgtdiffdisp, 0);
	sprintf(hashshow, "%08lx Diff %s/%s%s", (unsigned long)(hash32[6]), diffdisp, tgtdiffdisp,
		work->block? " BLOCK!" : "");
	share_result(val, res_val, err_val, work, hashshow, false, "");
}

/* Parses stratum json responses and tries to find the id that the request
 * matched to and treat it accordingly. */
bool parse_stratum_response(struct pool *pool, char *s)
{
	json_t *val = NULL, *err_val, *res_val, *id_val;
	struct stratum_share *sshare;
	json_error_t err;
	bool ret = false;
	int id;

	val = JSON_LOADS(s, &err);
	if (!val) {
		applog(LOG_INFO, "JSON decode failed(%d): %s", err.line, err.text);
		goto out;
	}

	res_val = json_object_get(val, "result");
	err_val = json_object_get(val, "error");
	id_val = json_object_get(val, "id");

	if (json_is_null(id_val) || !id_val) {
		char *ss;

		if (err_val)
			ss = json_dumps(err_val, JSON_INDENT(3));
		else
			ss = strdup("(unknown reason)");

		applog(LOG_INFO, "JSON-RPC non method decode failed: %s", ss);

		free(ss);

		goto out;
	}

	if (!json_is_integer(id_val)) {
		if (json_is_string(id_val)
		 && !strncmp(json_string_value(id_val), "txlist", 6)
		 && !strcmp(json_string_value(id_val) + 6, pool->swork.job_id)
		 && json_is_array(res_val)) {
			// Check that the transactions actually hash to the merkle links
			{
				unsigned maxtx = 1 << pool->swork.merkles;
				unsigned mintx = maxtx >> 1;
				--maxtx;
				unsigned acttx = (unsigned)json_array_size(res_val);
				if (acttx < mintx || acttx > maxtx) {
					applog(LOG_WARNING, "Pool %u is sending mismatched block contents to us (%u is not %u-%u)",
					       pool->pool_no, acttx, mintx, maxtx);
					goto fishy;
				}
				// TODO: Check hashes match actual merkle links
			}

			if (pool->swork.opaque) {
				pool->swork.opaque = false;
				applog(LOG_NOTICE, "Pool %u now providing block contents to us",
				       pool->pool_no);
			}
			pool->swork.transparency_time = (time_t)-1;

fishy:
			ret = true;
		}

		goto out;
	}

	id = json_integer_value(id_val);
	mutex_lock(&sshare_lock);
	HASH_FIND_INT(stratum_shares, &id, sshare);
	if (sshare)
		HASH_DEL(stratum_shares, sshare);
	mutex_unlock(&sshare_lock);
	if (!sshare) {
		if (json_is_true(res_val))
			applog(LOG_NOTICE, "Accepted untracked stratum share from pool %d", pool->pool_no);
		else
			applog(LOG_NOTICE, "Rejected untracked stratum share from pool %d", pool->pool_no);
		goto out;
	}
	else {
		mutex_lock(&submitting_lock);
		--total_submitting;
		mutex_unlock(&submitting_lock);
	}
	stratum_share_result(val, res_val, err_val, sshare);
	free_work(sshare->work);
	free(sshare);

	ret = true;
out:
	if (val)
		json_decref(val);

	return ret;
}

static void shutdown_stratum(struct pool *pool)
{
	// Shut down Stratum as if we never had it
	pool->stratum_active = false;
	pool->stratum_auth = false;
	pool->has_stratum = false;
	shutdown(pool->sock, SHUT_RDWR);
	free(pool->stratum_url);
	if (pool->sockaddr_url == pool->stratum_url)
		pool->sockaddr_url = NULL;
	pool->stratum_url = NULL;
}

static void clear_stratum_shares(struct pool *pool)
{
	struct stratum_share *sshare, *tmpshare;
	struct work *work;
	int cleared = 0;
	double diff_stale = 0;

	mutex_lock(&sshare_lock);
	HASH_ITER(hh, stratum_shares, sshare, tmpshare) {
		if (sshare->work->pool == pool) {
			HASH_DEL(stratum_shares, sshare);
			
			work = sshare->work;
			sharelog("disconnect", work);
			diff_stale += work->work_difficulty;
			
			free_work(sshare->work);
			free(sshare);
			cleared++;
		}
	}
	mutex_unlock(&sshare_lock);

	if (cleared) {
		applog(LOG_WARNING, "Lost %d shares due to stratum disconnect on pool %d", cleared, pool->pool_no);
		mutex_lock(&stats_lock);
		pool->stale_shares += cleared;
		total_stale += cleared;
		total_diff_stale += diff_stale;
		pool->diff_stale += diff_stale;
		mutex_unlock(&stats_lock);

		mutex_lock(&submitting_lock);
		total_submitting -= cleared;
		mutex_unlock(&submitting_lock);
	}
}

static void clear_pool_work(struct pool *pool)
{
	struct work *work, *tmp;
	int cleared = 0;

	mutex_lock(stgd_lock);
	HASH_ITER(hh, staged_work, work, tmp) {
		if (work->pool == pool) {
			HASH_DEL(staged_work, work);
			free_work(work);
			cleared++;
		}
	}
	mutex_unlock(stgd_lock);
}

/* We only need to maintain a secondary pool connection when we need the
 * capacity to get work from the backup pools while still on the primary */
static bool cnx_needed(struct pool *pool)
{
	struct pool *cp;

	/* Balance strategies need all pools online */
	if (pool_strategy == POOL_BALANCE)
		return true;
	if (pool_strategy == POOL_LOADBALANCE)
		return true;

	/* Idle stratum pool needs something to kick it alive again */
	if (pool->has_stratum && pool->idle)
		return true;

	/* Getwork pools without opt_fail_only need backup pools up to be able
	 * to leak shares */
	cp = current_pool();
	if (cp == pool)
		return true;
	if (!cp->has_stratum && (!opt_fail_only || !cp->hdr_path))
		return true;

	/* Keep stratum pools alive until at least a minute after their last
	 * generated work, to ensure we have a channel for any submissions */
	if (pool->has_stratum && difftime(time(NULL), pool->last_work_time) < 60)
		return true;

	return false;
}

static void wait_lpcurrent(struct pool *pool);
static void pool_resus(struct pool *pool);
static void gen_stratum_work(struct pool *pool, struct work *work);

static void stratum_resumed(struct pool *pool)
{
	if (!pool->stratum_notify)
		return;
	if (pool_tclear(pool, &pool->idle)) {
		applog(LOG_INFO, "Stratum connection to pool %d resumed", pool->pool_no);
		pool_resus(pool);
	}
}

/* One stratum thread per pool that has stratum waits on the socket checking
 * for new messages and for the integrity of the socket connection. We reset
 * the connection based on the integrity of the receive side only as the send
 * side will eventually expire data it fails to send. */
static void *stratum_thread(void *userdata)
{
	struct pool *pool = (struct pool *)userdata;

	pthread_detach(pthread_self());

	char threadname[20];
	snprintf(threadname, 20, "stratum%u", pool->pool_no);
	RenameThread(threadname);

	srand(time(NULL) + (intptr_t)userdata);

	while (42) {
		struct timeval timeout;
		fd_set rd;
		char *s;

		if (unlikely(!pool->has_stratum))
			break;

		/* Check to see whether we need to maintain this connection
		 * indefinitely or just bring it up when we switch to this
		 * pool */
		if (!sock_full(pool) && !cnx_needed(pool)) {
			suspend_stratum(pool);
			clear_stratum_shares(pool);
			clear_pool_work(pool);

			wait_lpcurrent(pool);
			if (!initiate_stratum(pool) || !auth_stratum(pool)) {
				pool_died(pool);
				while (!initiate_stratum(pool) || !auth_stratum(pool)) {
					if (pool->removed)
						goto out;
					sleep(30);
				}
			}
		}

		FD_ZERO(&rd);
		FD_SET(pool->sock, &rd);
		timeout.tv_sec = 120;
		timeout.tv_usec = 0;

		/* If we fail to receive any notify messages for 2 minutes we
		 * assume the connection has been dropped and treat this pool
		 * as dead */
		if (!sock_full(pool) && select(pool->sock + 1, &rd, NULL, NULL, &timeout) < 1)
			s = NULL;
		else
			s = recv_line(pool);
		if (!s) {
			if (!pool->has_stratum)
				break;

			applog(LOG_INFO, "Stratum connection to pool %d interrupted", pool->pool_no);
			pool->getfail_occasions++;
			total_go++;

			// Make any pending work/shares stale
			pool->sock = INVSOCK;
			pool->submit_old = false;
			++pool->work_restart_id;

			/* If the socket to our stratum pool disconnects, all
			 * tracked submitted shares are lost and we will leak
			 * the memory if we don't discard their records. */
			clear_stratum_shares(pool);
			clear_pool_work(pool);
			if (pool == current_pool())
				restart_threads();

			if (initiate_stratum(pool) && auth_stratum(pool))
				continue;

			shutdown_stratum(pool);
			pool_died(pool);
			break;
		}

		/* Check this pool hasn't died while being a backup pool and
		 * has not had its idle flag cleared */
		stratum_resumed(pool);

		if (!parse_method(pool, s) && !parse_stratum_response(pool, s))
			applog(LOG_INFO, "Unknown stratum msg: %s", s);
		free(s);
		if (pool->swork.clean) {
			struct work *work = make_work();

			/* Generate a single work item to update the current
			 * block database */
			pool->swork.clean = false;
			gen_stratum_work(pool, work);

			/* Try to extract block height from coinbase scriptSig */
			char *hex_height = &pool->swork.coinbase1[8 /*version*/ + 2 /*txin count*/ + 72 /*prevout*/ + 2 /*scriptSig len*/ + 2 /*push opcode*/];
			unsigned char cb_height_sz;
			hex2bin(&cb_height_sz, &hex_height[-2], 1);
			if (cb_height_sz == 3) {
				// FIXME: The block number will overflow this by AD 2173
				uint32_t block_id = ((uint32_t*)work->data)[1];
				uint32_t height = 0;
				hex2bin((unsigned char*)&height, hex_height, 3);
				height = le32toh(height);
				have_block_height(block_id, height);
			}

			++pool->work_restart_id;
			if (test_work_current(work)) {
				/* Only accept a work restart if this stratum
				 * connection is from the current pool */
				if (pool == current_pool()) {
					restart_threads();
					applog(LOG_NOTICE, "Stratum from pool %d requested work restart", pool->pool_no);
				}
			} else
				applog(LOG_NOTICE, "Stratum from pool %d detected new block", pool->pool_no);
			free_work(work);
		}

		if (pool->swork.transparency_time != (time_t)-1 && difftime(time(NULL), pool->swork.transparency_time) > 21.09375) {
			// More than 4 timmills past since requested transactions
			pool->swork.transparency_time = (time_t)-1;
			pool->swork.opaque = true;
			applog(LOG_WARNING, "Pool %u is hiding block contents from us",
			       pool->pool_no);
		}
	}

out:
	return NULL;
}

static void init_stratum_thread(struct pool *pool)
{
	if (unlikely(pthread_create(&pool->stratum_thread, NULL, stratum_thread, (void *)pool)))
		quit(1, "Failed to create stratum thread");
}

static void *longpoll_thread(void *userdata);

static bool stratum_works(struct pool *pool)
{
	applog(LOG_INFO, "Testing pool %d stratum %s", pool->pool_no, pool->stratum_url);
	if (!extract_sockaddr(pool, pool->stratum_url))
		return false;

	if (!initiate_stratum(pool))
		return false;

	return true;
}

// NOTE: This assumes reference URI is a root
static char *absolute_uri(char *uri, const char *ref)
{
	if (strstr(uri, "://"))
		return strdup(uri);

	char *copy_start, *abs;
	bool need_slash = false;

	copy_start = (uri[0] == '/') ? &uri[1] : uri;
	if (ref[strlen(ref) - 1] != '/')
		need_slash = true;

	abs = malloc(strlen(ref) + strlen(copy_start) + 2);
	if (!abs) {
		applog(LOG_ERR, "Malloc failure in absolute_uri");
		return NULL;
	}

	sprintf(abs, "%s%s%s", ref, need_slash ? "/" : "", copy_start);

	return abs;
}

static bool pool_active(struct pool *pool, bool pinging)
{
	struct timeval tv_getwork, tv_getwork_reply;
	bool ret = false;
	json_t *val;
	CURL *curl;
	int rolltime;
	char *rpc_req;
	struct work *work;
	enum pool_protocol proto;

		applog(LOG_INFO, "Testing pool %s", pool->rpc_url);

	/* This is the central point we activate stratum when we can */
	curl = curl_easy_init();
	if (unlikely(!curl)) {
		applog(LOG_ERR, "CURL initialisation failed");
		return false;
	}

	if (!(want_gbt || want_getwork))
		goto nohttp;

	work = make_work();

	/* Probe for GBT support on first pass */
	proto = want_gbt ? PLP_GETBLOCKTEMPLATE : PLP_GETWORK;

tryagain:
	rpc_req = prepare_rpc_req(work, proto, NULL);
	work->pool = pool;
	if (!rpc_req)
		goto out;

	pool->probed = false;
	gettimeofday(&tv_getwork, NULL);
	val = json_rpc_call(curl, pool->rpc_url, pool->rpc_userpass, rpc_req,
			true, false, &rolltime, pool, false);
	gettimeofday(&tv_getwork_reply, NULL);

	free(rpc_req);

	/* Detect if a http getwork pool has an X-Stratum header at startup,
	 * and if so, switch to that in preference to getwork if it works */
	if (pool->stratum_url && want_stratum && (pool->has_stratum || stratum_works(pool))) {
		if (!pool->has_stratum) {

		applog(LOG_NOTICE, "Switching pool %d %s to %s", pool->pool_no, pool->rpc_url, pool->stratum_url);
		if (!pool->rpc_url)
			pool->rpc_url = strdup(pool->stratum_url);
		pool->has_stratum = true;

		}

		free_work(work);
		if (val)
			json_decref(val);

retry_stratum:
		curl_easy_cleanup(curl);
		
		/* We create the stratum thread for each pool just after
		 * successful authorisation. Once the auth flag has been set
		 * we never unset it and the stratum thread is responsible for
		 * setting/unsetting the active flag */
		if (pool->stratum_auth)
			return pool->stratum_active;
		if (!pool->stratum_active && !initiate_stratum(pool))
			return false;
		if (!auth_stratum(pool))
			return false;
		init_stratum_thread(pool);
		detect_algo = 2;
		return true;
	}
	else if (pool->has_stratum)
		shutdown_stratum(pool);

	if (val) {
		bool rc;
		json_t *res;

		res = json_object_get(val, "result");
		if ((!json_is_object(res)) || (proto == PLP_GETBLOCKTEMPLATE && !json_object_get(res, "bits")))
			goto badwork;

		work->rolltime = rolltime;
		rc = work_decode(pool, work, val);
		if (rc) {
			applog(LOG_DEBUG, "Successfully retrieved and deciphered work from pool %u %s",
			       pool->pool_no, pool->rpc_url);
			work->pool = pool;
			memcpy(&(work->tv_getwork), &tv_getwork, sizeof(struct timeval));
			memcpy(&(work->tv_getwork_reply), &tv_getwork_reply, sizeof(struct timeval));
			work->getwork_mode = GETWORK_MODE_TESTPOOL;
			calc_diff(work, 0);

			update_last_work(work);

			applog(LOG_DEBUG, "Pushing pooltest work to base pool");

			tq_push(thr_info[stage_thr_id].q, work);
			total_getworks++;
			pool->getwork_requested++;
			ret = true;
			gettimeofday(&pool->tv_idle, NULL);
		} else {
badwork:
			json_decref(val);
			applog(LOG_DEBUG, "Successfully retrieved but FAILED to decipher work from pool %u %s",
			       pool->pool_no, pool->rpc_url);
			pool->proto = proto = pool_protocol_fallback(proto);
			if (PLP_NONE != proto)
				goto tryagain;
			free_work(work);
			goto out;
		}
		json_decref(val);

		if (proto != pool->proto) {
			pool->proto = proto;
			applog(LOG_INFO, "Selected %s protocol for pool %u", pool_protocol_name(proto), pool->pool_no);
		}

		if (pool->lp_url)
			goto out;

		/* Decipher the longpoll URL, if any, and store it in ->lp_url */

		const struct blktmpl_longpoll_req *lp;
		if (work->tmpl && (lp = blktmpl_get_longpoll(work->tmpl))) {
			// NOTE: work_decode takes care of lp id
			pool->lp_url = lp->uri ? absolute_uri(lp->uri, pool->rpc_url) : pool->rpc_url;
			if (!pool->lp_url)
			{
				ret = false;
				goto out;
			}
			pool->lp_proto = PLP_GETBLOCKTEMPLATE;
		}
		else
		if (pool->hdr_path && want_getwork) {
			pool->lp_url = absolute_uri(pool->hdr_path, pool->rpc_url);
			if (!pool->lp_url)
			{
				ret = false;
				goto out;
			}
			pool->lp_proto = PLP_GETWORK;
		} else
			pool->lp_url = NULL;

		if (want_longpoll && !pool->lp_started) {
			pool->lp_started = true;
			if (unlikely(pthread_create(&pool->longpoll_thread, NULL, longpoll_thread, (void *)pool)))
				quit(1, "Failed to create pool longpoll thread");
		}
	} else if (PLP_NONE != (proto = pool_protocol_fallback(proto))) {
		pool->proto = proto;
		goto tryagain;
	} else {
		free_work(work);
nohttp:
		/* If we failed to parse a getwork, this could be a stratum
		 * url without the prefix stratum+tcp:// so let's check it */
		if (extract_sockaddr(pool, pool->rpc_url) && initiate_stratum(pool)) {
			pool->has_stratum = true;
			goto retry_stratum;
		}
		applog(LOG_DEBUG, "FAILED to retrieve work from pool %u %s",
		       pool->pool_no, pool->rpc_url);
		if (!pinging)
			applog(LOG_WARNING, "Pool %u slow/down or URL or credentials invalid", pool->pool_no);
	}
out:
	curl_easy_cleanup(curl);
	return ret;
}

static inline int cp_prio(void)
{
	int prio;

	mutex_lock(&control_lock);
	prio = currentpool->prio;
	mutex_unlock(&control_lock);
	return prio;
}

static void pool_resus(struct pool *pool)
{
	if (pool->prio < cp_prio() && pool_strategy == POOL_FAILOVER) {
		applog(LOG_WARNING, "Pool %d %s alive", pool->pool_no, pool->rpc_url);
		switch_pools(NULL);
	} else
		applog(LOG_INFO, "Pool %d %s resumed returning work", pool->pool_no, pool->rpc_url);
}

static struct work *hash_pop(void)
{
	struct work *work = NULL, *tmp;
	int hc;

retry:
	mutex_lock(stgd_lock);
	while (!getq->frozen && !HASH_COUNT(staged_work))
		pthread_cond_wait(&getq->cond, stgd_lock);

	hc = HASH_COUNT(staged_work);
	/* Find clone work if possible, to allow masters to be reused */
	if (hc > staged_rollable) {
		HASH_ITER(hh, staged_work, work, tmp) {
			if (!work_rollable(work))
				break;
		}
	} else
		work = staged_work;
	
	if (can_roll(work) && should_roll(work))
	{
		// Instead of consuming it, force it to be cloned and grab the clone
		mutex_unlock(stgd_lock);
		clone_available();
		goto retry;
	}
	
	HASH_DEL(staged_work, work);
	if (work_rollable(work))
		staged_rollable--;

	/* Signal the getwork scheduler to look for more work */
	pthread_cond_signal(&gws_cond);

	/* Signal hash_pop again in case there are mutliple hash_pop waiters */
	pthread_cond_signal(&getq->cond);
	mutex_unlock(stgd_lock);

	return work;
}

/* Clones work by rolling it if possible, and returning a clone instead of the
 * original work item which gets staged again to possibly be rolled again in
 * the future */
static struct work *clone_work(struct work *work)
{
	int mrs = mining_threads + opt_queue - total_staged();
	struct work *work_clone;
	bool cloned;

	if (mrs < 1)
		return work;

	cloned = false;
	work_clone = make_clone(work);
	while (mrs-- > 0 && can_roll(work) && should_roll(work)) {
		applog(LOG_DEBUG, "Pushing rolled converted work to stage thread");
		stage_work(work_clone);
		roll_work(work);
		work_clone = make_clone(work);
		/* Roll it again to prevent duplicates should this be used
		 * directly later on */
		roll_work(work);
		cloned = true;
	}

	if (cloned) {
		stage_work(work);
		return work_clone;
	}

	free_work(work_clone);

	return work;
}

void gen_hash(unsigned char *data, unsigned char *hash, int len)
{
	unsigned char hash1[32];

	sha2(data, len, hash1);
	sha2(hash1, 32, hash);
}

/* Diff 1 is a 256 bit unsigned integer of
 * 0x00000000ffff0000000000000000000000000000000000000000000000000000
 * so we use a big endian 64 bit unsigned integer centred on the 5th byte to
 * cover a huge range of difficulty targets, though not all 256 bits' worth */
static void set_work_target(struct work *work, double diff)
{
	unsigned char target[32];
	uint64_t *data64, h64;
	double d64;

	d64 = diffone;
	d64 /= diff;
	d64 = ceil(d64);
	h64 = d64;

	memset(target, 0, 32);
	if (d64 < 18446744073709551616.0) {
		unsigned char rtarget[32];

		memset(rtarget, 0, 32);
		if (opt_scrypt)
			data64 = (uint64_t *)(rtarget + 2);
		else
			data64 = (uint64_t *)(rtarget + 4);
		*data64 = htobe64(h64);
		swab256(target, rtarget);
	} else {
		/* Support for the classic all FFs just-below-1 diff */
		if (opt_scrypt)
			memset(target, 0xff, 30);
		else
			memset(target, 0xff, 28);
	}

	if (opt_debug) {
		char *htarget = bin2hex(target, 32);

		applog(LOG_DEBUG, "Generated target %s", htarget);
		free(htarget);
	}
	memcpy(work->target, target, 32);
}

/* Generates stratum based work based on the most recent notify information
 * from the pool. This will keep generating work while a pool is down so we use
 * other means to detect when the pool has died in stratum_thread */
static void gen_stratum_work(struct pool *pool, struct work *work)
{
	unsigned char *coinbase, merkle_root[32], merkle_sha[64];
	char *header, *merkle_hash;
	uint32_t *data32, *swap32;
	size_t alloc_len;
	int i;

	clean_work(work);

	mutex_lock(&pool->pool_lock);

	/* Generate coinbase */
	work->nonce2 = bin2hex((const unsigned char *)&pool->nonce2, pool->n2size);
	pool->nonce2++;
	alloc_len = pool->swork.cb_len;
	align_len(&alloc_len);
	coinbase = calloc(alloc_len, 1);
	if (unlikely(!coinbase))
		quit(1, "Failed to calloc coinbase in gen_stratum_work");
	hex2bin(coinbase, pool->swork.coinbase1, pool->swork.cb1_len);
	hex2bin(coinbase + pool->swork.cb1_len, pool->nonce1, pool->n1_len);
	hex2bin(coinbase + pool->swork.cb1_len + pool->n1_len, work->nonce2, pool->n2size);
	hex2bin(coinbase + pool->swork.cb1_len + pool->n1_len + pool->n2size, pool->swork.coinbase2, pool->swork.cb2_len);

	/* Generate merkle root */
	gen_hash(coinbase, merkle_root, pool->swork.cb_len);
	free(coinbase);
	memcpy(merkle_sha, merkle_root, 32);
	for (i = 0; i < pool->swork.merkles; i++) {
		unsigned char merkle_bin[32];

		hex2bin(merkle_bin, pool->swork.merkle[i], 32);
		memcpy(merkle_sha + 32, merkle_bin, 32);
		gen_hash(merkle_sha, merkle_root, 64);
		memcpy(merkle_sha, merkle_root, 32);
	}
	data32 = (uint32_t *)merkle_sha;
	swap32 = (uint32_t *)merkle_root;
	for (i = 0; i < 32 / 4; i++)
		swap32[i] = swab32(data32[i]);
	merkle_hash = bin2hex((const unsigned char *)merkle_root, 32);

	header = calloc(pool->swork.header_len, 1);
	if (unlikely(!header))
		quit(1, "Failed to calloc header in gen_stratum_work");
	sprintf(header, "%s%s%s%s%s%s%s",
		pool->swork.bbversion,
		pool->swork.prev_hash,
		merkle_hash,
		pool->swork.ntime,
		pool->swork.nbit,
		"00000000", /* nonce */
		workpadding);

	/* Store the stratum work diff to check it still matches the pool's
	 * stratum diff when submitting shares */
	work->sdiff = pool->swork.diff;

	/* Copy parameters required for share submission */
	work->job_id = strdup(pool->swork.job_id);
	work->ntime = strdup(pool->swork.ntime);

	mutex_unlock(&pool->pool_lock);

	applog(LOG_DEBUG, "Generated stratum merkle %s", merkle_hash);
	applog(LOG_DEBUG, "Generated stratum header %s", header);
	applog(LOG_DEBUG, "Work job_id %s nonce2 %s ntime %s", work->job_id, work->nonce2, work->ntime);

	free(merkle_hash);

	/* Convert hex data to binary data for work */
	if (unlikely(!hex2bin(work->data, header, 128)))
		quit(1, "Failed to convert header to data in gen_stratum_work");
	free(header);
	calc_midstate(work);

	set_work_target(work, work->sdiff);

	local_work++;
	work->pool = pool;
	work->stratum = true;
	work->blk.nonce = 0;
	work->id = total_work++;
	work->longpoll = false;
	work->getwork_mode = GETWORK_MODE_STRATUM;
	work->work_restart_id = work->pool->work_restart_id;
	calc_diff(work, 0);

	gettimeofday(&work->tv_staged, NULL);
}

static struct work *get_work(struct thr_info *thr, const int thr_id)
{
	struct work *work = NULL;

	/* Tell the watchdog thread this thread is waiting on getwork and
	 * should not be restarted */
	thread_reportout(thr);

	applog(LOG_DEBUG, "Popping work from get queue to get work");
	while (!work) {
		work = hash_pop();
		if (stale_work(work, false)) {
			discard_work(work);
			work = NULL;
			wake_gws();
		}
	}
	applog(LOG_DEBUG, "Got work from get queue to get work for thread %d", thr_id);

	work->thr_id = thr_id;
	thread_reportin(thr);
	work->mined = true;
	return work;
}

void submit_work_async(struct work *work_in, struct timeval *tv_work_found)
{
	struct work *work = copy_work(work_in);

	if (tv_work_found)
		memcpy(&(work->tv_work_found), tv_work_found, sizeof(struct timeval));
	applog(LOG_DEBUG, "Pushing submit work to work thread");

	mutex_lock(&submitting_lock);
	++total_submitting;
	list_add_tail(&work->list, &submit_waiting);
	mutex_unlock(&submitting_lock);

	notifier_wake(submit_waiting_notifier);
}

enum test_nonce2_result hashtest2(struct work *work, bool checktarget)
{
	uint32_t *hash2_32 = (uint32_t *)&work->hash[0];

	hash_data(work->hash, work->data);

	if (hash2_32[7] != 0)
		return TNR_BAD;

	if (!checktarget)
		return TNR_GOOD;

	if (!hash_target_check_v(work->hash, work->target))
		return TNR_HIGH;

	return TNR_GOOD;
}

enum test_nonce2_result _test_nonce2(struct work *work, uint32_t nonce, bool checktarget)
{
	uint32_t *work_nonce = (uint32_t *)(work->data + 64 + 12);
	*work_nonce = htole32(nonce);

#ifdef USE_SCRYPT
	if (opt_scrypt) {
		if (!scrypt_test(work->data, work->target, nonce))
			return TNR_BAD;
		return TNR_GOOD;
	}
#endif

	return hashtest2(work, checktarget);
}

void submit_nonce(struct thr_info *thr, struct work *work, uint32_t nonce)
{
	uint32_t *work_nonce = (uint32_t *)(work->data + 64 + 12);
	uint32_t bak_nonce = *work_nonce;
	struct timeval tv_work_found;

	gettimeofday(&tv_work_found, NULL);
	*work_nonce = htole32(nonce);

	mutex_lock(&stats_lock);
	total_diff1++;
	thr->cgpu->diff1++;
	work->pool->diff1++;
	mutex_unlock(&stats_lock);

	/* Do one last check before attempting to submit the work */
	/* Side effect: sets work->data for us */
	switch (test_nonce2(work, nonce)) {
		case TNR_BAD:
		{
			struct cgpu_info *cgpu = thr->cgpu;
			applog(LOG_WARNING, "%s %u: invalid nonce - HW error",
			       cgpu->api->name, cgpu->device_id);
			mutex_lock(&stats_lock);
			++hw_errors;
			++thr->cgpu->hw_errors;
			mutex_unlock(&stats_lock);

			if (thr->cgpu->api->hw_error)
				thr->cgpu->api->hw_error(thr);
			goto out;
		}
		case TNR_HIGH:
			// Share above target, normal
			/* Check the diff of the share, even if it didn't reach the
			 * target, just to set the best share value if it's higher. */
			share_diff(work);
			goto out;
		case TNR_GOOD:
			break;
	}
	submit_work_async(work, &tv_work_found);
out:
	*work_nonce = bak_nonce;
}

static inline bool abandon_work(struct work *work, struct timeval *wdiff, uint64_t hashes)
{
	if (wdiff->tv_sec > opt_scantime ||
	    work->blk.nonce >= MAXTHREADS - hashes ||
	    hashes >= 0xfffffffe ||
	    stale_work(work, false))
		return true;
	return false;
}

static void mt_disable(struct thr_info *mythr, const int thr_id,
		       const struct device_api *api)
{
	applog(LOG_WARNING, "Thread %d being disabled", thr_id);
	mythr->rolling = mythr->cgpu->rolling = 0;
	applog(LOG_DEBUG, "Popping wakeup ping in miner thread");
	thread_reportout(mythr);
	do {
		tq_pop(mythr->q, NULL); /* Ignore ping that's popped */
	} while (mythr->pause);
	thread_reportin(mythr);
	applog(LOG_WARNING, "Thread %d being re-enabled", thr_id);
	if (api->thread_enable)
		api->thread_enable(mythr);
}

void *miner_thread(void *userdata)
{
	struct thr_info *mythr = userdata;
	const int thr_id = mythr->id;
	struct cgpu_info *cgpu = mythr->cgpu;
	const struct device_api *api = cgpu->api;
	struct cgminer_stats *dev_stats = &(cgpu->cgminer_stats);
	struct cgminer_stats *pool_stats;
	struct timeval getwork_start;

	/* Try to cycle approximately 5 times before each log update */
	const long cycle = opt_log_interval / 5 ? : 1;
	struct timeval tv_start, tv_end, tv_workstart, tv_lastupdate;
	struct timeval diff, sdiff, wdiff = {0, 0};
	uint32_t max_nonce = api->can_limit_work ? api->can_limit_work(mythr) : 0xffffffff;
	int64_t hashes_done = 0;
	int64_t hashes;
	bool scanhash_working = true;
	struct work *work;
	const bool primary = (!mythr->device_thread) || mythr->primary_thread;

	pthread_setcanceltype(PTHREAD_CANCEL_ASYNCHRONOUS, NULL);

	char threadname[20];
	snprintf(threadname, 20, "miner_%s%d.%d", api->name, cgpu->device_id, mythr->device_thread);
	RenameThread(threadname);

	gettimeofday(&getwork_start, NULL);

	if (api->thread_init && !api->thread_init(mythr)) {
		dev_error(cgpu, REASON_THREAD_FAIL_INIT);
		goto out;
	}

	thread_reportout(mythr);
	applog(LOG_DEBUG, "Popping ping in miner thread");
	tq_pop(mythr->q, NULL); /* Wait for a ping to start */

	sdiff.tv_sec = sdiff.tv_usec = 0;
	gettimeofday(&tv_lastupdate, NULL);

	while (1) {
		mythr->work_restart = false;
		work = get_work(mythr, thr_id);
		cgpu->new_work = true;

		gettimeofday(&tv_workstart, NULL);
		work->blk.nonce = 0;
		cgpu->max_hashes = 0;
		if (api->prepare_work && !api->prepare_work(mythr, work)) {
			applog(LOG_ERR, "work prepare failed, exiting "
				"mining thread %d", thr_id);
			break;
		}

		do {
			gettimeofday(&tv_start, NULL);

			timersub(&tv_start, &getwork_start, &getwork_start);

			timeradd(&getwork_start,
				&(dev_stats->getwork_wait),
				&(dev_stats->getwork_wait));
			if (timercmp(&getwork_start, &(dev_stats->getwork_wait_max), >)) {
				dev_stats->getwork_wait_max.tv_sec = getwork_start.tv_sec;
				dev_stats->getwork_wait_max.tv_usec = getwork_start.tv_usec;
			}
			if (timercmp(&getwork_start, &(dev_stats->getwork_wait_min), <)) {
				dev_stats->getwork_wait_min.tv_sec = getwork_start.tv_sec;
				dev_stats->getwork_wait_min.tv_usec = getwork_start.tv_usec;
			}
			dev_stats->getwork_calls++;

			pool_stats = &(work->pool->cgminer_stats);

			timeradd(&getwork_start,
				&(pool_stats->getwork_wait),
				&(pool_stats->getwork_wait));
			if (timercmp(&getwork_start, &(pool_stats->getwork_wait_max), >)) {
				pool_stats->getwork_wait_max.tv_sec = getwork_start.tv_sec;
				pool_stats->getwork_wait_max.tv_usec = getwork_start.tv_usec;
			}
			if (timercmp(&getwork_start, &(pool_stats->getwork_wait_min), <)) {
				pool_stats->getwork_wait_min.tv_sec = getwork_start.tv_sec;
				pool_stats->getwork_wait_min.tv_usec = getwork_start.tv_usec;
			}
			pool_stats->getwork_calls++;

			gettimeofday(&(work->tv_work_start), NULL);

			thread_reportin(mythr);
			hashes = api->scanhash(mythr, work, work->blk.nonce + max_nonce);
			thread_reportin(mythr);

			gettimeofday(&getwork_start, NULL);

			if (unlikely(hashes == -1)) {
				time_t now = time(NULL);
				if (difftime(now, cgpu->device_last_not_well) > 1.) {
					dev_error(cgpu, REASON_THREAD_ZERO_HASH);
				}

				if (scanhash_working && opt_restart) {
					applog(LOG_ERR, "%s %u failure, attempting to reinitialize", api->name, cgpu->device_id);
					scanhash_working = false;
					cgpu->reinit_backoff = 5.2734375;
					hashes = 0;
				} else {
					applog(LOG_ERR, "%s %u failure, disabling!", api->name, cgpu->device_id);
					cgpu->deven = DEV_RECOVER_ERR;
					goto disabled;
				}
			}
			else
				scanhash_working = true;

			hashes_done += hashes;
			if (hashes > cgpu->max_hashes)
				cgpu->max_hashes = hashes;

			gettimeofday(&tv_end, NULL);
			timersub(&tv_end, &tv_start, &diff);
			sdiff.tv_sec += diff.tv_sec;
			sdiff.tv_usec += diff.tv_usec;
			if (sdiff.tv_usec > 1000000) {
				++sdiff.tv_sec;
				sdiff.tv_usec -= 1000000;
			}

			timersub(&tv_end, &tv_workstart, &wdiff);

			if (unlikely((long)sdiff.tv_sec < cycle)) {
				int mult;

				if (likely(!api->can_limit_work || max_nonce == 0xffffffff))
					continue;

				mult = 1000000 / ((sdiff.tv_usec + 0x400) / 0x400) + 0x10;
				mult *= cycle;
				if (max_nonce > (0xffffffff * 0x400) / mult)
					max_nonce = 0xffffffff;
				else
					max_nonce = (max_nonce * mult) / 0x400;
			} else if (unlikely(sdiff.tv_sec > cycle) && api->can_limit_work)
				max_nonce = max_nonce * cycle / sdiff.tv_sec;
			else if (unlikely(sdiff.tv_usec > 100000) && api->can_limit_work)
				max_nonce = max_nonce * 0x400 / (((cycle * 1000000) + sdiff.tv_usec) / (cycle * 1000000 / 0x400));

			timersub(&tv_end, &tv_lastupdate, &diff);
			if (diff.tv_sec >= opt_log_interval) {
				hashmeter(thr_id, &diff, hashes_done);
				hashes_done = 0;
				tv_lastupdate = tv_end;
			}

			if (unlikely(mythr->work_restart)) {
				/* Apart from device_thread 0, we stagger the
				 * starting of every next thread to try and get
				 * all devices busy before worrying about
				 * getting work for their extra threads */
				if (!primary) {
					struct timespec rgtp;

					rgtp.tv_sec = 0;
					rgtp.tv_nsec = 250 * mythr->device_thread * 1000000;
					nanosleep(&rgtp, NULL);
				}
				break;
			}

			if (unlikely(mythr->pause || cgpu->deven != DEV_ENABLED))
disabled:
				mt_disable(mythr, thr_id, api);

			sdiff.tv_sec = sdiff.tv_usec = 0;
		} while (!abandon_work(work, &wdiff, cgpu->max_hashes));
		free_work(work);
	}

out:
	if (api->thread_shutdown)
		api->thread_shutdown(mythr);

	thread_reportin(mythr);
	applog(LOG_ERR, "Thread %d failure, exiting", thr_id);
	tq_freeze(mythr->q);

	return NULL;
}

enum {
	STAT_SLEEP_INTERVAL		= 1,
	STAT_CTR_INTERVAL		= 10000000,
	FAILURE_INTERVAL		= 30,
};

/* Stage another work item from the work returned in a longpoll */
static void convert_to_work(json_t *val, int rolltime, struct pool *pool, struct work *work, struct timeval *tv_lp, struct timeval *tv_lp_reply)
{
	bool rc;

	work->rolltime = rolltime;
	rc = work_decode(pool, work, val);
	if (unlikely(!rc)) {
		applog(LOG_ERR, "Could not convert longpoll data to work");
		free_work(work);
		return;
	}
	total_getworks++;
	pool->getwork_requested++;
	work->pool = pool;
	memcpy(&(work->tv_getwork), tv_lp, sizeof(struct timeval));
	memcpy(&(work->tv_getwork_reply), tv_lp_reply, sizeof(struct timeval));
	calc_diff(work, 0);

	if (pool->enabled == POOL_REJECTING)
		work->mandatory = true;

	work->longpoll = true;
	work->getwork_mode = GETWORK_MODE_LP;

	update_last_work(work);

	/* We'll be checking this work item twice, but we already know it's
	 * from a new block so explicitly force the new block detection now
	 * rather than waiting for it to hit the stage thread. This also
	 * allows testwork to know whether LP discovered the block or not. */
	test_work_current(work);

	/* Don't use backup LPs as work if we have failover-only enabled. Use
	 * the longpoll work from a pool that has been rejecting shares as a
	 * way to detect when the pool has recovered.
	 */
	if (pool != current_pool() && opt_fail_only && pool->enabled != POOL_REJECTING) {
		free_work(work);
		return;
	}

	work = clone_work(work);

	applog(LOG_DEBUG, "Pushing converted work to stage thread");

	stage_work(work);
	applog(LOG_DEBUG, "Converted longpoll data to work");
}

/* If we want longpoll, enable it for the chosen default pool, or, if
 * the pool does not support longpoll, find the first one that does
 * and use its longpoll support */
static struct pool *select_longpoll_pool(struct pool *cp)
{
	int i;

	if (cp->lp_url)
		return cp;
	for (i = 0; i < total_pools; i++) {
		struct pool *pool = pools[i];

		if (pool->has_stratum || pool->lp_url)
			return pool;
	}
	return NULL;
}

/* This will make the longpoll thread wait till it's the current pool, or it
 * has been flagged as rejecting, before attempting to open any connections.
 */
static void wait_lpcurrent(struct pool *pool)
{
	if (cnx_needed(pool))
		return;

	while (pool != current_pool() && pool_strategy != POOL_LOADBALANCE && pool_strategy != POOL_BALANCE) {
		mutex_lock(&lp_lock);
		pthread_cond_wait(&lp_cond, &lp_lock);
		mutex_unlock(&lp_lock);
	}
}

static curl_socket_t save_curl_socket(void *vpool, __maybe_unused curlsocktype purpose, struct curl_sockaddr *addr) {
	struct pool *pool = vpool;
	curl_socket_t sock = socket(addr->family, addr->socktype, addr->protocol);
	pool->lp_socket = sock;
	return sock;
}

static void *longpoll_thread(void *userdata)
{
	struct pool *cp = (struct pool *)userdata;
	/* This *pool is the source of the actual longpoll, not the pool we've
	 * tied it to */
	struct pool *pool = NULL;
	struct timeval start, reply, end;
	CURL *curl = NULL;
	int failures = 0;
	char *lp_url;
	int rolltime;

	RenameThread("longpoll");

	curl = curl_easy_init();
	if (unlikely(!curl)) {
		applog(LOG_ERR, "CURL initialisation failed");
		return NULL;
	}

retry_pool:
	pool = select_longpoll_pool(cp);
	if (!pool) {
		applog(LOG_WARNING, "No suitable long-poll found for %s", cp->rpc_url);
		while (!pool) {
			sleep(60);
			pool = select_longpoll_pool(cp);
		}
	}

	if (pool->has_stratum) {
		applog(LOG_WARNING, "Block change for %s detection via %s stratum",
		       cp->rpc_url, pool->rpc_url);
		goto out;
	}

	/* Any longpoll from any pool is enough for this to be true */
	have_longpoll = true;

	wait_lpcurrent(cp);

	{
		lp_url = pool->lp_url;
		if (cp == pool)
			applog(LOG_WARNING, "Long-polling activated for %s (%s)", lp_url, pool_protocol_name(pool->lp_proto));
		else
			applog(LOG_WARNING, "Long-polling activated for %s via %s (%s)", cp->rpc_url, lp_url, pool_protocol_name(pool->lp_proto));
	}

	while (42) {
		json_t *val, *soval;

		struct work *work = make_work();
		char *lpreq;
		lpreq = prepare_rpc_req(work, pool->lp_proto, pool->lp_id);
		work->pool = pool;
<<<<<<< HEAD
		if (!lpreq)
=======
		const char *rpc_req;
		rpc_req = prepare_rpc_req(work, pool->lp_proto, pool->lp_id);
		if (!rpc_req)
		{
			free_work(work);
>>>>>>> 85a73c22
			goto lpfail;
		}

		wait_lpcurrent(cp);

		gettimeofday(&start, NULL);

		/* Longpoll connections can be persistent for a very long time
		 * and any number of issues could have come up in the meantime
		 * so always establish a fresh connection instead of relying on
		 * a persistent one. */
		curl_easy_setopt(curl, CURLOPT_FRESH_CONNECT, 1);
		curl_easy_setopt(curl, CURLOPT_OPENSOCKETFUNCTION, save_curl_socket);
		curl_easy_setopt(curl, CURLOPT_OPENSOCKETDATA, pool);
		val = json_rpc_call(curl, lp_url, pool->rpc_userpass,
				    lpreq, false, true, &rolltime, pool, false);
		pool->lp_socket = CURL_SOCKET_BAD;

		gettimeofday(&reply, NULL);

		free(lpreq);

		if (likely(val)) {
			soval = json_object_get(json_object_get(val, "result"), "submitold");
			if (soval)
				pool->submit_old = json_is_true(soval);
			else
				pool->submit_old = false;
			convert_to_work(val, rolltime, pool, work, &start, &reply);
			failures = 0;
			json_decref(val);
		} else {
			/* Some pools regularly drop the longpoll request so
			 * only see this as longpoll failure if it happens
			 * immediately and just restart it the rest of the
			 * time. */
			gettimeofday(&end, NULL);
			free_work(work);
			if (end.tv_sec - start.tv_sec > 30)
				continue;
			if (failures == 1)
				applog(LOG_WARNING, "longpoll failed for %s, retrying every 30s", lp_url);
lpfail:
			sleep(30);
		}

		if (pool != cp) {
			pool = select_longpoll_pool(cp);
			if (pool->has_stratum) {
				applog(LOG_WARNING, "Block change for %s detection via %s stratum",
				       cp->rpc_url, pool->rpc_url);
				break;
			}
			if (unlikely(!pool))
				goto retry_pool;
		}

		if (unlikely(pool->removed))
			break;
	}

out:
	curl_easy_cleanup(curl);

	return NULL;
}

static void stop_longpoll(void)
{
	int i;
	
	want_longpoll = false;
	for (i = 0; i < total_pools; ++i)
	{
		struct pool *pool = pools[i];
		
		if (unlikely(!pool->lp_started))
			continue;
		
		pool->lp_started = false;
		pthread_cancel(pool->longpoll_thread);
	}
	have_longpoll = false;
}

static void start_longpoll(void)
{
	int i;
	
	want_longpoll = true;
	for (i = 0; i < total_pools; ++i)
	{
		struct pool *pool = pools[i];
		
		if (unlikely(pool->removed || pool->lp_started || !pool->lp_url))
			continue;
		
		pool->lp_started = true;
		if (unlikely(pthread_create(&pool->longpoll_thread, NULL, longpoll_thread, (void *)pool)))
			quit(1, "Failed to create pool longpoll thread");
	}
}

void reinit_device(struct cgpu_info *cgpu)
{
	if (cgpu->api->reinit_device)
		cgpu->api->reinit_device(cgpu);
}

static struct timeval rotate_tv;

/* We reap curls if they are unused for over a minute */
static void reap_curl(struct pool *pool)
{
	struct curl_ent *ent, *iter;
	struct timeval now;
	int reaped = 0;

	gettimeofday(&now, NULL);
	mutex_lock(&pool->pool_lock);
	list_for_each_entry_safe(ent, iter, &pool->curlring, node) {
		if (pool->curls < 2)
			break;
		if (now.tv_sec - ent->tv.tv_sec > 300) {
			reaped++;
			pool->curls--;
			list_del(&ent->node);
			curl_easy_cleanup(ent->curl);
			free(ent);
		}
	}
	mutex_unlock(&pool->pool_lock);
	if (reaped)
		applog(LOG_DEBUG, "Reaped %d curl%s from pool %d", reaped, reaped > 1 ? "s" : "", pool->pool_no);
}

static void *watchpool_thread(void __maybe_unused *userdata)
{
	int intervals = 0;

	RenameThread("watchpool");

	while (42) {
		struct timeval now;
		int i;

		if (++intervals > 20)
			intervals = 0;
		gettimeofday(&now, NULL);

		for (i = 0; i < total_pools; i++) {
			struct pool *pool = pools[i];

			if (!opt_benchmark)
				reap_curl(pool);

			/* Get a rolling utility per pool over 10 mins */
			if (intervals > 19) {
				int shares = pool->diff1 - pool->last_shares;

				pool->last_shares = pool->diff1;
				pool->utility = (pool->utility + (double)shares * 0.63) / 1.63;
				pool->shares = pool->utility;
			}

			if ((pool->enabled == POOL_DISABLED || pool->has_stratum) && pool->probed)
				continue;

			/* Test pool is idle once every minute */
			if (pool->idle && now.tv_sec - pool->tv_idle.tv_sec > 30) {
				gettimeofday(&pool->tv_idle, NULL);
				if (pool_active(pool, true) && pool_tclear(pool, &pool->idle))
					pool_resus(pool);
			}

		}

		if (pool_strategy == POOL_ROTATE && now.tv_sec - rotate_tv.tv_sec > 60 * opt_rotate_period) {
			gettimeofday(&rotate_tv, NULL);
			switch_pools(NULL);
		}

		sleep(30);
			
	}
	return NULL;
}

void device_recovered(struct cgpu_info *cgpu)
{
	struct thr_info *thr;
	int j;

	cgpu->deven = DEV_ENABLED;
	for (j = 0; j < cgpu->threads; ++j) {
		thr = cgpu->thr[j];
		applog(LOG_DEBUG, "Pushing ping to thread %d", thr->id);
		tq_push(thr->q, &ping);
	}
}

/* Makes sure the hashmeter keeps going even if mining threads stall, updates
 * the screen at regular intervals, and restarts threads if they appear to have
 * died. */
#define WATCHDOG_INTERVAL		3
#define WATCHDOG_SICK_TIME		60
#define WATCHDOG_DEAD_TIME		600
#define WATCHDOG_SICK_COUNT		(WATCHDOG_SICK_TIME/WATCHDOG_INTERVAL)
#define WATCHDOG_DEAD_COUNT		(WATCHDOG_DEAD_TIME/WATCHDOG_INTERVAL)

static void *watchdog_thread(void __maybe_unused *userdata)
{
	const unsigned int interval = WATCHDOG_INTERVAL;
	struct timeval zero_tv;

	RenameThread("watchdog");

	memset(&zero_tv, 0, sizeof(struct timeval));
	gettimeofday(&rotate_tv, NULL);

	while (1) {
		int i;
		struct timeval now;

		sleep(interval);

		discard_stale();

		hashmeter(-1, &zero_tv, 0);

#ifdef HAVE_CURSES
		if (curses_active_locked()) {
			change_logwinsize();
			curses_print_status();
			for (i = 0; i < mining_threads; i++)
				curses_print_devstatus(i);
			touchwin(statuswin);
			wrefresh(statuswin);
			touchwin(logwin);
			wrefresh(logwin);
			unlock_curses();
		}
#endif

		gettimeofday(&now, NULL);

		if (!sched_paused && !should_run()) {
			applog(LOG_WARNING, "Pausing execution as per stop time %02d:%02d scheduled",
			       schedstop.tm.tm_hour, schedstop.tm.tm_min);
			if (!schedstart.enable) {
				quit(0, "Terminating execution as planned");
				break;
			}

			applog(LOG_WARNING, "Will restart execution as scheduled at %02d:%02d",
			       schedstart.tm.tm_hour, schedstart.tm.tm_min);
			sched_paused = true;
			for (i = 0; i < mining_threads; i++) {
				struct thr_info *thr;
				thr = &thr_info[i];

				thr->pause = true;
			}
		} else if (sched_paused && should_run()) {
			applog(LOG_WARNING, "Restarting execution as per start time %02d:%02d scheduled",
				schedstart.tm.tm_hour, schedstart.tm.tm_min);
			if (schedstop.enable)
				applog(LOG_WARNING, "Will pause execution as scheduled at %02d:%02d",
					schedstop.tm.tm_hour, schedstop.tm.tm_min);
			sched_paused = false;

			for (i = 0; i < mining_threads; i++) {
				struct thr_info *thr;
				thr = &thr_info[i];

				thr->pause = false;
				
				/* Don't touch disabled devices */
				if (thr->cgpu->deven == DEV_DISABLED)
					continue;
				tq_push(thr->q, &ping);
			}
		}

		for (i = 0; i < total_devices; ++i) {
			struct cgpu_info *cgpu = devices[i];
			struct thr_info *thr;
			for (int thrid = 0; thrid < cgpu->threads; ++thrid) {
				thr = cgpu->thr[thrid];
				if (!thr->q->frozen)
					break;
			}
			enum dev_enable *denable;
			char dev_str[8];
			int gpu;

			if (cgpu->api->get_stats)
			  cgpu->api->get_stats(cgpu);

			gpu = cgpu->device_id;
			denable = &cgpu->deven;
			sprintf(dev_str, "%s%d", cgpu->api->name, gpu);

#ifdef HAVE_ADL
			if (adl_active && cgpu->has_adl)
				gpu_autotune(gpu, denable);
			if (opt_debug && cgpu->has_adl) {
				int engineclock = 0, memclock = 0, activity = 0, fanspeed = 0, fanpercent = 0, powertune = 0;
				float temp = 0, vddc = 0;

				if (gpu_stats(gpu, &temp, &engineclock, &memclock, &vddc, &activity, &fanspeed, &fanpercent, &powertune))
					applog(LOG_DEBUG, "%.1f C  F: %d%%(%dRPM)  E: %dMHz  M: %dMHz  V: %.3fV  A: %d%%  P: %d%%",
					temp, fanpercent, fanspeed, engineclock, memclock, vddc, activity, powertune);
			}
#endif
			
			/* Thread is disabled */
			if (*denable == DEV_DISABLED)
				continue;
			else
			if (*denable == DEV_RECOVER_ERR) {
				if (opt_restart && difftime(time(NULL), cgpu->device_last_not_well) > cgpu->reinit_backoff) {
					applog(LOG_NOTICE, "Attempting to reinitialize %s %u",
					       cgpu->api->name, cgpu->device_id);
					if (cgpu->reinit_backoff < 300)
						cgpu->reinit_backoff *= 2;
					device_recovered(cgpu);
				}
				continue;
			}
			else
			if (*denable == DEV_RECOVER) {
				if (opt_restart && cgpu->temp < cgpu->targettemp) {
					applog(LOG_NOTICE, "%s %u recovered to temperature below target, re-enabling",
					       cgpu->api->name, cgpu->device_id);
					device_recovered(cgpu);
				}
				cgpu->device_last_not_well = time(NULL);
				cgpu->device_not_well_reason = REASON_DEV_THERMAL_CUTOFF;
				continue;
			}
			else
			if (cgpu->temp > cgpu->cutofftemp)
			{
				applog(LOG_WARNING, "%s %u hit thermal cutoff limit, disabling!",
				       cgpu->api->name, cgpu->device_id);
				*denable = DEV_RECOVER;

				dev_error(cgpu, REASON_DEV_THERMAL_CUTOFF);
			}

			if (thr->getwork) {
				if (cgpu->status == LIFE_WELL && thr->getwork < now.tv_sec - opt_log_interval) {
					int thrid;
					bool cgpu_idle = true;
					thr->rolling = 0;
					for (thrid = 0; thrid < cgpu->threads; ++thrid)
						if (!cgpu->thr[thrid]->getwork)
							cgpu_idle = false;
					if (cgpu_idle) {
						cgpu->rolling = 0;
						cgpu->status = LIFE_WAIT;
					}
				}
				continue;
			}
			else if (cgpu->status == LIFE_WAIT)
				cgpu->status = LIFE_WELL;

#ifdef WANT_CPUMINE
			if (!strcmp(cgpu->api->dname, "cpu"))
				continue;
#endif
			if (cgpu->status != LIFE_WELL && (now.tv_sec - thr->last.tv_sec < WATCHDOG_SICK_TIME)) {
				if (cgpu->status != LIFE_INIT)
				applog(LOG_ERR, "%s: Recovered, declaring WELL!", dev_str);
				cgpu->status = LIFE_WELL;
				cgpu->device_last_well = time(NULL);
			} else if (cgpu->status == LIFE_WELL && (now.tv_sec - thr->last.tv_sec > WATCHDOG_SICK_TIME)) {
				thr->rolling = cgpu->rolling = 0;
				cgpu->status = LIFE_SICK;
				applog(LOG_ERR, "%s: Idle for more than 60 seconds, declaring SICK!", dev_str);
				gettimeofday(&thr->sick, NULL);

				dev_error(cgpu, REASON_DEV_SICK_IDLE_60);
#ifdef HAVE_ADL
				if (adl_active && cgpu->has_adl && gpu_activity(gpu) > 50) {
					applog(LOG_ERR, "GPU still showing activity suggesting a hard hang.");
					applog(LOG_ERR, "Will not attempt to auto-restart it.");
				} else
#endif
				if (opt_restart) {
					applog(LOG_ERR, "%s: Attempting to restart", dev_str);
					reinit_device(cgpu);
				}
			} else if (cgpu->status == LIFE_SICK && (now.tv_sec - thr->last.tv_sec > WATCHDOG_DEAD_TIME)) {
				cgpu->status = LIFE_DEAD;
				applog(LOG_ERR, "%s: Not responded for more than 10 minutes, declaring DEAD!", dev_str);
				gettimeofday(&thr->sick, NULL);

				dev_error(cgpu, REASON_DEV_DEAD_IDLE_600);
			} else if (now.tv_sec - thr->sick.tv_sec > 60 &&
				   (cgpu->status == LIFE_SICK || cgpu->status == LIFE_DEAD)) {
				/* Attempt to restart a GPU that's sick or dead once every minute */
				gettimeofday(&thr->sick, NULL);
#ifdef HAVE_ADL
				if (adl_active && cgpu->has_adl && gpu_activity(gpu) > 50) {
					/* Again do not attempt to restart a device that may have hard hung */
				} else
#endif
				if (opt_restart)
					reinit_device(cgpu);
			}
		}
	}

	return NULL;
}

static void log_print_status(struct cgpu_info *cgpu)
{
	char logline[255];

	get_statline(logline, cgpu);
	applog(LOG_WARNING, "%s", logline);
}

void print_summary(void)
{
	struct timeval diff;
	int hours, mins, secs, i;
	double utility, efficiency = 0.0;

	timersub(&total_tv_end, &total_tv_start, &diff);
	hours = diff.tv_sec / 3600;
	mins = (diff.tv_sec % 3600) / 60;
	secs = diff.tv_sec % 60;

	utility = total_accepted / total_secs * 60;
	efficiency = total_bytes_xfer ? total_diff_accepted * 2048. / total_bytes_xfer : 0.0;

	applog(LOG_WARNING, "\nSummary of runtime statistics:\n");
	applog(LOG_WARNING, "Started at %s", datestamp);
	if (total_pools == 1)
		applog(LOG_WARNING, "Pool: %s", pools[0]->rpc_url);
#ifdef WANT_CPUMINE
	if (opt_n_threads)
		applog(LOG_WARNING, "CPU hasher algorithm used: %s", algo_names[opt_algo]);
#endif
	applog(LOG_WARNING, "Runtime: %d hrs : %d mins : %d secs", hours, mins, secs);
	applog(LOG_WARNING, "Average hashrate: %.1f Megahash/s", total_mhashes_done / total_secs);
	applog(LOG_WARNING, "Solved blocks: %d", found_blocks);
	applog(LOG_WARNING, "Best share difficulty: %s", best_share);
	applog(LOG_WARNING, "Queued work requests: %d", total_getworks);
	applog(LOG_WARNING, "Share submissions: %d", total_accepted + total_rejected);
	applog(LOG_WARNING, "Accepted shares: %d", total_accepted);
	applog(LOG_WARNING, "Rejected shares: %d", total_rejected);
	applog(LOG_WARNING, "Accepted difficulty shares: %1.f", total_diff_accepted);
	applog(LOG_WARNING, "Rejected difficulty shares: %1.f", total_diff_rejected);
	if (total_accepted || total_rejected)
		applog(LOG_WARNING, "Reject ratio: %.1f%%", (double)(total_rejected * 100) / (double)(total_accepted + total_rejected));
	applog(LOG_WARNING, "Hardware errors: %d", hw_errors);
	applog(LOG_WARNING, "Efficiency (accepted shares * difficulty / 2 KB): %.2f", efficiency);
	applog(LOG_WARNING, "Utility (accepted shares / min): %.2f/min\n", utility);

	applog(LOG_WARNING, "Discarded work due to new blocks: %d", total_discarded);
	applog(LOG_WARNING, "Stale submissions discarded due to new blocks: %d", total_stale);
	applog(LOG_WARNING, "Unable to get work from server occasions: %d", total_go);
	applog(LOG_WARNING, "Work items generated locally: %d", local_work);
	applog(LOG_WARNING, "Submitting work remotely delay occasions: %d", total_ro);
	applog(LOG_WARNING, "New blocks detected on network: %d\n", new_blocks);

	if (total_pools > 1) {
		for (i = 0; i < total_pools; i++) {
			struct pool *pool = pools[i];

			applog(LOG_WARNING, "Pool: %s", pool->rpc_url);
			if (pool->solved)
				applog(LOG_WARNING, "SOLVED %d BLOCK%s!", pool->solved, pool->solved > 1 ? "S" : "");
			applog(LOG_WARNING, " Queued work requests: %d", pool->getwork_requested);
			applog(LOG_WARNING, " Share submissions: %d", pool->accepted + pool->rejected);
			applog(LOG_WARNING, " Accepted shares: %d", pool->accepted);
			applog(LOG_WARNING, " Rejected shares: %d", pool->rejected);
			applog(LOG_WARNING, " Accepted difficulty shares: %1.f", pool->diff_accepted);
			applog(LOG_WARNING, " Rejected difficulty shares: %1.f", pool->diff_rejected);
			if (pool->accepted || pool->rejected)
				applog(LOG_WARNING, " Reject ratio: %.1f%%", (double)(pool->rejected * 100) / (double)(pool->accepted + pool->rejected));
			uint64_t pool_bytes_xfer = pool->cgminer_pool_stats.net_bytes_received + pool->cgminer_pool_stats.net_bytes_sent;
			efficiency = pool_bytes_xfer ? pool->diff_accepted * 2048. / pool_bytes_xfer : 0.0;
			applog(LOG_WARNING, " Efficiency (accepted * difficulty / 2 KB): %.2f", efficiency);

			applog(LOG_WARNING, " Discarded work due to new blocks: %d", pool->discarded_work);
			applog(LOG_WARNING, " Stale submissions discarded due to new blocks: %d", pool->stale_shares);
			applog(LOG_WARNING, " Unable to get work from server occasions: %d", pool->getfail_occasions);
			applog(LOG_WARNING, " Submitting work remotely delay occasions: %d\n", pool->remotefail_occasions);
		}
	}

	applog(LOG_WARNING, "Summary of per device statistics:\n");
	for (i = 0; i < total_devices; ++i)
		log_print_status(devices[i]);

	if (opt_shares)
		applog(LOG_WARNING, "Mined %d accepted shares of %d requested\n", total_accepted, opt_shares);
	fflush(stdout);
	fflush(stderr);
	if (opt_shares > total_accepted)
		applog(LOG_WARNING, "WARNING - Mined only %d shares of %d requested.", total_accepted, opt_shares);
}

static void clean_up(void)
{
#ifdef HAVE_OPENCL
	clear_adl(nDevs);
#endif
#ifdef HAVE_LIBUSB
        libusb_exit(NULL);
#endif

	gettimeofday(&total_tv_end, NULL);
#ifdef HAVE_CURSES
	disable_curses();
#endif
	if (!opt_realquiet && successful_connect)
		print_summary();

	if (opt_n_threads)
		free(cpus);

	curl_global_cleanup();
}

void quit(int status, const char *format, ...)
{
	va_list ap;

	clean_up();

	if (format) {
		va_start(ap, format);
		vfprintf(stderr, format, ap);
		va_end(ap);
	}
	fprintf(stderr, "\n");
	fflush(stderr);

	if (status) {
		const char *ev = getenv("__BFGMINER_SEGFAULT_ERRQUIT");
		if (unlikely(ev && ev[0] && ev[0] != '0')) {
			const char **p = NULL;
			// NOTE debugger can bypass with: p = &p
			*p = format;  // Segfault, hopefully dumping core
		}
	}

#if defined(unix)
	if (forkpid > 0) {
		kill(forkpid, SIGTERM);
		forkpid = 0;
	}
#endif

	exit(status);
}

#ifdef HAVE_CURSES
char *curses_input(const char *query)
{
	char *input;

	echo();
	input = malloc(255);
	if (!input)
		quit(1, "Failed to malloc input");
	leaveok(logwin, false);
	wlogprint("%s:\n", query);
	wgetnstr(logwin, input, 255);
	if (!strlen(input))
		strcpy(input, "-1");
	leaveok(logwin, true);
	noecho();
	return input;
}
#endif

void add_pool_details(struct pool *pool, bool live, char *url, char *user, char *pass)
{
	pool->rpc_url = url;
	pool->rpc_user = user;
	pool->rpc_pass = pass;
	pool->rpc_userpass = malloc(strlen(pool->rpc_user) + strlen(pool->rpc_pass) + 2);
	if (!pool->rpc_userpass)
		quit(1, "Failed to malloc userpass");
	sprintf(pool->rpc_userpass, "%s:%s", pool->rpc_user, pool->rpc_pass);

	enable_pool(pool);

	/* Prevent noise on startup */
	pool->lagging = true;

	/* Test the pool is not idle if we're live running, otherwise
	 * it will be tested separately */
	if (live && !pool_active(pool, false)) {
		gettimeofday(&pool->tv_idle, NULL);
		pool->idle = true;
	}
}

#ifdef HAVE_CURSES
static bool input_pool(bool live)
{
	char *url = NULL, *user = NULL, *pass = NULL;
	struct pool *pool;
	bool ret = false;

	immedok(logwin, true);
	wlogprint("Input server details.\n");

	url = curses_input("URL");
	if (!url)
		goto out;

	user = curses_input("Username");
	if (!user)
		goto out;

	pass = curses_input("Password");
	if (!pass)
		goto out;

	pool = add_pool();

	if (!detect_stratum(pool, url) && strncmp(url, "http://", 7) &&
	    strncmp(url, "https://", 8)) {
		char *httpinput;

		httpinput = malloc(256);
		if (!httpinput)
			quit(1, "Failed to malloc httpinput");
		strcpy(httpinput, "http://");
		strncat(httpinput, url, 248);
		free(url);
		url = httpinput;
	}

	add_pool_details(pool, live, url, user, pass);
	ret = true;
out:
	immedok(logwin, false);

	if (!ret) {
		if (url)
			free(url);
		if (user)
			free(user);
		if (pass)
			free(pass);
	}
	return ret;
}
#endif

#if defined(unix)
static void fork_monitor()
{
	// Make a pipe: [readFD, writeFD]
	int pfd[2];
	int r = pipe(pfd);

	if (r < 0) {
		perror("pipe - failed to create pipe for --monitor");
		exit(1);
	}

	// Make stderr write end of pipe
	fflush(stderr);
	r = dup2(pfd[1], 2);
	if (r < 0) {
		perror("dup2 - failed to alias stderr to write end of pipe for --monitor");
		exit(1);
	}
	r = close(pfd[1]);
	if (r < 0) {
		perror("close - failed to close write end of pipe for --monitor");
		exit(1);
	}

	// Don't allow a dying monitor to kill the main process
	sighandler_t sr0 = signal(SIGPIPE, SIG_IGN);
	sighandler_t sr1 = signal(SIGPIPE, SIG_IGN);
	if (SIG_ERR == sr0 || SIG_ERR == sr1) {
		perror("signal - failed to edit signal mask for --monitor");
		exit(1);
	}

	// Fork a child process
	forkpid = fork();
	if (forkpid < 0) {
		perror("fork - failed to fork child process for --monitor");
		exit(1);
	}

	// Child: launch monitor command
	if (0 == forkpid) {
		// Make stdin read end of pipe
		r = dup2(pfd[0], 0);
		if (r < 0) {
			perror("dup2 - in child, failed to alias read end of pipe to stdin for --monitor");
			exit(1);
		}
		close(pfd[0]);
		if (r < 0) {
			perror("close - in child, failed to close read end of  pipe for --monitor");
			exit(1);
		}

		// Launch user specified command
		execl("/bin/bash", "/bin/bash", "-c", opt_stderr_cmd, (char*)NULL);
		perror("execl - in child failed to exec user specified command for --monitor");
		exit(1);
	}

	// Parent: clean up unused fds and bail
	r = close(pfd[0]);
	if (r < 0) {
		perror("close - failed to close read end of pipe for --monitor");
		exit(1);
	}
}
#endif // defined(unix)

#ifdef HAVE_CURSES
void enable_curses(void) {
	int x;
	__maybe_unused int y;

	lock_curses();
	if (curses_active) {
		unlock_curses();
		return;
	}

	mainwin = initscr();
	keypad(mainwin, true);
	getmaxyx(mainwin, y, x);
	statuswin = newwin(logstart, x, 0, 0);
	leaveok(statuswin, true);
	// For whatever reason, PDCurses crashes if the logwin is initialized to height y-logcursor
	// We resize the window later anyway, so just start it off at 1 :)
	logwin = newwin(1, 0, logcursor, 0);
	idlok(logwin, true);
	scrollok(logwin, true);
	leaveok(logwin, true);
	cbreak();
	noecho();
	curses_active = true;
	statusy = logstart;
	unlock_curses();
}
#endif

/* TODO: fix need a dummy CPU device_api even if no support for CPU mining */
#ifndef WANT_CPUMINE
struct device_api cpu_api;
struct device_api cpu_api = {
	.name = "CPU",
};
#endif

#ifdef USE_BITFORCE
extern struct device_api bitforce_api;
#endif

#ifdef USE_ICARUS
extern struct device_api cairnsmore_api;
extern struct device_api icarus_api;
#endif

#ifdef USE_MODMINER
extern struct device_api modminer_api;
#endif

#ifdef USE_X6500
extern struct device_api x6500_api;
#endif

#ifdef USE_ZTEX
extern struct device_api ztex_api;
#endif


static int cgminer_id_count = 0;

void register_device(struct cgpu_info *cgpu)
{
	cgpu->deven = DEV_ENABLED;
	devices[cgpu->cgminer_id = cgminer_id_count++] = cgpu;
	mining_threads += cgpu->threads;
#ifdef HAVE_CURSES
	adj_width(mining_threads, &dev_width);
#endif
#ifdef HAVE_OPENCL
	if (cgpu->api == &opencl_api) {
		gpu_threads += cgpu->threads;
	}
#endif
}

struct _cgpu_devid_counter {
	char name[4];
	int lastid;
	UT_hash_handle hh;
};

void renumber_cgpu(struct cgpu_info *cgpu)
{
	static struct _cgpu_devid_counter *devids = NULL;
	struct _cgpu_devid_counter *d;
	
	HASH_FIND_STR(devids, cgpu->api->name, d);
	if (d)
		cgpu->device_id = ++d->lastid;
	else {
		d = malloc(sizeof(*d));
		memcpy(d->name, cgpu->api->name, sizeof(d->name));
		cgpu->device_id = d->lastid = 0;
		HASH_ADD_STR(devids, name, d);
	}
}

bool add_cgpu(struct cgpu_info*cgpu)
{
	renumber_cgpu(cgpu);
	devices = realloc(devices, sizeof(struct cgpu_info *) * (total_devices + 2));
	devices[total_devices++] = cgpu;
	return true;
}

static bool my_blkmaker_sha256_callback(void *digest, const void *buffer, size_t length)
{
	sha2(buffer, length, digest);
	return true;
}

int main(int argc, char *argv[])
{
	bool pools_active = false;
	struct sigaction handler;
	struct thr_info *thr;
	struct block *block;
	unsigned int k;
	int i, j;
	char *s;

	blkmk_sha256_impl = my_blkmaker_sha256_callback;

	/* This dangerous functions tramples random dynamically allocated
	 * variables so do it before anything at all */
	if (unlikely(curl_global_init(CURL_GLOBAL_ALL)))
		quit(1, "Failed to curl_global_init");

	initial_args = malloc(sizeof(char *) * (argc + 1));
	for  (i = 0; i < argc; i++)
		initial_args[i] = strdup(argv[i]);
	initial_args[argc] = NULL;

#ifdef HAVE_LIBUSB
	int err = libusb_init(NULL);
	if (err) {
		fprintf(stderr, "libusb_init() failed err %d", err);
		fflush(stderr);
		quit(1, "libusb_init() failed");
	}
#endif

	mutex_init(&hash_lock);
	mutex_init(&qd_lock);
	mutex_init(&console_lock);
	mutex_init(&control_lock);
	mutex_init(&stats_lock);
	mutex_init(&sharelog_lock);
	mutex_init(&ch_lock);
	mutex_init(&sshare_lock);
	rwlock_init(&blk_lock);
	rwlock_init(&netacc_lock);

	mutex_init(&lp_lock);
	if (unlikely(pthread_cond_init(&lp_cond, NULL)))
		quit(1, "Failed to pthread_cond_init lp_cond");

	mutex_init(&restart_lock);
	if (unlikely(pthread_cond_init(&restart_cond, NULL)))
		quit(1, "Failed to pthread_cond_init restart_cond");

	if (unlikely(pthread_cond_init(&gws_cond, NULL)))
		quit(1, "Failed to pthread_cond_init gws_cond");

	notifier_init(submit_waiting_notifier);

	sprintf(packagename, "%s %s", PACKAGE, VERSION);

#ifdef WANT_CPUMINE
	init_max_name_len();
#endif

	handler.sa_handler = &sighandler;
	handler.sa_flags = 0;
	sigemptyset(&handler.sa_mask);
	sigaction(SIGTERM, &handler, &termhandler);
	sigaction(SIGINT, &handler, &inthandler);
#ifndef WIN32
	signal(SIGPIPE, SIG_IGN);
#endif
	opt_kernel_path = alloca(PATH_MAX);
	strcpy(opt_kernel_path, CGMINER_PREFIX);
	cgminer_path = alloca(PATH_MAX);
	s = strdup(argv[0]);
	strcpy(cgminer_path, dirname(s));
	free(s);
	strcat(cgminer_path, "/");
#ifdef WANT_CPUMINE
	// Hack to make cgminer silent when called recursively on WIN32
	int skip_to_bench = 0;
	#if defined(WIN32)
		char buf[32];
		if (GetEnvironmentVariable("BFGMINER_BENCH_ALGO", buf, 16))
			skip_to_bench = 1;
		if (GetEnvironmentVariable("CGMINER_BENCH_ALGO", buf, 16))
			skip_to_bench = 1;
	#endif // defined(WIN32)
#endif

	devcursor = 8;
	logstart = devcursor + 1;
	logcursor = logstart + 1;

	block = calloc(sizeof(struct block), 1);
	if (unlikely(!block))
		quit (1, "main OOM");
	for (i = 0; i < 36; i++)
		strcat(block->hash, "0");
	HASH_ADD_STR(blocks, hash, block);
	strcpy(current_block, block->hash);

	INIT_LIST_HEAD(&scan_devices);

	mutex_init(&submitting_lock);
	INIT_LIST_HEAD(&submit_waiting);

#ifdef HAVE_OPENCL
	memset(gpus, 0, sizeof(gpus));
	for (i = 0; i < MAX_GPUDEVICES; i++)
		gpus[i].dynamic = true;
#endif

	schedstart.tm.tm_sec = 1;
	schedstop .tm.tm_sec = 1;

	/* parse command line */
	opt_register_table(opt_config_table,
			   "Options for both config file and command line");
	opt_register_table(opt_cmdline_table,
			   "Options for command line only");

	opt_parse(&argc, argv, applog_and_exit);
	if (argc != 1)
		quit(1, "Unexpected extra commandline arguments");

	if (!config_loaded)
		load_default_config();

	if (opt_benchmark) {
		struct pool *pool;

		want_longpoll = false;
		pool = add_pool();
		pool->rpc_url = malloc(255);
		strcpy(pool->rpc_url, "Benchmark");
		pool->rpc_user = pool->rpc_url;
		pool->rpc_pass = pool->rpc_url;
		enable_pool(pool);
		pool->idle = false;
		successful_connect = true;
	}

#ifdef USE_X6500
	ft232r_scan();
#endif

#ifdef HAVE_CURSES
	if (opt_realquiet || devices_enabled == -1)
		use_curses = false;

	if (use_curses)
		enable_curses();
#endif

	applog(LOG_WARNING, "Started %s", packagename);
	if (cnfbuf) {
		applog(LOG_NOTICE, "Loaded configuration file %s", cnfbuf);
		switch (fileconf_load) {
			case 0:
				applog(LOG_WARNING, "Fatal JSON error in configuration file.");
				applog(LOG_WARNING, "Configuration file could not be used.");
				break;
			case -1:
				applog(LOG_WARNING, "Error in configuration file, partially loaded.");
				if (use_curses)
					applog(LOG_WARNING, "Start BFGMiner with -T to see what failed to load.");
				break;
			default:
				break;
		}
		free(cnfbuf);
		cnfbuf = NULL;
	}

	strcat(opt_kernel_path, "/");

	if (want_per_device_stats)
		opt_log_output = true;

#ifdef WANT_CPUMINE
#ifdef USE_SCRYPT
	if (opt_scrypt)
		set_scrypt_algo(&opt_algo);
	else
#endif
	if (0 <= opt_bench_algo) {
		double rate = bench_algo_stage3(opt_bench_algo);

		if (!skip_to_bench)
			printf("%.5f (%s)\n", rate, algo_names[opt_bench_algo]);
		else {
			// Write result to shared memory for parent
#if defined(WIN32)
				char unique_name[64];

				if (GetEnvironmentVariable("BFGMINER_SHARED_MEM", unique_name, 32) || GetEnvironmentVariable("CGMINER_SHARED_MEM", unique_name, 32)) {
					HANDLE map_handle = CreateFileMapping(
						INVALID_HANDLE_VALUE,   // use paging file
						NULL,                   // default security attributes
						PAGE_READWRITE,         // read/write access
						0,                      // size: high 32-bits
						4096,			// size: low 32-bits
						unique_name		// name of map object
					);
					if (NULL != map_handle) {
						void *shared_mem = MapViewOfFile(
							map_handle,	// object to map view of
							FILE_MAP_WRITE, // read/write access
							0,              // high offset:  map from
							0,              // low offset:   beginning
							0		// default: map entire file
						);
						if (NULL != shared_mem)
							CopyMemory(shared_mem, &rate, sizeof(rate));
						(void)UnmapViewOfFile(shared_mem);
					}
					(void)CloseHandle(map_handle);
				}
#endif
		}
		exit(0);
	}
#endif

#ifdef HAVE_OPENCL
	if (!opt_nogpu)
		opencl_api.api_detect();
	gpu_threads = 0;
#endif

#ifdef USE_ICARUS
	if (!opt_scrypt)
	{
		cairnsmore_api.api_detect();
		icarus_api.api_detect();
	}
#endif

#ifdef USE_BITFORCE
	if (!opt_scrypt)
		bitforce_api.api_detect();
#endif

#ifdef USE_MODMINER
	if (!opt_scrypt)
		modminer_api.api_detect();
#endif

#ifdef USE_X6500
	if (!opt_scrypt)
		x6500_api.api_detect();
#endif

#ifdef USE_ZTEX
	if (!opt_scrypt)
		ztex_api.api_detect();
#endif

#ifdef WANT_CPUMINE
	cpu_api.api_detect();
#endif

#ifdef USE_X6500
	ft232r_scan_free();
#endif

	for (i = 0; i < total_devices; ++i)
		if (!devices[i]->devtype)
			devices[i]->devtype = "PGA";

	if (devices_enabled == -1) {
		applog(LOG_ERR, "Devices detected:");
		for (i = 0; i < total_devices; ++i) {
			struct cgpu_info *cgpu = devices[i];
			if (cgpu->name)
				applog(LOG_ERR, " %2d. %s %d: %s (driver: %s)", i, cgpu->api->name, cgpu->device_id, cgpu->name, cgpu->api->dname);
			else
				applog(LOG_ERR, " %2d. %s %d (driver: %s)", i, cgpu->api->name, cgpu->device_id, cgpu->api->dname);
		}
		quit(0, "%d devices listed", total_devices);
	}

	mining_threads = 0;
	if (devices_enabled) {
		for (i = 0; i < (int)(sizeof(devices_enabled) * 8) - 1; ++i) {
			if (devices_enabled & (1 << i)) {
				if (i >= total_devices)
					quit (1, "Command line options set a device that doesn't exist");
				register_device(devices[i]);
			} else if (i < total_devices) {
				if (opt_removedisabled) {
					if (devices[i]->api == &cpu_api)
						--opt_n_threads;
				} else {
					register_device(devices[i]);
				}
				devices[i]->deven = DEV_DISABLED;
			}
		}
		total_devices = cgminer_id_count;
	} else {
		for (i = 0; i < total_devices; ++i)
			register_device(devices[i]);
	}

	if (!total_devices)
		quit(1, "All devices disabled, cannot mine!");

	load_temp_config();

	for (i = 0; i < total_devices; ++i)
		devices[i]->cgminer_stats.getwork_wait_min.tv_sec = MIN_SEC_UNSET;

	if (!opt_compact) {
		logstart += total_devices;
		logcursor = logstart + 1;
#ifdef HAVE_CURSES
		check_winsizes();
#endif
	}

	if (!total_pools) {
		applog(LOG_WARNING, "Need to specify at least one pool server.");
#ifdef HAVE_CURSES
		if (!use_curses || !input_pool(false))
#endif
			quit(1, "Pool setup failed");
	}

	for (i = 0; i < total_pools; i++) {
		struct pool *pool = pools[i];

		pool->cgminer_stats.getwork_wait_min.tv_sec = MIN_SEC_UNSET;
		pool->cgminer_pool_stats.getwork_wait_min.tv_sec = MIN_SEC_UNSET;

		if (!pool->rpc_userpass) {
			if (!pool->rpc_user || !pool->rpc_pass)
				quit(1, "No login credentials supplied for pool %u %s", i, pool->rpc_url);
			pool->rpc_userpass = malloc(strlen(pool->rpc_user) + strlen(pool->rpc_pass) + 2);
			if (!pool->rpc_userpass)
				quit(1, "Failed to malloc userpass");
			sprintf(pool->rpc_userpass, "%s:%s", pool->rpc_user, pool->rpc_pass);
		}
	}
	/* Set the currentpool to pool with priority 0 */
	validate_pool_priorities();
	for (i = 0; i < total_pools; i++) {
		struct pool *pool  = pools[i];

		if (!pool->prio)
			currentpool = pool;
	}

#ifdef HAVE_SYSLOG_H
	if (use_syslog)
		openlog(PACKAGE, LOG_PID, LOG_USER);
#endif

	#if defined(unix)
		if (opt_stderr_cmd)
			fork_monitor();
	#endif // defined(unix)

	total_threads = mining_threads + 7;
	thr_info = calloc(total_threads, sizeof(*thr));
	if (!thr_info)
		quit(1, "Failed to calloc thr_info");

	gwsched_thr_id = mining_threads;
	stage_thr_id = mining_threads + 1;
	thr = &thr_info[stage_thr_id];
	thr->q = tq_new();
	if (!thr->q)
		quit(1, "Failed to tq_new");
	/* start stage thread */
	if (thr_info_create(thr, NULL, stage_thread, thr))
		quit(1, "stage thread create failed");
	pthread_detach(thr->pth);

	/* Create a unique get work queue */
	getq = tq_new();
	if (!getq)
		quit(1, "Failed to create getq");
	/* We use the getq mutex as the staged lock */
	stgd_lock = &getq->mutex;

	if (opt_benchmark)
		goto begin_bench;

	for (i = 0; i < total_pools; i++) {
		struct pool *pool  = pools[i];

		enable_pool(pool);
		pool->idle = true;
	}

	applog(LOG_NOTICE, "Probing for an alive pool");
	do {
		/* Look for at least one active pool before starting */
		for (j = 0; j < total_pools; j++) {
			for (i = 0; i < total_pools; i++) {
				struct pool *pool  = pools[i];

				if (pool->prio != j)
					continue;

				if (pool_active(pool, false)) {
					pool_tset(pool, &pool->lagging);
					pool_tclear(pool, &pool->idle);
					if (!currentpool)
						currentpool = pool;
					applog(LOG_INFO, "Pool %d %s active", pool->pool_no, pool->rpc_url);
					pools_active = true;
					goto found_active_pool;
				} else {
					if (pool == currentpool)
						currentpool = NULL;
					applog(LOG_WARNING, "Unable to get work from pool %d %s", pool->pool_no, pool->rpc_url);
				}
			}
		}

		if (!pools_active) {
			applog(LOG_ERR, "No servers were found that could be used to get work from.");
			applog(LOG_ERR, "Please check the details from the list below of the servers you have input");
			applog(LOG_ERR, "Most likely you have input the wrong URL, forgotten to add a port, or have not set up workers");
			for (i = 0; i < total_pools; i++) {
				struct pool *pool;

				pool = pools[i];
				applog(LOG_WARNING, "Pool: %d  URL: %s  User: %s  Password: %s",
				       i, pool->rpc_url, pool->rpc_user, pool->rpc_pass);
			}
#ifdef HAVE_CURSES
			if (use_curses) {
				halfdelay(150);
				applog(LOG_ERR, "Press any key to exit, or BFGMiner will try again in 15s.");
				if (getch() != ERR)
					quit(0, "No servers could be used! Exiting.");
				cbreak();
			} else
#endif
				quit(0, "No servers could be used! Exiting.");
		}
	} while (!pools_active);
found_active_pool: ;

#ifdef USE_SCRYPT
	if (detect_algo == 1 && !opt_scrypt) {
		applog(LOG_NOTICE, "Detected scrypt algorithm");
		opt_scrypt = true;
	}
#endif
	detect_algo = 0;

begin_bench:
	total_mhashes_done = 0;
	for (i = 0; i < total_devices; i++) {
		struct cgpu_info *cgpu = devices[i];

		cgpu->rolling = cgpu->total_mhashes = 0;
	}
	
	gettimeofday(&total_tv_start, NULL);
	gettimeofday(&total_tv_end, NULL);
	miner_started = total_tv_start;
	if (schedstart.tm.tm_sec)
		localtime_r(&miner_started.tv_sec, &schedstart.tm);
	if (schedstop.tm.tm_sec)
		localtime_r(&miner_started.tv_sec, &schedstop .tm);
	get_datestamp(datestamp, &total_tv_start);

	// Start threads
	k = 0;
	for (i = 0; i < total_devices; ++i) {
		struct cgpu_info *cgpu = devices[i];
		cgpu->thr = calloc(cgpu->threads+1, sizeof(*cgpu->thr));
		cgpu->thr[cgpu->threads] = NULL;
		cgpu->status = LIFE_INIT;

		// Setup thread structs before starting any of the threads, in case they try to interact
		for (j = 0; j < cgpu->threads; ++j, ++k) {
			thr = &thr_info[k];
			thr->id = k;
			thr->cgpu = cgpu;
			thr->device_thread = j;
			thr->work_restart_fd = thr->_work_restart_fd_w = -1;

			thr->q = tq_new();
			if (!thr->q)
				quit(1, "tq_new failed in starting %s%d mining thread (#%d)", cgpu->api->name, cgpu->device_id, i);

			/* Enable threads for devices set not to mine but disable
			 * their queue in case we wish to enable them later */
			if (cgpu->deven != DEV_DISABLED) {
				applog(LOG_DEBUG, "Pushing ping to thread %d", thr->id);

				tq_push(thr->q, &ping);
			}

			cgpu->thr[j] = thr;
		}

		for (j = 0; j < cgpu->threads; ++j) {
			thr = cgpu->thr[j];

			if (cgpu->api->thread_prepare && !cgpu->api->thread_prepare(thr))
				continue;

			if (!thr->work_restart_fd)
			{
#if defined(unix)
				int pipefd[2];
				if (!pipe(pipefd))
				{
					thr->work_restart_fd = pipefd[0];
					thr->_work_restart_fd_w = pipefd[1];
				}
				else
#endif
					thr->work_restart_fd = -1;
			}

			thread_reportout(thr);

			if (unlikely(thr_info_create(thr, NULL, miner_thread, thr)))
				quit(1, "thread %d create failed", thr->id);
		}
	}

#ifdef HAVE_OPENCL
	applog(LOG_INFO, "%d gpu miner threads started", gpu_threads);
	for (i = 0; i < nDevs; i++)
		pause_dynamic_threads(i);
#endif

#ifdef WANT_CPUMINE
	applog(LOG_INFO, "%d cpu miner threads started, "
		"using SHA256 '%s' algorithm.",
		opt_n_threads,
		algo_names[opt_algo]);
#endif

	gettimeofday(&total_tv_start, NULL);
	gettimeofday(&total_tv_end, NULL);

	{
		pthread_t submit_thread;
		if (unlikely(pthread_create(&submit_thread, NULL, submit_work_thread, NULL)))
			quit(1, "submit_work thread create failed");
	}

	watchpool_thr_id = mining_threads + 2;
	thr = &thr_info[watchpool_thr_id];
	/* start watchpool thread */
	if (thr_info_create(thr, NULL, watchpool_thread, NULL))
		quit(1, "watchpool thread create failed");
	pthread_detach(thr->pth);

	watchdog_thr_id = mining_threads + 3;
	thr = &thr_info[watchdog_thr_id];
	/* start watchdog thread */
	if (thr_info_create(thr, NULL, watchdog_thread, NULL))
		quit(1, "watchdog thread create failed");
	pthread_detach(thr->pth);

#ifdef HAVE_OPENCL
	/* Create reinit gpu thread */
	gpur_thr_id = mining_threads + 4;
	thr = &thr_info[gpur_thr_id];
	thr->q = tq_new();
	if (!thr->q)
		quit(1, "tq_new failed for gpur_thr_id");
	if (thr_info_create(thr, NULL, reinit_gpu, thr))
		quit(1, "reinit_gpu thread create failed");
#endif	

	/* Create API socket thread */
	api_thr_id = mining_threads + 5;
	thr = &thr_info[api_thr_id];
	if (thr_info_create(thr, NULL, api_thread, thr))
		quit(1, "API thread create failed");

#ifdef HAVE_CURSES
	/* Create curses input thread for keyboard input. Create this last so
	 * that we know all threads are created since this can call kill_work
	 * to try and shut down ll previous threads. */
	input_thr_id = mining_threads + 6;
	thr = &thr_info[input_thr_id];
	if (thr_info_create(thr, NULL, input_thread, thr))
		quit(1, "input thread create failed");
	pthread_detach(thr->pth);
#endif

	/* Once everything is set up, main() becomes the getwork scheduler */
	while (42) {
		int ts, max_staged = opt_queue;
		struct pool *pool, *cp;
		bool lagging = false;
		struct curl_ent *ce;
		struct work *work;

		cp = current_pool();

		/* If the primary pool is a getwork pool and cannot roll work,
		 * try to stage one extra work per mining thread */
		if (!cp->has_stratum && cp->proto != PLP_GETBLOCKTEMPLATE && !staged_rollable)
			max_staged += mining_threads;

		mutex_lock(stgd_lock);
		ts = __total_staged();

		if (!cp->has_stratum && cp->proto != PLP_GETBLOCKTEMPLATE && !ts && !opt_fail_only)
			lagging = true;

		/* Wait until hash_pop tells us we need to create more work */
		if (ts > max_staged) {
			pthread_cond_wait(&gws_cond, stgd_lock);
			ts = __total_staged();
		}
		mutex_unlock(stgd_lock);

		if (ts > max_staged)
			continue;

		work = make_work();

		if (lagging && !pool_tset(cp, &cp->lagging)) {
			applog(LOG_WARNING, "Pool %d not providing work fast enough", cp->pool_no);
			cp->getfail_occasions++;
			total_go++;
		}
		pool = select_pool(lagging);
retry:
		if (pool->has_stratum) {
			while (!pool->stratum_active || !pool->stratum_notify) {
				struct pool *altpool = select_pool(true);

				if (altpool == pool && pool->has_stratum)
					sleep(5);
				pool = altpool;
				goto retry;
			}
			pool->last_work_time = time(NULL);
			gen_stratum_work(pool, work);
			applog(LOG_DEBUG, "Generated stratum work");
			stage_work(work);
			continue;
		}

		if (pool->last_work_copy) {
			mutex_lock(&pool->last_work_lock);
			struct work *last_work = pool->last_work_copy;
			if (!last_work)
				{}
			if (can_roll(last_work) && should_roll(last_work)) {
				free_work(work);
				work = make_clone(pool->last_work_copy);
				mutex_unlock(&pool->last_work_lock);
				roll_work(work);
				applog(LOG_DEBUG, "Generated work from latest GBT job in get_work_thread with %d seconds left", (int)blkmk_time_left(work->tmpl, time(NULL)));
				stage_work(work);
				continue;
			} else if (last_work->tmpl && pool->proto == PLP_GETBLOCKTEMPLATE && blkmk_work_left(last_work->tmpl) > (unsigned long)mining_threads) {
				// Don't free last_work_copy, since it is used to detect upstream provides plenty of work per template
			} else {
				free_work(last_work);
				pool->last_work_copy = NULL;
			}
			mutex_unlock(&pool->last_work_lock);
		}

		if (clone_available()) {
			applog(LOG_DEBUG, "Cloned getwork work");
			free_work(work);
			continue;
		}

		if (opt_benchmark) {
			get_benchmark_work(work);
			applog(LOG_DEBUG, "Generated benchmark work");
			stage_work(work);
			continue;
		}

		work->pool = pool;
		ce = pop_curl_entry3(pool, 2);
		/* obtain new work from bitcoin via JSON-RPC */
		if (!get_upstream_work(work, ce->curl)) {
			struct pool *next_pool;

			/* Make sure the pool just hasn't stopped serving
			 * requests but is up as we'll keep hammering it */
			push_curl_entry(ce, pool);
			++pool->seq_getfails;
			pool_died(pool);
			next_pool = select_pool(!opt_fail_only);
			if (pool == next_pool) {
				applog(LOG_DEBUG, "Pool %d json_rpc_call failed on get work, retrying in 5s", pool->pool_no);
				sleep(5);
			} else {
				applog(LOG_DEBUG, "Pool %d json_rpc_call failed on get work, failover activated", pool->pool_no);
				pool = next_pool;
			}
			goto retry;
		}
		if (ts >= max_staged)
			pool_tclear(pool, &pool->lagging);
		if (pool_tclear(pool, &pool->idle))
			pool_resus(pool);

		applog(LOG_DEBUG, "Generated getwork work");
		stage_work(work);
		push_curl_entry(ce, pool);
	}

	return 0;
}<|MERGE_RESOLUTION|>--- conflicted
+++ resolved
@@ -6845,15 +6845,9 @@
 		char *lpreq;
 		lpreq = prepare_rpc_req(work, pool->lp_proto, pool->lp_id);
 		work->pool = pool;
-<<<<<<< HEAD
 		if (!lpreq)
-=======
-		const char *rpc_req;
-		rpc_req = prepare_rpc_req(work, pool->lp_proto, pool->lp_id);
-		if (!rpc_req)
 		{
 			free_work(work);
->>>>>>> 85a73c22
 			goto lpfail;
 		}
 
