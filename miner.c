/*
 * Copyright 2011-2012 Con Kolivas
 * Copyright 2011-2012 Luke Dashjr
 * Copyright 2010 Jeff Garzik
 *
 * This program is free software; you can redistribute it and/or modify it
 * under the terms of the GNU General Public License as published by the Free
 * Software Foundation; either version 3 of the License, or (at your option)
 * any later version.  See COPYING for more details.
 */

#include "config.h"

#ifdef HAVE_CURSES
#include <curses.h>
#endif

#include <stdio.h>
#include <stdlib.h>
#include <string.h>
#include <stdbool.h>
#include <stdint.h>
#include <unistd.h>
#include <sys/time.h>
#include <time.h>
#include <math.h>
#include <stdarg.h>
#include <assert.h>
#include <signal.h>

#include <sys/stat.h>
#include <sys/types.h>

#ifndef WIN32
#include <sys/resource.h>
#include <sys/socket.h>
#else
#include <winsock2.h>
#endif
#include <ccan/opt/opt.h>
#include <jansson.h>
#include <curl/curl.h>
#include <libgen.h>
#include <sha2.h>

#include <blkmaker.h>
#include <blkmaker_jansson.h>
#include <blktemplate.h>

#include "compat.h"
#include "miner.h"
#include "findnonce.h"
#include "adl.h"
#include "driver-cpu.h"
#include "driver-opencl.h"
#include "bench_block.h"
#include "scrypt.h"

#ifdef USE_X6500
#include "ft232r.h"
#endif

#if defined(unix)
	#include <errno.h>
	#include <fcntl.h>
	#include <sys/wait.h>
#endif

#ifdef USE_SCRYPT
#include "scrypt.h"
#endif

#if defined(USE_BITFORCE) || defined(USE_ICARUS) || defined(USE_MODMINER)
#	define USE_FPGA
#	define USE_FPGA_SERIAL
#elif defined(USE_ZTEX) || defined(USE_X6500)
#	define USE_FPGA
#endif

enum workio_commands {
	WC_GET_WORK,
	WC_SUBMIT_WORK,
};

struct workio_cmd {
	enum workio_commands	cmd;
	struct thr_info		*thr;
	struct work		*work;
	struct pool		*pool;

	struct list_head list;
};

struct strategies strategies[] = {
	{ "Failover" },
	{ "Round Robin" },
	{ "Rotate" },
	{ "Load Balance" },
	{ "Balance" },
};

static char packagename[255];

bool opt_protocol;
static bool opt_benchmark;
static bool want_longpoll = true;
static bool want_gbt = true;
<<<<<<< HEAD
#if BLKMAKER_VERSION > 1
struct _cbscript_t {
	char *data;
	size_t sz;
};
static struct _cbscript_t opt_coinbase_script;
#endif
=======
static bool want_stratum = true;
>>>>>>> a0bdebee
#if BLKMAKER_VERSION < 1
const
#endif
char *opt_coinbase_sig;
bool have_longpoll;
bool want_per_device_stats;
bool use_syslog;
bool opt_quiet;
bool opt_realquiet;
bool opt_loginput;
bool opt_compact;
const int opt_cutofftemp = 95;
int opt_hysteresis = 3;
static int opt_retries = -1;
int opt_fail_pause = 5;
int opt_log_interval = 5;
int opt_queue = 1;
int opt_scantime = 60;
int opt_expiry = 120;
int opt_bench_algo = -1;
static const bool opt_time = true;
unsigned long long global_hashrate;

#ifdef HAVE_OPENCL
int opt_dynamic_interval = 7;
int nDevs;
int opt_g_threads = 2;
int gpu_threads;
#endif
#ifdef USE_SCRYPT
static char detect_algo = 1;
bool opt_scrypt;
#else
static char detect_algo;
#endif
bool opt_restart = true;
static bool opt_nogpu;

struct list_head scan_devices;
static signed int devices_enabled;
static bool opt_removedisabled;
int total_devices;
struct cgpu_info **devices;
bool have_opencl;
int opt_n_threads = -1;
int mining_threads;
int num_processors;
#ifdef HAVE_CURSES
bool use_curses = true;
#else
bool use_curses;
#endif
static bool opt_submit_stale = true;
static int opt_shares;
static int opt_submit_threads = 0x40;
bool opt_fail_only;
bool opt_autofan;
bool opt_autoengine;
bool opt_noadl;
char *opt_api_allow = NULL;
char *opt_api_groups;
char *opt_api_description = PACKAGE_STRING;
int opt_api_port = 4028;
bool opt_api_listen;
bool opt_api_network;
bool opt_delaynet;
bool opt_disable_pool = true;
char *opt_icarus_options = NULL;
char *opt_icarus_timing = NULL;
bool opt_worktime;

char *opt_kernel_path;
char *cgminer_path;

#if defined(USE_BITFORCE)
bool opt_bfl_noncerange;
#endif
#define QUIET	(opt_quiet || opt_realquiet)

struct thr_info *thr_info;
static int work_thr_id;
static int stage_thr_id;
static int watchpool_thr_id;
static int watchdog_thr_id;
#ifdef HAVE_CURSES
static int input_thr_id;
#endif
int gpur_thr_id;
static int api_thr_id;
static int total_threads;

static pthread_mutex_t hash_lock;
static pthread_mutex_t qd_lock;
static pthread_mutex_t *stgd_lock;
pthread_mutex_t console_lock;
pthread_mutex_t ch_lock;
static pthread_rwlock_t blk_lock;
static pthread_mutex_t sshare_lock;

pthread_rwlock_t netacc_lock;

static pthread_mutex_t lp_lock;
static pthread_cond_t lp_cond;

pthread_mutex_t restart_lock;
pthread_cond_t restart_cond;

double total_mhashes_done;
static struct timeval total_tv_start, total_tv_end;
static struct timeval miner_started;

pthread_mutex_t control_lock;

static pthread_mutex_t submitting_lock;
static int submitting;
static struct list_head submit_waiting;

int hw_errors;
int total_accepted, total_rejected, total_diff1;
float total_accepted_weighed;
int total_getworks, total_stale, total_discarded;
double total_diff_accepted, total_diff_rejected, total_diff_stale;
static int total_queued, staged_rollable;
unsigned int new_blocks;
unsigned int found_blocks;

unsigned int local_work;
unsigned int total_go, total_ro;

struct pool **pools;
static struct pool *currentpool = NULL;

int total_pools, enabled_pools;
enum pool_strategy pool_strategy = POOL_FAILOVER;
int opt_rotate_period;
static int total_urls, total_users, total_passes;

static
#ifndef HAVE_CURSES
const
#endif
bool curses_active;

static char current_block[40];
static char *current_hash;
static uint32_t current_block_id;
char *current_fullhash;
static char datestamp[40];
static char blocktime[30];
struct timeval block_timeval;
static char best_share[8] = "0";
static uint64_t best_diff = 0;

struct block {
	char hash[40];
	UT_hash_handle hh;
	int block_no;
};

static struct block *blocks = NULL;


int swork_id;

/* For creating a hash database of stratum shares submitted that have not had
 * a response yet */
struct stratum_share {
	UT_hash_handle hh;
	bool block;
	struct work work;
	int id;
};

static struct stratum_share *stratum_shares = NULL;

char *opt_socks_proxy = NULL;

static const char def_conf[] = "bfgminer.conf";
static bool config_loaded;
static int include_count;
#define JSON_INCLUDE_CONF "include"
#define JSON_LOAD_ERROR "JSON decode of file '%s' failed\n %s"
#define JSON_LOAD_ERROR_LEN strlen(JSON_LOAD_ERROR)
#define JSON_MAX_DEPTH 10
#define JSON_MAX_DEPTH_ERR "Too many levels of JSON includes (limit 10) or a loop"

#if defined(unix)
	static char *opt_stderr_cmd = NULL;
	static int forkpid;
#endif // defined(unix)

bool ping = true;

struct sigaction termhandler, inthandler, segvhandler, bushandler, illhandler;

struct thread_q *getq;

static int total_work;
struct work *staged_work = NULL;

struct schedtime {
	bool enable;
	struct tm tm;
};

struct schedtime schedstart;
struct schedtime schedstop;
bool sched_paused;

static bool time_before(struct tm *tm1, struct tm *tm2)
{
	if (tm1->tm_hour < tm2->tm_hour)
		return true;
	if (tm1->tm_hour == tm2->tm_hour && tm1->tm_min < tm2->tm_min)
		return true;
	return false;
}

static bool should_run(void)
{
	struct timeval tv;
	struct tm tm;
	bool within_range;

	if (!schedstart.enable && !schedstop.enable)
		return true;

	gettimeofday(&tv, NULL);
	tm = *localtime(&tv.tv_sec);

	// NOTE: This is delicately balanced so that should_run is always false if schedstart==schedstop
	if (time_before(&schedstop.tm, &schedstart.tm))
		within_range = (time_before(&tm, &schedstop.tm) || !time_before(&tm, &schedstart.tm));
	else
		within_range = (time_before(&tm, &schedstop.tm) && !time_before(&tm, &schedstart.tm));

	if (within_range && !schedstop.enable)
		/* This is a once off event with no stop time set */
		schedstart.enable = false;

	return within_range;
}

void get_datestamp(char *f, struct timeval *tv)
{
	struct tm *tm;

	tm = localtime(&tv->tv_sec);
	sprintf(f, "[%d-%02d-%02d %02d:%02d:%02d]",
		tm->tm_year + 1900,
		tm->tm_mon + 1,
		tm->tm_mday,
		tm->tm_hour,
		tm->tm_min,
		tm->tm_sec);
}

void get_timestamp(char *f, struct timeval *tv)
{
	struct tm *tm;

	tm = localtime(&tv->tv_sec);
	sprintf(f, "[%02d:%02d:%02d]",
		tm->tm_hour,
		tm->tm_min,
		tm->tm_sec);
}

static void applog_and_exit(const char *fmt, ...)
{
	va_list ap;

	va_start(ap, fmt);
	vapplog(LOG_ERR, fmt, ap);
	va_end(ap);
	exit(1);
}

static pthread_mutex_t sharelog_lock;
static FILE *sharelog_file = NULL;

static void sharelog(const char*disposition, const struct work*work)
{
	char *target, *hash, *data;
	struct cgpu_info *cgpu;
	unsigned long int t;
	struct pool *pool;
	int thr_id, rv;
	char s[1024];
	size_t ret;

	if (!sharelog_file)
		return;

	thr_id = work->thr_id;
	cgpu = thr_info[thr_id].cgpu;
	pool = work->pool;
	t = (unsigned long int)(work->tv_work_found.tv_sec);
	target = bin2hex(work->target, sizeof(work->target));
	hash = bin2hex(work->hash, sizeof(work->hash));
	data = bin2hex(work->data, sizeof(work->data));

	// timestamp,disposition,target,pool,dev,thr,sharehash,sharedata
	rv = snprintf(s, sizeof(s), "%lu,%s,%s,%s,%s%u,%u,%s,%s\n", t, disposition, target, pool->rpc_url, cgpu->api->name, cgpu->device_id, thr_id, hash, data);
	free(target);
	free(hash);
	free(data);
	if (rv >= (int)(sizeof(s)))
		s[sizeof(s) - 1] = '\0';
	else if (rv < 0) {
		applog(LOG_ERR, "sharelog printf error");
		return;
	}

	mutex_lock(&sharelog_lock);
	ret = fwrite(s, rv, 1, sharelog_file);
	fflush(sharelog_file);
	mutex_unlock(&sharelog_lock);
	if (ret != 1)
		applog(LOG_ERR, "sharelog fwrite error");
}

/* Return value is ignored if not called from add_pool_details */
struct pool *add_pool(void)
{
	struct pool *pool;

	pool = calloc(sizeof(struct pool), 1);
	if (!pool)
		quit(1, "Failed to malloc pool in add_pool");
	pool->pool_no = pool->prio = total_pools;
	if (unlikely(pthread_mutex_init(&pool->pool_lock, NULL)))
		quit(1, "Failed to pthread_mutex_init in add_pool");
	if (unlikely(pthread_cond_init(&pool->cr_cond, NULL)))
		quit(1, "Failed to pthread_cond_init in add_pool");
	if (unlikely(pthread_mutex_init(&pool->stratum_lock, NULL)))
		quit(1, "Failed to pthread_mutex_init in add_pool");
	INIT_LIST_HEAD(&pool->curlring);

	/* Make sure the pool doesn't think we've been idle since time 0 */
	pool->tv_idle.tv_sec = ~0UL;

	pool->rpc_proxy = NULL;

	pool->lp_socket = CURL_SOCKET_BAD;

	pools = realloc(pools, sizeof(struct pool *) * (total_pools + 2));
	pools[total_pools++] = pool;

	return pool;
}

/* Pool variant of test and set */
static bool pool_tset(struct pool *pool, bool *var)
{
	bool ret;

	mutex_lock(&pool->pool_lock);
	ret = *var;
	*var = true;
	mutex_unlock(&pool->pool_lock);
	return ret;
}

bool pool_tclear(struct pool *pool, bool *var)
{
	bool ret;

	mutex_lock(&pool->pool_lock);
	ret = *var;
	*var = false;
	mutex_unlock(&pool->pool_lock);
	return ret;
}

struct pool *current_pool(void)
{
	struct pool *pool;

	mutex_lock(&control_lock);
	pool = currentpool;
	mutex_unlock(&control_lock);
	return pool;
}

char *set_int_range(const char *arg, int *i, int min, int max)
{
	char *err = opt_set_intval(arg, i);

	if (err)
		return err;

	if (*i < min || *i > max)
		return "Value out of range";

	return NULL;
}

static char *set_int_0_to_9999(const char *arg, int *i)
{
	return set_int_range(arg, i, 0, 9999);
}

static char *set_int_1_to_65535(const char *arg, int *i)
{
	return set_int_range(arg, i, 1, 65535);
}

static char *set_int_0_to_10(const char *arg, int *i)
{
	return set_int_range(arg, i, 0, 10);
}

static char *set_int_1_to_10(const char *arg, int *i)
{
	return set_int_range(arg, i, 1, 10);
}

char *set_strdup(const char *arg, char **p)
{
	*p = strdup((char *)arg);
	return NULL;
}

#if BLKMAKER_VERSION > 1
static char *set_b58addr(const char *arg, struct _cbscript_t *p)
{
	size_t scriptsz = blkmk_address_to_script(NULL, 0, arg);
	if (!scriptsz)
		return "Invalid address";
	char *script = malloc(scriptsz);
	if (blkmk_address_to_script(script, scriptsz, arg) != scriptsz) {
		free(script);
		return "Failed to convert address to script";
	}
	p->data = script;
	p->sz = scriptsz;
	return NULL;
}
#endif

#ifdef HAVE_LIBUDEV
#include <libudev.h>
#endif

static
char* add_serial_all(char*arg, char*p) {
#ifdef HAVE_LIBUDEV

	struct udev *udev = udev_new();
	struct udev_enumerate *enumerate = udev_enumerate_new(udev);
	struct udev_list_entry *list_entry;

	udev_enumerate_add_match_subsystem(enumerate, "tty");
	udev_enumerate_add_match_property(enumerate, "ID_SERIAL", "*");
	udev_enumerate_scan_devices(enumerate);
	udev_list_entry_foreach(list_entry, udev_enumerate_get_list_entry(enumerate)) {
		struct udev_device *device = udev_device_new_from_syspath(
			udev_enumerate_get_udev(enumerate),
			udev_list_entry_get_name(list_entry)
		);
		if (!device)
			continue;

		const char *devpath = udev_device_get_devnode(device);
		if (devpath) {
			size_t pLen = p - arg;
			size_t dLen = strlen(devpath) + 1;
			char dev[dLen + pLen];
			memcpy(dev, arg, pLen);
			memcpy(&dev[pLen], devpath, dLen);
			applog(LOG_DEBUG, "scan-serial: libudev all-adding %s", dev);
			string_elist_add(dev, &scan_devices);
		}

		udev_device_unref(device);
	}
	udev_enumerate_unref(enumerate);
	udev_unref(udev);
	return NULL;

#elif defined(WIN32)

	size_t bufLen = 0x10;  // temp!
tryagain: ;
	char buf[bufLen];
	if (!QueryDosDevice(NULL, buf, bufLen)) {
		if (GetLastError() == ERROR_INSUFFICIENT_BUFFER) {
			bufLen *= 2;
			applog(LOG_DEBUG, "scan-serial: QueryDosDevice returned insufficent buffer error; enlarging to %llx", (unsigned long long)bufLen);
			goto tryagain;
		}
		return "scan-serial: Error occurred trying to enumerate COM ports with QueryDosDevice";
	}
	size_t tLen = p - arg;
	char dev[12 + tLen];
	memcpy(dev, arg, tLen);
	memcpy(&dev[tLen], "\\\\.\\", 4);
	char *devp = &dev[tLen + 4];
	for (char *t = buf; *t; t += tLen) {
		tLen = strlen(t) + 1;
		if (strncmp("COM", t, 3))
			continue;
		memcpy(devp, t, tLen);
		applog(LOG_DEBUG, "scan-serial: QueryDosDevice all-adding %s", dev);
		string_elist_add(dev, &scan_devices);
	}
	return NULL;

#else
	return "scan-serial 'all' is not supported on this platform";
#endif
}

#ifdef USE_FPGA_SERIAL
static char *add_serial(char *arg)
{
	char *p = strchr(arg, ':');
	if (p)
		++p;
	else
		p = arg;
	if (!strcasecmp(p, "all")) {
		return add_serial_all(arg, p);
	}

	string_elist_add(arg, &scan_devices);
	return NULL;
}
#endif

static char *set_devices(char *arg)
{
	int i = strtol(arg, &arg, 0);

	if (*arg) {
		if (*arg == '?') {
			devices_enabled = -1;
			return NULL;
		}
		return "Invalid device number";
	}

	if (i < 0 || i >= (int)(sizeof(devices_enabled) * 8) - 1)
		return "Invalid device number";
	devices_enabled |= 1 << i;
	return NULL;
}

static char *set_balance(enum pool_strategy *strategy)
{
	*strategy = POOL_BALANCE;
	return NULL;
}

static char *set_loadbalance(enum pool_strategy *strategy)
{
	*strategy = POOL_LOADBALANCE;
	return NULL;
}

static char *set_rotate(const char *arg, int *i)
{
	pool_strategy = POOL_ROTATE;
	return set_int_range(arg, i, 0, 9999);
}

static char *set_rr(enum pool_strategy *strategy)
{
	*strategy = POOL_ROUNDROBIN;
	return NULL;
}

/* Detect that url is for a stratum protocol either via the presence of
 * stratum+tcp or by detecting a stratum server response */
bool detect_stratum(struct pool *pool, char *url)
{
	if (!extract_sockaddr(pool, url))
		return false;

	if (opt_scrypt)
		return false;

	if (!strncasecmp(url, "stratum+tcp://", 14)) {
		pool->has_stratum = true;
		pool->stratum_url = pool->sockaddr_url;
		return true;
	}

	return false;
}

static char *set_url(char *arg)
{
	struct pool *pool;

	total_urls++;
	if (total_urls > total_pools)
		add_pool();
	pool = pools[total_urls - 1];

	if (detect_stratum(pool, arg)) {
		if (!pool->rpc_url)
			pool->rpc_url = strdup(pool->stratum_url);
		return NULL;
	}

	opt_set_charp(arg, &pool->rpc_url);
	if (strncmp(arg, "http://", 7) &&
	    strncmp(arg, "https://", 8)) {
		char *httpinput;

		httpinput = malloc(255);
		if (!httpinput)
			quit(1, "Failed to malloc httpinput");
		strcpy(httpinput, "http://");
		strncat(httpinput, arg, 248);
		pool->rpc_url = httpinput;
	}

	return NULL;
}

static char *set_user(const char *arg)
{
	struct pool *pool;

	total_users++;
	if (total_users > total_pools)
		add_pool();

	pool = pools[total_users - 1];
	opt_set_charp(arg, &pool->rpc_user);

	return NULL;
}

static char *set_pass(const char *arg)
{
	struct pool *pool;

	total_passes++;
	if (total_passes > total_pools)
		add_pool();

	pool = pools[total_passes - 1];
	opt_set_charp(arg, &pool->rpc_pass);

	return NULL;
}

static char *set_userpass(const char *arg)
{
	struct pool *pool;
	char *updup;

	if (total_users != total_passes)
		return "User + pass options must be balanced before userpass";
	++total_users;
	++total_passes;
	if (total_users > total_pools)
		add_pool();

	pool = pools[total_users - 1];
	updup = strdup(arg);
	opt_set_charp(arg, &pool->rpc_userpass);
	pool->rpc_user = strtok(updup, ":");
	if (!pool->rpc_user)
		return "Failed to find : delimited user info";
	pool->rpc_pass = strtok(NULL, ":");
	if (!pool->rpc_pass)
		return "Failed to find : delimited pass info";

	return NULL;
}

static char *set_pool_proxy(const char *arg)
{
	struct pool *pool;

	if (!total_pools)
		return "Usage of --pool-proxy before pools are defined does not make sense";

	if (!our_curl_supports_proxy_uris())
		return "Your installed cURL library does not support proxy URIs. At least version 7.21.7 is required.";

	pool = pools[total_pools - 1];
	opt_set_charp(arg, &pool->rpc_proxy);

	return NULL;
}

static char *enable_debug(bool *flag)
{
	*flag = true;
	opt_debug_console = true;
	/* Turn on verbose output, too. */
	opt_log_output = true;
	return NULL;
}

static char *set_schedtime(const char *arg, struct schedtime *st)
{
	if (sscanf(arg, "%d:%d", &st->tm.tm_hour, &st->tm.tm_min) != 2)
	{
		if (strcasecmp(arg, "now"))
		return "Invalid time set, should be HH:MM";
	} else
		schedstop.tm.tm_sec = 0;
	if (st->tm.tm_hour > 23 || st->tm.tm_min > 59 || st->tm.tm_hour < 0 || st->tm.tm_min < 0)
		return "Invalid time set.";
	st->enable = true;
	return NULL;
}

static char* set_sharelog(char *arg)
{
	char *r = "";
	long int i = strtol(arg, &r, 10);

	if ((!*r) && i >= 0 && i <= INT_MAX) {
		sharelog_file = fdopen((int)i, "a");
		if (!sharelog_file)
			applog(LOG_ERR, "Failed to open fd %u for share log", (unsigned int)i);
	} else if (!strcmp(arg, "-")) {
		sharelog_file = stdout;
		if (!sharelog_file)
			applog(LOG_ERR, "Standard output missing for share log");
	} else {
		sharelog_file = fopen(arg, "a");
		if (!sharelog_file)
			applog(LOG_ERR, "Failed to open %s for share log", arg);
	}

	return NULL;
}

static char *temp_cutoff_str = "";
static char *temp_target_str = "";

char *set_temp_cutoff(char *arg)
{
	int val;

	if (!(arg && arg[0]))
		return "Invalid parameters for set temp cutoff";
	val = atoi(arg);
	if (val < 0 || val > 200)
		return "Invalid value passed to set temp cutoff";
	temp_cutoff_str = arg;

	return NULL;
}

char *set_temp_target(char *arg)
{
	int val;

	if (!(arg && arg[0]))
		return "Invalid parameters for set temp target";
	val = atoi(arg);
	if (val < 0 || val > 200)
		return "Invalid value passed to set temp target";
	temp_target_str = arg;

	return NULL;
}

// For a single element string, this always returns the number (for all calls)
// For multi-element strings, it returns each element as a number in order, and 0 when there are no more
static int temp_strtok(char *base, char **n)
{
	char *i = *n;
	char *p = strchr(i, ',');
	if (p) {
		p[0] = '\0';
		*n = &p[1];
	}
	else
	if (base != i)
		*n = strchr(i, '\0');
	return atoi(i);
}

static void load_temp_config()
{
	int i, val = 0, target_off;
	char *cutoff_n, *target_n;
	struct cgpu_info *cgpu;

	cutoff_n = temp_cutoff_str;
	target_n = temp_target_str;

	for (i = 0; i < total_devices; ++i) {
		cgpu = devices[i];
		
		// cutoff default may be specified by driver during probe; otherwise, opt_cutofftemp (const)
		if (!cgpu->cutofftemp)
			cgpu->cutofftemp = opt_cutofftemp;
		
		// target default may be specified by driver, and is moved with offset; otherwise, offset minus 6
		if (cgpu->targettemp)
			target_off = cgpu->targettemp - cgpu->cutofftemp;
		else
			target_off = -6;
		
		val = temp_strtok(temp_cutoff_str, &cutoff_n);
		if (val < 0 || val > 200)
			quit(1, "Invalid value passed to set temp cutoff");
		if (val)
			cgpu->cutofftemp = val;
		
		val = temp_strtok(temp_target_str, &target_n);
		if (val < 0 || val > 200)
			quit(1, "Invalid value passed to set temp target");
		if (val)
			cgpu->targettemp = val;
		else
			cgpu->targettemp = cgpu->cutofftemp + target_off;
		
		applog(LOG_DEBUG, "%s %u: Set temperature config: target=%d cutoff=%d",
		       cgpu->api->name, cgpu->device_id,
		       cgpu->targettemp, cgpu->cutofftemp);
	}
	if (cutoff_n != temp_cutoff_str && cutoff_n[0])
		quit(1, "Too many values passed to set temp cutoff");
	if (target_n != temp_target_str && target_n[0])
		quit(1, "Too many values passed to set temp target");
}

static char *set_api_allow(const char *arg)
{
	opt_set_charp(arg, &opt_api_allow);

	return NULL;
}

static char *set_api_groups(const char *arg)
{
	opt_set_charp(arg, &opt_api_groups);

	return NULL;
}

static char *set_api_description(const char *arg)
{
	opt_set_charp(arg, &opt_api_description);

	return NULL;
}

#ifdef USE_ICARUS
static char *set_icarus_options(const char *arg)
{
	opt_set_charp(arg, &opt_icarus_options);

	return NULL;
}

static char *set_icarus_timing(const char *arg)
{
	opt_set_charp(arg, &opt_icarus_timing);

	return NULL;
}
#endif

__maybe_unused
static char *set_null(const char __maybe_unused *arg)
{
	return NULL;
}

/* These options are available from config file or commandline */
static struct opt_table opt_config_table[] = {
#ifdef WANT_CPUMINE
	OPT_WITH_ARG("--algo|-a",
		     set_algo, show_algo, &opt_algo,
		     "Specify sha256 implementation for CPU mining:\n"
		     "\tauto\t\tBenchmark at startup and pick fastest algorithm"
		     "\n\tc\t\tLinux kernel sha256, implemented in C"
#ifdef WANT_SSE2_4WAY
		     "\n\t4way\t\ttcatm's 4-way SSE2 implementation"
#endif
#ifdef WANT_VIA_PADLOCK
		     "\n\tvia\t\tVIA padlock implementation"
#endif
		     "\n\tcryptopp\tCrypto++ C/C++ implementation"
#ifdef WANT_CRYPTOPP_ASM32
		     "\n\tcryptopp_asm32\tCrypto++ 32-bit assembler implementation"
#endif
#ifdef WANT_X8632_SSE2
		     "\n\tsse2_32\t\tSSE2 32 bit implementation for i386 machines"
#endif
#ifdef WANT_X8664_SSE2
		     "\n\tsse2_64\t\tSSE2 64 bit implementation for x86_64 machines"
#endif
#ifdef WANT_X8664_SSE4
		     "\n\tsse4_64\t\tSSE4.1 64 bit implementation for x86_64 machines"
#endif
#ifdef WANT_ALTIVEC_4WAY
    "\n\taltivec_4way\tAltivec implementation for PowerPC G4 and G5 machines"
#endif
		),
#endif
	OPT_WITH_ARG("--api-allow",
		     set_api_allow, NULL, NULL,
		     "Allow API access only to the given list of [G:]IP[/Prefix] addresses[/subnets]"),
	OPT_WITH_ARG("--api-description",
		     set_api_description, NULL, NULL,
		     "Description placed in the API status header, default: BFGMiner version"),
	OPT_WITH_ARG("--api-groups",
		     set_api_groups, NULL, NULL,
		     "API one letter groups G:cmd:cmd[,P:cmd:*...] defining the cmds a groups can use"),
	OPT_WITHOUT_ARG("--api-listen",
			opt_set_bool, &opt_api_listen,
			"Enable API, default: disabled"),
	OPT_WITHOUT_ARG("--api-network",
			opt_set_bool, &opt_api_network,
			"Allow API (if enabled) to listen on/for any address, default: only 127.0.0.1"),
	OPT_WITH_ARG("--api-port",
		     set_int_1_to_65535, opt_show_intval, &opt_api_port,
		     "Port number of miner API"),
#ifdef HAVE_ADL
	OPT_WITHOUT_ARG("--auto-fan",
			opt_set_bool, &opt_autofan,
			"Automatically adjust all GPU fan speeds to maintain a target temperature"),
	OPT_WITHOUT_ARG("--auto-gpu",
			opt_set_bool, &opt_autoengine,
			"Automatically adjust all GPU engine clock speeds to maintain a target temperature"),
#endif
	OPT_WITHOUT_ARG("--balance",
		     set_balance, &pool_strategy,
		     "Change multipool strategy from failover to even share balance"),
	OPT_WITHOUT_ARG("--benchmark",
			opt_set_bool, &opt_benchmark,
			"Run BFGMiner in benchmark mode - produces no shares"),
#if defined(USE_BITFORCE)
	OPT_WITHOUT_ARG("--bfl-range",
			opt_set_bool, &opt_bfl_noncerange,
			"Use nonce range on bitforce devices if supported"),
#endif
#ifdef WANT_CPUMINE
	OPT_WITH_ARG("--bench-algo|-b",
		     set_int_0_to_9999, opt_show_intval, &opt_bench_algo,
		     opt_hidden),
#endif
#if BLKMAKER_VERSION > 1
	OPT_WITH_ARG("--coinbase-addr",
		     set_b58addr, NULL, &opt_coinbase_script,
		     "Set coinbase payout address for solo mining"),
	OPT_WITH_ARG("--coinbase-payout|--cbaddr|--cb-addr|--payout",
		     set_b58addr, NULL, &opt_coinbase_script,
		     opt_hidden),
#endif
#if BLKMAKER_VERSION > 0
	OPT_WITH_ARG("--coinbase-sig",
		     set_strdup, NULL, &opt_coinbase_sig,
		     "Set coinbase signature when possible"),
	OPT_WITH_ARG("--coinbase|--cbsig|--cb-sig|--cb|--prayer",
		     set_strdup, NULL, &opt_coinbase_sig,
		     opt_hidden),
#endif
#ifdef HAVE_CURSES
	OPT_WITHOUT_ARG("--compact",
			opt_set_bool, &opt_compact,
			"Use compact display without per device statistics"),
#endif
#ifdef WANT_CPUMINE
	OPT_WITH_ARG("--cpu-threads|-t",
		     force_nthreads_int, opt_show_intval, &opt_n_threads,
		     "Number of miner CPU threads"),
#endif
	OPT_WITHOUT_ARG("--debug|-D",
		     enable_debug, &opt_debug,
		     "Enable debug output"),
	OPT_WITHOUT_ARG("--debuglog",
		     opt_set_bool, &opt_debug,
		     "Enable debug logging"),
	OPT_WITH_ARG("--device|-d",
		     set_devices, NULL, NULL,
	             "Select device to use, (Use repeat -d for multiple devices, default: all)"),
	OPT_WITHOUT_ARG("--disable-gpu|-G",
			opt_set_bool, &opt_nogpu,
#ifdef HAVE_OPENCL
			"Disable GPU mining even if suitable devices exist"
#else
			opt_hidden
#endif
	),
#if defined(WANT_CPUMINE) && (defined(HAVE_OPENCL) || defined(USE_FPGA))
	OPT_WITHOUT_ARG("--enable-cpu|-C",
			opt_set_bool, &opt_usecpu,
			"Enable CPU mining with other mining (default: no CPU mining if other devices exist)"),
#endif
	OPT_WITH_ARG("--expiry|-E",
		     set_int_0_to_9999, opt_show_intval, &opt_expiry,
		     "Upper bound on how many seconds after getting work we consider a share from it stale"),
	OPT_WITHOUT_ARG("--failover-only",
			opt_set_bool, &opt_fail_only,
			"Don't leak work to backup pools when primary pool is lagging"),
#ifdef HAVE_OPENCL
	OPT_WITH_ARG("--gpu-dyninterval",
		     set_int_1_to_65535, opt_show_intval, &opt_dynamic_interval,
		     "Set the refresh interval in ms for GPUs using dynamic intensity"),
	OPT_WITH_ARG("--gpu-platform",
		     set_int_0_to_9999, opt_show_intval, &opt_platform_id,
		     "Select OpenCL platform ID to use for GPU mining"),
	OPT_WITH_ARG("--gpu-threads|-g",
		     set_int_1_to_10, opt_show_intval, &opt_g_threads,
		     "Number of threads per GPU (1 - 10)"),
#ifdef HAVE_ADL
	OPT_WITH_ARG("--gpu-engine",
		     set_gpu_engine, NULL, NULL,
		     "GPU engine (over)clock range in Mhz - one value, range and/or comma separated list (e.g. 850-900,900,750-850)"),
	OPT_WITH_ARG("--gpu-fan",
		     set_gpu_fan, NULL, NULL,
		     "GPU fan percentage range - one value, range and/or comma separated list (e.g. 0-85,85,65)"),
	OPT_WITH_ARG("--gpu-map",
		     set_gpu_map, NULL, NULL,
		     "Map OpenCL to ADL device order manually, paired CSV (e.g. 1:0,2:1 maps OpenCL 1 to ADL 0, 2 to 1)"),
	OPT_WITH_ARG("--gpu-memclock",
		     set_gpu_memclock, NULL, NULL,
		     "Set the GPU memory (over)clock in Mhz - one value for all or separate by commas for per card"),
	OPT_WITH_ARG("--gpu-memdiff",
		     set_gpu_memdiff, NULL, NULL,
		     "Set a fixed difference in clock speed between the GPU and memory in auto-gpu mode"),
	OPT_WITH_ARG("--gpu-powertune",
		     set_gpu_powertune, NULL, NULL,
		     "Set the GPU powertune percentage - one value for all or separate by commas for per card"),
	OPT_WITHOUT_ARG("--gpu-reorder",
			opt_set_bool, &opt_reorder,
			"Attempt to reorder GPU devices according to PCI Bus ID"),
	OPT_WITH_ARG("--gpu-vddc",
		     set_gpu_vddc, NULL, NULL,
		     "Set the GPU voltage in Volts - one value for all or separate by commas for per card"),
#endif
#ifdef USE_SCRYPT
	OPT_WITH_ARG("--lookup-gap",
		     set_lookup_gap, NULL, NULL,
		     "Set GPU lookup gap for scrypt mining, comma separated"),
#endif
	OPT_WITH_ARG("--intensity|-I",
		     set_intensity, NULL, NULL,
		     "Intensity of GPU scanning (d or " _MIN_INTENSITY_STR " -> " _MAX_INTENSITY_STR ", default: d to maintain desktop interactivity)"),
#endif
#if defined(HAVE_OPENCL) || defined(USE_MODMINER) || defined(USE_ZTEX)
	OPT_WITH_ARG("--kernel-path|-K",
		     opt_set_charp, opt_show_charp, &opt_kernel_path,
	             "Specify a path to where bitstream and kernel files are"),
#endif
#ifdef HAVE_OPENCL
	OPT_WITH_ARG("--kernel|-k",
		     set_kernel, NULL, NULL,
		     "Override sha256 kernel to use (diablo, poclbm, phatk or diakgcn) - one value or comma separated"),
#endif
#ifdef USE_ICARUS
	OPT_WITH_ARG("--icarus-options",
		     set_icarus_options, NULL, NULL,
		     opt_hidden),
	OPT_WITH_ARG("--icarus-timing",
		     set_icarus_timing, NULL, NULL,
		     opt_hidden),
#endif
	OPT_WITHOUT_ARG("--load-balance",
		     set_loadbalance, &pool_strategy,
		     "Change multipool strategy from failover to efficiency based balance"),
	OPT_WITH_ARG("--log|-l",
		     set_int_0_to_9999, opt_show_intval, &opt_log_interval,
		     "Interval in seconds between log output"),
#if defined(unix)
	OPT_WITH_ARG("--monitor|-m",
		     opt_set_charp, NULL, &opt_stderr_cmd,
		     "Use custom pipe cmd for output messages"),
#endif // defined(unix)
	OPT_WITHOUT_ARG("--net-delay",
			opt_set_bool, &opt_delaynet,
			"Impose small delays in networking to not overload slow routers"),
	OPT_WITHOUT_ARG("--no-adl",
			opt_set_bool, &opt_noadl,
#ifdef HAVE_ADL
			"Disable the ATI display library used for monitoring and setting GPU parameters"
#else
			opt_hidden
#endif
	),
	OPT_WITHOUT_ARG("--no-gbt",
			opt_set_invbool, &want_gbt,
			"Disable getblocktemplate support"),
	OPT_WITHOUT_ARG("--no-longpoll",
			opt_set_invbool, &want_longpoll,
			"Disable X-Long-Polling support"),
	OPT_WITHOUT_ARG("--no-pool-disable",
			opt_set_invbool, &opt_disable_pool,
			"Do not automatically disable pools that continually reject shares"),
	OPT_WITHOUT_ARG("--no-restart",
			opt_set_invbool, &opt_restart,
			"Do not attempt to restart devices that hang or BFGMiner if it crashes"
	),
	OPT_WITHOUT_ARG("--no-stratum",
			opt_set_invbool, &want_stratum,
			"Disable Stratum detection"),
	OPT_WITHOUT_ARG("--no-submit-stale",
			opt_set_invbool, &opt_submit_stale,
		        "Don't submit shares if they are detected as stale"),
	OPT_WITH_ARG("--pass|-p",
		     set_pass, NULL, NULL,
		     "Password for bitcoin JSON-RPC server"),
	OPT_WITHOUT_ARG("--per-device-stats",
			opt_set_bool, &want_per_device_stats,
			"Force verbose mode and output per-device statistics"),
	OPT_WITH_ARG("--pool-proxy|-x",
		     set_pool_proxy, NULL, NULL,
		     "Proxy URI to use for connecting to just the previous-defined pool"),
	OPT_WITHOUT_ARG("--protocol-dump|-P",
			opt_set_bool, &opt_protocol,
			"Verbose dump of protocol-level activities"),
	OPT_WITH_ARG("--queue|-Q",
		     set_int_0_to_9999, opt_show_intval, &opt_queue,
		     "Minimum number of work items to have queued (0+)"),
	OPT_WITHOUT_ARG("--quiet|-q",
			opt_set_bool, &opt_quiet,
			"Disable logging output, display status and errors"),
	OPT_WITHOUT_ARG("--real-quiet",
			opt_set_bool, &opt_realquiet,
			"Disable all output"),
	OPT_WITHOUT_ARG("--remove-disabled",
		     opt_set_bool, &opt_removedisabled,
	         "Remove disabled devices entirely, as if they didn't exist"),
	OPT_WITH_ARG("--retries",
		     opt_set_intval, opt_show_intval, &opt_retries,
		     "Number of times to retry failed submissions before giving up (-1 means never)"),
	OPT_WITH_ARG("--retry-pause",
		     set_null, NULL, NULL,
		     opt_hidden),
	OPT_WITH_ARG("--rotate",
		     set_rotate, opt_show_intval, &opt_rotate_period,
		     "Change multipool strategy from failover to regularly rotate at N minutes"),
	OPT_WITHOUT_ARG("--round-robin",
		     set_rr, &pool_strategy,
		     "Change multipool strategy from failover to round robin on failure"),
#ifdef USE_FPGA_SERIAL
	OPT_WITH_ARG("--scan-serial|-S",
		     add_serial, NULL, NULL,
		     "Serial port to probe for FPGA Mining device"),
#endif
	OPT_WITH_ARG("--scan-time|-s",
		     set_int_0_to_9999, opt_show_intval, &opt_scantime,
		     "Upper bound on time spent scanning current work, in seconds"),
	OPT_WITH_ARG("--sched-start",
		     set_schedtime, NULL, &schedstart,
		     "Set a time of day in HH:MM to start mining (a once off without a stop time)"),
	OPT_WITH_ARG("--sched-stop",
		     set_schedtime, NULL, &schedstop,
		     "Set a time of day in HH:MM to stop mining (will quit without a start time)"),
#ifdef USE_SCRYPT
	OPT_WITHOUT_ARG("--scrypt",
			opt_set_bool, &opt_scrypt,
			"Use the scrypt algorithm for mining (non-bitcoin)"),
#ifdef HAVE_OPENCL
	OPT_WITH_ARG("--shaders",
		     set_shaders, NULL, NULL,
		     "GPU shaders per card for tuning scrypt, comma separated"),
#endif
#endif
	OPT_WITH_ARG("--sharelog",
		     set_sharelog, NULL, NULL,
		     "Append share log to file"),
	OPT_WITH_ARG("--shares",
		     opt_set_intval, NULL, &opt_shares,
		     "Quit after mining N shares (default: unlimited)"),
	OPT_WITH_ARG("--socks-proxy",
		     opt_set_charp, NULL, &opt_socks_proxy,
		     "Set socks4 proxy (host:port)"),
	OPT_WITHOUT_ARG("--submit-stale",
			opt_set_bool, &opt_submit_stale,
	                opt_hidden),
	OPT_WITHOUT_ARG("--submit-threads",
	                opt_set_intval, &opt_submit_threads,
	                "Maximum number of share submission threads (default: 64)"),
#ifdef HAVE_SYSLOG_H
	OPT_WITHOUT_ARG("--syslog",
			opt_set_bool, &use_syslog,
			"Use system log for output messages (default: standard error)"),
#endif
#if defined(HAVE_ADL) || defined(USE_BITFORCE) || defined(USE_MODMINER)
	OPT_WITH_ARG("--temp-cutoff",
		     set_temp_cutoff, opt_show_intval, &opt_cutofftemp,
		     "Temperature where a device will be automatically disabled, one value or comma separated list"),
#endif
#if defined(HAVE_ADL) || defined(USE_MODMINER)
	OPT_WITH_ARG("--temp-hysteresis",
		     set_int_1_to_10, opt_show_intval, &opt_hysteresis,
		     "Set how much the temperature can fluctuate outside limits when automanaging speeds"),
#ifdef HAVE_ADL
	OPT_WITH_ARG("--temp-overheat",
		     set_temp_overheat, opt_show_intval, &opt_overheattemp,
		     "Overheat temperature when automatically managing fan and GPU speeds, one value or comma separated list"),
#endif
	OPT_WITH_ARG("--temp-target",
		     set_temp_target, NULL, NULL,
		     "Target temperature when automatically managing fan and clock speeds, one value or comma separated list"),
#endif
	OPT_WITHOUT_ARG("--text-only|-T",
			opt_set_invbool, &use_curses,
#ifdef HAVE_CURSES
			"Disable ncurses formatted screen output"
#else
			opt_hidden
#endif
	),
#if defined(USE_SCRYPT) && defined(HAVE_OPENCL)
	OPT_WITH_ARG("--thread-concurrency",
		     set_thread_concurrency, NULL, NULL,
		     "Set GPU thread concurrency for scrypt mining, comma separated"),
#endif
	OPT_WITH_ARG("--url|-o",
		     set_url, NULL, NULL,
		     "URL for bitcoin JSON-RPC server"),
	OPT_WITH_ARG("--user|-u",
		     set_user, NULL, NULL,
		     "Username for bitcoin JSON-RPC server"),
#ifdef HAVE_OPENCL
	OPT_WITH_ARG("--vectors|-v",
		     set_vector, NULL, NULL,
		     "Override detected optimal vector (1, 2 or 4) - one value or comma separated list"),
#endif
	OPT_WITHOUT_ARG("--verbose",
			opt_set_bool, &opt_log_output,
			"Log verbose output to stderr as well as status output"),
#ifdef HAVE_OPENCL
	OPT_WITH_ARG("--worksize|-w",
		     set_worksize, NULL, NULL,
		     "Override detected optimal worksize - one value or comma separated list"),
#endif
	OPT_WITH_ARG("--userpass|-O",
		     set_userpass, NULL, NULL,
		     "Username:Password pair for bitcoin JSON-RPC server"),
	OPT_WITHOUT_ARG("--worktime",
			opt_set_bool, &opt_worktime,
			"Display extra work time debug information"),
	OPT_WITH_ARG("--pools",
			opt_set_bool, NULL, NULL, opt_hidden),
	OPT_ENDTABLE
};

static char *load_config(const char *arg, void __maybe_unused *unused);

static int fileconf_load;

static char *parse_config(json_t *config, bool fileconf)
{
	static char err_buf[200];
	struct opt_table *opt;
	json_t *val;

	if (fileconf && !fileconf_load)
		fileconf_load = 1;

	for (opt = opt_config_table; opt->type != OPT_END; opt++) {
		char *p, *name, *sp;

		/* We don't handle subtables. */
		assert(!(opt->type & OPT_SUBTABLE));

		/* Pull apart the option name(s). */
		name = strdup(opt->names);
		for (p = strtok_r(name, "|", &sp); p; p = strtok_r(NULL, "|", &sp)) {
			char *err = "Invalid value";

			/* Ignore short options. */
			if (p[1] != '-')
				continue;

			val = json_object_get(config, p+2);
			if (!val)
				continue;

			if (opt->type & OPT_HASARG) {
			  if (json_is_string(val)) {
				err = opt->cb_arg(json_string_value(val),
						  opt->u.arg);
			  } else if (json_is_number(val)) {
					char buf[256], *p, *q;
					snprintf(buf, 256, "%f", json_number_value(val));
					if ( (p = strchr(buf, '.')) ) {
						// Trim /\.0*$/ to work properly with integer-only arguments
						q = p;
						while (*(++q) == '0') {}
						if (*q == '\0')
							*p = '\0';
					}
					err = opt->cb_arg(buf, opt->u.arg);
			  } else if (json_is_array(val)) {
				int n, size = json_array_size(val);

				err = NULL;
				for (n = 0; n < size && !err; n++) {
					if (json_is_string(json_array_get(val, n)))
						err = opt->cb_arg(json_string_value(json_array_get(val, n)), opt->u.arg);
					else if (json_is_object(json_array_get(val, n)))
						err = parse_config(json_array_get(val, n), false);
				}
			  }
			} else if (opt->type & OPT_NOARG) {
				if (json_is_true(val))
					err = opt->cb(opt->u.arg);
				else if (json_is_boolean(val)) {
					if (opt->cb == (void*)opt_set_bool)
						err = opt_set_invbool(opt->u.arg);
					else if (opt->cb == (void*)opt_set_invbool)
						err = opt_set_bool(opt->u.arg);
				}
			}

			if (err) {
				/* Allow invalid values to be in configuration
				 * file, just skipping over them provided the
				 * JSON is still valid after that. */
				if (fileconf) {
					applog(LOG_ERR, "Invalid config option %s: %s", p, err);
					fileconf_load = -1;
				} else {
					sprintf(err_buf, "Parsing JSON option %s: %s",
						p, err);
					return err_buf;
				}
			}
		}
		free(name);
	}

	val = json_object_get(config, JSON_INCLUDE_CONF);
	if (val && json_is_string(val))
		return load_config(json_string_value(val), NULL);

	return NULL;
}

char *cnfbuf = NULL;

static char *load_config(const char *arg, void __maybe_unused *unused)
{
	json_error_t err;
	json_t *config;
	char *json_error;

	if (!cnfbuf)
		cnfbuf = strdup(arg);

	if (++include_count > JSON_MAX_DEPTH)
		return JSON_MAX_DEPTH_ERR;

#if JANSSON_MAJOR_VERSION > 1
	config = json_load_file(arg, 0, &err);
#else
	config = json_load_file(arg, &err);
#endif
	if (!json_is_object(config)) {
		json_error = malloc(JSON_LOAD_ERROR_LEN + strlen(arg) + strlen(err.text));
		if (!json_error)
			quit(1, "Malloc failure in json error");

		sprintf(json_error, JSON_LOAD_ERROR, arg, err.text);
		return json_error;
	}

	config_loaded = true;

	/* Parse the config now, so we can override it.  That can keep pointers
	 * so don't free config object. */
	return parse_config(config, true);
}

static void load_default_config(void)
{
	cnfbuf = malloc(PATH_MAX);

#if defined(unix)
	if (getenv("HOME") && *getenv("HOME")) {
	        strcpy(cnfbuf, getenv("HOME"));
		strcat(cnfbuf, "/");
	} else
		strcpy(cnfbuf, "");
	char *dirp = cnfbuf + strlen(cnfbuf);
	strcpy(dirp, ".bfgminer/");
	strcat(dirp, def_conf);
	if (access(cnfbuf, R_OK))
		// No BFGMiner config, try Cgminer's...
		strcpy(dirp, ".cgminer/cgminer.conf");
#else
	strcpy(cnfbuf, "");
	strcat(cnfbuf, def_conf);
#endif
	if (!access(cnfbuf, R_OK))
		load_config(cnfbuf, NULL);
	else {
		free(cnfbuf);
		cnfbuf = NULL;
	}
}

extern const char *opt_argv0;

static char *opt_verusage_and_exit(const char *extra)
{
	printf("%s\nBuilt with "
#ifdef HAVE_OPENCL
		"GPU "
#endif
#ifdef WANT_CPUMINE
		"CPU "
#endif
#ifdef USE_BITFORCE
		"bitforce "
#endif
#ifdef USE_ICARUS
		"icarus "
#endif
#ifdef USE_MODMINER
		"modminer "
#endif
#ifdef USE_ZTEX
		"ztex "
#endif
#ifdef USE_SCRYPT
		"scrypt "
#endif
		"mining support.\n"
		, packagename);
	printf("%s", opt_usage(opt_argv0, extra));
	fflush(stdout);
	exit(0);
}

/* These options are available from commandline only */
static struct opt_table opt_cmdline_table[] = {
	OPT_WITH_ARG("--config|-c",
		     load_config, NULL, NULL,
		     "Load a JSON-format configuration file\n"
		     "See example.conf for an example configuration."),
	OPT_WITHOUT_ARG("--help|-h",
			opt_verusage_and_exit, NULL,
			"Print this message"),
#ifdef HAVE_OPENCL
	OPT_WITHOUT_ARG("--ndevs|-n",
			print_ndevs_and_exit, &nDevs,
			"Display number of detected GPUs, OpenCL platform information, and exit"),
#endif
	OPT_WITHOUT_ARG("--version|-V",
			opt_version_and_exit, packagename,
			"Display version and exit"),
	OPT_ENDTABLE
};

static bool jobj_binary(const json_t *obj, const char *key,
			void *buf, size_t buflen, bool required)
{
	const char *hexstr;
	json_t *tmp;

	tmp = json_object_get(obj, key);
	if (unlikely(!tmp)) {
		if (unlikely(required))
			applog(LOG_ERR, "JSON key '%s' not found", key);
		return false;
	}
	hexstr = json_string_value(tmp);
	if (unlikely(!hexstr)) {
		applog(LOG_ERR, "JSON key '%s' is not a string", key);
		return false;
	}
	if (!hex2bin(buf, hexstr, buflen))
		return false;

	return true;
}

static void calc_midstate(struct work *work)
{
	union {
		unsigned char c[64];
		uint32_t i[16];
	} data;

	swap32yes(&data.i[0], work->data, 16);
	sha2_context ctx;
	sha2_starts( &ctx, 0 );
	sha2_update( &ctx, data.c, 64 );
	memcpy(work->midstate, ctx.state, sizeof(work->midstate));
	swap32tole(work->midstate, work->midstate, 8);
}

static bool work_decode(const json_t *val, struct work *work)
{
	if (unlikely(detect_algo == 1)) {
		json_t *tmp = json_object_get(val, "algorithm");
		const char *v = tmp ? json_string_value(tmp) : "";
		if (strncasecmp(v, "scrypt", 6))
			detect_algo = 2;
	}
	
	if (work->tmpl) {
		const char *err = blktmpl_add_jansson(work->tmpl, val, time(NULL));
		if (err) {
			applog(LOG_ERR, "blktmpl error: %s", err);
			goto err_out;
		}
		work->rolltime = blkmk_time_left(work->tmpl, time(NULL));
#if BLKMAKER_VERSION > 1
		if (opt_coinbase_script.sz)
			blkmk_init_generation(work->tmpl, opt_coinbase_script.data, opt_coinbase_script.sz);
#endif
#if BLKMAKER_VERSION > 0
		{
			ssize_t ae = blkmk_append_coinbase_safe(work->tmpl, opt_coinbase_sig, 101);
			static bool appenderr = false;
			if (ae <= 0) {
				if (opt_coinbase_sig) {
					applog((appenderr ? LOG_DEBUG : LOG_WARNING), "Cannot append coinbase signature at all on pool %u (%d)", ae, work->pool->pool_no);
					appenderr = true;
				}
			} else if (ae >= 3 || opt_coinbase_sig) {
				const char *cbappend = opt_coinbase_sig;
				if (!cbappend) {
					const char full[] = PACKAGE " " VERSION;
					// NOTE: Intentially including a trailing \0 on long forms so extranonce doesn't confuse things
					if ((size_t)ae >= sizeof(full))
						cbappend = full;
					else if ((size_t)ae >= sizeof(PACKAGE))
						cbappend = PACKAGE;
					else
						cbappend = "BFG";
				}
				size_t cbappendsz = strlen(cbappend);
				static bool truncatewarning = false;
				if (cbappendsz <= (size_t)ae) {
					ae = cbappendsz;
					truncatewarning = false;
				} else {
					char *tmp = malloc(ae + 1);
					memcpy(tmp, opt_coinbase_sig, ae);
					tmp[ae] = '\0';
					applog((truncatewarning ? LOG_DEBUG : LOG_WARNING),
					       "Pool %u truncating appended coinbase signature at %d bytes: %s(%s)",
					       work->pool->pool_no, ae, tmp, &opt_coinbase_sig[ae]);
					free(tmp);
					truncatewarning = true;
				}
				ae = blkmk_append_coinbase_safe(work->tmpl, cbappend, ae);
				if (ae <= 0) {
					applog((appenderr ? LOG_DEBUG : LOG_WARNING), "Error appending coinbase signature (%d)", ae);
					appenderr = true;
				} else
					appenderr = false;
			}
		}
#endif
		if (blkmk_get_data(work->tmpl, work->data, 80, time(NULL), NULL, &work->dataid) < 76)
			goto err_out;
		swap32yes(work->data, work->data, 80 / 4);
		memcpy(&work->data[80], "\0\0\0\x80\0\0\0\0\0\0\0\0\0\0\0\0\0\0\0\0\0\0\0\0\0\0\0\0\0\0\0\0\0\0\0\0\0\0\0\0\0\0\0\0\x80\x02\0\0", 48);

		const struct blktmpl_longpoll_req *lp;
		struct pool *pool = work->pool;
		if ((lp = blktmpl_get_longpoll(work->tmpl)) && ((!pool->lp_id) || strcmp(lp->id, pool->lp_id))) {
			free(pool->lp_id);
			pool->lp_id = strdup(lp->id);

#if 0  /* This just doesn't work :( */
			curl_socket_t sock = pool->lp_socket;
			if (sock != CURL_SOCKET_BAD) {
				pool->lp_socket = CURL_SOCKET_BAD;
				applog(LOG_WARNING, "Pool %u long poll request hanging, reconnecting", pool->pool_no);
				shutdown(sock, SHUT_RDWR);
			}
#endif
		}
	}
	else
	if (unlikely(!jobj_binary(val, "data", work->data, sizeof(work->data), true))) {
		applog(LOG_ERR, "JSON inval data");
		goto err_out;
	}

	if (!jobj_binary(val, "midstate", work->midstate, sizeof(work->midstate), false)) {
		// Calculate it ourselves
		applog(LOG_DEBUG, "Calculating midstate locally");
		calc_midstate(work);
	}

	if (!jobj_binary(val, "hash1", work->hash1, sizeof(work->hash1), false)) {
		// Always the same anyway
		memcpy(work->hash1, "\0\0\0\0\0\0\0\0\0\0\0\0\0\0\0\0\0\0\0\0\0\0\0\0\0\0\0\0\0\0\0\0\0\0\0\x80\0\0\0\0\0\0\0\0\0\0\0\0\0\0\0\0\0\0\0\0\0\0\0\0\0\1\0\0", 64);
	}

	if (unlikely(!jobj_binary(val, "target", work->target, sizeof(work->target), true))) {
		applog(LOG_ERR, "JSON inval target");
		goto err_out;
	}
	if (work->tmpl) {
		for (size_t i = 0; i < sizeof(work->target) / 2; ++i)
		{
			int p = (sizeof(work->target) - 1) - i;
			unsigned char c = work->target[i];
			work->target[i] = work->target[p];
			work->target[p] = c;
		}
	}

	memset(work->hash, 0, sizeof(work->hash));

	gettimeofday(&work->tv_staged, NULL);

	return true;

err_out:
	return false;
}

int dev_from_id(int thr_id)
{
	return thr_info[thr_id].cgpu->device_id;
}

/* Make the change in the recent value adjust dynamically when the difference
 * is large, but damp it when the values are closer together. This allows the
 * value to change quickly, but not fluctuate too dramatically when it has
 * stabilised. */
void decay_time(double *f, double fadd)
{
	double ratio = 0;

	if (likely(*f > 0)) {
		ratio = fadd / *f;
		if (ratio > 1)
			ratio = 1 / ratio;
	}

	if (ratio > 0.63)
		*f = (fadd * 0.58 + *f) / 1.58;
	else
		*f = (fadd + *f * 0.58) / 1.58;
}

static int total_staged(void)
{
	int ret;

	mutex_lock(stgd_lock);
	ret = HASH_COUNT(staged_work);
	mutex_unlock(stgd_lock);
	return ret;
}

#ifdef HAVE_CURSES
WINDOW *mainwin, *statuswin, *logwin;
#endif
double total_secs = 1.0;
static char statusline[256];
/* logstart is where the log window should start */
static int devcursor, logstart, logcursor;
#ifdef HAVE_CURSES
/* statusy is where the status window goes up to in cases where it won't fit at startup */
static int statusy;
static int devsummaryYOffset;
#endif
#ifdef HAVE_OPENCL
struct cgpu_info gpus[MAX_GPUDEVICES]; /* Maximum number apparently possible */
#endif
struct cgpu_info *cpus;

#ifdef HAVE_CURSES
static inline void unlock_curses(void)
{
	mutex_unlock(&console_lock);
}

static inline void lock_curses(void)
{
	mutex_lock(&console_lock);
}

static bool curses_active_locked(void)
{
	bool ret;

	lock_curses();
	ret = curses_active;
	if (!ret)
		unlock_curses();
	return ret;
}

// Cancellable getch
int my_cancellable_getch(void)
{
	// This only works because the macro only hits direct getch() calls
	typedef int (*real_getch_t)(void);
	const real_getch_t real_getch = __real_getch;

	int type, rv;
	bool sct;

	sct = !pthread_setcanceltype(PTHREAD_CANCEL_ASYNCHRONOUS, &type);
	rv = real_getch();
	if (sct)
		pthread_setcanceltype(type, &type);

	return rv;
}
#endif

void tailsprintf(char *f, const char *fmt, ...)
{
	va_list ap;

	va_start(ap, fmt);
	vsprintf(f + strlen(f), fmt, ap);
	va_end(ap);
}

/* Convert a uint64_t value into a truncated string for displaying with its
 * associated suitable for Mega, Giga etc. Buf array needs to be long enough */
static void suffix_string(uint64_t val, char *buf, int sigdigits)
{
	const double  dkilo = 1000.0;
	const uint64_t kilo = 1000ull;
	const uint64_t mega = 1000000ull;
	const uint64_t giga = 1000000000ull;
	const uint64_t tera = 1000000000000ull;
	const uint64_t peta = 1000000000000000ull;
	const uint64_t exa  = 1000000000000000000ull;
	char suffix[2] = "";
	bool decimal = true;
	double dval;

	if (val >= exa) {
		val /= peta;
		dval = (double)val / dkilo;
		sprintf(suffix, "E");
	} else if (val >= peta) {
		val /= tera;
		dval = (double)val / dkilo;
		sprintf(suffix, "P");
	} else if (val >= tera) {
		val /= giga;
		dval = (double)val / dkilo;
		sprintf(suffix, "T");
	} else if (val >= giga) {
		val /= mega;
		dval = (double)val / dkilo;
		sprintf(suffix, "G");
	} else if (val >= mega) {
		val /= kilo;
		dval = (double)val / dkilo;
		sprintf(suffix, "M");
	} else if (val >= kilo) {
		dval = (double)val / dkilo;
		sprintf(suffix, "K");
	} else {
		dval = val;
		decimal = false;
	}

	if (!sigdigits) {
		if (decimal)
			sprintf(buf, "%.3g%s", dval, suffix);
		else
			sprintf(buf, "%d%s", (unsigned int)dval, suffix);
	} else {
		/* Always show sigdigits + 1, padded on right with zeroes
		 * followed by suffix */
		int ndigits = sigdigits - 1 - (dval > 0.0 ? floor(log10(dval)) : 0);

		sprintf(buf, "%*.*f%s", sigdigits + 1, ndigits, dval, suffix);
	}
}

static float
utility_to_hashrate(double utility)
{
	return utility * 0x4444444;
}

static const char*_unitchar = "kMGTPEZY?";

static void
hashrate_pick_unit(float hashrate, unsigned char*unit)
{
	unsigned char i;
	for (i = 0; i <= *unit; ++i)
		hashrate /= 1e3;
	while (hashrate >= 1000)
	{
		hashrate /= 1e3;
		if (likely(_unitchar[*unit] != '?'))
			++*unit;
	}
}

enum h2bs_fmt {
	H2B_NOUNIT,  // "xxx.x"
	H2B_SHORT,   // "xxx.xMH/s"
	H2B_SPACED,  // "xxx.x MH/s"
};
static const size_t h2bs_fmt_size[] = {6, 10, 11};

static char*
hashrate_to_bufstr(char*buf, float hashrate, signed char unitin, enum h2bs_fmt fmt)
{
	unsigned char prec, i, ucp, unit;
	if (unitin == -1)
	{
		unit = 0;
		hashrate_pick_unit(hashrate, &unit);
	}
	else
		unit = unitin;
	
	i = 5;
	switch (fmt) {
	case H2B_SPACED:
		buf[i++] = ' ';
	case H2B_SHORT:
		buf[i++] = _unitchar[unit];
		strcpy(&buf[i], "h/s");
	default:
		break;
	}
	
	for (i = 0; i <= unit; ++i)
		hashrate /= 1000;
	if (hashrate >= 100 || unit < 2)
		prec = 1;
	else
	if (hashrate >= 10)
		prec = 2;
	else
		prec = 3;
	ucp = (fmt == H2B_NOUNIT ? '\0' : buf[5]);
	sprintf(buf, "%5.*f", prec, hashrate);
	buf[5] = ucp;
	return buf;
}

static void
ti_hashrate_bufstr(char**out, float current, float average, float sharebased, enum h2bs_fmt longfmt)
{
	unsigned char unit = 0;
	
	hashrate_pick_unit(current, &unit);
	hashrate_pick_unit(average, &unit);
	hashrate_pick_unit(sharebased, &unit);
	
	hashrate_to_bufstr(out[0], current, unit, H2B_NOUNIT);
	hashrate_to_bufstr(out[1], average, unit, H2B_NOUNIT);
	hashrate_to_bufstr(out[2], sharebased, unit, longfmt);
}

static void get_statline(char *buf, struct cgpu_info *cgpu)
{
	char cHr[h2bs_fmt_size[H2B_NOUNIT]], aHr[h2bs_fmt_size[H2B_NOUNIT]], uHr[h2bs_fmt_size[H2B_SPACED]];
	ti_hashrate_bufstr(
		(char*[]){cHr, aHr, uHr},
		1e6*cgpu->rolling,
		1e6*cgpu->total_mhashes / total_secs,
		utility_to_hashrate(cgpu->utility_diff1),
		H2B_SPACED);

	sprintf(buf, "%s%d ", cgpu->api->name, cgpu->device_id);
	if (cgpu->api->get_statline_before)
		cgpu->api->get_statline_before(buf, cgpu);
	else
		tailsprintf(buf, "               | ");
	tailsprintf(buf, "%ds:%s avg:%s u:%s | A:%d R:%d HW:%d U:%.1f/m",
		opt_log_interval,
		cHr, aHr,
		uHr,
		cgpu->accepted,
		cgpu->rejected,
		cgpu->hw_errors,
		cgpu->utility);
	if (cgpu->api->get_statline)
		cgpu->api->get_statline(buf, cgpu);
}

static void text_print_status(int thr_id)
{
	struct cgpu_info *cgpu = thr_info[thr_id].cgpu;
	char logline[255];

	if (cgpu) {
		get_statline(logline, cgpu);
		printf("%s\n", logline);
	}
}

static int global_queued(void);

#ifdef HAVE_CURSES
/* Must be called with curses mutex lock held and curses_active */
static void curses_print_status(void)
{
	struct pool *pool = current_pool();
	struct timeval now, tv;

	wattron(statuswin, A_BOLD);
	mvwprintw(statuswin, 0, 0, " " PACKAGE " version " VERSION " - Started: %s", datestamp);
	if (!gettimeofday(&now, NULL))
	{
		unsigned int days, hours;
		div_t d;
		
		timersub(&now, &miner_started, &tv);
		d = div(tv.tv_sec, 86400);
		days = d.quot;
		d = div(d.rem, 3600);
		hours = d.quot;
		d = div(d.rem, 60);
		wprintw(statuswin, " - [%3u day%c %02d:%02d:%02d]"
			, days
			, (days == 1) ? ' ' : 's'
			, hours
			, d.quot
			, d.rem
		);
	}
	wattroff(statuswin, A_BOLD);
	mvwhline(statuswin, 1, 0, '-', 80);
	mvwprintw(statuswin, 2, 0, " %s", statusline);
	wclrtoeol(statuswin);
	mvwprintw(statuswin, 3, 0, " TQ: %d  ST: %d  SS: %d  DW: %d  NB: %d  GW: %d  LW: %d  GF: %d  RF: %d",
		global_queued(), total_staged(), total_stale, total_discarded, new_blocks,
		total_getworks,
		local_work, total_go, total_ro);
	wclrtoeol(statuswin);
	if (pool->has_stratum) {
		mvwprintw(statuswin, 4, 0, " Connected to %s with stratum as user %s",
			pool->sockaddr_url, pool->rpc_user);
	} else if ((pool_strategy == POOL_LOADBALANCE  || pool_strategy == POOL_BALANCE) && total_pools > 1) {
		mvwprintw(statuswin, 4, 0, " Connected to multiple pools with%s LP",
			have_longpoll ? "": "out");
	} else {
		mvwprintw(statuswin, 4, 0, " Connected to %s with%s LP as user %s",
			pool->sockaddr_url, have_longpoll ? "": "out", pool->rpc_user);
	}
	wclrtoeol(statuswin);
	mvwprintw(statuswin, 5, 0, " Block: %s...  Started: %s  Best share: %s   ", current_hash, blocktime, best_share);
	mvwhline(statuswin, 6, 0, '-', 80);
	mvwhline(statuswin, statusy - 1, 0, '-', 80);
	mvwprintw(statuswin, devcursor - 1, 1, "[P]ool management %s[S]ettings [D]isplay options [Q]uit",
		have_opencl ? "[G]PU management " : "");
}

static void adj_width(int var, int *length)
{
	if ((int)(log10(var) + 1) > *length)
		(*length)++;
}

static int dev_width;

static void curses_print_devstatus(int thr_id)
{
	static int awidth = 1, rwidth = 1, hwwidth = 1, uwidth = 1;
	struct cgpu_info *cgpu = thr_info[thr_id].cgpu;
	char logline[255];
	char cHr[h2bs_fmt_size[H2B_NOUNIT]], aHr[h2bs_fmt_size[H2B_NOUNIT]], uHr[h2bs_fmt_size[H2B_SHORT]];
	int ypos;

	if (opt_compact)
		return;

	/* Check this isn't out of the window size */
	ypos = cgpu->cgminer_id;
	ypos += devsummaryYOffset;
	if (ypos < 0)
		return;
	ypos += devcursor;
	if (ypos >= statusy - 1)
		return;

	cgpu->utility = cgpu->accepted / total_secs * 60;
	cgpu->utility_diff1 = cgpu->accepted_weighed / total_secs * 60;

	if (wmove(statuswin, ypos, 0) == ERR)
		return;
	wprintw(statuswin, " %s %*d: ", cgpu->api->name, dev_width, cgpu->device_id);
	if (cgpu->api->get_statline_before) {
		logline[0] = '\0';
		cgpu->api->get_statline_before(logline, cgpu);
		wprintw(statuswin, "%s", logline);
	}
	else
		wprintw(statuswin, "               | ");

	ti_hashrate_bufstr(
		(char*[]){cHr, aHr, uHr},
		1e6*cgpu->rolling,
		1e6*cgpu->total_mhashes / total_secs,
		utility_to_hashrate(cgpu->utility_diff1),
		H2B_SHORT);

	if (cgpu->status == LIFE_DEAD)
		wprintw(statuswin, "DEAD ");
	else if (cgpu->status == LIFE_SICK)
		wprintw(statuswin, "SICK ");
	else if (cgpu->deven == DEV_DISABLED)
		wprintw(statuswin, "OFF  ");
	else if (cgpu->deven == DEV_RECOVER)
		wprintw(statuswin, "REST ");
	else if (cgpu->deven == DEV_RECOVER_ERR)
		wprintw(statuswin, " ERR ");
	else if (cgpu->status == LIFE_WAIT)
		wprintw(statuswin, "WAIT ");
	else
		wprintw(statuswin, "%s", cHr);
	adj_width(cgpu->accepted, &awidth);
	adj_width(cgpu->rejected, &rwidth);
	adj_width(cgpu->hw_errors, &hwwidth);
	adj_width(cgpu->utility, &uwidth);
	wprintw(statuswin, "/%s/%s | A:%*d R:%*d HW:%*d U:%*.2f/m",
			aHr,
			uHr,
			awidth, cgpu->accepted,
			rwidth, cgpu->rejected,
			hwwidth, cgpu->hw_errors,
		uwidth + 3, cgpu->utility);

	if (cgpu->api->get_statline) {
		logline[0] = '\0';
		cgpu->api->get_statline(logline, cgpu);
		wprintw(statuswin, "%s", logline);
	}

	wclrtoeol(statuswin);
}
#endif

static void print_status(int thr_id)
{
	if (!curses_active)
		text_print_status(thr_id);
}

#ifdef HAVE_CURSES
/* Check for window resize. Called with curses mutex locked */
static inline void change_logwinsize(void)
{
	int x, y, logx, logy;

	getmaxyx(mainwin, y, x);
	if (x < 80 || y < 25)
		return;

	if (y > statusy + 2 && statusy < logstart) {
		if (y - 2 < logstart)
			statusy = y - 2;
		else
			statusy = logstart;
		logcursor = statusy + 1;
		mvwin(logwin, logcursor, 0);
		wresize(statuswin, statusy, x);
	}

	y -= logcursor;
	getmaxyx(logwin, logy, logx);
	/* Detect screen size change */
	if (x != logx || y != logy)
		wresize(logwin, y, x);
}

static void check_winsizes(void)
{
	if (!use_curses)
		return;
	if (curses_active_locked()) {
		int y, x;

		erase();
		x = getmaxx(statuswin);
		if (logstart > LINES - 2)
			statusy = LINES - 2;
		else
			statusy = logstart;
		logcursor = statusy + 1;
		wresize(statuswin, statusy, x);
		getmaxyx(mainwin, y, x);
		y -= logcursor;
		wresize(logwin, y, x);
		mvwin(logwin, logcursor, 0);
		unlock_curses();
	}
}

static void switch_compact(void)
{
	if (opt_compact) {
		logstart = devcursor + 1;
		logcursor = logstart + 1;
	} else {
		logstart = devcursor + total_devices + 1;
		logcursor = logstart + 1;
	}
	check_winsizes();
}

/* For mandatory printing when mutex is already locked */
void wlog(const char *f, ...)
{
	va_list ap;

	va_start(ap, f);
	vw_printw(logwin, f, ap);
	va_end(ap);
}

/* Mandatory printing */
void wlogprint(const char *f, ...)
{
	va_list ap;

	if (curses_active_locked()) {
		va_start(ap, f);
		vw_printw(logwin, f, ap);
		va_end(ap);
		unlock_curses();
	}
}
#endif

#ifdef HAVE_CURSES
bool log_curses_only(int prio, const char *f, va_list ap)
{
	bool high_prio;

	high_prio = (prio == LOG_WARNING || prio == LOG_ERR);

	if (curses_active_locked()) {
		if (!opt_loginput || high_prio) {
			vw_printw(logwin, f, ap);
			if (high_prio) {
				touchwin(logwin);
				wrefresh(logwin);
			}
		}
		unlock_curses();
		return true;
	}
	return false;
}

void clear_logwin(void)
{
	if (curses_active_locked()) {
		erase();
		wclear(logwin);
		unlock_curses();
	}
}
#endif

/* regenerate the full work->hash value and also return true if it's a block */
bool regeneratehash(const struct work *work)
{
	uint32_t *data32 = (uint32_t *)(work->data);
	unsigned char swap[128];
	uint32_t *swap32 = (uint32_t *)swap;
	unsigned char hash1[32];
	uint32_t *hash32 = (uint32_t *)(work->hash);
	uint32_t difficulty = 0;
	uint32_t diffbytes = 0;
	uint32_t diffvalue = 0;
	uint32_t diffcmp[8];
	int diffshift = 0;
	int i;

	swap32yes(swap32, data32, 80 / 4);

	sha2(swap, 80, hash1, false);
	sha2(hash1, 32, (unsigned char *)(work->hash), false);

	difficulty = be32toh(*((uint32_t *)(work->data + 72)));

	diffbytes = ((difficulty >> 24) & 0xff) - 3;
	diffvalue = difficulty & 0x00ffffff;

	diffshift = (diffbytes % 4) * 8;
	if (diffshift == 0) {
		diffshift = 32;
		diffbytes--;
	}

	memset(diffcmp, 0, 32);
	diffcmp[(diffbytes >> 2) + 1] = diffvalue >> (32 - diffshift);
	diffcmp[diffbytes >> 2] = diffvalue << diffshift;

	for (i = 7; i >= 0; i--) {
		uint32_t hash32i = be32toh(hash32[i]);
		if (hash32i > diffcmp[i])
			return false;
		if (hash32i < diffcmp[i])
			return true;
	}

	// https://en.bitcoin.it/wiki/Block says: "numerically below"
	// https://en.bitcoin.it/wiki/Target says: "lower than or equal to"
	// code in bitcoind 0.3.24 main.cpp CheckWork() says: if (hash > hashTarget) return false;
	return true;
}

static void enable_pool(struct pool *pool)
{
	if (pool->enabled != POOL_ENABLED) {
		enabled_pools++;
		pool->enabled = POOL_ENABLED;
	}
}

static void disable_pool(struct pool *pool)
{
	if (pool->enabled == POOL_ENABLED)
		enabled_pools--;
	pool->enabled = POOL_DISABLED;
}

static void reject_pool(struct pool *pool)
{
	if (pool->enabled == POOL_ENABLED)
		enabled_pools--;
	pool->enabled = POOL_REJECTING;
}

/* Theoretically threads could race when modifying accepted and
 * rejected values but the chance of two submits completing at the
 * same time is zero so there is no point adding extra locking */
static void
share_result(json_t *val, json_t *res, json_t *err, const struct work *work,
	     char *hashshow, bool resubmit, char *worktime)
{
	struct pool *pool = work->pool;
	struct cgpu_info *cgpu = thr_info[work->thr_id].cgpu;

	if (json_is_null(res) || json_is_true(res)) {
		cgpu->accepted++;
		cgpu->accepted_weighed += work->work_difficulty;
		total_accepted++;
		total_accepted_weighed += work->work_difficulty;
		pool->accepted++;
		cgpu->diff_accepted += work->work_difficulty;
		total_diff_accepted += work->work_difficulty;
		pool->diff_accepted += work->work_difficulty;
		pool->seq_rejects = 0;
		cgpu->last_share_pool = pool->pool_no;
		cgpu->last_share_pool_time = time(NULL);
		cgpu->last_share_diff = work->work_difficulty;
		pool->last_share_time = cgpu->last_share_pool_time;
		pool->last_share_diff = work->work_difficulty;
		applog(LOG_DEBUG, "PROOF OF WORK RESULT: true (yay!!!)");
		if (!QUIET) {
			if (total_pools > 1)
				applog(LOG_NOTICE, "Accepted %s %s %d pool %d %s%s",
				       hashshow, cgpu->api->name, cgpu->device_id, work->pool->pool_no, resubmit ? "(resubmit)" : "", worktime);
			else
				applog(LOG_NOTICE, "Accepted %s %s %d %s%s",
				       hashshow, cgpu->api->name, cgpu->device_id, resubmit ? "(resubmit)" : "", worktime);
		}
		sharelog("accept", work);
		if (opt_shares && total_accepted >= opt_shares) {
			applog(LOG_WARNING, "Successfully mined %d accepted shares as requested and exiting.", opt_shares);
			kill_work();
			return;
		}

		/* Detect if a pool that has been temporarily disabled for
		 * continually rejecting shares has started accepting shares.
		 * This will only happen with the work returned from a
		 * longpoll */
		if (unlikely(pool->enabled == POOL_REJECTING)) {
			applog(LOG_WARNING, "Rejecting pool %d now accepting shares, re-enabling!", pool->pool_no);
			enable_pool(pool);
			switch_pools(NULL);
		}
	} else {
		cgpu->rejected++;
		total_rejected++;
		pool->rejected++;
		cgpu->diff_rejected += work->work_difficulty;
		total_diff_rejected += work->work_difficulty;
		pool->diff_rejected += work->work_difficulty;
		pool->seq_rejects++;
		applog(LOG_DEBUG, "PROOF OF WORK RESULT: false (booooo)");
		if (!QUIET) {
			char where[17];
			char disposition[36] = "reject";
			char reason[32];

			strcpy(reason, "");
			if (total_pools > 1)
				sprintf(where, "pool %d", work->pool->pool_no);
			else
				strcpy(where, "");

			if (!json_is_string(res))
			res = json_object_get(val, "reject-reason");
			if (res) {
				const char *reasontmp = json_string_value(res);

				size_t reasonLen = strlen(reasontmp);
				if (reasonLen > 28)
					reasonLen = 28;
				reason[0] = ' '; reason[1] = '(';
				memcpy(2 + reason, reasontmp, reasonLen);
				reason[reasonLen + 2] = ')'; reason[reasonLen + 3] = '\0';
				memcpy(disposition + 7, reasontmp, reasonLen);
				disposition[6] = ':'; disposition[reasonLen + 7] = '\0';
			} else if (work->stratum && err && json_is_array(err)) {
				json_t *reason_val = json_array_get(err, 1);
				char *reason_str;

				if (reason_val && json_is_string(reason_val)) {
					reason_str = (char *)json_string_value(reason_val);
					snprintf(reason, 31, " (%s)", reason_str);
				}
			}

			applog(LOG_NOTICE, "Rejected %s %s %d %s%s %s%s",
			       hashshow, cgpu->api->name, cgpu->device_id, where, reason, resubmit ? "(resubmit)" : "", worktime);
			sharelog(disposition, work);
		}

		/* Once we have more than a nominal amount of sequential rejects,
		 * at least 10 and more than 3 mins at the current utility,
		 * disable the pool because some pool error is likely to have
		 * ensued. Do not do this if we know the share just happened to
		 * be stale due to networking delays.
		 */
		if (pool->seq_rejects > 10 && !work->stale && opt_disable_pool && enabled_pools > 1) {
			double utility = total_accepted / total_secs * 60;

			if (pool->seq_rejects > utility * 3) {
				applog(LOG_WARNING, "Pool %d rejected %d sequential shares, disabling!",
				       pool->pool_no, pool->seq_rejects);
				reject_pool(pool);
				if (pool == current_pool())
					switch_pools(NULL);
				pool->seq_rejects = 0;
			}
		}
	}
}

static const uint64_t diffone = 0xFFFF000000000000ull;

static uint64_t share_diff(const struct work *work)
{
	uint64_t *data64, d64;
	char rhash[36];
	uint64_t ret;

	swab256(rhash, work->hash);
	data64 = (uint64_t *)(rhash + 4);
	d64 = be64toh(*data64);
	if (unlikely(!d64))
		d64 = 1;
	ret = diffone / d64;
	if (ret > best_diff) {
		best_diff = ret;
		suffix_string(best_diff, best_share, 0);
	}
	return ret;
}

static uint32_t scrypt_diff(const struct work *work)
{
	const uint32_t scrypt_diffone = 0x0000fffful;
	uint32_t d32 = work->outputhash, ret;

	if (unlikely(!d32))
		d32 = 1;
	ret = scrypt_diffone / d32;
	if (ret > best_diff) {
		best_diff = ret;
		suffix_string(best_diff, best_share, 0);
	}
	return ret;
}

static bool submit_upstream_work(struct work *work, CURL *curl, bool resubmit)
{
	char *hexstr = NULL;
	json_t *val, *res, *err;
	char *s, *sd;
	bool rc = false;
	int thr_id = work->thr_id;
	struct cgpu_info *cgpu = thr_info[thr_id].cgpu;
	struct pool *pool = work->pool;
	int rolltime;
	uint32_t *hash32;
	struct timeval tv_submit, tv_submit_reply;
	char hashshow[64 + 1] = "";
	char worktime[200] = "";

	if (work->tmpl) {
		unsigned char data[80];
		swap32yes(data, work->data, 80 / 4);
		json_t *req = blkmk_submit_jansson(work->tmpl, data, work->dataid, *((uint32_t*)&work->data[76]));
		s = json_dumps(req, 0);
		sd = bin2hex(data, 80);
	} else {
		s  = malloc(345);
		sd = malloc(345);

	/* build hex string */
	hexstr = bin2hex(work->data, sizeof(work->data));

	/* build JSON-RPC request */
	sprintf(s,
	      "{\"method\": \"getwork\", \"params\": [ \"%s\" ], \"id\":1}\r\n",
		hexstr);
	sprintf(sd,
	      "{\"method\": \"getwork\", \"params\": [ \"%s\" ], \"id\":1}",
		hexstr);

	}

	applog(LOG_DEBUG, "DBG: sending %s submit RPC call: %s", pool->rpc_url, sd);

	gettimeofday(&tv_submit, NULL);
	/* issue JSON-RPC request */
	val = json_rpc_call(curl, pool->rpc_url, pool->rpc_userpass, s, false, false, &rolltime, pool, true);

	free(s);
	free(sd);

	gettimeofday(&tv_submit_reply, NULL);
	if (unlikely(!val)) {
		applog(LOG_INFO, "submit_upstream_work json_rpc_call failed");
		if (!pool_tset(pool, &pool->submit_fail)) {
			total_ro++;
			pool->remotefail_occasions++;
			applog(LOG_WARNING, "Pool %d communication failure, caching submissions", pool->pool_no);
		}
		goto out;
	} else if (pool_tclear(pool, &pool->submit_fail))
		applog(LOG_WARNING, "Pool %d communication resumed, submitting work", pool->pool_no);

	res = json_object_get(val, "result");
	err = json_object_get(val, "error");

	if (!QUIET) {
		int intdiff = floor(work->work_difficulty);
		char diffdisp[16];

		hash32 = (uint32_t *)(work->hash);
<<<<<<< HEAD
		if (opt_scrypt)
			sprintf(hashshow, "%08lx.%08lx", (unsigned long)(hash32[7]), (unsigned long)(hash32[6]));
		else {
			int intdiff = floor(work->work_difficulty);
=======
		if (opt_scrypt) {
			uint32_t sharediff;

			scrypt_outputhash(work);
			sharediff = scrypt_diff(work);
			suffix_string(sharediff, diffdisp, 0);

			sprintf(hashshow, "%08lx Diff %s/%d", (unsigned long)work->outputhash, diffdisp, intdiff);
		} else {
			uint64_t sharediff = share_diff(work);
>>>>>>> a0bdebee

			suffix_string(sharediff, diffdisp, 0);

			sprintf(hashshow, "%08lx Diff %s/%d%s", (unsigned long)(hash32[6]), diffdisp, intdiff,
				work->block? " BLOCK!" : "");
		}

		if (opt_worktime) {
			char workclone[20];
			struct tm *tm, tm_getwork, tm_submit_reply;
			double getwork_time = tdiff((struct timeval *)&(work->tv_getwork_reply),
							(struct timeval *)&(work->tv_getwork));
			double getwork_to_work = tdiff((struct timeval *)&(work->tv_work_start),
							(struct timeval *)&(work->tv_getwork_reply));
			double work_time = tdiff((struct timeval *)&(work->tv_work_found),
							(struct timeval *)&(work->tv_work_start));
			double work_to_submit = tdiff(&tv_submit,
							(struct timeval *)&(work->tv_work_found));
			double submit_time = tdiff(&tv_submit_reply, &tv_submit);
			int diffplaces = 3;

			tm = localtime(&(work->tv_getwork.tv_sec));
			memcpy(&tm_getwork, tm, sizeof(struct tm));
			tm = localtime(&(tv_submit_reply.tv_sec));
			memcpy(&tm_submit_reply, tm, sizeof(struct tm));

			if (work->clone) {
				sprintf(workclone, "C:%1.3f",
					tdiff((struct timeval *)&(work->tv_cloned),
						(struct timeval *)&(work->tv_getwork_reply)));
			}
			else
				strcpy(workclone, "O");

			if (work->work_difficulty < 1)
				diffplaces = 6;

			sprintf(worktime, " <-%08lx.%08lx M:%c D:%1.*f G:%02d:%02d:%02d:%1.3f %s (%1.3f) W:%1.3f (%1.3f) S:%1.3f R:%02d:%02d:%02d",
				(unsigned long)swab32(*(uint32_t *)&(work->data[opt_scrypt ? 32 : 28])),
				(unsigned long)swab32(*(uint32_t *)&(work->data[opt_scrypt ? 28 : 24])),
				work->getwork_mode, diffplaces, work->work_difficulty,
				tm_getwork.tm_hour, tm_getwork.tm_min,
				tm_getwork.tm_sec, getwork_time, workclone,
				getwork_to_work, work_time, work_to_submit, submit_time,
				tm_submit_reply.tm_hour, tm_submit_reply.tm_min,
				tm_submit_reply.tm_sec);
		}
	}

	share_result(val, res, err, work, hashshow, resubmit, worktime);

	cgpu->utility = cgpu->accepted / total_secs * 60;
	cgpu->utility_diff1 = cgpu->accepted_weighed / total_secs * 60;

	if (!opt_realquiet)
		print_status(thr_id);
	if (!want_per_device_stats) {
		char logline[255];

		get_statline(logline, cgpu);
		applog(LOG_INFO, "%s", logline);
	}

	json_decref(val);

	rc = true;
out:
	free(hexstr);
	return rc;
}

static const char *getwork_rpc_req =
	"{\"method\": \"getwork\", \"params\": [], \"id\":0}\r\n";

/* In balanced mode, the amount of diff1 solutions per pool is monitored as a
 * rolling average per 10 minutes and if pools start getting more, it biases
 * away from them to distribute work evenly. The share count is reset to the
 * rolling average every 10 minutes to not send all work to one pool after it
 * has been disabled/out for an extended period. */
static struct pool *select_balanced(struct pool *cp)
{
	int i, lowest = cp->shares;
	struct pool *ret = cp;

	for (i = 0; i < total_pools; i++) {
		struct pool *pool = pools[i];

		if (pool->idle || pool->enabled != POOL_ENABLED)
			continue;
		if (pool->shares < lowest) {
			lowest = pool->shares;
			ret = pool;
		}
	}

	ret->shares++;
	return ret;
}

/* Select any active pool in a rotating fashion when loadbalance is chosen */
static inline struct pool *select_pool(bool lagging)
{
	static int rotating_pool = 0;
	struct pool *pool, *cp;

	cp = current_pool();

	if (pool_strategy == POOL_BALANCE)
		return select_balanced(cp);

	if (pool_strategy != POOL_LOADBALANCE && (!lagging || opt_fail_only))
		pool = cp;
	else
		pool = NULL;

	while (!pool) {
		if (++rotating_pool >= total_pools)
			rotating_pool = 0;
		pool = pools[rotating_pool];
		if ((!pool->idle && pool->enabled == POOL_ENABLED) || pool == cp)
			break;
		pool = NULL;
	}

	return pool;
}

static double DIFFEXACTONE = 26959946667150639794667015087019630673637144422540572481103610249216.0;

/*
 * Calculate the work share difficulty
 */
static void calc_diff(struct work *work, int known)
{
	struct cgminer_pool_stats *pool_stats = &(work->pool->cgminer_pool_stats);

	if (opt_scrypt) {
		uint64_t *data64, d64;
		char rtarget[36];

		swab256(rtarget, work->target);
		data64 = (uint64_t *)(rtarget + 2);
		d64 = be64toh(*data64);
		if (unlikely(!d64))
			d64 = 1;
		work->work_difficulty = diffone / d64;
	} else if (!known) {
		double targ = 0;
		int i;

		for (i = 31; i >= 0; i--) {
			targ *= 256;
			targ += work->target[i];
		}

		work->work_difficulty = DIFFEXACTONE / (targ ? : DIFFEXACTONE);
	} else
		work->work_difficulty = known;

	pool_stats->last_diff = work->work_difficulty;

	if (work->work_difficulty == pool_stats->min_diff)
		pool_stats->min_diff_count++;
	else if (work->work_difficulty < pool_stats->min_diff || pool_stats->min_diff == 0) {
		pool_stats->min_diff = work->work_difficulty;
		pool_stats->min_diff_count = 1;
	}

	if (work->work_difficulty == pool_stats->max_diff)
		pool_stats->max_diff_count++;
	else if (work->work_difficulty > pool_stats->max_diff) {
		pool_stats->max_diff = work->work_difficulty;
		pool_stats->max_diff_count = 1;
	}
}

static void get_benchmark_work(struct work *work)
{
	// Use a random work block pulled from a pool
	static uint8_t bench_block[] = { CGMINER_BENCHMARK_BLOCK };

	size_t bench_size = sizeof(work);
	size_t work_size = sizeof(bench_block);
	size_t min_size = (work_size < bench_size ? work_size : bench_size);
	memset(work, 0, sizeof(work));
	memcpy(work, &bench_block, min_size);
	work->mandatory = true;
	work->pool = pools[0];
	gettimeofday(&(work->tv_getwork), NULL);
	memcpy(&(work->tv_getwork_reply), &(work->tv_getwork), sizeof(struct timeval));
	work->getwork_mode = GETWORK_MODE_BENCHMARK;
	calc_diff(work, 0);
}

static char *prepare_rpc_req(struct work *work, enum pool_protocol proto, const char *lpid)
{
	char *rpc_req;

	switch (proto) {
		case PLP_GETWORK:
			work->tmpl = NULL;
			return strdup(getwork_rpc_req);
		case PLP_GETBLOCKTEMPLATE:
			work->tmpl_refcount = malloc(sizeof(*work->tmpl_refcount));
			if (!work->tmpl_refcount)
				return NULL;
			work->tmpl = blktmpl_create();
			if (!work->tmpl)
				goto gbtfail2;
			*work->tmpl_refcount = 1;
			gbt_capabilities_t caps = blktmpl_addcaps(work->tmpl);
			if (!caps)
				goto gbtfail;
			caps |= GBT_LONGPOLL;
			json_t *req = blktmpl_request_jansson(caps, lpid);
			if (!req)
				goto gbtfail;
			rpc_req = json_dumps(req, 0);
			if (!rpc_req)
				goto gbtfail;
			json_decref(req);
			return rpc_req;
		default:
			return NULL;
	}
	return NULL;

gbtfail:
	blktmpl_free(work->tmpl);
	work->tmpl = NULL;
gbtfail2:
	free(work->tmpl_refcount);
	work->tmpl_refcount = NULL;
	return NULL;
}

static const char *pool_protocol_name(enum pool_protocol proto)
{
	switch (proto) {
		case PLP_GETBLOCKTEMPLATE:
			return "getblocktemplate";
		case PLP_GETWORK:
			return "getwork";
		default:
			return "UNKNOWN";
	}
}

static enum pool_protocol pool_protocol_fallback(enum pool_protocol proto)
{
	switch (proto) {
		case PLP_GETBLOCKTEMPLATE:
			return PLP_GETWORK;
		default:
			return PLP_NONE;
	}
}

static bool get_upstream_work(struct work *work, CURL *curl)
{
	struct pool *pool = work->pool;
	struct cgminer_pool_stats *pool_stats = &(pool->cgminer_pool_stats);
	struct timeval tv_elapsed;
	json_t *val = NULL;
	bool rc = false;
	char *url;
	enum pool_protocol proto;

	char *rpc_req;

tryagain:
	rpc_req = prepare_rpc_req(work, pool->proto, NULL);
	if (!rpc_req)
		return false;

	applog(LOG_DEBUG, "DBG: sending %s get RPC call: %s", pool->rpc_url, rpc_req);

	url = pool->rpc_url;

	gettimeofday(&(work->tv_getwork), NULL);

	val = json_rpc_call(curl, url, pool->rpc_userpass, rpc_req, false,
			    false, &work->rolltime, pool, false);
	pool_stats->getwork_attempts++;

	free(rpc_req);

	if (likely(val)) {
		rc = work_decode(json_object_get(val, "result"), work);
		if (unlikely(!rc))
			applog(LOG_DEBUG, "Failed to decode work in get_upstream_work");
	} else if (PLP_NONE != (proto = pool_protocol_fallback(pool->proto))) {
		applog(LOG_WARNING, "Pool %u failed getblocktemplate request; falling back to getwork protocol", pool->pool_no);
		pool->proto = proto;
		goto tryagain;
	} else
		applog(LOG_DEBUG, "Failed json_rpc_call in get_upstream_work");

	gettimeofday(&(work->tv_getwork_reply), NULL);
	timersub(&(work->tv_getwork_reply), &(work->tv_getwork), &tv_elapsed);
	pool_stats->getwork_wait_rolling += ((double)tv_elapsed.tv_sec + ((double)tv_elapsed.tv_usec / 1000000)) * 0.63;
	pool_stats->getwork_wait_rolling /= 1.63;

	timeradd(&tv_elapsed, &(pool_stats->getwork_wait), &(pool_stats->getwork_wait));
	if (timercmp(&tv_elapsed, &(pool_stats->getwork_wait_max), >)) {
		pool_stats->getwork_wait_max.tv_sec = tv_elapsed.tv_sec;
		pool_stats->getwork_wait_max.tv_usec = tv_elapsed.tv_usec;
	}
	if (timercmp(&tv_elapsed, &(pool_stats->getwork_wait_min), <)) {
		pool_stats->getwork_wait_min.tv_sec = tv_elapsed.tv_sec;
		pool_stats->getwork_wait_min.tv_usec = tv_elapsed.tv_usec;
	}
	pool_stats->getwork_calls++;

	work->pool = pool;
	work->longpoll = false;
	work->getwork_mode = GETWORK_MODE_POOL;
	calc_diff(work, 0);
	total_getworks++;
	pool->getwork_requested++;

	if (likely(val))
		json_decref(val);

	return rc;
}

static struct work *make_work(void)
{
	struct work *work = calloc(1, sizeof(struct work));

	if (unlikely(!work))
		quit(1, "Failed to calloc work in make_work");
	mutex_lock(&control_lock);
	work->id = total_work++;
	mutex_unlock(&control_lock);
	return work;
}

static void free_work(struct work *work)
{
	if (work->tmpl) {
		struct pool *pool = work->pool;
		mutex_lock(&pool->pool_lock);
		bool free_tmpl = !--*work->tmpl_refcount;
		mutex_unlock(&pool->pool_lock);
		if (free_tmpl) {
			blktmpl_free(work->tmpl);
			free(work->tmpl_refcount);
		}
	}
	free(work);
}

static void workio_cmd_free(struct workio_cmd *wc)
{
	if (!wc)
		return;

	switch (wc->cmd) {
	case WC_SUBMIT_WORK:
		free_work(wc->work);
		break;
	default: /* do nothing */
		break;
	}

	memset(wc, 0, sizeof(*wc));	/* poison */
	free(wc);
}

#ifdef HAVE_CURSES
static void disable_curses(void)
{
	if (curses_active_locked()) {
		curses_active = false;
		leaveok(logwin, false);
		leaveok(statuswin, false);
		leaveok(mainwin, false);
		nocbreak();
		echo();
		delwin(logwin);
		delwin(statuswin);
		delwin(mainwin);
		endwin();
#ifdef WIN32
		// Move the cursor to after curses output.
		HANDLE hout = GetStdHandle(STD_OUTPUT_HANDLE);
		CONSOLE_SCREEN_BUFFER_INFO csbi;
		COORD coord;

		if (GetConsoleScreenBufferInfo(hout, &csbi)) {
			coord.X = 0;
			coord.Y = csbi.dwSize.Y - 1;
			SetConsoleCursorPosition(hout, coord);
		}
#endif
		unlock_curses();
	}
}
#endif

static void print_summary(void);

static void __kill_work(void)
{
	struct thr_info *thr;
	int i;

	if (!successful_connect)
		return;

	applog(LOG_INFO, "Received kill message");

	applog(LOG_DEBUG, "Killing off watchpool thread");
	/* Kill the watchpool thread */
	thr = &thr_info[watchpool_thr_id];
	thr_info_cancel(thr);

	applog(LOG_DEBUG, "Killing off watchdog thread");
	/* Kill the watchdog thread */
	thr = &thr_info[watchdog_thr_id];
	thr_info_cancel(thr);

	applog(LOG_DEBUG, "Stopping mining threads");
	/* Stop the mining threads*/
	for (i = 0; i < mining_threads; i++) {
		thr = &thr_info[i];
		thr_info_freeze(thr);
		thr->pause = true;
	}

	sleep(1);

	applog(LOG_DEBUG, "Killing off mining threads");
	/* Kill the mining threads*/
	for (i = 0; i < mining_threads; i++) {
		thr = &thr_info[i];
		thr_info_cancel(thr);
	}

	applog(LOG_DEBUG, "Killing off stage thread");
	/* Stop the others */
	thr = &thr_info[stage_thr_id];
	thr_info_cancel(thr);

	applog(LOG_DEBUG, "Killing off API thread");
	thr = &thr_info[api_thr_id];
	thr_info_cancel(thr);
}

/* This should be the common exit path */
void kill_work(void)
{
	__kill_work();

	quit(0, "Shutdown signal received.");
}

static
#ifdef WIN32
const
#endif
char **initial_args;

static void clean_up(void);

static inline void __app_restart(void)
{
#if defined(unix)
	if (forkpid > 0) {
		kill(forkpid, SIGTERM);
		forkpid = 0;
	}
#endif

	execv(initial_args[0], initial_args);
}

void app_restart(void)
{
	applog(LOG_WARNING, "Attempting to restart %s", packagename);

	__kill_work();
	clean_up();

	__app_restart();

	/* We shouldn't reach here */
	applog(LOG_WARNING, "Failed to restart application");
}

/* Returns all signal handlers to their defaults */
static inline void __sighandler(void)
{
	/* Restore signal handlers so we can still quit if kill_work fails */
	sigaction(SIGTERM, &termhandler, NULL);
	sigaction(SIGINT, &inthandler, NULL);
	if (opt_restart) {
		sigaction(SIGSEGV, &segvhandler, NULL);
		sigaction(SIGILL, &illhandler, NULL);
#ifndef WIN32
		sigaction(SIGBUS, &bushandler, NULL);
#endif
	}
}

static void sighandler(int __maybe_unused sig)
{
	__sighandler();
	kill_work();
}

/* Handles segfaults and other crashes by attempting to restart cgminer. Try to
 * do as little as possible since we are probably corrupted. */
static void seghandler(int sig)
{
	__sighandler();
	fprintf(stderr, "\nCrashed with signal %d! Will attempt to restart\n", sig);
	__app_restart();
	/* We shouldn't reach here */
	fprintf(stderr, "Failed to restart, exiting now\n");

	exit(1);
}

static void start_longpoll(void);
static void stop_longpoll(void);

/* Called with pool_lock held. Recruit an extra curl if none are available for
 * this pool. */
static void recruit_curl(struct pool *pool)
{
	struct curl_ent *ce = calloc(sizeof(struct curl_ent), 1);

	ce->curl = curl_easy_init();
	if (unlikely(!ce || !ce->curl))
		quit(1, "Failed to init in recruit_curl");

	list_add(&ce->node, &pool->curlring);
	pool->curls++;
	applog(LOG_DEBUG, "Recruited curl %d for pool %d", pool->curls, pool->pool_no);
}

/* Grab an available curl if there is one. If not, then recruit extra curls
 * unless we are in a submit_fail situation, or we have opt_delaynet enabled
 * and there are already 5 curls in circulation. Limit total number to the
 * number of mining threads per pool as well to prevent blasting a pool during
 * network delays/outages. */
static struct curl_ent *pop_curl_entry(struct pool *pool)
{
	int curl_limit = opt_delaynet ? 5 : (mining_threads + opt_queue) * 2;
	struct curl_ent *ce;

	mutex_lock(&pool->pool_lock);
retry:
	if (!pool->curls)
		recruit_curl(pool);
	else if (list_empty(&pool->curlring)) {
		if (pool->curls >= curl_limit) {
			pthread_cond_wait(&pool->cr_cond, &pool->pool_lock);
			goto retry;
		} else
			recruit_curl(pool);
	}
	ce = list_entry(pool->curlring.next, struct curl_ent, node);
	list_del(&ce->node);
	mutex_unlock(&pool->pool_lock);

	return ce;
}

static void push_curl_entry(struct curl_ent *ce, struct pool *pool)
{
	mutex_lock(&pool->pool_lock);
	if (!ce || !ce->curl)
		quit(1, "Attempted to add NULL in push_curl_entry");
	list_add_tail(&ce->node, &pool->curlring);
	gettimeofday(&ce->tv, NULL);
	pthread_cond_signal(&pool->cr_cond);
	mutex_unlock(&pool->pool_lock);
}

/* This is overkill, but at least we'll know accurately how much work is
 * queued to prevent ever being left without work */
static void inc_queued(struct pool *pool)
{
	mutex_lock(&qd_lock);
	total_queued++;
	pool->queued++;
	mutex_unlock(&qd_lock);
}

static void dec_queued(struct pool *pool)
{
	mutex_lock(&qd_lock);
	total_queued--;
	pool->queued--;
	mutex_unlock(&qd_lock);
}

static int __global_queued(void)
{
	return total_queued;
}

static int global_queued(void)
{
	int ret;

	mutex_lock(&qd_lock);
	ret = __global_queued();
	mutex_unlock(&qd_lock);
	return ret;
}

static bool stale_work(struct work *work, bool share);

static inline bool should_roll(struct work *work)
{
	struct timeval now;
	time_t expiry;

	if (work->pool != current_pool() && pool_strategy != POOL_LOADBALANCE && pool_strategy != POOL_BALANCE)
		return false;

	if (work->rolltime > opt_scantime)
		expiry = work->rolltime;
	else
		expiry = opt_scantime;
	expiry = expiry * 2 / 3;

	/* We shouldn't roll if we're unlikely to get one shares' duration
	 * work out of doing so */
	gettimeofday(&now, NULL);
	if (now.tv_sec - work->tv_staged.tv_sec > expiry)
		return false;
	
	return true;
}

/* Limit rolls to 7000 to not beyond 2 hours in the future where bitcoind will
 * reject blocks as invalid. */
static inline bool can_roll(struct work *work)
{
	if (work->stratum)
		return false;
	if (!(work->pool && !work->clone))
		return false;
	if (work->tmpl) {
		if (stale_work(work, false))
			return false;
		return blkmk_work_left(work->tmpl);
	}
	return (work->rolltime &&
		work->rolls < 7000 && !stale_work(work, false));
}

static void roll_work(struct work *work)
{
	if (work->tmpl) {
		if (blkmk_get_data(work->tmpl, work->data, 80, time(NULL), NULL, &work->dataid) < 76)
			applog(LOG_ERR, "Failed to get next data from template; spinning wheels!");
		swap32yes(work->data, work->data, 80 / 4);
		calc_midstate(work);
		applog(LOG_DEBUG, "Successfully rolled extranonce to dataid %u", work->dataid);
	} else {

	uint32_t *work_ntime;
	uint32_t ntime;

	work_ntime = (uint32_t *)(work->data + 68);
	ntime = be32toh(*work_ntime);
	ntime++;
	*work_ntime = htobe32(ntime);

		applog(LOG_DEBUG, "Successfully rolled time header in work");
	}

	local_work++;
	work->rolls++;
	work->blk.nonce = 0;

	/* This is now a different work item so it needs a different ID for the
	 * hashtable */
	work->id = total_work++;
}

static void workcpy(struct work *dest, const struct work *work)
{
	memcpy(dest, work, sizeof(*dest));

	if (work->tmpl) {
		struct pool *pool = work->pool;
		mutex_lock(&pool->pool_lock);
		++*work->tmpl_refcount;
		mutex_unlock(&pool->pool_lock);
	}
}

static struct work *make_clone(struct work *work)
{
	struct work *work_clone = make_work();

	workcpy(work_clone, work);
	work_clone->clone = true;
	gettimeofday((struct timeval *)&(work_clone->tv_cloned), NULL);
	work_clone->longpoll = false;
	work_clone->mandatory = false;
	/* Make cloned work appear slightly older to bias towards keeping the
	 * master work item which can be further rolled */
	work_clone->tv_staged.tv_sec -= 1;

	return work_clone;
}

static bool stage_work(struct work *work);

static bool clone_available(void)
{
	struct work *work, *tmp;
	bool cloned = false;

	if (!staged_rollable)
		goto out;

	mutex_lock(stgd_lock);
	HASH_ITER(hh, staged_work, work, tmp) {
		if (can_roll(work) && should_roll(work)) {
			struct work *work_clone;

			roll_work(work);
			work_clone = make_clone(work);
			roll_work(work);
			applog(LOG_DEBUG, "Pushing cloned available work to stage thread");
			if (unlikely(!stage_work(work_clone))) {
				free(work_clone);
				break;
			}
			cloned = true;
			break;
		}
	}
	mutex_unlock(stgd_lock);

out:
	return cloned;
}

static bool queue_request(void);

static void pool_died(struct pool *pool)
{
	if (!pool_tset(pool, &pool->idle)) {
		applog(LOG_WARNING, "Pool %d %s not responding!", pool->pool_no, pool->rpc_url);
		gettimeofday(&pool->tv_idle, NULL);
		switch_pools(NULL);
	}
}

static void gen_stratum_work(struct pool *pool, struct work *work);

static void *get_work_thread(void *userdata)
{
	struct workio_cmd *wc = (struct workio_cmd *)userdata;
	struct work *ret_work= NULL;
	struct curl_ent *ce = NULL;
	struct pool *pool;

	pthread_detach(pthread_self());
	rename_thr("bfg-get_work");

	applog(LOG_DEBUG, "Creating extra get work thread");

retry:
	pool = wc->pool;

	if (pool->has_stratum) {
		while (!pool->stratum_active) {
			struct pool *altpool = select_pool(true);

			sleep(5);
			if (altpool != pool) {
				wc->pool = altpool;
				inc_queued(altpool);
				dec_queued(pool);
				goto retry;
			}
		}
		ret_work = make_work();
		gen_stratum_work(pool, ret_work);
		if (unlikely(!stage_work(ret_work))) {
			applog(LOG_ERR, "Failed to stage stratum work in get_work_thread");
			kill_work();
			free(ret_work);
		}
		dec_queued(pool);
		goto out;
	}

	if (clone_available()) {
		dec_queued(pool);
		applog(LOG_DEBUG, "dec_queued from get_work_thread due to clone available");
		goto out;
	}

	ret_work = make_work();
	ret_work->thr = NULL;

	if (opt_benchmark) {
		get_benchmark_work(ret_work);
		ret_work->queued = true;
	} else {
		ret_work->pool = wc->pool;

		if (!ce)
			ce = pop_curl_entry(pool);

		/* obtain new work from bitcoin via JSON-RPC */
		if (!get_upstream_work(ret_work, ce->curl)) {
			applog(LOG_DEBUG, "Pool %d json_rpc_call failed on get work, retrying in 5s", pool->pool_no);
			sleep(5);
			dec_queued(pool);
			/* Make sure the pool just hasn't stopped serving
			 * requests but is up as we'll keep hammering it */
			if (++pool->seq_getfails > mining_threads + opt_queue)
				pool_died(pool);
			queue_request();
			free_work(ret_work);
			goto out;
		}
		pool->seq_getfails = 0;

		ret_work->queued = true;
	}

	applog(LOG_DEBUG, "Pushing work to requesting thread");

	/* send work to requesting thread */
	if (unlikely(!tq_push(thr_info[stage_thr_id].q, ret_work))) {
		applog(LOG_ERR, "Failed to tq_push work in workio_get_work");
		kill_work();
		free_work(ret_work);
		dec_queued(pool);
	}

out:
	workio_cmd_free(wc);
	if (ce)
		push_curl_entry(ce, pool);
	return NULL;
}

/* As per the submit work system, we try to reuse the existing curl handles,
 * but start recruiting extra connections if we start accumulating queued
 * requests */
static bool workio_get_work(struct workio_cmd *wc)
{
	pthread_t get_thread;

	if (unlikely(pthread_create(&get_thread, NULL, get_work_thread, (void *)wc))) {
		applog(LOG_ERR, "Failed to create get_work_thread");
		return false;
	}
	return true;
}

static bool stale_work(struct work *work, bool share)
{
	struct timeval now;
	time_t work_expiry;
	struct pool *pool;
	uint32_t block_id;
	int getwork_delay;

	block_id = ((uint32_t*)work->data)[1];
	pool = work->pool;

	/* Technically the rolltime should be correct but some pools
	 * advertise a broken expire= that is lower than a meaningful
	 * scantime */
	if (work->rolltime > opt_scantime)
		work_expiry = work->rolltime;
	else
		work_expiry = opt_expiry;

	if (share) {
		/* If the share isn't on this pool's latest block, it's stale */
		if (pool->block_id && pool->block_id != block_id)
		{
			applog(LOG_DEBUG, "Share stale due to block mismatch (%08lx != %08lx)", (long)block_id, (long)pool->block_id);
			return true;
		}

		/* If the pool doesn't want old shares, then any found in work before
		 * the most recent longpoll is stale */
		if ((!pool->submit_old) && work->work_restart_id != pool->work_restart_id)
		{
			applog(LOG_DEBUG, "Share stale due to work restart (%02x != %02x)", work->work_restart_id, pool->work_restart_id);
			return true;
		}
	} else {
		/* If this work isn't for the latest Bitcoin block, it's stale */
		/* But only care about the current pool if failover-only */
		if (enabled_pools <= 1 || opt_fail_only) {
			if (pool->block_id && block_id != pool->block_id)
			{
				applog(LOG_DEBUG, "Work stale due to block mismatch (%08lx != 1 ? %08lx : %08lx)", (long)block_id, (long)pool->block_id, (long)current_block_id);
				return true;
			}
		} else {
			if (block_id != current_block_id)
			{
				applog(LOG_DEBUG, "Work stale due to block mismatch (%08lx != 0 ? %08lx : %08lx)", (long)block_id, (long)pool->block_id, (long)current_block_id);
				return true;
			}
		}

		/* If the pool has asked us to restart since this work, it's stale */
		if (work->work_restart_id != pool->work_restart_id)
		{
			applog(LOG_DEBUG, "Work stale due to work restart (%02x != %02x)", work->work_restart_id, pool->work_restart_id);
			return true;
		}

	/* Factor in the average getwork delay of this pool, rounding it up to
	 * the nearest second */
	getwork_delay = pool->cgminer_pool_stats.getwork_wait_rolling * 5 + 1;
	work_expiry -= getwork_delay;
	if (unlikely(work_expiry < 5))
		work_expiry = 5;

	}

	gettimeofday(&now, NULL);
	if ((now.tv_sec - work->tv_staged.tv_sec) >= work_expiry) {
		applog(LOG_DEBUG, "%s stale due to expiry (%d - %d >= %d)", share?"Share":"Work", now.tv_sec, work->tv_staged.tv_sec, work_expiry);
		return true;
	}

	/* If the user only wants strict failover, any work from a pool other than
	 * the current one is always considered stale */
	if (opt_fail_only && !share && pool != current_pool() && !work->mandatory &&
	    pool_strategy != POOL_LOADBALANCE && pool_strategy != POOL_BALANCE) {
		applog(LOG_DEBUG, "Work stale due to fail only pool mismatch (pool %u vs %u)", pool->pool_no, current_pool()->pool_no);
		return true;
	}

	return false;
}

static void check_solve(struct work *work)
{
	work->block = regeneratehash(work);
	if (unlikely(work->block)) {
		work->pool->solved++;
		found_blocks++;
		work->mandatory = true;
		applog(LOG_NOTICE, "Found block for pool %d!", work->pool->pool_no);
	}
}

static void submit_discard_share(struct work *work)
{
	sharelog("discard", work);
	++total_stale;
	++(work->pool->stale_shares);
	total_diff_stale += work->work_difficulty;
	work->pool->diff_stale += work->work_difficulty;
}

static void *submit_work_thread(void *userdata)
{
	struct workio_cmd *wc = (struct workio_cmd *)userdata;
	struct work *work;
	struct pool *pool;
	bool resubmit;
	struct curl_ent *ce;
	int failures;
	time_t staleexpire;

	pthread_detach(pthread_self());
	rename_thr("bfg-submit_work");

	applog(LOG_DEBUG, "Creating extra submit work thread");

next_submit:
	work = wc->work;
	pool = work->pool;
	resubmit = false;
	failures = 0;

	check_solve(work);

	if (stale_work(work, true)) {
		work->stale = true;
		if (unlikely(!list_empty(&submit_waiting))) {
			applog(LOG_WARNING, "Stale share detected while queued submissions are waiting, discarding");
			submit_discard_share(work);
			goto out;
		}
		if (opt_submit_stale)
			applog(LOG_NOTICE, "Stale share detected, submitting as user requested");
		else if (pool->submit_old)
			applog(LOG_NOTICE, "Stale share detected, submitting as pool requested");
		else {
			applog(LOG_NOTICE, "Stale share detected, discarding");
			submit_discard_share(work);
			goto out;
		}
		staleexpire = time(NULL) + 300;
	}

	if (work->stratum) {
		uint32_t *hash32 = (uint32_t *)work->hash, nonce;
		char *noncehex;
		char s[1024];

		/* Give the stratum share a unique id */
		swork_id++;
		nonce = *((uint32_t *)(work->data + 76));
		noncehex = bin2hex((const unsigned char *)&nonce, 4);

		memset(s, 0, 1024);
		sprintf(s, "{\"params\": [\"%s\", \"%s\", \"%s\", \"%s\", \"%s\"], \"id\": %d, \"method\": \"mining.submit\"}",
			pool->rpc_user, work->job_id, work->nonce2, work->ntime, noncehex, swork_id);
		free(noncehex);

		applog(LOG_DEBUG, "DBG: sending %s submit RPC call: %s", pool->stratum_url, s);

		if (likely(stratum_send(pool, s, strlen(s)))) {
			struct stratum_share *sshare = calloc(sizeof(struct stratum_share), 1);

			applog(LOG_DEBUG, "Successfully submitted, adding to stratum_shares db");
			memcpy(&sshare->work, work, sizeof(struct work));

			mutex_lock(&sshare_lock);
			sshare->id = swork_id;
			HASH_ADD_INT(stratum_shares, id, sshare);
			mutex_unlock(&sshare_lock);
		}

		goto out;
	}

	ce = pop_curl_entry(pool);
	/* submit solution to bitcoin via JSON-RPC */
	while (!submit_upstream_work(work, ce->curl, resubmit)) {
		resubmit = true;
		if ((!work->stale) && stale_work(work, true)) {
			work->stale = true;
			if (opt_submit_stale)
				applog(LOG_NOTICE, "Share become stale during submission failure, will retry as user requested");
			else if (pool->submit_old)
				applog(LOG_NOTICE, "Share become stale during submission failure, will retry as pool requested");
			else {
				applog(LOG_NOTICE, "Share become stale during submission failure, discarding");
				submit_discard_share(work);
				break;
			}
			staleexpire = time(NULL) + 300;
		}
		if (unlikely((opt_retries >= 0) && (++failures > opt_retries))) {
			applog(LOG_ERR, "Failed %d retries, discarding", opt_retries);
			submit_discard_share(work);
			break;
		}
		else if (work->stale) {
			if (unlikely(!list_empty(&submit_waiting))) {
				applog(LOG_WARNING, "Stale share failed to submit while queued submissions are waiting, discarding");
				submit_discard_share(work);
				break;
			} else if (unlikely(opt_retries < 0 && staleexpire <= time(NULL))) {
				applog(LOG_NOTICE, "Stale share failed to submit for 5 minutes, discarding");
				submit_discard_share(work);
				break;
			}
		}

		/* pause, then restart work-request loop */
		applog(LOG_INFO, "json_rpc_call failed on submit_work, retrying");
	}
	push_curl_entry(ce, pool);
out:
	workio_cmd_free(wc);

	mutex_lock(&submitting_lock);
	if (!list_empty(&submit_waiting)) {
		applog(LOG_DEBUG, "submit_work continuing with queued submission");
		wc = list_entry(submit_waiting.next, struct workio_cmd, list);
		list_del(&wc->list);
		mutex_unlock(&submitting_lock);
		goto next_submit;
	}
	--submitting;
	mutex_unlock(&submitting_lock);

	return NULL;
}

/* We try to reuse curl handles as much as possible, but if there is already
 * work queued to be submitted, we start generating extra handles to submit
 * the shares to avoid ever increasing backlogs. This allows us to scale to
 * any size hardware */
static bool workio_submit_work(struct workio_cmd *wc)
{
	pthread_t submit_thread;

	if (unlikely(pthread_create(&submit_thread, NULL, submit_work_thread, (void *)wc))) {
		applog(LOG_ERR, "Failed to create submit_work_thread");
		return false;
	}
	return true;
}

/* Find the pool that currently has the highest priority */
static struct pool *priority_pool(int choice)
{
	struct pool *ret = NULL;
	int i;

	for (i = 0; i < total_pools; i++) {
		struct pool *pool = pools[i];

		if (pool->prio == choice) {
			ret = pool;
			break;
		}
	}

	if (unlikely(!ret)) {
		applog(LOG_ERR, "WTF No pool %d found!", choice);
		return pools[choice];
	}
	return ret;
}

void switch_pools(struct pool *selected)
{
	struct pool *pool, *last_pool;
	int i, pool_no, next_pool;

	mutex_lock(&control_lock);
	last_pool = currentpool;
	pool_no = currentpool->pool_no;

	/* Switch selected to pool number 0 and move the rest down */
	if (selected) {
		if (selected->prio != 0) {
			for (i = 0; i < total_pools; i++) {
				pool = pools[i];
				if (pool->prio < selected->prio)
					pool->prio++;
			}
			selected->prio = 0;
		}
	}

	switch (pool_strategy) {
		/* Both of these set to the master pool */
		case POOL_BALANCE:
		case POOL_FAILOVER:
		case POOL_LOADBALANCE:
			for (i = 0; i < total_pools; i++) {
				pool = priority_pool(i);
				if (!pool->idle && pool->enabled == POOL_ENABLED) {
					pool_no = pool->pool_no;
					break;
				}
			}
			break;
		/* Both of these simply increment and cycle */
		case POOL_ROUNDROBIN:
		case POOL_ROTATE:
			if (selected && !selected->idle) {
				pool_no = selected->pool_no;
				break;
			}
			next_pool = pool_no;
			/* Select the next alive pool */
			for (i = 1; i < total_pools; i++) {
				next_pool++;
				if (next_pool >= total_pools)
					next_pool = 0;
				pool = pools[next_pool];
				if (!pool->idle && pool->enabled == POOL_ENABLED) {
					pool_no = next_pool;
					break;
				}
			}
			break;
		default:
			break;
	}

	currentpool = pools[pool_no];
	pool = currentpool;
	mutex_unlock(&control_lock);

	/* Set the lagging flag to avoid pool not providing work fast enough
	 * messages in failover only mode since  we have to get all fresh work
	 * as in restart_threads */
	if (opt_fail_only)
		pool_tset(pool, &pool->lagging);

	if (pool != last_pool)
	{
		pool->block_id = 0;
		applog(LOG_WARNING, "Switching to %s", pool->rpc_url);
	}

	mutex_lock(&lp_lock);
	pthread_cond_broadcast(&lp_cond);
	mutex_unlock(&lp_lock);
}

static void discard_work(struct work *work)
{
	if (!work->clone && !work->rolls && !work->mined) {
		if (work->pool)
			work->pool->discarded_work++;
		total_discarded++;
		applog(LOG_DEBUG, "Discarded work");
	} else
		applog(LOG_DEBUG, "Discarded cloned or rolled work");
	free_work(work);
}

static void discard_stale(void)
{
	struct work *work, *tmp;
	int stale = 0;

	mutex_lock(stgd_lock);
	HASH_ITER(hh, staged_work, work, tmp) {
		if (stale_work(work, false)) {
			HASH_DEL(staged_work, work);
			work->pool->staged--;
			discard_work(work);
			stale++;
		}
	}
	mutex_unlock(stgd_lock);

	if (stale) {
		applog(LOG_DEBUG, "Discarded %d stales that didn't match current hash", stale);
		while (stale-- > 0)
			queue_request();
	}
}

void ms_to_abstime(unsigned int mstime, struct timespec *abstime)
{
	struct timeval now, then, tdiff;

	tdiff.tv_sec = mstime / 1000;
	tdiff.tv_usec = mstime * 1000 - (tdiff.tv_sec * 1000000);
	gettimeofday(&now, NULL);
	timeradd(&now, &tdiff, &then);
	abstime->tv_sec = then.tv_sec;
	abstime->tv_nsec = then.tv_usec * 1000;
}

/* A generic wait function for threads that poll that will wait a specified
 * time tdiff waiting on the pthread conditional that is broadcast when a
 * work restart is required. Returns the value of pthread_cond_timedwait
 * which is zero if the condition was met or ETIMEDOUT if not.
 */
int restart_wait(unsigned int mstime)
{
	struct timespec abstime;
	int rc;

	ms_to_abstime(mstime, &abstime);
	mutex_lock(&restart_lock);
	rc = pthread_cond_timedwait(&restart_cond, &restart_lock, &abstime);
	mutex_unlock(&restart_lock);

	return rc;
}

/* A generic wait function for threads that poll that will wait a specified
 * time waiting on a share to become stale. Returns positive if the share
 * became stale or zero if the timer expired first. If checkend is true, will
 * immediatley return negative if the share is guaranteed to become stale
 * before the timer expires.
 */
int stale_wait(unsigned int mstime, struct work*work, bool checkend)
{
	struct timespec abstime;
	int rc;

	if (checkend) {
		struct timeval tv, orig;
		ldiv_t d;
		d = ldiv(mstime, 1000);
		tv.tv_sec = d.quot;
		tv.tv_usec = d.rem * 1000;
		orig = work->tv_staged;
		timersub(&orig, &tv, &work->tv_staged);
		rc = stale_work(work, true);
		work->tv_staged = orig;
		if (rc)
			return -1;
	}

	ms_to_abstime(mstime, &abstime);
	rc = -1;
	while (1) {
		mutex_lock(&restart_lock);
		if (stale_work(work, true)) {
			rc = 1;
		} else if (pthread_cond_timedwait(&restart_cond, &restart_lock, &abstime)) {
			rc = 0;
		}
		mutex_unlock(&restart_lock);
		if (rc != -1)
			return rc;
	}
}
	
static void restart_threads(void)
{
	struct pool *cp = current_pool();
	int i, fd;
	struct thr_info *thr;

	/* Artificially set the lagging flag to avoid pool not providing work
	 * fast enough  messages after every long poll */
	pool_tset(cp, &cp->lagging);

	/* Discard staged work that is now stale */
	discard_stale();

	for (i = 0; i < mining_threads; i++)
	{
		thr = &thr_info[i];
		fd = thr->_work_restart_fd_w;
		thr->work_restart = true;
		if (fd != -1)
			write(fd, "\0", 1);
	}

	mutex_lock(&restart_lock);
	pthread_cond_broadcast(&restart_cond);
	mutex_unlock(&restart_lock);
}

static char *blkhashstr(unsigned char *hash)
{
	unsigned char hash_swap[32];
	swap256(hash_swap, hash);
	swap32tole(hash_swap, hash_swap, 32 / 4);
	return bin2hex(hash_swap, 32);
}

static void set_curblock(char *hexstr, unsigned char *hash)
{
	unsigned char hash_swap[32];
	char *old_hash;

	current_block_id = ((uint32_t*)hash)[0];
	strcpy(current_block, hexstr);
	swap256(hash_swap, hash);
	swap32tole(hash_swap, hash_swap, 32 / 4);

	/* Don't free current_hash directly to avoid dereferencing when read
	 * elsewhere - and update block_timeval inside the same lock */
	mutex_lock(&ch_lock);
	gettimeofday(&block_timeval, NULL);
	old_hash = current_hash;
	current_hash = bin2hex(hash_swap + 4, 12);
	free(old_hash);
	old_hash = current_fullhash;
	current_fullhash = bin2hex(hash_swap, 32);
	free(old_hash);
	mutex_unlock(&ch_lock);

	get_timestamp(blocktime, &block_timeval);

	applog(LOG_INFO, "New block: %s...", current_hash);
}

/* Search to see if this string is from a block that has been seen before */
static bool block_exists(char *hexstr)
{
	struct block *s;

	rd_lock(&blk_lock);
	HASH_FIND_STR(blocks, hexstr, s);
	rd_unlock(&blk_lock);
	if (s)
		return true;
	return false;
}

/* Tests if this work is from a block that has been seen before */
static inline bool from_existing_block(struct work *work)
{
	char *hexstr = bin2hex(work->data + 8, 18);
	bool ret;

	ret = block_exists(hexstr);
	free(hexstr);
	return ret;
}

static int block_sort(struct block *blocka, struct block *blockb)
{
	return blocka->block_no - blockb->block_no;
}

static bool test_work_current(struct work *work)
{
	bool ret = true;
	char *hexstr;

	if (work->mandatory)
		return ret;

	uint32_t block_id = ((uint32_t*)(work->data))[1];

	hexstr = bin2hex(work->data + 8, 18);

	/* Search to see if this block exists yet and if not, consider it a
	 * new block and set the current block details to this one */
	if (!block_exists(hexstr)) {
		struct block *s = calloc(sizeof(struct block), 1);
		int deleted_block = 0;
		ret = false;

		if (unlikely(!s))
			quit (1, "test_work_current OOM");
		strcpy(s->hash, hexstr);
		s->block_no = new_blocks++;
		wr_lock(&blk_lock);
		/* Only keep the last hour's worth of blocks in memory since
		 * work from blocks before this is virtually impossible and we
		 * want to prevent memory usage from continually rising */
		if (HASH_COUNT(blocks) > 6) {
			struct block *oldblock;

			HASH_SORT(blocks, block_sort);
			oldblock = blocks;
			deleted_block = oldblock->block_no;
			HASH_DEL(blocks, oldblock);
			free(oldblock);
		}
		HASH_ADD_STR(blocks, hash, s);
		wr_unlock(&blk_lock);
		work->pool->block_id = block_id;
		if (deleted_block)
			applog(LOG_DEBUG, "Deleted block %d from database", deleted_block);
		set_curblock(hexstr, &work->data[4]);
		if (unlikely(new_blocks == 1))
			goto out_free;

		if (!work->stratum) {
			if (work->longpoll) {
				applog(LOG_NOTICE, "LONGPOLL from pool %d detected new block",
				       work->pool->pool_no);
				work->longpoll = false;
			} else if (have_longpoll)
				applog(LOG_NOTICE, "New block detected on network before longpoll");
			else
				applog(LOG_NOTICE, "New block detected on network");
		}
		restart_threads();
	} else {
		bool restart = false;
		struct pool *curpool = NULL;
		if (unlikely(work->pool->block_id != block_id)) {
			bool was_active = work->pool->block_id != 0;
			work->pool->block_id = block_id;
			if (was_active) {  // Pool actively changed block
				if (work->pool == (curpool = current_pool()))
					restart = true;
				if (block_id == current_block_id) {
					// Caught up, only announce if this pool is the one in use
					if (restart)
						applog(LOG_NOTICE, "%s %d caught up to new block",
						       work->longpoll ? "LONGPOLL from pool" : "Pool",
						       work->pool->pool_no);
				} else {
					// Switched to a block we know, but not the latest... why?
					// This might detect pools trying to double-spend or 51%,
					// but let's not make any accusations until it's had time
					// in the real world.
					free(hexstr);
					hexstr = blkhashstr(&work->data[4]);
					applog(LOG_WARNING, "%s %d is issuing work for an old block: %s",
					       work->longpoll ? "LONGPOLL from pool" : "Pool",
					       work->pool->pool_no,
					       hexstr);
				}
			}
		}
	  if (work->longpoll) {
		work->longpoll = false;
		++work->pool->work_restart_id;
		if ((!restart) && work->pool == current_pool()) {
			applog(LOG_NOTICE, "LONGPOLL from pool %d requested work restart",
				work->pool->pool_no);
			restart = true;
		}
	  }
		if (restart)
			restart_threads();
	}
out_free:
	free(hexstr);
	return ret;
}

static int tv_sort(struct work *worka, struct work *workb)
{
	return worka->tv_staged.tv_sec - workb->tv_staged.tv_sec;
}

static bool work_rollable(struct work *work)
{
	return (!work->clone && work->rolltime);
}

static bool hash_push(struct work *work)
{
	bool rc = true, dec = false;

	if (work->queued) {
		work->queued = false;
		dec = true;
	}

	mutex_lock(stgd_lock);
	work->pool->staged++;
	if (work_rollable(work))
		staged_rollable++;
	if (likely(!getq->frozen)) {
		HASH_ADD_INT(staged_work, id, work);
		HASH_SORT(staged_work, tv_sort);
	} else
		rc = false;
	pthread_cond_signal(&getq->cond);
	mutex_unlock(stgd_lock);

	if (dec) {
		dec_queued(work->pool);
		applog(LOG_DEBUG, "dec_queued from hash_push");
	}

	return rc;
}

static void *stage_thread(void *userdata)
{
	struct thr_info *mythr = userdata;
	bool ok = true;

	rename_thr("bfg-stage");

	while (ok) {
		struct work *work = NULL;

		applog(LOG_DEBUG, "Popping work to stage thread");

		work = tq_pop(mythr->q, NULL);
		if (unlikely(!work)) {
			applog(LOG_ERR, "Failed to tq_pop in stage_thread");
			ok = false;
			break;
		}
		work->work_restart_id = work->pool->work_restart_id;

		test_work_current(work);

		applog(LOG_DEBUG, "Pushing work to getwork queue (queued=%c)", work->queued?'Y':'N');

		if (unlikely(!hash_push(work))) {
			applog(LOG_WARNING, "Failed to hash_push in stage_thread");
			continue;
		}
	}

	tq_freeze(mythr->q);
	return NULL;
}

static bool stage_work(struct work *work)
{
	applog(LOG_DEBUG, "Pushing work to stage thread");

	if (unlikely(!tq_push(thr_info[stage_thr_id].q, work))) {
		applog(LOG_ERR, "Could not tq_push work in stage_work");
		return false;
	}
	return true;
}

#ifdef HAVE_CURSES
int curses_int(const char *query)
{
	int ret;
	char *cvar;

	cvar = curses_input(query);
	ret = atoi(cvar);
	free(cvar);
	return ret;
}
#endif

#ifdef HAVE_CURSES
static bool input_pool(bool live);
#endif

#ifdef HAVE_CURSES
static void display_pool_summary(struct pool *pool)
{
	double efficiency = 0.0;

	if (curses_active_locked()) {
		wlog("Pool: %s\n", pool->rpc_url);
		if (pool->solved)
			wlog("SOLVED %d BLOCK%s!\n", pool->solved, pool->solved > 1 ? "S" : "");
		wlog("%s own long-poll support\n", pool->lp_url ? "Has" : "Does not have");
		wlog(" Queued work requests: %d\n", pool->getwork_requested);
		wlog(" Share submissions: %d\n", pool->accepted + pool->rejected);
		wlog(" Accepted shares: %d\n", pool->accepted);
		wlog(" Rejected shares: %d\n", pool->rejected);
		wlog(" Accepted difficulty shares: %1.f\n", pool->diff_accepted);
		wlog(" Rejected difficulty shares: %1.f\n", pool->diff_rejected);
		if (pool->accepted || pool->rejected)
			wlog(" Reject ratio: %.1f%%\n", (double)(pool->rejected * 100) / (double)(pool->accepted + pool->rejected));
		efficiency = pool->getwork_requested ? pool->accepted * 100.0 / pool->getwork_requested : 0.0;
		wlog(" Efficiency (accepted / queued): %.0f%%\n", efficiency);

		wlog(" Discarded work due to new blocks: %d\n", pool->discarded_work);
		wlog(" Stale submissions discarded due to new blocks: %d\n", pool->stale_shares);
		wlog(" Unable to get work from server occasions: %d\n", pool->getfail_occasions);
		wlog(" Submitting work remotely delay occasions: %d\n\n", pool->remotefail_occasions);
		unlock_curses();
	}
}
#endif

/* We can't remove the memory used for this struct pool because there may
 * still be work referencing it. We just remove it from the pools list */
void remove_pool(struct pool *pool)
{
	int i, last_pool = total_pools - 1;
	struct pool *other;

	/* Boost priority of any lower prio than this one */
	for (i = 0; i < total_pools; i++) {
		other = pools[i];
		if (other->prio > pool->prio)
			other->prio--;
	}

	if (pool->pool_no < last_pool) {
		/* Swap the last pool for this one */
		(pools[last_pool])->pool_no = pool->pool_no;
		pools[pool->pool_no] = pools[last_pool];
	}
	/* Give it an invalid number */
	pool->pool_no = total_pools;
	pool->removed = true;
	pool->has_stratum = false;
	total_pools--;
}

/* add a mutex if this needs to be thread safe in the future */
static struct JE {
	char *buf;
	struct JE *next;
} *jedata = NULL;

static void json_escape_free()
{
	struct JE *jeptr = jedata;
	struct JE *jenext;

	jedata = NULL;

	while (jeptr) {
		jenext = jeptr->next;
		free(jeptr->buf);
		free(jeptr);
		jeptr = jenext;
	}
}

static char *json_escape(char *str)
{
	struct JE *jeptr;
	char *buf, *ptr;

	/* 2x is the max, may as well just allocate that */
	ptr = buf = malloc(strlen(str) * 2 + 1);

	jeptr = malloc(sizeof(*jeptr));

	jeptr->buf = buf;
	jeptr->next = jedata;
	jedata = jeptr;

	while (*str) {
		if (*str == '\\' || *str == '"')
			*(ptr++) = '\\';

		*(ptr++) = *(str++);
	}

	*ptr = '\0';

	return buf;
}

void write_config(FILE *fcfg)
{
	int i;

	/* Write pool values */
	fputs("{\n\"pools\" : [", fcfg);
	for(i = 0; i < total_pools; i++) {
		fprintf(fcfg, "%s\n\t{\n\t\t\"url\" : \"%s\",", i > 0 ? "," : "", json_escape(pools[i]->rpc_url));
		if (pools[i]->rpc_proxy)
			fprintf(fcfg, "\n\t\t\"pool-proxy\" : \"%s\",", json_escape(pools[i]->rpc_proxy));
		fprintf(fcfg, "\n\t\t\"user\" : \"%s\",", json_escape(pools[i]->rpc_user));
		fprintf(fcfg, "\n\t\t\"pass\" : \"%s\"\n\t}", json_escape(pools[i]->rpc_pass));
		}
	fputs("\n]\n", fcfg);

#ifdef HAVE_OPENCL
	if (nDevs) {
		/* Write GPU device values */
		fputs(",\n\"intensity\" : \"", fcfg);
		for(i = 0; i < nDevs; i++)
			fprintf(fcfg, gpus[i].dynamic ? "%sd" : "%s%d", i > 0 ? "," : "", gpus[i].intensity);
		fputs("\",\n\"vectors\" : \"", fcfg);
		for(i = 0; i < nDevs; i++)
			fprintf(fcfg, "%s%d", i > 0 ? "," : "",
				gpus[i].vwidth);
		fputs("\",\n\"worksize\" : \"", fcfg);
		for(i = 0; i < nDevs; i++)
			fprintf(fcfg, "%s%d", i > 0 ? "," : "",
				(int)gpus[i].work_size);
		fputs("\",\n\"kernel\" : \"", fcfg);
		for(i = 0; i < nDevs; i++) {
			fprintf(fcfg, "%s", i > 0 ? "," : "");
			switch (gpus[i].kernel) {
				case KL_NONE: // Shouldn't happen
					break;
				case KL_POCLBM:
					fprintf(fcfg, "poclbm");
					break;
				case KL_PHATK:
					fprintf(fcfg, "phatk");
					break;
				case KL_DIAKGCN:
					fprintf(fcfg, "diakgcn");
					break;
				case KL_DIABLO:
					fprintf(fcfg, "diablo");
					break;
				case KL_SCRYPT:
					fprintf(fcfg, "scrypt");
					break;
			}
		}
#ifdef USE_SCRYPT
		fputs("\",\n\"lookup-gap\" : \"", fcfg);
		for(i = 0; i < nDevs; i++)
			fprintf(fcfg, "%s%d", i > 0 ? "," : "",
				(int)gpus[i].opt_lg);
		fputs("\",\n\"thread-concurrency\" : \"", fcfg);
		for(i = 0; i < nDevs; i++)
			fprintf(fcfg, "%s%d", i > 0 ? "," : "",
				(int)gpus[i].opt_tc);
		fputs("\",\n\"shaders\" : \"", fcfg);
		for(i = 0; i < nDevs; i++)
			fprintf(fcfg, "%s%d", i > 0 ? "," : "",
				(int)gpus[i].shaders);
#endif
#ifdef HAVE_ADL
		fputs("\",\n\"gpu-engine\" : \"", fcfg);
		for(i = 0; i < nDevs; i++)
			fprintf(fcfg, "%s%d-%d", i > 0 ? "," : "", gpus[i].min_engine, gpus[i].gpu_engine);
		fputs("\",\n\"gpu-fan\" : \"", fcfg);
		for(i = 0; i < nDevs; i++)
			fprintf(fcfg, "%s%d-%d", i > 0 ? "," : "", gpus[i].min_fan, gpus[i].gpu_fan);
		fputs("\",\n\"gpu-memclock\" : \"", fcfg);
		for(i = 0; i < nDevs; i++)
			fprintf(fcfg, "%s%d", i > 0 ? "," : "", gpus[i].gpu_memclock);
		fputs("\",\n\"gpu-memdiff\" : \"", fcfg);
		for(i = 0; i < nDevs; i++)
			fprintf(fcfg, "%s%d", i > 0 ? "," : "", gpus[i].gpu_memdiff);
		fputs("\",\n\"gpu-powertune\" : \"", fcfg);
		for(i = 0; i < nDevs; i++)
			fprintf(fcfg, "%s%d", i > 0 ? "," : "", gpus[i].gpu_powertune);
		fputs("\",\n\"gpu-vddc\" : \"", fcfg);
		for(i = 0; i < nDevs; i++)
			fprintf(fcfg, "%s%1.3f", i > 0 ? "," : "", gpus[i].gpu_vddc);
		fputs("\",\n\"temp-cutoff\" : \"", fcfg);
		for(i = 0; i < nDevs; i++)
			fprintf(fcfg, "%s%d", i > 0 ? "," : "", gpus[i].cutofftemp);
		fputs("\",\n\"temp-overheat\" : \"", fcfg);
		for(i = 0; i < nDevs; i++)
			fprintf(fcfg, "%s%d", i > 0 ? "," : "", gpus[i].adl.overtemp);
		fputs("\",\n\"temp-target\" : \"", fcfg);
		for(i = 0; i < nDevs; i++)
			fprintf(fcfg, "%s%d", i > 0 ? "," : "", gpus[i].targettemp);
#endif
		fputs("\"", fcfg);
	}
#endif
#ifdef HAVE_ADL
	if (opt_reorder)
		fprintf(fcfg, ",\n\"gpu-reorder\" : true");
#endif
#ifdef WANT_CPUMINE
	fprintf(fcfg, ",\n\"algo\" : \"%s\"", algo_names[opt_algo]);
#endif

	/* Simple bool and int options */
	struct opt_table *opt;
	for (opt = opt_config_table; opt->type != OPT_END; opt++) {
		char *p, *name = strdup(opt->names);
		for (p = strtok(name, "|"); p; p = strtok(NULL, "|")) {
			if (p[1] != '-')
				continue;
			if (opt->type & OPT_NOARG &&
			   ((void *)opt->cb == (void *)opt_set_bool || (void *)opt->cb == (void *)opt_set_invbool) &&
			   (*(bool *)opt->u.arg == ((void *)opt->cb == (void *)opt_set_bool)))
				fprintf(fcfg, ",\n\"%s\" : true", p+2);

			if (opt->type & OPT_HASARG &&
			   ((void *)opt->cb_arg == (void *)set_int_0_to_9999 ||
			   (void *)opt->cb_arg == (void *)set_int_1_to_65535 ||
			   (void *)opt->cb_arg == (void *)set_int_0_to_10 ||
			   (void *)opt->cb_arg == (void *)set_int_1_to_10) &&
			   opt->desc != opt_hidden &&
			   0 <= *(int *)opt->u.arg)
				fprintf(fcfg, ",\n\"%s\" : \"%d\"", p+2, *(int *)opt->u.arg);
		}
	}

	/* Special case options */
	fprintf(fcfg, ",\n\"shares\" : \"%d\"", opt_shares);
	if (pool_strategy == POOL_BALANCE)
		fputs(",\n\"balance\" : true", fcfg);
	if (pool_strategy == POOL_LOADBALANCE)
		fputs(",\n\"load-balance\" : true", fcfg);
	if (pool_strategy == POOL_ROUNDROBIN)
		fputs(",\n\"round-robin\" : true", fcfg);
	if (pool_strategy == POOL_ROTATE)
		fprintf(fcfg, ",\n\"rotate\" : \"%d\"", opt_rotate_period);
#if defined(unix)
	if (opt_stderr_cmd && *opt_stderr_cmd)
		fprintf(fcfg, ",\n\"monitor\" : \"%s\"", json_escape(opt_stderr_cmd));
#endif // defined(unix)
	if (opt_kernel_path && *opt_kernel_path) {
		char *kpath = strdup(opt_kernel_path);
		if (kpath[strlen(kpath)-1] == '/')
			kpath[strlen(kpath)-1] = 0;
		fprintf(fcfg, ",\n\"kernel-path\" : \"%s\"", json_escape(kpath));
	}
	if (schedstart.enable)
		fprintf(fcfg, ",\n\"sched-time\" : \"%d:%d\"", schedstart.tm.tm_hour, schedstart.tm.tm_min);
	if (schedstop.enable)
		fprintf(fcfg, ",\n\"stop-time\" : \"%d:%d\"", schedstop.tm.tm_hour, schedstop.tm.tm_min);
	if (opt_socks_proxy && *opt_socks_proxy)
		fprintf(fcfg, ",\n\"socks-proxy\" : \"%s\"", json_escape(opt_socks_proxy));
#ifdef HAVE_OPENCL
	for(i = 0; i < nDevs; i++)
		if (gpus[i].deven == DEV_DISABLED)
			break;
	if (i < nDevs)
		for (i = 0; i < nDevs; i++)
			if (gpus[i].deven != DEV_DISABLED)
				fprintf(fcfg, ",\n\"device\" : \"%d\"", i);
#endif
	if (opt_api_allow)
		fprintf(fcfg, ",\n\"api-allow\" : \"%s\"", json_escape(opt_api_allow));
	if (strcmp(opt_api_description, PACKAGE_STRING) != 0)
		fprintf(fcfg, ",\n\"api-description\" : \"%s\"", json_escape(opt_api_description));
	if (opt_api_groups)
		fprintf(fcfg, ",\n\"api-groups\" : \"%s\"", json_escape(opt_api_groups));
	if (opt_icarus_options)
		fprintf(fcfg, ",\n\"icarus-options\" : \"%s\"", json_escape(opt_icarus_options));
	if (opt_icarus_timing)
		fprintf(fcfg, ",\n\"icarus-timing\" : \"%s\"", json_escape(opt_icarus_timing));
	fputs("\n}\n", fcfg);

	json_escape_free();
}

#ifdef HAVE_CURSES
static void display_pools(void)
{
	struct pool *pool;
	int selected, i;
	char input;

	opt_loginput = true;
	immedok(logwin, true);
	clear_logwin();
updated:
	for (i = 0; i < total_pools; i++) {
		pool = pools[i];

		if (pool == current_pool())
			wattron(logwin, A_BOLD);
		if (pool->enabled != POOL_ENABLED)
			wattron(logwin, A_DIM);
		wlogprint("%d: ", pool->pool_no);
		switch (pool->enabled) {
			case POOL_ENABLED:
				wlogprint("Enabled  ");
				break;
			case POOL_DISABLED:
				wlogprint("Disabled ");
				break;
			case POOL_REJECTING:
				wlogprint("Rejectin ");
				break;
		}
		if (pool->idle)
			wlogprint("Dead ");
		else
		if (pool->has_stratum)
			wlogprint("Strtm");
		else
		if (pool->lp_url && pool->proto != pool->lp_proto)
			wlogprint("Mixed");
		else
			switch (pool->proto) {
				case PLP_GETBLOCKTEMPLATE:
					wlogprint(" GBT ");
					break;
				case PLP_GETWORK:
					wlogprint("GWork");
					break;
				default:
					wlogprint("Alive");
			}
		wlogprint(" Priority %d: %s  User:%s\n",
			pool->prio,
			pool->rpc_url, pool->rpc_user);
		wattroff(logwin, A_BOLD | A_DIM);
	}
retry:
	wlogprint("\nCurrent pool management strategy: %s\n",
		strategies[pool_strategy]);
	if (pool_strategy == POOL_ROTATE)
		wlogprint("Set to rotate every %d minutes\n", opt_rotate_period);
	wlogprint("[F]ailover only %s\n", opt_fail_only ? "enabled" : "disabled");
	wlogprint("[A]dd pool [R]emove pool [D]isable pool [E]nable pool\n");
	wlogprint("[C]hange management strategy [S]witch pool [I]nformation\n");
	wlogprint("Or press any other key to continue\n");
	input = getch();

	if (!strncasecmp(&input, "a", 1)) {
		input_pool(true);
		goto updated;
	} else if (!strncasecmp(&input, "r", 1)) {
		if (total_pools <= 1) {
			wlogprint("Cannot remove last pool");
			goto retry;
		}
		selected = curses_int("Select pool number");
		if (selected < 0 || selected >= total_pools) {
			wlogprint("Invalid selection\n");
			goto retry;
		}
		pool = pools[selected];
		if (pool == current_pool())
			switch_pools(NULL);
		if (pool == current_pool()) {
			wlogprint("Unable to remove pool due to activity\n");
			goto retry;
		}
		disable_pool(pool);
		remove_pool(pool);
		goto updated;
	} else if (!strncasecmp(&input, "s", 1)) {
		selected = curses_int("Select pool number");
		if (selected < 0 || selected >= total_pools) {
			wlogprint("Invalid selection\n");
			goto retry;
		}
		pool = pools[selected];
		enable_pool(pool);
		switch_pools(pool);
		goto updated;
	} else if (!strncasecmp(&input, "d", 1)) {
		if (enabled_pools <= 1) {
			wlogprint("Cannot disable last pool");
			goto retry;
		}
		selected = curses_int("Select pool number");
		if (selected < 0 || selected >= total_pools) {
			wlogprint("Invalid selection\n");
			goto retry;
		}
		pool = pools[selected];
		disable_pool(pool);
		if (pool == current_pool())
			switch_pools(NULL);
		goto updated;
	} else if (!strncasecmp(&input, "e", 1)) {
		selected = curses_int("Select pool number");
		if (selected < 0 || selected >= total_pools) {
			wlogprint("Invalid selection\n");
			goto retry;
		}
		pool = pools[selected];
		enable_pool(pool);
		if (pool->prio < current_pool()->prio)
			switch_pools(pool);
		goto updated;
	} else if (!strncasecmp(&input, "c", 1)) {
		for (i = 0; i <= TOP_STRATEGY; i++)
			wlogprint("%d: %s\n", i, strategies[i]);
		selected = curses_int("Select strategy number type");
		if (selected < 0 || selected > TOP_STRATEGY) {
			wlogprint("Invalid selection\n");
			goto retry;
		}
		if (selected == POOL_ROTATE) {
			opt_rotate_period = curses_int("Select interval in minutes");

			if (opt_rotate_period < 0 || opt_rotate_period > 9999) {
				opt_rotate_period = 0;
				wlogprint("Invalid selection\n");
				goto retry;
			}
		}
		pool_strategy = selected;
		switch_pools(NULL);
		goto updated;
	} else if (!strncasecmp(&input, "i", 1)) {
		selected = curses_int("Select pool number");
		if (selected < 0 || selected >= total_pools) {
			wlogprint("Invalid selection\n");
			goto retry;
		}
		pool = pools[selected];
		display_pool_summary(pool);
		goto retry;
	} else if (!strncasecmp(&input, "f", 1)) {
		opt_fail_only ^= true;
		goto updated;
	} else
		clear_logwin();

	immedok(logwin, false);
	opt_loginput = false;
}

static void display_options(void)
{
	int selected;
	char input;

	opt_loginput = true;
	immedok(logwin, true);
	clear_logwin();
retry:
	wlogprint("[N]ormal [C]lear [S]ilent mode (disable all output)\n");
	wlogprint("[D]ebug:%s\n[P]er-device:%s\n[Q]uiet:%s\n[V]erbose:%s\n"
		  "[R]PC debug:%s\n[W]orkTime details:%s\nco[M]pact: %s\n"
		  "[L]og interval:%d\n",
		opt_debug_console ? "on" : "off",
	        want_per_device_stats? "on" : "off",
		opt_quiet ? "on" : "off",
		opt_log_output ? "on" : "off",
		opt_protocol ? "on" : "off",
		opt_worktime ? "on" : "off",
		opt_compact ? "on" : "off",
		opt_log_interval);
	wlogprint("Select an option or any other key to return\n");
	input = getch();
	if (!strncasecmp(&input, "q", 1)) {
		opt_quiet ^= true;
		wlogprint("Quiet mode %s\n", opt_quiet ? "enabled" : "disabled");
		goto retry;
	} else if (!strncasecmp(&input, "v", 1)) {
		opt_log_output ^= true;
		if (opt_log_output)
			opt_quiet = false;
		wlogprint("Verbose mode %s\n", opt_log_output ? "enabled" : "disabled");
		goto retry;
	} else if (!strncasecmp(&input, "n", 1)) {
		opt_log_output = false;
		opt_debug_console = false;
		opt_quiet = false;
		opt_protocol = false;
		opt_compact = false;
		want_per_device_stats = false;
		wlogprint("Output mode reset to normal\n");
		switch_compact();
		goto retry;
	} else if (!strncasecmp(&input, "d", 1)) {
		opt_debug = true;
		opt_debug_console ^= true;
		opt_log_output = opt_debug_console;
		if (opt_debug_console)
			opt_quiet = false;
		wlogprint("Debug mode %s\n", opt_debug_console ? "enabled" : "disabled");
		goto retry;
	} else if (!strncasecmp(&input, "m", 1)) {
		opt_compact ^= true;
		wlogprint("Compact mode %s\n", opt_compact ? "enabled" : "disabled");
		switch_compact();
		goto retry;
	} else if (!strncasecmp(&input, "p", 1)) {
		want_per_device_stats ^= true;
		opt_log_output = want_per_device_stats;
		wlogprint("Per-device stats %s\n", want_per_device_stats ? "enabled" : "disabled");
		goto retry;
	} else if (!strncasecmp(&input, "r", 1)) {
		opt_protocol ^= true;
		if (opt_protocol)
			opt_quiet = false;
		wlogprint("RPC protocol debugging %s\n", opt_protocol ? "enabled" : "disabled");
		goto retry;
	} else if (!strncasecmp(&input, "c", 1))
		clear_logwin();
	else if (!strncasecmp(&input, "l", 1)) {
		selected = curses_int("Interval in seconds");
		if (selected < 0 || selected > 9999) {
			wlogprint("Invalid selection\n");
			goto retry;
		}
		opt_log_interval = selected;
		wlogprint("Log interval set to %d seconds\n", opt_log_interval);
		goto retry;
	} else if (!strncasecmp(&input, "s", 1)) {
		opt_realquiet = true;
	} else if (!strncasecmp(&input, "w", 1)) {
		opt_worktime ^= true;
		wlogprint("WorkTime details %s\n", opt_worktime ? "enabled" : "disabled");
		goto retry;
	} else
		clear_logwin();

	immedok(logwin, false);
	opt_loginput = false;
}
#endif

void default_save_file(char *filename)
{
#if defined(unix)
	if (getenv("HOME") && *getenv("HOME")) {
	        strcpy(filename, getenv("HOME"));
		strcat(filename, "/");
	}
	else
		strcpy(filename, "");
	strcat(filename, ".bfgminer/");
	mkdir(filename, 0777);
#else
	strcpy(filename, "");
#endif
	strcat(filename, def_conf);
}

#ifdef HAVE_CURSES
static void set_options(void)
{
	int selected;
	char input;

	opt_loginput = true;
	immedok(logwin, true);
	clear_logwin();
retry:
	wlogprint("\n[L]ongpoll: %s\n", want_longpoll ? "On" : "Off");
	wlogprint("[Q]ueue: %d\n[S]cantime: %d\n[E]xpiry: %d\n[R]etries: %d\n"
		  "[W]rite config file\n[B]FGMiner restart\n",
		opt_queue, opt_scantime, opt_expiry, opt_retries);
	wlogprint("Select an option or any other key to return\n");
	input = getch();

	if (!strncasecmp(&input, "q", 1)) {
		selected = curses_int("Extra work items to queue");
		if (selected < 0 || selected > 9999) {
			wlogprint("Invalid selection\n");
			goto retry;
		}
		opt_queue = selected;
		goto retry;
	} else if (!strncasecmp(&input, "l", 1)) {
		if (want_longpoll)
			stop_longpoll();
		else
			start_longpoll();
		applog(LOG_WARNING, "Longpoll %s", want_longpoll ? "enabled" : "disabled");
		goto retry;
	} else if  (!strncasecmp(&input, "s", 1)) {
		selected = curses_int("Set scantime in seconds");
		if (selected < 0 || selected > 9999) {
			wlogprint("Invalid selection\n");
			goto retry;
		}
		opt_scantime = selected;
		goto retry;
	} else if  (!strncasecmp(&input, "e", 1)) {
		selected = curses_int("Set expiry time in seconds");
		if (selected < 0 || selected > 9999) {
			wlogprint("Invalid selection\n");
			goto retry;
		}
		opt_expiry = selected;
		goto retry;
	} else if  (!strncasecmp(&input, "r", 1)) {
		selected = curses_int("Retries before failing (-1 infinite)");
		if (selected < -1 || selected > 9999) {
			wlogprint("Invalid selection\n");
			goto retry;
		}
		opt_retries = selected;
		goto retry;
	} else if  (!strncasecmp(&input, "w", 1)) {
		FILE *fcfg;
		char *str, filename[PATH_MAX], prompt[PATH_MAX + 50];

		default_save_file(filename);
		sprintf(prompt, "Config filename to write (Enter for default) [%s]", filename);
		str = curses_input(prompt);
		if (strcmp(str, "-1")) {
			struct stat statbuf;

			strcpy(filename, str);
			if (!stat(filename, &statbuf)) {
				wlogprint("File exists, overwrite?\n");
				input = getch();
				if (strncasecmp(&input, "y", 1))
					goto retry;
			}
		}
		fcfg = fopen(filename, "w");
		if (!fcfg) {
			wlogprint("Cannot open or create file\n");
			goto retry;
		}
		write_config(fcfg);
		fclose(fcfg);
		goto retry;

	} else if (!strncasecmp(&input, "b", 1)) {
		wlogprint("Are you sure?\n");
		input = getch();
		if (!strncasecmp(&input, "y", 1))
			app_restart();
		else
			clear_logwin();
	} else
		clear_logwin();

	immedok(logwin, false);
	opt_loginput = false;
}

static void *input_thread(void __maybe_unused *userdata)
{
	rename_thr("bfg-input");

	if (!curses_active)
		return NULL;

	while (1) {
		int input;

		input = getch();
		switch (input) {
		case 'q': case 'Q':
			kill_work();
			return NULL;
		case 'd': case 'D':
			display_options();
			break;
		case 'p': case 'P':
			display_pools();
			break;
		case 's': case 'S':
			set_options();
			break;
		case 'g': case 'G':
			if (have_opencl)
				manage_gpu();
			break;
#ifdef HAVE_CURSES
		case KEY_DOWN:
			if (devsummaryYOffset < -(total_devices + devcursor - statusy))
				break;
			devsummaryYOffset -= 2;
		case KEY_UP:
			if (devsummaryYOffset == 0)
				break;
			++devsummaryYOffset;
			if (curses_active_locked()) {
				int i;
				for (i = 0; i < mining_threads; i++)
					curses_print_devstatus(i);
				touchwin(statuswin);
				wrefresh(statuswin);
				unlock_curses();
			}
			break;
#endif
		}
		if (opt_realquiet) {
			disable_curses();
			break;
		}
	}

	return NULL;
}
#endif

/* This thread should not be shut down unless a problem occurs */
static void *workio_thread(void *userdata)
{
	struct thr_info *mythr = userdata;
	bool ok = true;

	rename_thr("bfg-workio");

	while (ok) {
		struct workio_cmd *wc;

		applog(LOG_DEBUG, "Popping work to work thread");

		/* wait for workio_cmd sent to us, on our queue */
		wc = tq_pop(mythr->q, NULL);
		if (unlikely(!wc)) {
			applog(LOG_ERR, "Failed to tq_pop in workio_thread");
			ok = false;
			break;
		}

		/* process workio_cmd */
		switch (wc->cmd) {
		case WC_GET_WORK:
			ok = workio_get_work(wc);
			break;
		case WC_SUBMIT_WORK:
		{
			mutex_lock(&submitting_lock);
			if (submitting >= opt_submit_threads) {
				if (list_empty(&submit_waiting))
					applog(LOG_WARNING, "workio_thread queuing submissions (see --submit-threads)");
				else
					applog(LOG_DEBUG, "workio_thread queuing submission");
				list_add_tail(&wc->list, &submit_waiting);
				mutex_unlock(&submitting_lock);
				break;
			}
			++submitting;
			mutex_unlock(&submitting_lock);

			ok = workio_submit_work(wc);
			break;
		}
		default:
			ok = false;
			break;
		}
	}

	tq_freeze(mythr->q);

	return NULL;
}

static void *api_thread(void *userdata)
{
	struct thr_info *mythr = userdata;

	pthread_detach(pthread_self());
	rename_thr("bfg-rpc");
	pthread_setcanceltype(PTHREAD_CANCEL_ASYNCHRONOUS, NULL);

	api(api_thr_id);

	PTH(mythr) = 0L;

	return NULL;
}

void thread_reportin(struct thr_info *thr)
{
	gettimeofday(&thr->last, NULL);
	thr->cgpu->status = LIFE_WELL;
	thr->getwork = 0;
	thr->cgpu->device_last_well = time(NULL);
}

static inline void thread_reportout(struct thr_info *thr)
{
	thr->getwork = time(NULL);
}

static void hashmeter(int thr_id, struct timeval *diff,
		      uint64_t hashes_done)
{
	struct timeval temp_tv_end, total_diff;
	double secs;
	double local_secs;
	double utility, efficiency = 0.0;
	static double local_mhashes_done = 0;
	static double rolling = 0;
	double local_mhashes = (double)hashes_done / 1000000.0;
	bool showlog = false;
	char cHr[h2bs_fmt_size[H2B_NOUNIT]], aHr[h2bs_fmt_size[H2B_NOUNIT]], uHr[h2bs_fmt_size[H2B_SPACED]];

	/* Update the last time this thread reported in */
	if (thr_id >= 0) {
		gettimeofday(&thr_info[thr_id].last, NULL);
		thr_info[thr_id].cgpu->device_last_well = time(NULL);
	}

	secs = (double)diff->tv_sec + ((double)diff->tv_usec / 1000000.0);

	/* So we can call hashmeter from a non worker thread */
	if (thr_id >= 0) {
		struct thr_info *thr = &thr_info[thr_id];
		struct cgpu_info *cgpu = thr_info[thr_id].cgpu;
		double thread_rolling = 0.0;
		int i;

		applog(LOG_DEBUG, "[thread %d: %"PRIu64" hashes, %.1f khash/sec]",
			thr_id, hashes_done, hashes_done / 1000 / secs);

		/* Rolling average for each thread and each device */
		decay_time(&thr->rolling, local_mhashes / secs);
		for (i = 0; i < cgpu->threads; i++)
			thread_rolling += cgpu->thr[i]->rolling;

		mutex_lock(&hash_lock);
		decay_time(&cgpu->rolling, thread_rolling);
		cgpu->total_mhashes += local_mhashes;
		mutex_unlock(&hash_lock);

		// If needed, output detailed, per-device stats
		if (want_per_device_stats) {
			struct timeval now;
			struct timeval elapsed;

			gettimeofday(&now, NULL);
			timersub(&now, &thr->cgpu->last_message_tv, &elapsed);
			if (opt_log_interval <= elapsed.tv_sec) {
				struct cgpu_info *cgpu = thr->cgpu;
				char logline[255];

				cgpu->last_message_tv = now;

				get_statline(logline, cgpu);
				if (!curses_active) {
					printf("%s          \r", logline);
					fflush(stdout);
				} else
					applog(LOG_INFO, "%s", logline);
			}
		}
	}

	/* Totals are updated by all threads so can race without locking */
	mutex_lock(&hash_lock);
	gettimeofday(&temp_tv_end, NULL);
	timersub(&temp_tv_end, &total_tv_end, &total_diff);

	total_mhashes_done += local_mhashes;
	local_mhashes_done += local_mhashes;
	if (total_diff.tv_sec < opt_log_interval)
		/* Only update the total every opt_log_interval seconds */
		goto out_unlock;
	showlog = true;
	gettimeofday(&total_tv_end, NULL);

	local_secs = (double)total_diff.tv_sec + ((double)total_diff.tv_usec / 1000000.0);
	decay_time(&rolling, local_mhashes_done / local_secs);
	global_hashrate = roundl(rolling) * 1000000;

	timersub(&total_tv_end, &total_tv_start, &total_diff);
	total_secs = (double)total_diff.tv_sec +
		((double)total_diff.tv_usec / 1000000.0);

	utility = total_accepted / total_secs * 60;
	efficiency = total_getworks ? total_accepted * 100.0 / total_getworks : 0.0;

	ti_hashrate_bufstr(
		(char*[]){cHr, aHr, uHr},
		1e6*rolling,
		1e6*total_mhashes_done / total_secs,
		utility_to_hashrate(total_accepted_weighed / (total_secs ?: 1) * 60),
		H2B_SPACED);

	sprintf(statusline, "%s%ds:%s avg:%s u:%s | A:%d  R:%d  HW:%d  E:%.0f%%  U:%.1f/m",
		want_per_device_stats ? "ALL " : "",
		opt_log_interval,
		cHr, aHr,
		uHr,
		total_accepted, total_rejected, hw_errors, efficiency, utility);


	local_mhashes_done = 0;
out_unlock:
	mutex_unlock(&hash_lock);
	if (showlog) {
		if (!curses_active) {
			printf("%s          \r", statusline);
			fflush(stdout);
		} else
			applog(LOG_INFO, "%s", statusline);
	}
}

static void stratum_share_result(json_t *val, json_t *res_val, json_t *err_val,
				 struct stratum_share *sshare)
{
	struct work *work = &sshare->work;
	uint64_t sharediff = share_diff(work);
	char hashshow[65];
	uint32_t *hash32;
	char diffdisp[16];
	int intdiff;

	hash32 = (uint32_t *)(work->hash);
	intdiff = floor(work->work_difficulty);
	suffix_string(sharediff, diffdisp, 0);
	sprintf(hashshow, "%08lx Diff %s/%d%s", (unsigned long)(hash32[6]), diffdisp, intdiff,
		work->block? " BLOCK!" : "");
	share_result(val, res_val, err_val, work, hashshow, false, "");
}

/* Parses stratum json responses and tries to find the id that the request
 * matched to and treat it accordingly. */
static bool parse_stratum_response(char *s)
{
	json_t *val = NULL, *err_val, *res_val, *id_val;
	struct stratum_share *sshare;
	json_error_t err;
	bool ret = false;
	int id;

	val = JSON_LOADS(s, &err);
	if (!val) {
		applog(LOG_INFO, "JSON decode failed(%d): %s", err.line, err.text);
		goto out;
	}

	res_val = json_object_get(val, "result");
	err_val = json_object_get(val, "error");
	id_val = json_object_get(val, "id");

	if (json_is_null(id_val) || !id_val) {
		char *ss;

		if (err_val)
			ss = json_dumps(err_val, JSON_INDENT(3));
		else
			ss = strdup("(unknown reason)");

		applog(LOG_INFO, "JSON-RPC non method decode failed: %s", ss);

		free(ss);

		goto out;
	}

	id = json_integer_value(id_val);
	mutex_lock(&sshare_lock);
	HASH_FIND_INT(stratum_shares, &id, sshare);
	if (sshare)
		HASH_DEL(stratum_shares, sshare);
	mutex_unlock(&sshare_lock);
	if (!sshare) {
		if (json_is_true(res_val))
			applog(LOG_NOTICE, "Accepted untracked stratum share");
		else
			applog(LOG_NOTICE, "Rejected untracked stratum share");
		goto out;
	}
	stratum_share_result(val, res_val, err_val, sshare);
	free(sshare);

	ret = true;
out:
	if (val)
		json_decref(val);

	return ret;
}

static void shutdown_stratum(struct pool *pool)
{
	// Shut down Stratum as if we never had it
	pool->has_stratum = false;
	shutdown(pool->sock, SHUT_RDWR);
	free(pool->stratum_url);
	if (pool->sockaddr_url == pool->stratum_url)
		pool->sockaddr_url = NULL;
	pool->stratum_url = NULL;
}

static void pool_resus(struct pool *pool);
static bool pool_active(struct pool *pool, bool pinging);

/* One stratum thread per pool that has stratum waits on the socket checking
 * for new messages and for the integrity of the socket connection. We reset
 * the connection based on the integrity of the receive side only as the send
 * side will eventually expire data it fails to send. */
static void *stratum_thread(void *userdata)
{
	struct pool *pool = (struct pool *)userdata;

	pthread_detach(pthread_self());

	while (42) {
		struct timeval timeout;
		fd_set rd;
		char *s;

		if (unlikely(!pool->has_stratum))
			break;

		FD_ZERO(&rd);
		FD_SET(pool->sock, &rd);
		timeout.tv_sec = 120;
		timeout.tv_usec = 0;

		/* The protocol specifies that notify messages should be sent
		 * every minute so if we fail to receive any for 2 minutes we
		 * assume the connection has been dropped and treat this pool
		 * as dead */
		select(pool->sock + 1, &rd, NULL, NULL, &timeout);
		s = recv_line(pool);
		if (!s) {
			if (!pool->has_stratum)
				break;

			applog(LOG_INFO, "Stratum connection to pool %d interrupted", pool->pool_no);
			pool->getfail_occasions++;
			total_go++;

			if (initiate_stratum(pool) && auth_stratum(pool))
				continue;

			if (pool->rpc_url[0] != 's') {
				shutdown_stratum(pool);
				pool_active(pool, false);
				break;
			}

			pool_died(pool);
			while (!initiate_stratum(pool) || !auth_stratum(pool)) {
				if (pool->removed)
					goto out;
				sleep(30);
			}
			applog(LOG_INFO, "Stratum connection to pool %d resumed", pool->pool_no);
			pool_tclear(pool, &pool->idle);
			pool_resus(pool);
			continue;
		}

		if (!parse_method(pool, s) && !parse_stratum_response(s))
			applog(LOG_INFO, "Unknown stratum msg: %s", s);
		free(s);
		if (pool->swork.clean) {
			struct work work;

			/* Generate a single work item to update the current
			 * block database */
			pool->swork.clean = false;
			gen_stratum_work(pool, &work);
			if (test_work_current(&work)) {
				/* Only accept a work restart if this stratum
				 * connection is from the current pool */
				if (pool == current_pool()) {
					restart_threads();
					applog(LOG_NOTICE, "Stratum from pool %d requested work restart", pool->pool_no);
				}
			} else
				applog(LOG_NOTICE, "Stratum from pool %d detected new block", pool->pool_no);
		}

	}

out:
	return NULL;
}

static void init_stratum_thread(struct pool *pool)
{
	if (unlikely(pthread_create(&pool->stratum_thread, NULL, stratum_thread, (void *)pool)))
		quit(1, "Failed to create stratum thread");
}

static void *longpoll_thread(void *userdata);

static bool stratum_works(struct pool *pool)
{
	applog(LOG_INFO, "Testing pool %d stratum %s", pool->pool_no, pool->stratum_url);
	if (!extract_sockaddr(pool, pool->stratum_url))
		return false;

	if (!initiate_stratum(pool))
		return false;

	return true;
}

// NOTE: This assumes reference URI is a root
static char *absolute_uri(char *uri, const char *ref)
{
	if (strstr(uri, "://"))
		return strdup(uri);

	char *copy_start, *abs;
	bool need_slash = false;

	copy_start = (uri[0] == '/') ? &uri[1] : uri;
	if (ref[strlen(ref) - 1] != '/')
		need_slash = true;

	abs = malloc(strlen(ref) + strlen(copy_start) + 2);
	if (!abs) {
		applog(LOG_ERR, "Malloc failure in absolute_uri");
		return NULL;
	}

	sprintf(abs, "%s%s%s", ref, need_slash ? "/" : "", copy_start);

	return abs;
}

static bool pool_active(struct pool *pool, bool pinging)
{
	struct timeval tv_getwork, tv_getwork_reply;
	bool ret = false;
	json_t *val;
	CURL *curl;
	int rolltime;
	char *rpc_req;
	struct work *work;
	enum pool_protocol proto;

	applog(LOG_INFO, "Testing pool %s", pool->rpc_url);

	/* This is the central point we activate stratum when we can */
	curl = curl_easy_init();
	if (unlikely(!curl)) {
		applog(LOG_ERR, "CURL initialisation failed");
		return false;
	}

	work = make_work();
	work->pool = pool;
	proto = want_gbt ? PLP_GETBLOCKTEMPLATE : PLP_GETWORK;

tryagain:
	rpc_req = prepare_rpc_req(work, proto, NULL);
	if (!rpc_req)
		return false;

	pool->probed = false;
	gettimeofday(&tv_getwork, NULL);
	val = json_rpc_call(curl, pool->rpc_url, pool->rpc_userpass, rpc_req,
			true, false, &rolltime, pool, false);
	gettimeofday(&tv_getwork_reply, NULL);

<<<<<<< HEAD
	free(rpc_req);
=======
	/* Detect if a http getwork pool has an X-Stratum header at startup,
	 * and if so, switch to that in preference to getwork if it works */
	if (pool->stratum_url && want_stratum && (pool->has_stratum || stratum_works(pool))) {
		curl_easy_cleanup(curl);

		if (!pool->has_stratum) {

		applog(LOG_NOTICE, "Switching pool %d %s to %s", pool->pool_no, pool->rpc_url, pool->stratum_url);
		if (!pool->rpc_url)
			pool->rpc_url = strdup(pool->stratum_url);
		pool->has_stratum = true;

		}

retry_stratum:
		/* We create the stratum thread for each pool just after
		 * successful authorisation. Once the auth flag has been set
		 * we never unset it and the stratum thread is responsible for
		 * setting/unsetting the active flag */
		if (pool->stratum_auth)
			return pool->stratum_active;
		if (!pool->stratum_active && !initiate_stratum(pool))
			return false;
		if (!auth_stratum(pool))
			return false;
		pool->idle = false;
		pool->stratum_auth = true;
		init_stratum_thread(pool);
		return true;
	}
	else if (pool->has_stratum)
		shutdown_stratum(pool);
>>>>>>> a0bdebee

	if (val) {
		bool rc;
		json_t *res;

		res = json_object_get(val, "result");
		if ((!json_is_object(res)) || (proto == PLP_GETBLOCKTEMPLATE && !json_object_get(res, "bits")))
			goto badwork;

		rc = work_decode(res, work);
		if (rc) {
			applog(LOG_DEBUG, "Successfully retrieved and deciphered work from pool %u %s",
			       pool->pool_no, pool->rpc_url);
			work->pool = pool;
			work->rolltime = rolltime;
			memcpy(&(work->tv_getwork), &tv_getwork, sizeof(struct timeval));
			memcpy(&(work->tv_getwork_reply), &tv_getwork_reply, sizeof(struct timeval));
			work->getwork_mode = GETWORK_MODE_TESTPOOL;
			calc_diff(work, 0);
			applog(LOG_DEBUG, "Pushing pooltest work to base pool");

			tq_push(thr_info[stage_thr_id].q, work);
			total_getworks++;
			pool->getwork_requested++;
			ret = true;
			gettimeofday(&pool->tv_idle, NULL);
		} else {
badwork:
			applog(LOG_DEBUG, "Successfully retrieved but FAILED to decipher work from pool %u %s",
			       pool->pool_no, pool->rpc_url);
			if (PLP_NONE != (proto = pool_protocol_fallback(proto)))
				goto tryagain;
			free_work(work);
			goto out;
		}
		json_decref(val);

		if (proto != pool->proto) {
			pool->proto = proto;
			applog(LOG_INFO, "Selected %s protocol for pool %u", pool_protocol_name(proto), pool->pool_no);
		}

		if (pool->lp_url)
			goto out;

		/* Decipher the longpoll URL, if any, and store it in ->lp_url */

		const struct blktmpl_longpoll_req *lp;
		if (work->tmpl && (lp = blktmpl_get_longpoll(work->tmpl))) {
			// NOTE: work_decode takes care of lp id
			pool->lp_url = lp->uri ? absolute_uri(lp->uri, pool->rpc_url) : pool->rpc_url;
			if (!pool->lp_url)
				return false;
			pool->lp_proto = PLP_GETBLOCKTEMPLATE;
		}
		else
		if (pool->hdr_path) {
			pool->lp_url = absolute_uri(pool->hdr_path, pool->rpc_url);
			if (!pool->lp_url)
				return false;
			pool->lp_proto = PLP_GETWORK;
		} else
			pool->lp_url = NULL;

		if (want_longpoll && !pool->lp_started) {
			pool->lp_started = true;
			if (unlikely(pthread_create(&pool->longpoll_thread, NULL, longpoll_thread, (void *)pool)))
				quit(1, "Failed to create pool longpoll thread");
		}
	} else if (PLP_NONE != (proto = pool_protocol_fallback(proto))) {
		goto tryagain;
	} else {
		free_work(work);
		/* If we failed to parse a getwork, this could be a stratum
		 * url without the prefix stratum+tcp:// so let's check it */
		if (initiate_stratum(pool)) {
			pool->has_stratum = true;
			goto retry_stratum;
		}
		applog(LOG_DEBUG, "FAILED to retrieve work from pool %u %s",
		       pool->pool_no, pool->rpc_url);
		if (!pinging)
			applog(LOG_WARNING, "Pool %u slow/down or URL or credentials invalid", pool->pool_no);
	}
out:
	curl_easy_cleanup(curl);
	return ret;
}

static inline int cp_prio(void)
{
	int prio;

	mutex_lock(&control_lock);
	prio = currentpool->prio;
	mutex_unlock(&control_lock);
	return prio;
}

static void pool_resus(struct pool *pool)
{
	applog(LOG_WARNING, "Pool %d %s alive", pool->pool_no, pool->rpc_url);
	if (pool->prio < cp_prio() && pool_strategy == POOL_FAILOVER)
		switch_pools(NULL);
}

static bool queue_request(void)
{
	int ts, tq, maxq = opt_queue + mining_threads;
	struct pool *pool, *cp;
	struct workio_cmd *wc;
	bool lagging;

	ts = total_staged();
	tq = global_queued();
	if (ts && ts + tq >= maxq)
		return true;

	cp = current_pool();
	lagging = !opt_fail_only && cp->lagging && !ts && cp->queued >= maxq;
	if (!lagging && cp->staged + cp->queued >= maxq)
		return true;

	pool = select_pool(lagging);
	if (pool->staged + pool->queued >= maxq)
		return true;

	/* fill out work request message */
	wc = calloc(1, sizeof(*wc));
	if (unlikely(!wc)) {
		applog(LOG_ERR, "Failed to calloc wc in queue_request");
		return false;
	}

	wc->cmd = WC_GET_WORK;
	wc->pool = pool;

	applog(LOG_DEBUG, "Queueing getwork request to work thread");

	/* send work request to workio thread */
	if (unlikely(!tq_push(thr_info[work_thr_id].q, wc))) {
		applog(LOG_ERR, "Failed to tq_push in queue_request");
		workio_cmd_free(wc);
		return false;
	}

	inc_queued(pool);

	return true;
}

static struct work *hash_pop(const struct timespec *abstime)
{
	struct work *work = NULL, *tmp;
	int rc = 0, hc;

	mutex_lock(stgd_lock);
	while (!getq->frozen && !HASH_COUNT(staged_work) && !rc)
		rc = pthread_cond_timedwait(&getq->cond, stgd_lock, abstime);

	hc = HASH_COUNT(staged_work);

	if (likely(hc)) {
		/* Find clone work if possible, to allow masters to be reused */
		if (hc > staged_rollable) {
			HASH_ITER(hh, staged_work, work, tmp) {
				if (!work_rollable(work))
					break;
			}
		} else
			work = staged_work;
		HASH_DEL(staged_work, work);
		work->pool->staged--;
		if (work_rollable(work))
			staged_rollable--;
	}
	mutex_unlock(stgd_lock);

	queue_request();

	return work;
}

static bool reuse_work(struct work *work, struct pool *pool)
{
	if (pool->has_stratum) {
		if (!pool->stratum_active)
			return false;
		applog(LOG_DEBUG, "Reusing stratum work");
		gen_stratum_work(pool, work);;
		return true;
	}

	if (can_roll(work) && should_roll(work)) {
		roll_work(work);
		return true;
	}
	return false;
}

/* Clones work by rolling it if possible, and returning a clone instead of the
 * original work item which gets staged again to possibly be rolled again in
 * the future */
static struct work *clone_work(struct work *work)
{
	int mrs = mining_threads + opt_queue - total_staged();
	struct work *work_clone;
	bool cloned;

	if (mrs < 1)
		return work;

	cloned = false;
	work_clone = make_clone(work);
	while (mrs-- > 0 && can_roll(work) && should_roll(work)) {
		applog(LOG_DEBUG, "Pushing rolled converted work to stage thread");
		if (unlikely(!stage_work(work_clone))) {
			cloned = false;
			break;
		}
		roll_work(work);
		work_clone = make_clone(work);
		/* Roll it again to prevent duplicates should this be used
		 * directly later on */
		roll_work(work);
		cloned = true;
	}

	if (cloned) {
		stage_work(work);
		return work_clone;
	}

	free_work(work_clone);

	return work;
}

static void gen_hash(unsigned char *data, unsigned char *hash, int len)
{
	unsigned char hash1[36];

	sha2(data, len, hash1, false);
	sha2(hash1, 32, hash, false);
}

/* Diff 1 is a 256 bit unsigned integer of
 * 0x00000000ffff0000000000000000000000000000000000000000000000000000
 * so we use a big endian 64 bit unsigned integer centred on the 5th byte to
 * cover a huge range of difficulty targets, though not all 256 bits' worth */
static void set_work_target(struct work *work, int diff)
{
	unsigned char rtarget[36], target[36];
	uint64_t *data64, h64;

	h64 = diffone;
	h64 /= (uint64_t)diff;
	memset(rtarget, 0, 32);
	data64 = (uint64_t *)(rtarget + 4);
	*data64 = htobe64(h64);
	swab256(target, rtarget);
	if (opt_debug) {
		char *htarget = bin2hex(target, 32);

		applog(LOG_DEBUG, "Generated target %s", htarget);
		free(htarget);
	}
	memcpy(work->target, target, 32);
}

/* Generates stratum based work based on the most recent notify information
 * from the pool. This will keep generating work while a pool is down so we use
 * other means to detect when the pool has died in stratum_thread */
static void gen_stratum_work(struct pool *pool, struct work *work)
{
	unsigned char *coinbase, merkle_root[36], merkle_sha[68], *merkle_hash;
	char header[260], hash1[132], *nonce2;
	int len, cb1_len, n1_len, cb2_len, i;
	uint32_t *data32, *swap32;

	memset(work->job_id, 0, 64);
	memset(work->nonce2, 0, 64);
	memset(work->ntime, 0, 16);

	mutex_lock(&pool->pool_lock);

	/* Generate coinbase */
	nonce2 = bin2hex((const unsigned char *)&pool->nonce2, pool->n2size);
	pool->nonce2++;
	cb1_len = strlen(pool->swork.coinbase1) / 2;
	n1_len = strlen(pool->nonce1) / 2;
	cb2_len = strlen(pool->swork.coinbase2) / 2;
	len = cb1_len + n1_len + pool->n2size + cb2_len;
	coinbase = alloca(len + 1);
	hex2bin(coinbase, pool->swork.coinbase1, cb1_len);
	hex2bin(coinbase + cb1_len, pool->nonce1, n1_len);
	hex2bin(coinbase + cb1_len + n1_len, nonce2, pool->n2size);
	hex2bin(coinbase + cb1_len + n1_len + pool->n2size, pool->swork.coinbase2, cb2_len);

	/* Generate merkle root */
	gen_hash(coinbase, merkle_root, len);
	memcpy(merkle_sha, merkle_root, 32);
	for (i = 0; i < pool->swork.merkles; i++) {
		unsigned char merkle_bin[36];

		hex2bin(merkle_bin, pool->swork.merkle[i], 32);
		memcpy(merkle_sha + 32, merkle_bin, 32);
		gen_hash(merkle_sha, merkle_root, 64);
		memcpy(merkle_sha, merkle_root, 32);
	}
	data32 = (uint32_t *)merkle_sha;
	swap32 = (uint32_t *)merkle_root;
	for (i = 0; i < 32 / 4; i++)
		swap32[i] = swab32(data32[i]);
	merkle_hash = (unsigned char *)bin2hex((const unsigned char *)merkle_root, 32);

	sprintf(header, "%s", pool->swork.bbversion);
	strcat(header, pool->swork.prev_hash);
	strcat(header, (char *)merkle_hash);
	strcat(header, pool->swork.ntime);
	strcat(header, pool->swork.nbit);
	strcat(header, "00000000"); /* nonce */
	strcat(header, "000000800000000000000000000000000000000000000000000000000000000000000000000000000000000080020000");

	/* Store the stratum work diff to check it still matches the pool's
	 * stratum diff when submitting shares */
	work->sdiff = pool->swork.diff;

	/* Copy parameters required for share submission */
	sprintf(work->job_id, "%s", pool->swork.job_id);
	sprintf(work->nonce2, "%s", nonce2);
	sprintf(work->ntime, "%s", pool->swork.ntime);
	free(nonce2);

	mutex_unlock(&pool->pool_lock);

	applog(LOG_DEBUG, "Generated stratum merkle %s", merkle_hash);
	applog(LOG_DEBUG, "Generated stratum header %s", header);
	applog(LOG_DEBUG, "Work job_id %s nonce2 %s ntime %s", work->job_id, work->nonce2, work->ntime);

	free(merkle_hash);

	/* Convert hex data to binary data for work */
	if (unlikely(!hex2bin(work->data, header, 128)))
		quit(1, "Failed to convert header to data in gen_stratum_work");
	calc_midstate(work);
	sprintf(hash1, "00000000000000000000000000000000000000000000000000000000000000000000008000000000000000000000000000000000000000000000000000010000");
	if (unlikely(!hex2bin(work->hash1, hash1, 64)))
		quit(1,  "Failed to convert hash1 in gen_stratum_work");

	set_work_target(work, work->sdiff);

	local_work++;
	work->pool = pool;
	work->stratum = true;
	work->blk.nonce = 0;
	work->id = total_work++;
	work->longpoll = false;
	work->getwork_mode = GETWORK_MODE_STRATUM;
	work->work_restart_id = work->pool->work_restart_id;
	calc_diff(work, work->sdiff);

	gettimeofday(&work->tv_staged, NULL);
}

static void get_work(struct work *work, struct thr_info *thr, const int thr_id)
{
	struct timespec abstime = {0, 0};
	struct work *work_heap;
	struct timeval now;
	struct pool *pool;

	/* Tell the watchdog thread this thread is waiting on getwork and
	 * should not be restarted */
	thread_reportout(thr);

	if (opt_benchmark) {
		get_benchmark_work(work);
		goto out;
	}

retry:
	pool = current_pool();

	if (reuse_work(work, pool))
		goto out;

	/* If we were unable to reuse work from a stratum pool, it implies the
	 * pool is inactive and unless we have another pool to grab work from
	 * we can only wait till it comes alive or another pool comes online */
	if (pool->has_stratum) {
		sleep(5);
		goto retry;
	}
	if (!pool->lagging && !total_staged() && global_queued() >= mining_threads + opt_queue) {
		struct cgpu_info *cgpu = thr->cgpu;
		bool stalled = true;
		int i;

		/* Check to see if all the threads on the device that called
		 * get_work are waiting on work and only consider the pool
		 * lagging if true */
		for (i = 0; i < cgpu->threads; i++) {
			if (!cgpu->thr[i]->getwork) {
				stalled = false;
				break;
			}
		}

		if (stalled && !pool_tset(pool, &pool->lagging)) {
			applog(LOG_WARNING, "Pool %d not providing work fast enough", pool->pool_no);
			pool->getfail_occasions++;
			total_go++;
		}
	}

	gettimeofday(&now, NULL);
	abstime.tv_sec = now.tv_sec + 60;

	applog(LOG_DEBUG, "Popping work from get queue to get work");

keepwaiting:
	/* wait for 1st response, or get cached response */
	work_heap = hash_pop(&abstime);
	if (unlikely(!work_heap)) {
		/* Attempt to switch pools if this one times out */
		pool_died(pool);
		if (pool == current_pool())
			goto keepwaiting;
		goto retry;
	}

	if (stale_work(work_heap, false)) {
		discard_work(work_heap);
		goto retry;
	}

	pool = work_heap->pool;
	/* If we make it here we have succeeded in getting fresh work */
	if (!work_heap->mined) {
		/* Only clear the lagging flag if we are staging them at a
		 * rate faster then we're using them */
		if (pool->lagging && total_staged())
			pool_tclear(pool, &pool->lagging);
		if (pool_tclear(pool, &pool->idle))
			pool_resus(pool);
	}

	memcpy(work, work_heap, sizeof(struct work));
	free(work_heap);

out:
	work->thr_id = thr_id;
	thread_reportin(thr);
	work->mined = true;
}

bool submit_work_sync(struct thr_info *thr, const struct work *work_in, struct timeval *tv_work_found)
{
	struct workio_cmd *wc;

	/* fill out work request message */
	wc = calloc(1, sizeof(*wc));
	if (unlikely(!wc)) {
		applog(LOG_ERR, "Failed to calloc wc in submit_work_sync");
		return false;
	}

	wc->work = make_work();
	wc->cmd = WC_SUBMIT_WORK;
	wc->thr = thr;
	workcpy(wc->work, work_in);
	if (tv_work_found)
		memcpy(&(wc->work->tv_work_found), tv_work_found, sizeof(struct timeval));

	applog(LOG_DEBUG, "Pushing submit work to work thread");

	/* send solution to workio thread */
	if (unlikely(!tq_push(thr_info[work_thr_id].q, wc))) {
		applog(LOG_ERR, "Failed to tq_push work in submit_work_sync");
		goto err_out;
	}

	return true;
err_out:
	workio_cmd_free(wc);
	return false;
}

enum test_nonce2_result hashtest2(struct work *work, bool checktarget)
{
	uint32_t *data32 = (uint32_t *)(work->data);
	unsigned char swap[128];
	uint32_t *swap32 = (uint32_t *)swap;
	unsigned char hash1[32];
	unsigned char hash2[32];
	uint32_t *hash2_32 = (uint32_t *)hash2;
	struct pool *pool = work->pool;
	int diff;

	swap32yes(swap32, data32, 80 / 4);

	sha2(swap, 80, hash1, false);
	sha2(hash1, 32, hash2, false);

	if (hash2_32[7] != 0)
		return TNR_BAD;

	if (!checktarget)
		return TNR_GOOD;

	swap32yes(hash2_32, hash2_32, 32 / 4);

	memcpy((void*)work->hash, hash2, 32);

	if (work->stratum) {
		mutex_lock(&pool->pool_lock);
		diff = pool->swork.diff;
		mutex_unlock(&pool->pool_lock);

		if (unlikely(work->sdiff != diff)) {
			applog(LOG_DEBUG, "Share needs retargetting to match pool");
			set_work_target(work, diff);
		}
	}

	if (!fulltest(work->hash, work->target))
		return TNR_HIGH;

	return TNR_GOOD;
}

enum test_nonce2_result _test_nonce2(struct work *work, uint32_t nonce, bool checktarget)
{
	uint32_t *work_nonce = (uint32_t *)(work->data + 64 + 12);
	*work_nonce = nonce;

#ifdef USE_SCRYPT
	if (opt_scrypt) {
		if (!scrypt_test(work->data, work->target, nonce))
			return TNR_BAD;
		return TNR_GOOD;
	}
#endif

	return hashtest2(work, checktarget);
}

bool submit_nonce(struct thr_info *thr, struct work *work, uint32_t nonce)
{
	struct timeval tv_work_found;
	gettimeofday(&tv_work_found, NULL);

	total_diff1++;
	thr->cgpu->diff1++;
	work->pool->diff1++;

	/* Do one last check before attempting to submit the work */
	/* Side effect: sets work->data for us */
	switch (test_nonce2(work, nonce)) {
		case TNR_BAD:
		{
			struct cgpu_info *cgpu = thr->cgpu;
			applog(LOG_WARNING, "%s %u: invalid nonce - HW error",
			       cgpu->api->name, cgpu->device_id);
			++hw_errors;
			++thr->cgpu->hw_errors;

			if (thr->cgpu->api->hw_error)
				thr->cgpu->api->hw_error(thr);

			return false;
		}
		case TNR_HIGH:
			// Share above target, normal
			return true;
		case TNR_GOOD:
			break;
	}
	return submit_work_sync(thr, work, &tv_work_found);
}

static inline bool abandon_work(struct work *work, struct timeval *wdiff, uint64_t hashes)
{
	if (wdiff->tv_sec > opt_scantime ||
	    work->blk.nonce >= MAXTHREADS - hashes ||
	    hashes >= 0xfffffffe ||
	    stale_work(work, false))
		return true;
	return false;
}

static void mt_disable(struct thr_info *mythr, const int thr_id,
		       const struct device_api *api)
{
	applog(LOG_WARNING, "Thread %d being disabled", thr_id);
	mythr->rolling = mythr->cgpu->rolling = 0;
	applog(LOG_DEBUG, "Popping wakeup ping in miner thread");
	thread_reportout(mythr);
	do {
		tq_pop(mythr->q, NULL); /* Ignore ping that's popped */
	} while (mythr->pause);
	thread_reportin(mythr);
	applog(LOG_WARNING, "Thread %d being re-enabled", thr_id);
	if (api->thread_enable)
		api->thread_enable(mythr);
}

void *miner_thread(void *userdata)
{
	struct thr_info *mythr = userdata;
	const int thr_id = mythr->id;
	struct cgpu_info *cgpu = mythr->cgpu;
	const struct device_api *api = cgpu->api;
	struct cgminer_stats *dev_stats = &(cgpu->cgminer_stats);
	struct cgminer_stats *pool_stats;
	struct timeval getwork_start;

	{
		char thrname[16];
		sprintf(thrname, "bfg-miner-%s%d", api->name, cgpu->device_id);
		rename_thr(thrname);
	}

	/* Try to cycle approximately 5 times before each log update */
	const long cycle = opt_log_interval / 5 ? : 1;
	struct timeval tv_start, tv_end, tv_workstart, tv_lastupdate;
	struct timeval diff, sdiff, wdiff = {0, 0};
	uint32_t max_nonce = api->can_limit_work ? api->can_limit_work(mythr) : 0xffffffff;
	int64_t hashes_done = 0;
	int64_t hashes;
	bool scanhash_working = true;
	struct work *work = make_work();
	const bool primary = (!mythr->device_thread) || mythr->primary_thread;

	pthread_setcanceltype(PTHREAD_CANCEL_ASYNCHRONOUS, NULL);

	gettimeofday(&getwork_start, NULL);

	if (api->thread_init && !api->thread_init(mythr)) {
		cgpu->device_last_not_well = time(NULL);
		cgpu->device_not_well_reason = REASON_THREAD_FAIL_INIT;
		cgpu->thread_fail_init_count++;

		goto out;
	}

	thread_reportout(mythr);
	applog(LOG_DEBUG, "Popping ping in miner thread");
	tq_pop(mythr->q, NULL); /* Wait for a ping to start */

	sdiff.tv_sec = sdiff.tv_usec = 0;
	gettimeofday(&tv_lastupdate, NULL);

	while (1) {
		mythr->work_restart = false;
		if (api->free_work && likely(work->pool))
			api->free_work(mythr, work);
		get_work(work, mythr, thr_id);
		cgpu->new_work = true;

		gettimeofday(&tv_workstart, NULL);
		work->blk.nonce = 0;
		cgpu->max_hashes = 0;
		if (api->prepare_work && !api->prepare_work(mythr, work)) {
			applog(LOG_ERR, "work prepare failed, exiting "
				"mining thread %d", thr_id);
			break;
		}

		do {
			gettimeofday(&tv_start, NULL);

			timersub(&tv_start, &getwork_start, &getwork_start);

			timeradd(&getwork_start,
				&(dev_stats->getwork_wait),
				&(dev_stats->getwork_wait));
			if (timercmp(&getwork_start, &(dev_stats->getwork_wait_max), >)) {
				dev_stats->getwork_wait_max.tv_sec = getwork_start.tv_sec;
				dev_stats->getwork_wait_max.tv_usec = getwork_start.tv_usec;
			}
			if (timercmp(&getwork_start, &(dev_stats->getwork_wait_min), <)) {
				dev_stats->getwork_wait_min.tv_sec = getwork_start.tv_sec;
				dev_stats->getwork_wait_min.tv_usec = getwork_start.tv_usec;
			}
			dev_stats->getwork_calls++;

			pool_stats = &(work->pool->cgminer_stats);

			timeradd(&getwork_start,
				&(pool_stats->getwork_wait),
				&(pool_stats->getwork_wait));
			if (timercmp(&getwork_start, &(pool_stats->getwork_wait_max), >)) {
				pool_stats->getwork_wait_max.tv_sec = getwork_start.tv_sec;
				pool_stats->getwork_wait_max.tv_usec = getwork_start.tv_usec;
			}
			if (timercmp(&getwork_start, &(pool_stats->getwork_wait_min), <)) {
				pool_stats->getwork_wait_min.tv_sec = getwork_start.tv_sec;
				pool_stats->getwork_wait_min.tv_usec = getwork_start.tv_usec;
			}
			pool_stats->getwork_calls++;

			gettimeofday(&(work->tv_work_start), NULL);

			thread_reportin(mythr);
			hashes = api->scanhash(mythr, work, work->blk.nonce + max_nonce);
			thread_reportin(mythr);

			gettimeofday(&getwork_start, NULL);

			if (unlikely(hashes == -1)) {
				time_t now = time(NULL);
				if (difftime(now, cgpu->device_last_not_well) > 1.) {
					cgpu->device_last_not_well = time(NULL);
					cgpu->device_not_well_reason = REASON_THREAD_ZERO_HASH;
					cgpu->thread_zero_hash_count++;
				}

				if (scanhash_working && opt_restart) {
					applog(LOG_ERR, "%s %u failure, attempting to reinitialize", api->name, cgpu->device_id);
					scanhash_working = false;
					cgpu->reinit_backoff = 5.2734375;
					hashes = 0;
				} else {
					applog(LOG_ERR, "%s %u failure, disabling!", api->name, cgpu->device_id);
					cgpu->deven = DEV_RECOVER_ERR;
					goto disabled;
				}
			}
			else
				scanhash_working = true;

			hashes_done += hashes;
			if (hashes > cgpu->max_hashes)
				cgpu->max_hashes = hashes;

			gettimeofday(&tv_end, NULL);
			timersub(&tv_end, &tv_start, &diff);
			sdiff.tv_sec += diff.tv_sec;
			sdiff.tv_usec += diff.tv_usec;
			if (sdiff.tv_usec > 1000000) {
				++sdiff.tv_sec;
				sdiff.tv_usec -= 1000000;
			}

			timersub(&tv_end, &tv_workstart, &wdiff);

			if (unlikely((long)sdiff.tv_sec < cycle)) {
				int mult;

				if (likely(!api->can_limit_work || max_nonce == 0xffffffff))
					continue;

				mult = 1000000 / ((sdiff.tv_usec + 0x400) / 0x400) + 0x10;
				mult *= cycle;
				if (max_nonce > (0xffffffff * 0x400) / mult)
					max_nonce = 0xffffffff;
				else
					max_nonce = (max_nonce * mult) / 0x400;
			} else if (unlikely(sdiff.tv_sec > cycle) && api->can_limit_work)
				max_nonce = max_nonce * cycle / sdiff.tv_sec;
			else if (unlikely(sdiff.tv_usec > 100000) && api->can_limit_work)
				max_nonce = max_nonce * 0x400 / (((cycle * 1000000) + sdiff.tv_usec) / (cycle * 1000000 / 0x400));

			timersub(&tv_end, &tv_lastupdate, &diff);
			if (diff.tv_sec >= opt_log_interval) {
				hashmeter(thr_id, &diff, hashes_done);
				hashes_done = 0;
				tv_lastupdate = tv_end;
			}

			if (unlikely(mythr->work_restart)) {
				/* Apart from device_thread 0, we stagger the
				 * starting of every next thread to try and get
				 * all devices busy before worrying about
				 * getting work for their extra threads */
				if (!primary) {
					struct timespec rgtp;

					rgtp.tv_sec = 0;
					rgtp.tv_nsec = 250 * mythr->device_thread * 1000000;
					nanosleep(&rgtp, NULL);
				}
				break;
			}

			if (unlikely(mythr->pause || cgpu->deven != DEV_ENABLED))
disabled:
				mt_disable(mythr, thr_id, api);

			sdiff.tv_sec = sdiff.tv_usec = 0;
		} while (!abandon_work(work, &wdiff, cgpu->max_hashes));
	}

out:
	if (api->thread_shutdown)
		api->thread_shutdown(mythr);

	thread_reportin(mythr);
	applog(LOG_ERR, "Thread %d failure, exiting", thr_id);
	tq_freeze(mythr->q);

	return NULL;
}

enum {
	STAT_SLEEP_INTERVAL		= 1,
	STAT_CTR_INTERVAL		= 10000000,
	FAILURE_INTERVAL		= 30,
};

/* Stage another work item from the work returned in a longpoll */
static void convert_to_work(json_t *val, int rolltime, struct pool *pool, struct work *work, struct timeval *tv_lp, struct timeval *tv_lp_reply)
{
	bool rc;

	rc = work_decode(json_object_get(val, "result"), work);
	if (unlikely(!rc)) {
		applog(LOG_ERR, "Could not convert longpoll data to work");
		free_work(work);
		return;
	}
	work->pool = pool;
	work->rolltime = rolltime;
	work->longpoll = true;
	memcpy(&(work->tv_getwork), tv_lp, sizeof(struct timeval));
	memcpy(&(work->tv_getwork_reply), tv_lp_reply, sizeof(struct timeval));
	work->getwork_mode = GETWORK_MODE_LP;
	calc_diff(work, 0);

	if (pool->enabled == POOL_REJECTING)
		work->mandatory = true;

	/* We'll be checking this work item twice, but we already know it's
	 * from a new block so explicitly force the new block detection now
	 * rather than waiting for it to hit the stage thread. This also
	 * allows testwork to know whether LP discovered the block or not. */
	test_work_current(work);

	/* Don't use backup LPs as work if we have failover-only enabled. Use
	 * the longpoll work from a pool that has been rejecting shares as a
	 * way to detect when the pool has recovered.
	 */
	if (pool != current_pool() && opt_fail_only && pool->enabled != POOL_REJECTING) {
		free_work(work);
		return;
	}

	work = clone_work(work);

	applog(LOG_DEBUG, "Pushing converted work to stage thread");

	if (unlikely(!stage_work(work)))
		free_work(work);
	else
		applog(LOG_DEBUG, "Converted longpoll data to work");
}

/* If we want longpoll, enable it for the chosen default pool, or, if
 * the pool does not support longpoll, find the first one that does
 * and use its longpoll support */
static struct pool *select_longpoll_pool(struct pool *cp)
{
	int i;

	if (cp->lp_url)
		return cp;
	for (i = 0; i < total_pools; i++) {
		struct pool *pool = pools[i];

		if (pool->lp_url)
			return pool;
	}
	return NULL;
}

/* This will make the longpoll thread wait till it's the current pool, or it
 * has been flagged as rejecting, before attempting to open any connections.
 */
static void wait_lpcurrent(struct pool *pool)
{
	if (pool->enabled == POOL_REJECTING || pool_strategy == POOL_LOADBALANCE || pool_strategy == POOL_BALANCE)
		return;

	while (pool != current_pool() && pool_strategy != POOL_LOADBALANCE && pool_strategy != POOL_BALANCE) {
		mutex_lock(&lp_lock);
		pthread_cond_wait(&lp_cond, &lp_lock);
		mutex_unlock(&lp_lock);
	}
}

static curl_socket_t save_curl_socket(void *vpool, __maybe_unused curlsocktype purpose, struct curl_sockaddr *addr) {
	struct pool *pool = vpool;
	curl_socket_t sock = socket(addr->family, addr->socktype, addr->protocol);
	pool->lp_socket = sock;
	return sock;
}

static void *longpoll_thread(void *userdata)
{
	struct pool *cp = (struct pool *)userdata;
	/* This *pool is the source of the actual longpoll, not the pool we've
	 * tied it to */
	struct pool *pool = NULL;
	struct timeval start, reply, end;
	CURL *curl = NULL;
	int failures = 0;
	int rolltime;

	rename_thr("bfg-longpoll");

	curl = curl_easy_init();
	if (unlikely(!curl)) {
		applog(LOG_ERR, "CURL initialisation failed");
		goto out;
	}

retry_pool:
	pool = select_longpoll_pool(cp);
	if (!pool) {
		applog(LOG_WARNING, "No suitable long-poll found for pool %s", cp->rpc_url);
		while (!pool) {
			sleep(60);
			pool = select_longpoll_pool(cp);
		}
	}

	/* Any longpoll from any pool is enough for this to be true */
	have_longpoll = true;

	wait_lpcurrent(cp);

	if (cp == pool)
		applog(LOG_WARNING, "Long-polling activated via %s (%s)", pool->lp_url, pool_protocol_name(pool->lp_proto));
	else
		applog(LOG_WARNING, "Long-polling activated for pool %s via %s (%s)", cp->rpc_url, pool->lp_url, pool_protocol_name(pool->lp_proto));

	while (42) {
		json_t *val, *soval;

		struct work *work = make_work();
		work->pool = pool;
		const char *rpc_req;
		rpc_req = prepare_rpc_req(work, pool->lp_proto, pool->lp_id);
		if (!rpc_req)
			goto lpfail;

		wait_lpcurrent(cp);

		gettimeofday(&start, NULL);

		/* Longpoll connections can be persistent for a very long time
		 * and any number of issues could have come up in the meantime
		 * so always establish a fresh connection instead of relying on
		 * a persistent one. */
		curl_easy_setopt(curl, CURLOPT_FRESH_CONNECT, 1);
		curl_easy_setopt(curl, CURLOPT_OPENSOCKETFUNCTION, save_curl_socket);
		curl_easy_setopt(curl, CURLOPT_OPENSOCKETDATA, pool);
		val = json_rpc_call(curl, pool->lp_url, pool->rpc_userpass, rpc_req,
				    false, true, &rolltime, pool, false);
		pool->lp_socket = CURL_SOCKET_BAD;

		gettimeofday(&reply, NULL);

		free(rpc_req);

		if (likely(val)) {
			soval = json_object_get(json_object_get(val, "result"), "submitold");
			if (soval)
				pool->submit_old = json_is_true(soval);
			else
				pool->submit_old = false;
			convert_to_work(val, rolltime, pool, work, &start, &reply);
			failures = 0;
			json_decref(val);
		} else {
			/* Some pools regularly drop the longpoll request so
			 * only see this as longpoll failure if it happens
			 * immediately and just restart it the rest of the
			 * time. */
			gettimeofday(&end, NULL);
			free_work(work);
			if (end.tv_sec - start.tv_sec > 30)
				continue;
			if (failures == 1)
				applog(LOG_WARNING, "longpoll failed for %s, retrying every 30s", pool->lp_url);
lpfail:
			sleep(30);
		}
		if (pool != cp) {
			pool = select_longpoll_pool(cp);
			if (unlikely(!pool))
				goto retry_pool;
		}

		if (unlikely(pool->removed))
			break;
	}

out:
	if (curl)
		curl_easy_cleanup(curl);

	return NULL;
}

static void stop_longpoll(void)
{
	int i;
	
	want_longpoll = false;
	for (i = 0; i < total_pools; ++i)
	{
		struct pool *pool = pools[i];
		
		if (unlikely(!pool->lp_started))
			continue;
		
		pool->lp_started = false;
		pthread_cancel(pool->longpoll_thread);
	}
	have_longpoll = false;
}

static void start_longpoll(void)
{
	int i;
	
	want_longpoll = true;
	for (i = 0; i < total_pools; ++i)
	{
		struct pool *pool = pools[i];
		
		if (unlikely(pool->removed || pool->lp_started || !pool->lp_url))
			continue;
		
		pool->lp_started = true;
		if (unlikely(pthread_create(&pool->longpoll_thread, NULL, longpoll_thread, (void *)pool)))
			quit(1, "Failed to create pool longpoll thread");
	}
}

void reinit_device(struct cgpu_info *cgpu)
{
	if (cgpu->api->reinit_device)
		cgpu->api->reinit_device(cgpu);
}

static struct timeval rotate_tv;

/* We reap curls if they are unused for over a minute */
static void reap_curl(struct pool *pool)
{
	struct curl_ent *ent, *iter;
	struct timeval now;
	int reaped = 0;

	gettimeofday(&now, NULL);
	mutex_lock(&pool->pool_lock);
	list_for_each_entry_safe(ent, iter, &pool->curlring, node) {
		if (pool->curls < 2)
			break;
		if (now.tv_sec - ent->tv.tv_sec > 300) {
			reaped++;
			pool->curls--;
			list_del(&ent->node);
			curl_easy_cleanup(ent->curl);
			free(ent);
		}
	}
	mutex_unlock(&pool->pool_lock);
	if (reaped)
		applog(LOG_DEBUG, "Reaped %d curl%s from pool %d", reaped, reaped > 1 ? "s" : "", pool->pool_no);
}

static void *watchpool_thread(void __maybe_unused *userdata)
{
	int intervals = 0;

	rename_thr("bfg-watchpool");

	while (42) {
		struct timeval now;
		int i;

		if (++intervals > 20)
			intervals = 0;
		gettimeofday(&now, NULL);

		for (i = 0; i < total_pools; i++) {
			struct pool *pool = pools[i];

			if (!opt_benchmark)
				reap_curl(pool);

			if (pool->enabled == POOL_DISABLED || pool->has_stratum)
				continue;

			/* Test pool is idle once every minute */
			if (pool->idle && now.tv_sec - pool->tv_idle.tv_sec > 60) {
				gettimeofday(&pool->tv_idle, NULL);
				if (pool_active(pool, true) && pool_tclear(pool, &pool->idle))
					pool_resus(pool);
			}

			/* Get a rolling utility per pool over 10 mins */
			if (intervals > 19) {
				int shares = pool->diff1 - pool->last_shares;

				pool->last_shares = pool->diff1;
				pool->utility = (pool->utility + (double)shares * 0.63) / 1.63;
				pool->shares = pool->utility;
			}
		}

		if (pool_strategy == POOL_ROTATE && now.tv_sec - rotate_tv.tv_sec > 60 * opt_rotate_period) {
			gettimeofday(&rotate_tv, NULL);
			switch_pools(NULL);
		}

		sleep(30);
			
	}
	return NULL;
}

void device_recovered(struct cgpu_info *cgpu)
{
	struct thr_info *thr;
	int j;

	cgpu->deven = DEV_ENABLED;
	for (j = 0; j < cgpu->threads; ++j) {
		thr = cgpu->thr[j];
		applog(LOG_DEBUG, "Pushing ping to thread %d", thr->id);
		tq_push(thr->q, &ping);
	}
}

/* Makes sure the hashmeter keeps going even if mining threads stall, updates
 * the screen at regular intervals, and restarts threads if they appear to have
 * died. */
#define WATCHDOG_INTERVAL		3
#define WATCHDOG_SICK_TIME		60
#define WATCHDOG_DEAD_TIME		600
#define WATCHDOG_SICK_COUNT		(WATCHDOG_SICK_TIME/WATCHDOG_INTERVAL)
#define WATCHDOG_DEAD_COUNT		(WATCHDOG_DEAD_TIME/WATCHDOG_INTERVAL)

static void *watchdog_thread(void __maybe_unused *userdata)
{
	const unsigned int interval = WATCHDOG_INTERVAL;
	struct timeval zero_tv;

	rename_thr("bfg-watchdog");

	memset(&zero_tv, 0, sizeof(struct timeval));
	gettimeofday(&rotate_tv, NULL);

	while (1) {
		int i;
		struct timeval now;

		sleep(interval);

		discard_stale();

		hashmeter(-1, &zero_tv, 0);

#ifdef HAVE_CURSES
		if (curses_active_locked()) {
			change_logwinsize();
			curses_print_status();
			for (i = 0; i < mining_threads; i++)
				curses_print_devstatus(i);
			touchwin(statuswin);
			wrefresh(statuswin);
			touchwin(logwin);
			wrefresh(logwin);
			unlock_curses();
		}
#endif

		gettimeofday(&now, NULL);

		if (!sched_paused && !should_run()) {
			applog(LOG_WARNING, "Pausing execution as per stop time %02d:%02d scheduled",
			       schedstop.tm.tm_hour, schedstop.tm.tm_min);
			if (!schedstart.enable) {
				quit(0, "Terminating execution as planned");
				break;
			}

			applog(LOG_WARNING, "Will restart execution as scheduled at %02d:%02d",
			       schedstart.tm.tm_hour, schedstart.tm.tm_min);
			sched_paused = true;
			for (i = 0; i < mining_threads; i++) {
				struct thr_info *thr;
				thr = &thr_info[i];

				thr->pause = true;
			}
		} else if (sched_paused && should_run()) {
			applog(LOG_WARNING, "Restarting execution as per start time %02d:%02d scheduled",
				schedstart.tm.tm_hour, schedstart.tm.tm_min);
			if (schedstop.enable)
				applog(LOG_WARNING, "Will pause execution as scheduled at %02d:%02d",
					schedstop.tm.tm_hour, schedstop.tm.tm_min);
			sched_paused = false;

			for (i = 0; i < mining_threads; i++) {
				struct thr_info *thr;
				thr = &thr_info[i];

				/* Don't touch disabled devices */
				if (thr->cgpu->deven == DEV_DISABLED)
					continue;
				thr->pause = false;
				tq_push(thr->q, &ping);
			}
		}

		for (i = 0; i < total_devices; ++i) {
			struct cgpu_info *cgpu = devices[i];
			struct thr_info *thr = cgpu->thr[0];
			enum dev_enable *denable;
			char dev_str[8];
			int gpu;

			if (cgpu->api->get_stats)
			  cgpu->api->get_stats(cgpu);

			gpu = cgpu->device_id;
			denable = &cgpu->deven;
			sprintf(dev_str, "%s%d", cgpu->api->name, gpu);

#ifdef HAVE_ADL
			if (adl_active && cgpu->has_adl)
				gpu_autotune(gpu, denable);
			if (opt_debug && cgpu->has_adl) {
				int engineclock = 0, memclock = 0, activity = 0, fanspeed = 0, fanpercent = 0, powertune = 0;
				float temp = 0, vddc = 0;

				if (gpu_stats(gpu, &temp, &engineclock, &memclock, &vddc, &activity, &fanspeed, &fanpercent, &powertune))
					applog(LOG_DEBUG, "%.1f C  F: %d%%(%dRPM)  E: %dMHz  M: %dMhz  V: %.3fV  A: %d%%  P: %d%%",
					temp, fanpercent, fanspeed, engineclock, memclock, vddc, activity, powertune);
			}
#endif
			
			/* Thread is disabled */
			if (*denable == DEV_DISABLED)
				continue;
			else
			if (*denable == DEV_RECOVER_ERR) {
				if (opt_restart && difftime(time(NULL), cgpu->device_last_not_well) > cgpu->reinit_backoff) {
					applog(LOG_NOTICE, "Attempting to reinitialize %s %u",
					       cgpu->api->name, cgpu->device_id);
					if (cgpu->reinit_backoff < 300)
						cgpu->reinit_backoff *= 2;
					device_recovered(cgpu);
				}
				continue;
			}
			else
			if (*denable == DEV_RECOVER) {
				if (opt_restart && cgpu->temp < cgpu->targettemp) {
					applog(LOG_NOTICE, "%s %u recovered to temperature below target, re-enabling",
					       cgpu->api->name, cgpu->device_id);
					device_recovered(cgpu);
				}
				cgpu->device_last_not_well = time(NULL);
				cgpu->device_not_well_reason = REASON_DEV_THERMAL_CUTOFF;
				continue;
			}
			else
			if (cgpu->temp > cgpu->cutofftemp)
			{
				applog(LOG_WARNING, "%s %u hit thermal cutoff limit, disabling!",
				       cgpu->api->name, cgpu->device_id);
				*denable = DEV_RECOVER;

				cgpu->device_last_not_well = time(NULL);
				cgpu->device_not_well_reason = REASON_DEV_THERMAL_CUTOFF;
				++cgpu->dev_thermal_cutoff_count;
			}

			if (thr->getwork) {
				if (cgpu->status == LIFE_WELL && thr->getwork < now.tv_sec - opt_log_interval) {
					int thrid;
					bool cgpu_idle = true;
					thr->rolling = 0;
					for (thrid = 0; thrid < cgpu->threads; ++thrid)
						if (!cgpu->thr[thrid]->getwork)
							cgpu_idle = false;
					if (cgpu_idle) {
						cgpu->rolling = 0;
						cgpu->status = LIFE_WAIT;
					}
				}
				continue;
			}
			else if (cgpu->status == LIFE_WAIT)
				cgpu->status = LIFE_WELL;

#ifdef WANT_CPUMINE
			if (!strcmp(cgpu->api->dname, "cpu"))
				continue;
#endif
			if (cgpu->status != LIFE_WELL && (now.tv_sec - thr->last.tv_sec < WATCHDOG_SICK_TIME)) {
				if (cgpu->status != LIFE_INIT)
				applog(LOG_ERR, "%s: Recovered, declaring WELL!", dev_str);
				cgpu->status = LIFE_WELL;
				cgpu->device_last_well = time(NULL);
			} else if (cgpu->status == LIFE_WELL && (now.tv_sec - thr->last.tv_sec > WATCHDOG_SICK_TIME)) {
				thr->rolling = cgpu->rolling = 0;
				cgpu->status = LIFE_SICK;
				applog(LOG_ERR, "%s: Idle for more than 60 seconds, declaring SICK!", dev_str);
				gettimeofday(&thr->sick, NULL);

				cgpu->device_last_not_well = time(NULL);
				cgpu->device_not_well_reason = REASON_DEV_SICK_IDLE_60;
				cgpu->dev_sick_idle_60_count++;
#ifdef HAVE_ADL
				if (adl_active && cgpu->has_adl && gpu_activity(gpu) > 50) {
					applog(LOG_ERR, "GPU still showing activity suggesting a hard hang.");
					applog(LOG_ERR, "Will not attempt to auto-restart it.");
				} else
#endif
				if (opt_restart) {
					applog(LOG_ERR, "%s: Attempting to restart", dev_str);
					reinit_device(cgpu);
				}
			} else if (cgpu->status == LIFE_SICK && (now.tv_sec - thr->last.tv_sec > WATCHDOG_DEAD_TIME)) {
				cgpu->status = LIFE_DEAD;
				applog(LOG_ERR, "%s: Not responded for more than 10 minutes, declaring DEAD!", dev_str);
				gettimeofday(&thr->sick, NULL);

				cgpu->device_last_not_well = time(NULL);
				cgpu->device_not_well_reason = REASON_DEV_DEAD_IDLE_600;
				cgpu->dev_dead_idle_600_count++;
			} else if (now.tv_sec - thr->sick.tv_sec > 60 &&
				   (cgpu->status == LIFE_SICK || cgpu->status == LIFE_DEAD)) {
				/* Attempt to restart a GPU that's sick or dead once every minute */
				gettimeofday(&thr->sick, NULL);
#ifdef HAVE_ADL
				if (adl_active && cgpu->has_adl && gpu_activity(gpu) > 50) {
					/* Again do not attempt to restart a device that may have hard hung */
				} else
#endif
				if (opt_restart)
					reinit_device(cgpu);
			}
		}
	}

	return NULL;
}

static void log_print_status(struct cgpu_info *cgpu)
{
	char logline[255];

	get_statline(logline, cgpu);
	applog(LOG_WARNING, "%s", logline);
}

static void print_summary(void)
{
	struct timeval diff;
	int hours, mins, secs, i;
	double utility, efficiency = 0.0, work_util;

	timersub(&total_tv_end, &total_tv_start, &diff);
	hours = diff.tv_sec / 3600;
	mins = (diff.tv_sec % 3600) / 60;
	secs = diff.tv_sec % 60;

	utility = total_accepted / total_secs * 60;
	efficiency = total_getworks ? total_accepted * 100.0 / total_getworks : 0.0;
	work_util = total_diff1 / total_secs * 60;

	applog(LOG_WARNING, "\nSummary of runtime statistics:\n");
	applog(LOG_WARNING, "Started at %s", datestamp);
	if (total_pools == 1)
		applog(LOG_WARNING, "Pool: %s", pools[0]->rpc_url);
#ifdef WANT_CPUMINE
	if (opt_n_threads)
		applog(LOG_WARNING, "CPU hasher algorithm used: %s", algo_names[opt_algo]);
#endif
	applog(LOG_WARNING, "Runtime: %d hrs : %d mins : %d secs", hours, mins, secs);
	applog(LOG_WARNING, "Average hashrate: %.1f Megahash/s", total_mhashes_done / total_secs);
	applog(LOG_WARNING, "Solved blocks: %d", found_blocks);
	applog(LOG_WARNING, "Queued work requests: %d", total_getworks);
	applog(LOG_WARNING, "Share submissions: %d", total_accepted + total_rejected);
	applog(LOG_WARNING, "Accepted shares: %d", total_accepted);
	applog(LOG_WARNING, "Rejected shares: %d", total_rejected);
	applog(LOG_WARNING, "Accepted difficulty shares: %1.f", total_diff_accepted);
	applog(LOG_WARNING, "Rejected difficulty shares: %1.f", total_diff_rejected);
	if (total_accepted || total_rejected)
		applog(LOG_WARNING, "Reject ratio: %.1f%%", (double)(total_rejected * 100) / (double)(total_accepted + total_rejected));
	applog(LOG_WARNING, "Hardware errors: %d", hw_errors);
	applog(LOG_WARNING, "Efficiency (accepted / queued): %.0f%%", efficiency);
	applog(LOG_WARNING, "Utility (accepted shares / min): %.2f/min\n", utility);

	applog(LOG_WARNING, "Discarded work due to new blocks: %d", total_discarded);
	applog(LOG_WARNING, "Stale submissions discarded due to new blocks: %d", total_stale);
	applog(LOG_WARNING, "Unable to get work from server occasions: %d", total_go);
	applog(LOG_WARNING, "Work items generated locally: %d", local_work);
	applog(LOG_WARNING, "Submitting work remotely delay occasions: %d", total_ro);
	applog(LOG_WARNING, "New blocks detected on network: %d\n", new_blocks);

	if (total_pools > 1) {
		for (i = 0; i < total_pools; i++) {
			struct pool *pool = pools[i];

			applog(LOG_WARNING, "Pool: %s", pool->rpc_url);
			if (pool->solved)
				applog(LOG_WARNING, "SOLVED %d BLOCK%s!", pool->solved, pool->solved > 1 ? "S" : "");
			applog(LOG_WARNING, " Queued work requests: %d", pool->getwork_requested);
			applog(LOG_WARNING, " Share submissions: %d", pool->accepted + pool->rejected);
			applog(LOG_WARNING, " Accepted shares: %d", pool->accepted);
			applog(LOG_WARNING, " Rejected shares: %d", pool->rejected);
			applog(LOG_WARNING, " Accepted difficulty shares: %1.f", pool->diff_accepted);
			applog(LOG_WARNING, " Rejected difficulty shares: %1.f", pool->diff_rejected);
			if (pool->accepted || pool->rejected)
				applog(LOG_WARNING, " Reject ratio: %.1f%%", (double)(pool->rejected * 100) / (double)(pool->accepted + pool->rejected));
			efficiency = pool->getwork_requested ? pool->accepted * 100.0 / pool->getwork_requested : 0.0;
			applog(LOG_WARNING, " Efficiency (accepted / queued): %.0f%%", efficiency);

			applog(LOG_WARNING, " Discarded work due to new blocks: %d", pool->discarded_work);
			applog(LOG_WARNING, " Stale submissions discarded due to new blocks: %d", pool->stale_shares);
			applog(LOG_WARNING, " Unable to get work from server occasions: %d", pool->getfail_occasions);
			applog(LOG_WARNING, " Submitting work remotely delay occasions: %d\n", pool->remotefail_occasions);
		}
	}

	applog(LOG_WARNING, "Summary of per device statistics:\n");
	for (i = 0; i < total_devices; ++i)
		log_print_status(devices[i]);

	if (opt_shares)
		applog(LOG_WARNING, "Mined %d accepted shares of %d requested\n", total_accepted, opt_shares);
	fflush(stdout);
	fflush(stderr);
	if (opt_shares > total_accepted)
		applog(LOG_WARNING, "WARNING - Mined only %d shares of %d requested.", total_accepted, opt_shares);
}

static void clean_up(void)
{
#ifdef HAVE_OPENCL
	clear_adl(nDevs);
#endif
#ifdef HAVE_LIBUSB
        libusb_exit(NULL);
#endif

	gettimeofday(&total_tv_end, NULL);
#ifdef HAVE_CURSES
	disable_curses();
#endif
	if (!opt_realquiet && successful_connect)
		print_summary();

	if (opt_n_threads)
		free(cpus);

	curl_global_cleanup();
}

void quit(int status, const char *format, ...)
{
	va_list ap;

	clean_up();

	if (format) {
		va_start(ap, format);
		vfprintf(stderr, format, ap);
		va_end(ap);
	}
	fprintf(stderr, "\n");
	fflush(stderr);

	if (status) {
		const char *ev = getenv("__BFGMINER_SEGFAULT_ERRQUIT");
		if (unlikely(ev && ev[0] && ev[0] != '0')) {
			const char **p = NULL;
			// NOTE debugger can bypass with: p = &p
			*p = format;  // Segfault, hopefully dumping core
		}
	}

#if defined(unix)
	if (forkpid > 0) {
		kill(forkpid, SIGTERM);
		forkpid = 0;
	}
#endif

	exit(status);
}

#ifdef HAVE_CURSES
char *curses_input(const char *query)
{
	char *input;

	echo();
	input = malloc(255);
	if (!input)
		quit(1, "Failed to malloc input");
	leaveok(logwin, false);
	wlogprint("%s:\n", query);
	wgetnstr(logwin, input, 255);
	if (!strlen(input))
		strcpy(input, "-1");
	leaveok(logwin, true);
	noecho();
	return input;
}
#endif

void add_pool_details(struct pool *pool, bool live, char *url, char *user, char *pass)
{
	pool->rpc_url = url;
	pool->rpc_user = user;
	pool->rpc_pass = pass;
	pool->rpc_userpass = malloc(strlen(pool->rpc_user) + strlen(pool->rpc_pass) + 2);
	if (!pool->rpc_userpass)
		quit(1, "Failed to malloc userpass");
	sprintf(pool->rpc_userpass, "%s:%s", pool->rpc_user, pool->rpc_pass);

	enable_pool(pool);

	/* Prevent noise on startup */
	pool->lagging = true;

	/* Test the pool is not idle if we're live running, otherwise
	 * it will be tested separately */
	if (live && !pool_active(pool, false))
		pool->idle = true;
}

#ifdef HAVE_CURSES
static bool input_pool(bool live)
{
	char *url = NULL, *user = NULL, *pass = NULL;
	struct pool *pool;
	bool ret = false;

	immedok(logwin, true);
	wlogprint("Input server details.\n");

	url = curses_input("URL");
	if (!url)
		goto out;

	user = curses_input("Username");
	if (!user)
		goto out;

	pass = curses_input("Password");
	if (!pass)
		goto out;

	pool = add_pool();

	if (detect_stratum(pool, url))
		url = strdup(pool->stratum_url);
	else if (strncmp(url, "http://", 7) && strncmp(url, "https://", 8)) {
		char *httpinput;

		httpinput = malloc(255);
		if (!httpinput)
			quit(1, "Failed to malloc httpinput");
		strcpy(httpinput, "http://");
		strncat(httpinput, url, 248);
		free(url);
		url = httpinput;
	}

	add_pool_details(pool, live, url, user, pass);
	ret = true;
out:
	immedok(logwin, false);

	if (!ret) {
		if (url)
			free(url);
		if (user)
			free(user);
		if (pass)
			free(pass);
	}
	return ret;
}
#endif

#if defined(unix)
static void fork_monitor()
{
	// Make a pipe: [readFD, writeFD]
	int pfd[2];
	int r = pipe(pfd);

	if (r < 0) {
		perror("pipe - failed to create pipe for --monitor");
		exit(1);
	}

	// Make stderr write end of pipe
	fflush(stderr);
	r = dup2(pfd[1], 2);
	if (r < 0) {
		perror("dup2 - failed to alias stderr to write end of pipe for --monitor");
		exit(1);
	}
	r = close(pfd[1]);
	if (r < 0) {
		perror("close - failed to close write end of pipe for --monitor");
		exit(1);
	}

	// Don't allow a dying monitor to kill the main process
	sighandler_t sr0 = signal(SIGPIPE, SIG_IGN);
	sighandler_t sr1 = signal(SIGPIPE, SIG_IGN);
	if (SIG_ERR == sr0 || SIG_ERR == sr1) {
		perror("signal - failed to edit signal mask for --monitor");
		exit(1);
	}

	// Fork a child process
	forkpid = fork();
	if (forkpid < 0) {
		perror("fork - failed to fork child process for --monitor");
		exit(1);
	}

	// Child: launch monitor command
	if (0 == forkpid) {
		// Make stdin read end of pipe
		r = dup2(pfd[0], 0);
		if (r < 0) {
			perror("dup2 - in child, failed to alias read end of pipe to stdin for --monitor");
			exit(1);
		}
		close(pfd[0]);
		if (r < 0) {
			perror("close - in child, failed to close read end of  pipe for --monitor");
			exit(1);
		}

		// Launch user specified command
		execl("/bin/bash", "/bin/bash", "-c", opt_stderr_cmd, (char*)NULL);
		perror("execl - in child failed to exec user specified command for --monitor");
		exit(1);
	}

	// Parent: clean up unused fds and bail
	r = close(pfd[0]);
	if (r < 0) {
		perror("close - failed to close read end of pipe for --monitor");
		exit(1);
	}
}
#endif // defined(unix)

#ifdef HAVE_CURSES
void enable_curses(void) {
	int x,y;

	lock_curses();
	if (curses_active) {
		unlock_curses();
		return;
	}

	mainwin = initscr();
	keypad(mainwin, true);
	getmaxyx(mainwin, y, x);
	statuswin = newwin(logstart, x, 0, 0);
	leaveok(statuswin, true);
	// For whatever reason, PDCurses crashes if the logwin is initialized to height y-logcursor
	// We resize the window later anyway, so just start it off at 1 :)
	logwin = newwin(1, 0, logcursor, 0);
	idlok(logwin, true);
	scrollok(logwin, true);
	leaveok(logwin, true);
	cbreak();
	noecho();
	curses_active = true;
	statusy = logstart;
	unlock_curses();
}
#endif

/* TODO: fix need a dummy CPU device_api even if no support for CPU mining */
#ifndef WANT_CPUMINE
struct device_api cpu_api;
struct device_api cpu_api = {
	.name = "CPU",
};
#endif

#ifdef USE_BITFORCE
extern struct device_api bitforce_api;
#endif

#ifdef USE_ICARUS
extern struct device_api cairnsmore_api;
extern struct device_api icarus_api;
#endif

#ifdef USE_MODMINER
extern struct device_api modminer_api;
#endif

#ifdef USE_X6500
extern struct device_api x6500_api;
#endif

#ifdef USE_ZTEX
extern struct device_api ztex_api;
#endif


static int cgminer_id_count = 0;

void register_device(struct cgpu_info *cgpu)
{
	cgpu->deven = DEV_ENABLED;
	devices[cgpu->cgminer_id = cgminer_id_count++] = cgpu;
	mining_threads += cgpu->threads;
#ifdef HAVE_CURSES
	adj_width(mining_threads, &dev_width);
#endif
#ifdef HAVE_OPENCL
	if (cgpu->api == &opencl_api) {
		gpu_threads += cgpu->threads;
	}
#endif
}

struct _cgpu_devid_counter {
	char name[4];
	int lastid;
	UT_hash_handle hh;
};

void renumber_cgpu(struct cgpu_info *cgpu)
{
	static struct _cgpu_devid_counter *devids = NULL;
	struct _cgpu_devid_counter *d;
	
	HASH_FIND_STR(devids, cgpu->api->name, d);
	if (d)
		cgpu->device_id = ++d->lastid;
	else {
		d = malloc(sizeof(*d));
		memcpy(d->name, cgpu->api->name, sizeof(d->name));
		cgpu->device_id = d->lastid = 0;
		HASH_ADD_STR(devids, name, d);
	}
}

bool add_cgpu(struct cgpu_info*cgpu)
{
	renumber_cgpu(cgpu);
	devices = realloc(devices, sizeof(struct cgpu_info *) * (total_devices + 2));
	devices[total_devices++] = cgpu;
	return true;
}

static bool my_blkmaker_sha256_callback(void *digest, const void *buffer, size_t length)
{
	sha2(buffer, length, digest, false);
	return true;
}

int main(int argc, char *argv[])
{
	struct block *block, *tmpblock;
	struct work *work, *tmpwork;
	bool pools_active = false;
	struct sigaction handler;
	struct thr_info *thr;
	char *s;
	unsigned int k;
	int i, j;

	blkmk_sha256_impl = my_blkmaker_sha256_callback;

	/* This dangerous functions tramples random dynamically allocated
	 * variables so do it before anything at all */
	if (unlikely(curl_global_init(CURL_GLOBAL_ALL)))
		quit(1, "Failed to curl_global_init");

	initial_args = malloc(sizeof(char *) * (argc + 1));
	for  (i = 0; i < argc; i++)
		initial_args[i] = strdup(argv[i]);
	initial_args[argc] = NULL;
#ifdef HAVE_LIBUSB
        libusb_init(NULL);
#endif
#ifdef USE_X6500
	ft232r_scan();
#endif

	mutex_init(&hash_lock);
	mutex_init(&qd_lock);
	mutex_init(&console_lock);
	mutex_init(&control_lock);
	mutex_init(&sharelog_lock);
	mutex_init(&ch_lock);
	mutex_init(&sshare_lock);
	rwlock_init(&blk_lock);
	rwlock_init(&netacc_lock);

	mutex_init(&lp_lock);
	if (unlikely(pthread_cond_init(&lp_cond, NULL)))
		quit(1, "Failed to pthread_cond_init lp_cond");

	mutex_init(&restart_lock);
	if (unlikely(pthread_cond_init(&restart_cond, NULL)))
		quit(1, "Failed to pthread_cond_init restart_cond");

	sprintf(packagename, "%s %s", PACKAGE, VERSION);

#ifdef WANT_CPUMINE
	init_max_name_len();
#endif

	handler.sa_handler = &sighandler;
	handler.sa_flags = 0;
	sigemptyset(&handler.sa_mask);
	sigaction(SIGTERM, &handler, &termhandler);
	sigaction(SIGINT, &handler, &inthandler);
#ifndef WIN32
	signal(SIGPIPE, SIG_IGN);
#endif
	opt_kernel_path = alloca(PATH_MAX);
	strcpy(opt_kernel_path, CGMINER_PREFIX);
	cgminer_path = alloca(PATH_MAX);
	s = strdup(argv[0]);
	strcpy(cgminer_path, dirname(s));
	free(s);
	strcat(cgminer_path, "/");
#ifdef WANT_CPUMINE
	// Hack to make cgminer silent when called recursively on WIN32
	int skip_to_bench = 0;
	#if defined(WIN32)
		char buf[32];
		if (GetEnvironmentVariable("BFGMINER_BENCH_ALGO", buf, 16))
			skip_to_bench = 1;
		if (GetEnvironmentVariable("CGMINER_BENCH_ALGO", buf, 16))
			skip_to_bench = 1;
	#endif // defined(WIN32)
#endif

	devcursor = 8;
	logstart = devcursor + 1;
	logcursor = logstart + 1;

	block = calloc(sizeof(struct block), 1);
	if (unlikely(!block))
		quit (1, "main OOM");
	for (i = 0; i < 36; i++)
		strcat(block->hash, "0");
	HASH_ADD_STR(blocks, hash, block);
	strcpy(current_block, block->hash);

	INIT_LIST_HEAD(&scan_devices);

	mutex_init(&submitting_lock);
	INIT_LIST_HEAD(&submit_waiting);

#ifdef HAVE_OPENCL
	memset(gpus, 0, sizeof(gpus));
	for (i = 0; i < MAX_GPUDEVICES; i++)
		gpus[i].dynamic = true;
#endif

	schedstart.tm.tm_sec = 1;
	schedstop .tm.tm_sec = 1;

	/* parse command line */
	opt_register_table(opt_config_table,
			   "Options for both config file and command line");
	opt_register_table(opt_cmdline_table,
			   "Options for command line only");

	opt_parse(&argc, argv, applog_and_exit);
	if (argc != 1)
		quit(1, "Unexpected extra commandline arguments");

	if (!config_loaded)
		load_default_config();

	if (opt_restart) {
		struct sigaction shandler;

		shandler.sa_handler = &seghandler;
		shandler.sa_flags = 0;
		sigemptyset(&shandler.sa_mask);
		sigaction(SIGSEGV, &shandler, &segvhandler);
		sigaction(SIGILL, &shandler, &illhandler);
#ifndef WIN32
		sigaction(SIGBUS, &shandler, &bushandler);
#endif
	}
	if (opt_benchmark) {
		struct pool *pool;

		want_longpoll = false;
		pool = add_pool();
		pool->rpc_url = malloc(255);
		strcpy(pool->rpc_url, "Benchmark");
		pool->rpc_user = pool->rpc_url;
		pool->rpc_pass = pool->rpc_url;
		enable_pool(pool);
		pool->idle = false;
		successful_connect = true;
	}

#ifdef HAVE_CURSES
	if (opt_realquiet || devices_enabled == -1)
		use_curses = false;

	if (use_curses)
		enable_curses();
#endif

	applog(LOG_WARNING, "Started %s", packagename);
	if (cnfbuf) {
		applog(LOG_NOTICE, "Loaded configuration file %s", cnfbuf);
		switch (fileconf_load) {
			case 0:
				applog(LOG_WARNING, "Fatal JSON error in configuration file.");
				applog(LOG_WARNING, "Configuration file could not be used.");
				break;
			case -1:
				applog(LOG_WARNING, "Error in configuration file, partially loaded.");
				if (use_curses)
					applog(LOG_WARNING, "Start BFGMiner with -T to see what failed to load.");
				break;
			default:
				break;
		}
		free(cnfbuf);
		cnfbuf = NULL;
	}

	strcat(opt_kernel_path, "/");

	if (want_per_device_stats)
		opt_log_output = true;

#ifdef WANT_CPUMINE
#ifdef USE_SCRYPT
	if (opt_scrypt)
		set_scrypt_algo(&opt_algo);
	else
#endif
	if (0 <= opt_bench_algo) {
		double rate = bench_algo_stage3(opt_bench_algo);

		if (!skip_to_bench)
			printf("%.5f (%s)\n", rate, algo_names[opt_bench_algo]);
		else {
			// Write result to shared memory for parent
#if defined(WIN32)
				char unique_name[64];

				if (GetEnvironmentVariable("BFGMINER_SHARED_MEM", unique_name, 32) || GetEnvironmentVariable("CGMINER_SHARED_MEM", unique_name, 32)) {
					HANDLE map_handle = CreateFileMapping(
						INVALID_HANDLE_VALUE,   // use paging file
						NULL,                   // default security attributes
						PAGE_READWRITE,         // read/write access
						0,                      // size: high 32-bits
						4096,			// size: low 32-bits
						unique_name		// name of map object
					);
					if (NULL != map_handle) {
						void *shared_mem = MapViewOfFile(
							map_handle,	// object to map view of
							FILE_MAP_WRITE, // read/write access
							0,              // high offset:  map from
							0,              // low offset:   beginning
							0		// default: map entire file
						);
						if (NULL != shared_mem)
							CopyMemory(shared_mem, &rate, sizeof(rate));
						(void)UnmapViewOfFile(shared_mem);
					}
					(void)CloseHandle(map_handle);
				}
#endif
		}
		exit(0);
	}
#endif

#ifdef HAVE_OPENCL
	if (!opt_nogpu)
		opencl_api.api_detect();
	gpu_threads = 0;
#endif

#ifdef USE_ICARUS
	if (!opt_scrypt)
	{
		cairnsmore_api.api_detect();
		icarus_api.api_detect();
	}
#endif

#ifdef USE_BITFORCE
	if (!opt_scrypt)
		bitforce_api.api_detect();
#endif

#ifdef USE_MODMINER
	if (!opt_scrypt)
		modminer_api.api_detect();
#endif

#ifdef USE_X6500
	if (!opt_scrypt)
		x6500_api.api_detect();
#endif

#ifdef USE_ZTEX
	if (!opt_scrypt)
		ztex_api.api_detect();
#endif

#ifdef WANT_CPUMINE
	cpu_api.api_detect();
#endif

#ifdef USE_X6500
	ft232r_scan_free();
#endif

	for (i = 0; i < total_devices; ++i)
		if (!devices[i]->devtype)
			devices[i]->devtype = "PGA";

	if (devices_enabled == -1) {
		applog(LOG_ERR, "Devices detected:");
		for (i = 0; i < total_devices; ++i) {
			struct cgpu_info *cgpu = devices[i];
			if (cgpu->name)
				applog(LOG_ERR, " %2d. %s %d: %s (driver: %s)", i, cgpu->api->name, cgpu->device_id, cgpu->name, cgpu->api->dname);
			else
				applog(LOG_ERR, " %2d. %s %d (driver: %s)", i, cgpu->api->name, cgpu->device_id, cgpu->api->dname);
		}
		quit(0, "%d devices listed", total_devices);
	}

	mining_threads = 0;
	if (devices_enabled) {
		for (i = 0; i < (int)(sizeof(devices_enabled) * 8) - 1; ++i) {
			if (devices_enabled & (1 << i)) {
				if (i >= total_devices)
					quit (1, "Command line options set a device that doesn't exist");
				register_device(devices[i]);
			} else if (i < total_devices) {
				if (opt_removedisabled) {
					if (devices[i]->api == &cpu_api)
						--opt_n_threads;
				} else {
					register_device(devices[i]);
				}
				devices[i]->deven = DEV_DISABLED;
			}
		}
		total_devices = cgminer_id_count;
	} else {
		for (i = 0; i < total_devices; ++i)
			register_device(devices[i]);
	}

	if (!total_devices)
		quit(1, "All devices disabled, cannot mine!");

	load_temp_config();

	for (i = 0; i < total_devices; ++i)
		devices[i]->cgminer_stats.getwork_wait_min.tv_sec = MIN_SEC_UNSET;

	if (!opt_compact) {
		logstart += total_devices;
		logcursor = logstart + 1;
#ifdef HAVE_CURSES
		check_winsizes();
#endif
	}

	if (!total_pools) {
		applog(LOG_WARNING, "Need to specify at least one pool server.");
#ifdef HAVE_CURSES
		if (!use_curses || !input_pool(false))
#endif
			quit(1, "Pool setup failed");
	}

	for (i = 0; i < total_pools; i++) {
		struct pool *pool = pools[i];

		pool->cgminer_stats.getwork_wait_min.tv_sec = MIN_SEC_UNSET;
		pool->cgminer_pool_stats.getwork_wait_min.tv_sec = MIN_SEC_UNSET;

		if (!pool->rpc_userpass) {
			if (!pool->rpc_user || !pool->rpc_pass)
				quit(1, "No login credentials supplied for pool %u %s", i, pool->rpc_url);
			pool->rpc_userpass = malloc(strlen(pool->rpc_user) + strlen(pool->rpc_pass) + 2);
			if (!pool->rpc_userpass)
				quit(1, "Failed to malloc userpass");
			sprintf(pool->rpc_userpass, "%s:%s", pool->rpc_user, pool->rpc_pass);
		}
	}
	/* Set the currentpool to pool 0 */
	currentpool = pools[0];

#ifdef HAVE_SYSLOG_H
	if (use_syslog)
		openlog(PACKAGE, LOG_PID, LOG_USER);
#endif

	#if defined(unix)
		if (opt_stderr_cmd)
			fork_monitor();
	#endif // defined(unix)

	total_threads = mining_threads + 7;
	thr_info = calloc(total_threads, sizeof(*thr));
	if (!thr_info)
		quit(1, "Failed to calloc thr_info");

	/* init workio thread info */
	work_thr_id = mining_threads;
	thr = &thr_info[work_thr_id];
	thr->id = work_thr_id;
	thr->q = tq_new();
	if (!thr->q)
		quit(1, "Failed to tq_new");

	/* start work I/O thread */
	if (thr_info_create(thr, NULL, workio_thread, thr))
		quit(1, "workio thread create failed");

	stage_thr_id = mining_threads + 1;
	thr = &thr_info[stage_thr_id];
	thr->q = tq_new();
	if (!thr->q)
		quit(1, "Failed to tq_new");
	/* start stage thread */
	if (thr_info_create(thr, NULL, stage_thread, thr))
		quit(1, "stage thread create failed");
	pthread_detach(thr->pth);

	/* Create a unique get work queue */
	getq = tq_new();
	if (!getq)
		quit(1, "Failed to create getq");
	/* We use the getq mutex as the staged lock */
	stgd_lock = &getq->mutex;

	if (opt_benchmark)
		goto begin_bench;

	for (i = 0; i < total_pools; i++) {
		struct pool *pool  = pools[i];

		enable_pool(pool);
		pool->idle = true;
	}

	applog(LOG_NOTICE, "Probing for an alive pool");
	do {
		/* Look for at least one active pool before starting */
		for (i = 0; i < total_pools; i++) {
			struct pool *pool  = pools[i];
			if (pool_active(pool, false)) {
				if (!currentpool)
					currentpool = pool;
				applog(LOG_INFO, "Pool %d %s active", pool->pool_no, pool->rpc_url);
				pools_active = true;
				break;
			} else {
				if (pool == currentpool)
					currentpool = NULL;
				applog(LOG_WARNING, "Unable to get work from pool %d %s", pool->pool_no, pool->rpc_url);
			}
		}

		if (!pools_active) {
			applog(LOG_ERR, "No servers were found that could be used to get work from.");
			applog(LOG_ERR, "Please check the details from the list below of the servers you have input");
			applog(LOG_ERR, "Most likely you have input the wrong URL, forgotten to add a port, or have not set up workers");
			for (i = 0; i < total_pools; i++) {
				struct pool *pool;

				pool = pools[i];
				applog(LOG_WARNING, "Pool: %d  URL: %s  User: %s  Password: %s",
				       i, pool->rpc_url, pool->rpc_user, pool->rpc_pass);
			}
#ifdef HAVE_CURSES
			if (use_curses) {
				halfdelay(150);
				applog(LOG_ERR, "Press any key to exit, or BFGMiner will try again in 15s.");
				if (getch() != ERR)
					quit(0, "No servers could be used! Exiting.");
				nocbreak();
			} else
#endif
				quit(0, "No servers could be used! Exiting.");
		}
	} while (!pools_active);

#ifdef USE_SCRYPT
	if (detect_algo == 1 && !opt_scrypt) {
		applog(LOG_NOTICE, "Detected scrypt algorithm");
		opt_scrypt = true;
	}
#endif
	detect_algo = 0;

begin_bench:
	total_mhashes_done = 0;
	for (i = 0; i < total_devices; i++) {
		struct cgpu_info *cgpu = devices[i];

		cgpu->rolling = cgpu->total_mhashes = 0;
	}
	
	gettimeofday(&total_tv_start, NULL);
	gettimeofday(&total_tv_end, NULL);
	miner_started = total_tv_start;
	if (schedstart.tm.tm_sec)
		schedstart.tm = *localtime(&miner_started.tv_sec);
	if (schedstop.tm.tm_sec)
		schedstop .tm = *localtime(&miner_started.tv_sec);
	get_datestamp(datestamp, &total_tv_start);

	// Start threads
	k = 0;
	for (i = 0; i < total_devices; ++i) {
		struct cgpu_info *cgpu = devices[i];
		cgpu->thr = calloc(cgpu->threads+1, sizeof(*cgpu->thr));
		cgpu->thr[cgpu->threads] = NULL;
		cgpu->status = LIFE_INIT;

		// Setup thread structs before starting any of the threads, in case they try to interact
		for (j = 0; j < cgpu->threads; ++j, ++k) {
			thr = &thr_info[k];
			thr->id = k;
			thr->cgpu = cgpu;
			thr->device_thread = j;
			thr->work_restart_fd = thr->_work_restart_fd_w = -1;

			thr->q = tq_new();
			if (!thr->q)
				quit(1, "tq_new failed in starting %s%d mining thread (#%d)", cgpu->api->name, cgpu->device_id, i);

			/* Enable threads for devices set not to mine but disable
			 * their queue in case we wish to enable them later */
			if (cgpu->deven != DEV_DISABLED) {
				applog(LOG_DEBUG, "Pushing ping to thread %d", thr->id);

				tq_push(thr->q, &ping);
			}

			cgpu->thr[j] = thr;
		}

		for (j = 0; j < cgpu->threads; ++j) {
			thr = cgpu->thr[j];

			if (cgpu->api->thread_prepare && !cgpu->api->thread_prepare(thr))
				continue;

			if (!thr->work_restart_fd)
			{
#if defined(unix)
				int pipefd[2];
				if (!pipe(pipefd))
				{
					thr->work_restart_fd = pipefd[0];
					thr->_work_restart_fd_w = pipefd[1];
				}
				else
#endif
					thr->work_restart_fd = -1;
			}

			thread_reportout(thr);

			if (unlikely(thr_info_create(thr, NULL, miner_thread, thr)))
				quit(1, "thread %d create failed", thr->id);
		}
	}

#ifdef HAVE_OPENCL
	applog(LOG_INFO, "%d gpu miner threads started", gpu_threads);
	for (i = 0; i < nDevs; i++)
		pause_dynamic_threads(i);
#endif

#ifdef WANT_CPUMINE
	applog(LOG_INFO, "%d cpu miner threads started, "
		"using SHA256 '%s' algorithm.",
		opt_n_threads,
		algo_names[opt_algo]);
#endif

	gettimeofday(&total_tv_start, NULL);
	gettimeofday(&total_tv_end, NULL);

	watchpool_thr_id = mining_threads + 2;
	thr = &thr_info[watchpool_thr_id];
	/* start watchpool thread */
	if (thr_info_create(thr, NULL, watchpool_thread, NULL))
		quit(1, "watchpool thread create failed");
	pthread_detach(thr->pth);

	watchdog_thr_id = mining_threads + 3;
	thr = &thr_info[watchdog_thr_id];
	/* start watchdog thread */
	if (thr_info_create(thr, NULL, watchdog_thread, NULL))
		quit(1, "watchdog thread create failed");
	pthread_detach(thr->pth);

#ifdef HAVE_OPENCL
	/* Create reinit gpu thread */
	gpur_thr_id = mining_threads + 4;
	thr = &thr_info[gpur_thr_id];
	thr->q = tq_new();
	if (!thr->q)
		quit(1, "tq_new failed for gpur_thr_id");
	if (thr_info_create(thr, NULL, reinit_gpu, thr))
		quit(1, "reinit_gpu thread create failed");
#endif	

	/* Create API socket thread */
	api_thr_id = mining_threads + 5;
	thr = &thr_info[api_thr_id];
	if (thr_info_create(thr, NULL, api_thread, thr))
		quit(1, "API thread create failed");

#ifdef HAVE_CURSES
	/* Create curses input thread for keyboard input. Create this last so
	 * that we know all threads are created since this can call kill_work
	 * to try and shut down ll previous threads. */
	input_thr_id = mining_threads + 6;
	thr = &thr_info[input_thr_id];
	if (thr_info_create(thr, NULL, input_thread, thr))
		quit(1, "input thread create failed");
	pthread_detach(thr->pth);
#endif

	for (i = 0; i < mining_threads + opt_queue; i++)
		queue_request();

	/* main loop - simply wait for workio thread to exit. This is not the
	 * normal exit path and only occurs should the workio_thread die
	 * unexpectedly */
	pthread_join(thr_info[work_thr_id].pth, NULL);
	applog(LOG_INFO, "workio thread dead, exiting.");

	clean_up();

	/* Not really necessary, but let's clean this up too anyway */
	HASH_ITER(hh, staged_work, work, tmpwork) {
		HASH_DEL(staged_work, work);
		free_work(work);
	}
	HASH_ITER(hh, blocks, block, tmpblock) {
		HASH_DEL(blocks, block);
		free(block);
	}

#if defined(unix)
	if (forkpid > 0) {
		kill(forkpid, SIGTERM);
		forkpid = 0;
	}
#endif

	return 0;
}
<|MERGE_RESOLUTION|>--- conflicted
+++ resolved
@@ -105,7 +105,6 @@
 static bool opt_benchmark;
 static bool want_longpoll = true;
 static bool want_gbt = true;
-<<<<<<< HEAD
 #if BLKMAKER_VERSION > 1
 struct _cbscript_t {
 	char *data;
@@ -113,13 +112,11 @@
 };
 static struct _cbscript_t opt_coinbase_script;
 #endif
-=======
-static bool want_stratum = true;
->>>>>>> a0bdebee
 #if BLKMAKER_VERSION < 1
 const
 #endif
 char *opt_coinbase_sig;
+static bool want_stratum = true;
 bool have_longpoll;
 bool want_per_device_stats;
 bool use_syslog;
@@ -2572,12 +2569,6 @@
 		char diffdisp[16];
 
 		hash32 = (uint32_t *)(work->hash);
-<<<<<<< HEAD
-		if (opt_scrypt)
-			sprintf(hashshow, "%08lx.%08lx", (unsigned long)(hash32[7]), (unsigned long)(hash32[6]));
-		else {
-			int intdiff = floor(work->work_difficulty);
-=======
 		if (opt_scrypt) {
 			uint32_t sharediff;
 
@@ -2588,7 +2579,6 @@
 			sprintf(hashshow, "%08lx Diff %s/%d", (unsigned long)work->outputhash, diffdisp, intdiff);
 		} else {
 			uint64_t sharediff = share_diff(work);
->>>>>>> a0bdebee
 
 			suffix_string(sharediff, diffdisp, 0);
 
@@ -5366,9 +5356,8 @@
 			true, false, &rolltime, pool, false);
 	gettimeofday(&tv_getwork_reply, NULL);
 
-<<<<<<< HEAD
 	free(rpc_req);
-=======
+
 	/* Detect if a http getwork pool has an X-Stratum header at startup,
 	 * and if so, switch to that in preference to getwork if it works */
 	if (pool->stratum_url && want_stratum && (pool->has_stratum || stratum_works(pool))) {
@@ -5401,7 +5390,6 @@
 	}
 	else if (pool->has_stratum)
 		shutdown_stratum(pool);
->>>>>>> a0bdebee
 
 	if (val) {
 		bool rc;
