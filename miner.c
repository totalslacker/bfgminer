/*
 * Copyright 2011-2013 Con Kolivas
 * Copyright 2011-2013 Luke Dashjr
 * Copyright 2012-2013 Andrew Smith
 * Copyright 2010 Jeff Garzik
 *
 * This program is free software; you can redistribute it and/or modify it
 * under the terms of the GNU General Public License as published by the Free
 * Software Foundation; either version 3 of the License, or (at your option)
 * any later version.  See COPYING for more details.
 */

#include "config.h"

#ifdef HAVE_CURSES
#include <curses.h>
#endif

#include <limits.h>
#include <stdio.h>
#include <stdlib.h>
#include <string.h>
#include <stdbool.h>
#include <stdint.h>
#include <unistd.h>
#include <sys/time.h>
#include <time.h>
#include <math.h>
#include <stdarg.h>
#include <assert.h>
#include <signal.h>

#include <sys/stat.h>
#include <sys/types.h>
#include <dirent.h>

#ifndef WIN32
#include <sys/resource.h>
#include <sys/socket.h>
#else
#include <winsock2.h>
#endif
#include <ccan/opt/opt.h>
#include <jansson.h>
#include <curl/curl.h>
#include <libgen.h>
#include <sha2.h>
#include <utlist.h>

#include <blkmaker.h>
#include <blkmaker_jansson.h>
#include <blktemplate.h>

#include "compat.h"
#include "deviceapi.h"
#include "miner.h"
#include "findnonce.h"
#include "adl.h"
#include "driver-cpu.h"
#include "driver-opencl.h"
#include "bench_block.h"
#include "scrypt.h"

#ifdef USE_AVALON
#include "driver-avalon.h"
#endif

#ifdef USE_X6500
#include "ft232r.h"
#endif

#if defined(unix) || defined(__APPLE__)
	#include <errno.h>
	#include <fcntl.h>
	#include <sys/wait.h>
#endif

#ifdef USE_SCRYPT
#include "scrypt.h"
#endif

#if defined(USE_AVALON) || defined(USE_BITFORCE) || defined(USE_ICARUS) || defined(USE_MODMINER) || defined(USE_X6500) || defined(USE_ZTEX)
#	define USE_FPGA
#	define USE_FPGA_SERIAL
#endif

struct strategies strategies[] = {
	{ "Failover" },
	{ "Round Robin" },
	{ "Rotate" },
	{ "Load Balance" },
	{ "Balance" },
};

static char packagename[256];

bool opt_protocol;
bool opt_dev_protocol;
static bool opt_benchmark;
static bool want_longpoll = true;
static bool want_gbt = true;
static bool want_getwork = true;
#if BLKMAKER_VERSION > 1
struct _cbscript_t {
	char *data;
	size_t sz;
};
static struct _cbscript_t opt_coinbase_script;
static uint32_t template_nonce;
#endif
#if BLKMAKER_VERSION < 1
const
#endif
char *opt_coinbase_sig;
char *request_target_str;
float request_pdiff = 1.0;
double request_bdiff;
static bool want_stratum = true;
bool have_longpoll;
int opt_skip_checks;
bool want_per_device_stats;
bool use_syslog;
bool opt_quiet_work_updates;
bool opt_quiet;
bool opt_realquiet;
bool opt_loginput;
bool opt_compact;
bool opt_show_procs;
const int opt_cutofftemp = 95;
int opt_hysteresis = 3;
static int opt_retries = -1;
int opt_fail_pause = 5;
int opt_log_interval = 5;
int opt_queue = 1;
int opt_scantime = 60;
int opt_expiry = 120;
int opt_expiry_lp = 3600;
int opt_bench_algo = -1;
static const bool opt_time = true;
unsigned long long global_hashrate;

#ifdef HAVE_OPENCL
int opt_dynamic_interval = 7;
int nDevs;
int opt_g_threads = -1;
int gpu_threads;
#endif
#ifdef USE_SCRYPT
static char detect_algo = 1;
bool opt_scrypt;
#else
static char detect_algo;
#endif
bool opt_restart = true;
static bool opt_nogpu;

struct string_elist *scan_devices;
bool opt_force_dev_init;
static bool devices_enabled[MAX_DEVICES];
static int opt_devs_enabled;
static bool opt_display_devs;
static bool opt_removedisabled;
int total_devices;
struct cgpu_info **devices;
int total_devices_new;
struct cgpu_info **devices_new;
bool have_opencl;
int opt_n_threads = -1;
int mining_threads;
int num_processors;
#ifdef HAVE_CURSES
bool use_curses = true;
#else
bool use_curses;
#endif
#ifdef HAVE_LIBUSB
bool have_libusb = true;
#else
const bool have_libusb;
#endif
static bool opt_submit_stale = true;
static int opt_shares;
static int opt_submit_threads = 0x40;
bool opt_fail_only;
bool opt_autofan;
bool opt_autoengine;
bool opt_noadl;
char *opt_api_allow = NULL;
char *opt_api_groups;
char *opt_api_description = PACKAGE_STRING;
int opt_api_port = 4028;
bool opt_api_listen;
bool opt_api_network;
bool opt_delaynet;
bool opt_disable_pool;
char *opt_icarus_options = NULL;
char *opt_icarus_timing = NULL;
bool opt_worktime;
#ifdef USE_AVALON
char *opt_avalon_options = NULL;
#endif

char *opt_kernel_path;
char *cgminer_path;

#if defined(USE_BITFORCE)
bool opt_bfl_noncerange;
#endif
#define QUIET	(opt_quiet || opt_realquiet)

struct thr_info *control_thr;
struct thr_info **mining_thr;
static int gwsched_thr_id;
static int stage_thr_id;
static int watchpool_thr_id;
static int watchdog_thr_id;
#ifdef HAVE_CURSES
static int input_thr_id;
#endif
int gpur_thr_id;
static int api_thr_id;
static int total_control_threads;

pthread_mutex_t hash_lock;
static pthread_mutex_t *stgd_lock;
pthread_mutex_t console_lock;
cglock_t ch_lock;
static pthread_rwlock_t blk_lock;
static pthread_mutex_t sshare_lock;

pthread_rwlock_t netacc_lock;
pthread_rwlock_t mining_thr_lock;
pthread_rwlock_t devices_lock;

static pthread_mutex_t lp_lock;
static pthread_cond_t lp_cond;

pthread_cond_t gws_cond;

bool shutting_down;

double total_mhashes_done;
static struct timeval total_tv_start, total_tv_end;
static struct timeval miner_started;

cglock_t control_lock;
pthread_mutex_t stats_lock;

static pthread_mutex_t submitting_lock;
static int total_submitting;
static struct work *submit_waiting;
notifier_t submit_waiting_notifier;

int hw_errors;
int total_accepted, total_rejected, total_diff1;
int total_bad_nonces;
int total_getworks, total_stale, total_discarded;
uint64_t total_bytes_xfer;
double total_diff_accepted, total_diff_rejected, total_diff_stale;
static int staged_rollable;
unsigned int new_blocks;
unsigned int found_blocks;

unsigned int local_work;
unsigned int total_go, total_ro;

struct pool **pools;
static struct pool *currentpool = NULL;

int total_pools, enabled_pools;
enum pool_strategy pool_strategy = POOL_FAILOVER;
int opt_rotate_period;
static int total_urls, total_users, total_passes;

static
#ifndef HAVE_CURSES
const
#endif
bool curses_active;

#ifdef HAVE_CURSES
bool selecting_device;
unsigned selected_device;
#endif

static char current_block[40];

/* Protected by ch_lock */
static char *current_hash;
static uint32_t current_block_id;
char *current_fullhash;

static char datestamp[40];
static char blocktime[32];
struct timeval block_timeval;
static char best_share[8] = "0";
double current_diff = 0xFFFFFFFFFFFFFFFFULL;
static char block_diff[8];
static char net_hashrate[10];
uint64_t best_diff = 0;

static bool known_blkheight_current;
static uint32_t known_blkheight;
static uint32_t known_blkheight_blkid;

struct block {
	char hash[40];
	UT_hash_handle hh;
	int block_no;
};

static struct block *blocks = NULL;


int swork_id;

/* For creating a hash database of stratum shares submitted that have not had
 * a response yet */
struct stratum_share {
	UT_hash_handle hh;
	bool block;
	struct work *work;
	int id;
	time_t sshare_time;
};

static struct stratum_share *stratum_shares = NULL;

char *opt_socks_proxy = NULL;

static const char def_conf[] = "bfgminer.conf";
static bool config_loaded;
static int include_count;
#define JSON_INCLUDE_CONF "include"
#define JSON_LOAD_ERROR "JSON decode of file '%s' failed\n %s"
#define JSON_LOAD_ERROR_LEN strlen(JSON_LOAD_ERROR)
#define JSON_MAX_DEPTH 10
#define JSON_MAX_DEPTH_ERR "Too many levels of JSON includes (limit 10) or a loop"

#if defined(unix) || defined(__APPLE__)
	static char *opt_stderr_cmd = NULL;
	static int forkpid;
#endif // defined(unix)

struct sigaction termhandler, inthandler;

struct thread_q *getq;

static int total_work;
static bool staged_full;
struct work *staged_work = NULL;

struct schedtime {
	bool enable;
	struct tm tm;
};

struct schedtime schedstart;
struct schedtime schedstop;
bool sched_paused;

static bool time_before(struct tm *tm1, struct tm *tm2)
{
	if (tm1->tm_hour < tm2->tm_hour)
		return true;
	if (tm1->tm_hour == tm2->tm_hour && tm1->tm_min < tm2->tm_min)
		return true;
	return false;
}

static bool should_run(void)
{
	struct timeval tv;
	struct tm tm;
	bool within_range;

	if (!schedstart.enable && !schedstop.enable)
		return true;

	cgtime(&tv);
	localtime_r(&tv.tv_sec, &tm);

	// NOTE: This is delicately balanced so that should_run is always false if schedstart==schedstop
	if (time_before(&schedstop.tm, &schedstart.tm))
		within_range = (time_before(&tm, &schedstop.tm) || !time_before(&tm, &schedstart.tm));
	else
		within_range = (time_before(&tm, &schedstop.tm) && !time_before(&tm, &schedstart.tm));

	if (within_range && !schedstop.enable)
		/* This is a once off event with no stop time set */
		schedstart.enable = false;

	return within_range;
}

void get_datestamp(char *f, struct timeval *tv)
{
	struct tm _tm;
	struct tm *tm = &_tm;

	localtime_r(&tv->tv_sec, tm);
	sprintf(f, "[%d-%02d-%02d %02d:%02d:%02d]",
		tm->tm_year + 1900,
		tm->tm_mon + 1,
		tm->tm_mday,
		tm->tm_hour,
		tm->tm_min,
		tm->tm_sec);
}

void get_timestamp(char *f, struct timeval *tv)
{
	struct tm _tm;
	struct tm *tm = &_tm;

	localtime_r(&tv->tv_sec, tm);
	sprintf(f, "[%02d:%02d:%02d]",
		tm->tm_hour,
		tm->tm_min,
		tm->tm_sec);
}

static void applog_and_exit(const char *fmt, ...) FORMAT_SYNTAX_CHECK(printf, 1, 2);

static char exit_buf[512];

static void applog_and_exit(const char *fmt, ...)
{
	va_list ap;

	va_start(ap, fmt);
	vsnprintf(exit_buf, sizeof(exit_buf), fmt, ap);
	va_end(ap);
	_applog(LOG_ERR, exit_buf);
	exit(1);
}

static pthread_mutex_t sharelog_lock;
static FILE *sharelog_file = NULL;

struct thr_info *get_thread(int thr_id)
{
	struct thr_info *thr;

	rd_lock(&mining_thr_lock);
	thr = mining_thr[thr_id];
	rd_unlock(&mining_thr_lock);

	return thr;
}

static struct cgpu_info *get_thr_cgpu(int thr_id)
{
	struct thr_info *thr = get_thread(thr_id);

	return thr->cgpu;
}

struct cgpu_info *get_devices(int id)
{
	struct cgpu_info *cgpu;

	rd_lock(&devices_lock);
	cgpu = devices[id];
	rd_unlock(&devices_lock);

	return cgpu;
}

static void sharelog(const char*disposition, const struct work*work)
{
	char target[(sizeof(work->target) * 2) + 1];
	char hash[(sizeof(work->hash) * 2) + 1];
	char data[(sizeof(work->data) * 2) + 1];
	struct cgpu_info *cgpu;
	unsigned long int t;
	struct pool *pool;
	int thr_id, rv;
	char s[1024];
	size_t ret;

	if (!sharelog_file)
		return;

	thr_id = work->thr_id;
	cgpu = get_thr_cgpu(thr_id);
	pool = work->pool;
	t = (unsigned long int)(work->tv_work_found.tv_sec);
	bin2hex(target, work->target, sizeof(work->target));
	bin2hex(hash, work->hash, sizeof(work->hash));
	bin2hex(data, work->data, sizeof(work->data));

	// timestamp,disposition,target,pool,dev,thr,sharehash,sharedata
	rv = snprintf(s, sizeof(s), "%lu,%s,%s,%s,%s,%u,%s,%s\n", t, disposition, target, pool->rpc_url, cgpu->proc_repr_ns, thr_id, hash, data);
	if (rv >= (int)(sizeof(s)))
		s[sizeof(s) - 1] = '\0';
	else if (rv < 0) {
		applog(LOG_ERR, "sharelog printf error");
		return;
	}

	mutex_lock(&sharelog_lock);
	ret = fwrite(s, rv, 1, sharelog_file);
	fflush(sharelog_file);
	mutex_unlock(&sharelog_lock);

	if (ret != 1)
		applog(LOG_ERR, "sharelog fwrite error");
}

static char *getwork_req = "{\"method\": \"getwork\", \"params\": [], \"id\":0}\n";

/* Return value is ignored if not called from add_pool_details */
struct pool *add_pool(void)
{
	struct pool *pool;

	pool = calloc(sizeof(struct pool), 1);
	if (!pool)
		quit(1, "Failed to malloc pool in add_pool");
	pool->pool_no = pool->prio = total_pools;
	mutex_init(&pool->last_work_lock);
	mutex_init(&pool->pool_lock);
	if (unlikely(pthread_cond_init(&pool->cr_cond, NULL)))
		quit(1, "Failed to pthread_cond_init in add_pool");
	cglock_init(&pool->data_lock);
	mutex_init(&pool->stratum_lock);
	pool->swork.transparency_time = (time_t)-1;

	/* Make sure the pool doesn't think we've been idle since time 0 */
	pool->tv_idle.tv_sec = ~0UL;
	
	cgtime(&pool->cgminer_stats.start_tv);

	pool->rpc_proxy = NULL;

	pool->sock = INVSOCK;
	pool->lp_socket = CURL_SOCKET_BAD;

	pools = realloc(pools, sizeof(struct pool *) * (total_pools + 2));
	pools[total_pools++] = pool;

	return pool;
}

/* Pool variant of test and set */
static bool pool_tset(struct pool *pool, bool *var)
{
	bool ret;

	mutex_lock(&pool->pool_lock);
	ret = *var;
	*var = true;
	mutex_unlock(&pool->pool_lock);

	return ret;
}

bool pool_tclear(struct pool *pool, bool *var)
{
	bool ret;

	mutex_lock(&pool->pool_lock);
	ret = *var;
	*var = false;
	mutex_unlock(&pool->pool_lock);

	return ret;
}

struct pool *current_pool(void)
{
	struct pool *pool;

	cg_rlock(&control_lock);
	pool = currentpool;
	cg_runlock(&control_lock);

	return pool;
}

char *set_int_range(const char *arg, int *i, int min, int max)
{
	char *err = opt_set_intval(arg, i);

	if (err)
		return err;

	if (*i < min || *i > max)
		return "Value out of range";

	return NULL;
}

static char *set_int_0_to_9999(const char *arg, int *i)
{
	return set_int_range(arg, i, 0, 9999);
}

static char *set_int_1_to_65535(const char *arg, int *i)
{
	return set_int_range(arg, i, 1, 65535);
}

static char *set_int_0_to_10(const char *arg, int *i)
{
	return set_int_range(arg, i, 0, 10);
}

static char *set_int_1_to_10(const char *arg, int *i)
{
	return set_int_range(arg, i, 1, 10);
}

char *set_strdup(const char *arg, char **p)
{
	*p = strdup((char *)arg);
	return NULL;
}

#if BLKMAKER_VERSION > 1
static char *set_b58addr(const char *arg, struct _cbscript_t *p)
{
	size_t scriptsz = blkmk_address_to_script(NULL, 0, arg);
	if (!scriptsz)
		return "Invalid address";
	char *script = malloc(scriptsz);
	if (blkmk_address_to_script(script, scriptsz, arg) != scriptsz) {
		free(script);
		return "Failed to convert address to script";
	}
	p->data = script;
	p->sz = scriptsz;
	return NULL;
}
#endif

static void bdiff_target_leadzero(unsigned char *target, double diff);

char *set_request_diff(const char *arg, float *p)
{
	unsigned char target[32];
	char *e = opt_set_floatval(arg, p);
	if (e)
		return e;
	
	request_bdiff = (double)*p * 0.9999847412109375;
	bdiff_target_leadzero(target, request_bdiff);
	request_target_str = malloc(65);
	bin2hex(request_target_str, target, 32);
	
	return NULL;
}

#ifdef USE_FPGA_SERIAL
#ifdef HAVE_LIBUDEV
#include <libudev.h>
#endif

static
char* add_serial_all(char*arg, char*p) {
	size_t pLen = p - arg;
	char dev[pLen + PATH_MAX];
	memcpy(dev, arg, pLen);
	char *devp = &dev[pLen];

#ifdef HAVE_LIBUDEV

	struct udev *udev = udev_new();
	struct udev_enumerate *enumerate = udev_enumerate_new(udev);
	struct udev_list_entry *list_entry;

	udev_enumerate_add_match_subsystem(enumerate, "tty");
	udev_enumerate_add_match_property(enumerate, "ID_SERIAL", "*");
	udev_enumerate_scan_devices(enumerate);
	udev_list_entry_foreach(list_entry, udev_enumerate_get_list_entry(enumerate)) {
		struct udev_device *device = udev_device_new_from_syspath(
			udev_enumerate_get_udev(enumerate),
			udev_list_entry_get_name(list_entry)
		);
		if (!device)
			continue;

		const char *devpath = udev_device_get_devnode(device);
		if (devpath) {
			strcpy(devp, devpath);
			applog(LOG_DEBUG, "scan-serial: libudev all-adding %s", dev);
			string_elist_add(dev, &scan_devices);
		}

		udev_device_unref(device);
	}
	udev_enumerate_unref(enumerate);
	udev_unref(udev);

#elif defined(WIN32)

	size_t bufLen = 0x100;
tryagain: ;
	char buf[bufLen];
	if (!QueryDosDevice(NULL, buf, bufLen)) {
		if (GetLastError() == ERROR_INSUFFICIENT_BUFFER) {
			bufLen *= 2;
			applog(LOG_DEBUG, "scan-serial: QueryDosDevice returned insufficent buffer error; enlarging to %lx", (unsigned long)bufLen);
			goto tryagain;
		}
		return "scan-serial: Error occurred trying to enumerate COM ports with QueryDosDevice";
	}
	size_t tLen;
	memcpy(devp, "\\\\.\\", 4);
	devp = &devp[4];
	for (char *t = buf; *t; t += tLen) {
		tLen = strlen(t) + 1;
		if (strncmp("COM", t, 3))
			continue;
		memcpy(devp, t, tLen);
		applog(LOG_DEBUG, "scan-serial: QueryDosDevice all-adding %s", dev);
		string_elist_add(dev, &scan_devices);
	}

#else

	DIR *D;
	struct dirent *de;
	const char devdir[] = "/dev";
	const size_t devdirlen = sizeof(devdir) - 1;
	char *devpath = devp;
	char *devfile = devpath + devdirlen + 1;
	
	D = opendir(devdir);
	if (!D)
		return "scan-serial 'all' is not supported on this platform";
	memcpy(devpath, devdir, devdirlen);
	devpath[devdirlen] = '/';
	while ( (de = readdir(D)) ) {
		if (!strncmp(de->d_name, "cu.", 3))
			goto trydev;
		if (strncmp(de->d_name, "tty", 3))
			continue;
		if (strncmp(&de->d_name[3], "USB", 3) && strncmp(&de->d_name[3], "ACM", 3))
			continue;
		
trydev:
		strcpy(devfile, de->d_name);
		applog(LOG_DEBUG, "scan-serial: /dev glob all-adding %s", dev);
		string_elist_add(dev, &scan_devices);
	}
	closedir(D);
	
	return NULL;

#endif

	return NULL;
}

static char *add_serial(char *arg)
{
	char *p = strchr(arg, ':');
	if (p)
		++p;
	else
		p = arg;
	if (!strcasecmp(p, "all")) {
		return add_serial_all(arg, p);
	}

	string_elist_add(arg, &scan_devices);
	return NULL;
}
#endif

void get_intrange(char *arg, int *val1, int *val2)
{
	if (sscanf(arg, "%d-%d", val1, val2) == 1)
		*val2 = *val1;
}

static char *set_devices(char *arg)
{
	int i, val1 = 0, val2 = 0;
	char *nextptr;

	if (*arg) {
		if (*arg == '?') {
			opt_display_devs = true;
			return NULL;
		}
	} else
		return "Invalid device parameters";

	nextptr = strtok(arg, ",");
	if (nextptr == NULL)
		return "Invalid parameters for set devices";
	get_intrange(nextptr, &val1, &val2);
	if (val1 < 0 || val1 > MAX_DEVICES || val2 < 0 || val2 > MAX_DEVICES ||
	    val1 > val2) {
		return "Invalid value passed to set devices";
	}

	for (i = val1; i <= val2; i++) {
		devices_enabled[i] = true;
		opt_devs_enabled++;
	}

	while ((nextptr = strtok(NULL, ",")) != NULL) {
		get_intrange(nextptr, &val1, &val2);
		if (val1 < 0 || val1 > MAX_DEVICES || val2 < 0 || val2 > MAX_DEVICES ||
		val1 > val2) {
			return "Invalid value passed to set devices";
		}

		for (i = val1; i <= val2; i++) {
			devices_enabled[i] = true;
			opt_devs_enabled++;
		}
	}

	return NULL;
}

static char *set_balance(enum pool_strategy *strategy)
{
	*strategy = POOL_BALANCE;
	return NULL;
}

static char *set_loadbalance(enum pool_strategy *strategy)
{
	*strategy = POOL_LOADBALANCE;
	return NULL;
}

static char *set_rotate(const char *arg, int *i)
{
	pool_strategy = POOL_ROTATE;
	return set_int_range(arg, i, 0, 9999);
}

static char *set_rr(enum pool_strategy *strategy)
{
	*strategy = POOL_ROUNDROBIN;
	return NULL;
}

/* Detect that url is for a stratum protocol either via the presence of
 * stratum+tcp or by detecting a stratum server response */
bool detect_stratum(struct pool *pool, char *url)
{
	if (!extract_sockaddr(pool, url))
		return false;

	if (!strncasecmp(url, "stratum+tcp://", 14)) {
		pool->rpc_url = strdup(url);
		pool->has_stratum = true;
		pool->stratum_url = pool->sockaddr_url;
		return true;
	}

	return false;
}

static char *set_url(char *arg)
{
	struct pool *pool;

	total_urls++;
	if (total_urls > total_pools)
		add_pool();
	pool = pools[total_urls - 1];

	if (detect_stratum(pool, arg))
		return NULL;

	opt_set_charp(arg, &pool->rpc_url);
	if (strncmp(arg, "http://", 7) &&
	    strncmp(arg, "https://", 8)) {
		char *httpinput;

		httpinput = malloc(255);
		if (!httpinput)
			quit(1, "Failed to malloc httpinput");
		strcpy(httpinput, "http://");
		strncat(httpinput, arg, 248);
		pool->rpc_url = httpinput;
	}

	return NULL;
}

static char *set_user(const char *arg)
{
	struct pool *pool;

	total_users++;
	if (total_users > total_pools)
		add_pool();

	pool = pools[total_users - 1];
	opt_set_charp(arg, &pool->rpc_user);

	return NULL;
}

static char *set_pass(const char *arg)
{
	struct pool *pool;

	total_passes++;
	if (total_passes > total_pools)
		add_pool();

	pool = pools[total_passes - 1];
	opt_set_charp(arg, &pool->rpc_pass);

	return NULL;
}

static char *set_userpass(const char *arg)
{
	struct pool *pool;
	char *updup;

	if (total_users != total_passes)
		return "User + pass options must be balanced before userpass";
	++total_users;
	++total_passes;
	if (total_users > total_pools)
		add_pool();

	pool = pools[total_users - 1];
	updup = strdup(arg);
	opt_set_charp(arg, &pool->rpc_userpass);
	pool->rpc_user = strtok(updup, ":");
	if (!pool->rpc_user)
		return "Failed to find : delimited user info";
	pool->rpc_pass = strtok(NULL, ":");
	if (!pool->rpc_pass)
		pool->rpc_pass = "";

	return NULL;
}

static char *set_pool_priority(const char *arg)
{
	struct pool *pool;

	if (!total_pools)
		return "Usage of --pool-priority before pools are defined does not make sense";

	pool = pools[total_pools - 1];
	opt_set_intval(arg, &pool->prio);

	return NULL;
}

static char *set_pool_proxy(const char *arg)
{
	struct pool *pool;

	if (!total_pools)
		return "Usage of --pool-proxy before pools are defined does not make sense";

	if (!our_curl_supports_proxy_uris())
		return "Your installed cURL library does not support proxy URIs. At least version 7.21.7 is required.";

	pool = pools[total_pools - 1];
	opt_set_charp(arg, &pool->rpc_proxy);

	return NULL;
}

static char *set_pool_force_rollntime(const char *arg)
{
	struct pool *pool;
	
	if (!total_pools)
		return "Usage of --force-rollntime before pools are defined does not make sense";
	
	pool = pools[total_pools - 1];
	opt_set_intval(arg, &pool->force_rollntime);
	
	return NULL;
}

static char *enable_debug(bool *flag)
{
	*flag = true;
	opt_debug_console = true;
	/* Turn on verbose output, too. */
	opt_log_output = true;
	return NULL;
}

static char *set_schedtime(const char *arg, struct schedtime *st)
{
	if (sscanf(arg, "%d:%d", &st->tm.tm_hour, &st->tm.tm_min) != 2)
	{
		if (strcasecmp(arg, "now"))
		return "Invalid time set, should be HH:MM";
	} else
		schedstop.tm.tm_sec = 0;
	if (st->tm.tm_hour > 23 || st->tm.tm_min > 59 || st->tm.tm_hour < 0 || st->tm.tm_min < 0)
		return "Invalid time set.";
	st->enable = true;
	return NULL;
}

static
char *set_log_file(char *arg)
{
	char *r = "";
	long int i = strtol(arg, &r, 10);
	int fd, stderr_fd = fileno(stderr);

	if ((!*r) && i >= 0 && i <= INT_MAX)
		fd = i;
	else
	if (!strcmp(arg, "-"))
	{
		fd = fileno(stdout);
		if (unlikely(fd == -1))
			return "Standard output missing for log-file";
	}
	else
	{
		fd = open(arg, O_WRONLY | O_APPEND | O_CREAT, S_IRUSR | S_IWUSR);
		if (unlikely(fd == -1))
			return "Failed to open %s for log-file";
	}
	
	close(stderr_fd);
	if (unlikely(-1 == dup2(fd, stderr_fd)))
		return "Failed to dup2 for log-file";
	close(fd);
	
	return NULL;
}

static char* set_sharelog(char *arg)
{
	char *r = "";
	long int i = strtol(arg, &r, 10);

	if ((!*r) && i >= 0 && i <= INT_MAX) {
		sharelog_file = fdopen((int)i, "a");
		if (!sharelog_file)
			applog(LOG_ERR, "Failed to open fd %u for share log", (unsigned int)i);
	} else if (!strcmp(arg, "-")) {
		sharelog_file = stdout;
		if (!sharelog_file)
			applog(LOG_ERR, "Standard output missing for share log");
	} else {
		sharelog_file = fopen(arg, "a");
		if (!sharelog_file)
			applog(LOG_ERR, "Failed to open %s for share log", arg);
	}

	return NULL;
}

static char *temp_cutoff_str = "";
static char *temp_target_str = "";

char *set_temp_cutoff(char *arg)
{
	int val;

	if (!(arg && arg[0]))
		return "Invalid parameters for set temp cutoff";
	val = atoi(arg);
	if (val < 0 || val > 200)
		return "Invalid value passed to set temp cutoff";
	temp_cutoff_str = arg;

	return NULL;
}

char *set_temp_target(char *arg)
{
	int val;

	if (!(arg && arg[0]))
		return "Invalid parameters for set temp target";
	val = atoi(arg);
	if (val < 0 || val > 200)
		return "Invalid value passed to set temp target";
	temp_target_str = arg;

	return NULL;
}

// For a single element string, this always returns the number (for all calls)
// For multi-element strings, it returns each element as a number in order, and 0 when there are no more
static int temp_strtok(char *base, char **n)
{
	char *i = *n;
	char *p = strchr(i, ',');
	if (p) {
		p[0] = '\0';
		*n = &p[1];
	}
	else
	if (base != i)
		*n = strchr(i, '\0');
	return atoi(i);
}

static void load_temp_config_cgpu(struct cgpu_info *cgpu, char **cutoff_np, char **target_np)
{
	int target_off, val;
	
	// cutoff default may be specified by driver during probe; otherwise, opt_cutofftemp (const)
	if (!cgpu->cutofftemp)
		cgpu->cutofftemp = opt_cutofftemp;
	
	// target default may be specified by driver, and is moved with offset; otherwise, offset minus 6
	if (cgpu->targettemp)
		target_off = cgpu->targettemp - cgpu->cutofftemp;
	else
		target_off = -6;
	
	val = temp_strtok(temp_cutoff_str, cutoff_np);
	if (val < 0 || val > 200)
		quit(1, "Invalid value passed to set temp cutoff");
	if (val)
		cgpu->cutofftemp = val;
	
	val = temp_strtok(temp_target_str, target_np);
	if (val < 0 || val > 200)
		quit(1, "Invalid value passed to set temp target");
	if (val)
		cgpu->targettemp = val;
	else
		cgpu->targettemp = cgpu->cutofftemp + target_off;
	
	applog(LOG_DEBUG, "%"PRIprepr": Set temperature config: target=%d cutoff=%d",
	       cgpu->proc_repr,
	       cgpu->targettemp, cgpu->cutofftemp);
}

static void load_temp_config()
{
	int i;
	char *cutoff_n, *target_n;
	struct cgpu_info *cgpu;

	cutoff_n = temp_cutoff_str;
	target_n = temp_target_str;

	for (i = 0; i < total_devices; ++i) {
		cgpu = get_devices(i);
		load_temp_config_cgpu(cgpu, &cutoff_n, &target_n);
	}
	if (cutoff_n != temp_cutoff_str && cutoff_n[0])
		quit(1, "Too many values passed to set temp cutoff");
	if (target_n != temp_target_str && target_n[0])
		quit(1, "Too many values passed to set temp target");
}

static char *set_api_allow(const char *arg)
{
	opt_set_charp(arg, &opt_api_allow);

	return NULL;
}

static char *set_api_groups(const char *arg)
{
	opt_set_charp(arg, &opt_api_groups);

	return NULL;
}

static char *set_api_description(const char *arg)
{
	opt_set_charp(arg, &opt_api_description);

	return NULL;
}

#ifdef USE_ICARUS
static char *set_icarus_options(const char *arg)
{
	opt_set_charp(arg, &opt_icarus_options);

	return NULL;
}

static char *set_icarus_timing(const char *arg)
{
	opt_set_charp(arg, &opt_icarus_timing);

	return NULL;
}
#endif

#ifdef USE_AVALON
static char *set_avalon_options(const char *arg)
{
	opt_set_charp(arg, &opt_avalon_options);

	return NULL;
}
#endif

__maybe_unused
static char *set_null(const char __maybe_unused *arg)
{
	return NULL;
}

/* These options are available from config file or commandline */
static struct opt_table opt_config_table[] = {
#ifdef WANT_CPUMINE
	OPT_WITH_ARG("--algo|-a",
		     set_algo, show_algo, &opt_algo,
		     "Specify sha256 implementation for CPU mining:\n"
		     "\tfastauto*\tQuick benchmark at startup to pick a working algorithm\n"
		     "\tauto\t\tBenchmark at startup and pick fastest algorithm"
		     "\n\tc\t\tLinux kernel sha256, implemented in C"
#ifdef WANT_SSE2_4WAY
		     "\n\t4way\t\ttcatm's 4-way SSE2 implementation"
#endif
#ifdef WANT_VIA_PADLOCK
		     "\n\tvia\t\tVIA padlock implementation"
#endif
		     "\n\tcryptopp\tCrypto++ C/C++ implementation"
#ifdef WANT_CRYPTOPP_ASM32
		     "\n\tcryptopp_asm32\tCrypto++ 32-bit assembler implementation"
#endif
#ifdef WANT_X8632_SSE2
		     "\n\tsse2_32\t\tSSE2 32 bit implementation for i386 machines"
#endif
#ifdef WANT_X8664_SSE2
		     "\n\tsse2_64\t\tSSE2 64 bit implementation for x86_64 machines"
#endif
#ifdef WANT_X8664_SSE4
		     "\n\tsse4_64\t\tSSE4.1 64 bit implementation for x86_64 machines"
#endif
#ifdef WANT_ALTIVEC_4WAY
    "\n\taltivec_4way\tAltivec implementation for PowerPC G4 and G5 machines"
#endif
		),
#endif
	OPT_WITH_ARG("--api-allow",
		     set_api_allow, NULL, NULL,
		     "Allow API access only to the given list of [G:]IP[/Prefix] addresses[/subnets]"),
	OPT_WITH_ARG("--api-description",
		     set_api_description, NULL, NULL,
		     "Description placed in the API status header, default: BFGMiner version"),
	OPT_WITH_ARG("--api-groups",
		     set_api_groups, NULL, NULL,
		     "API one letter groups G:cmd:cmd[,P:cmd:*...] defining the cmds a groups can use"),
	OPT_WITHOUT_ARG("--api-listen",
			opt_set_bool, &opt_api_listen,
			"Enable API, default: disabled"),
	OPT_WITHOUT_ARG("--api-network",
			opt_set_bool, &opt_api_network,
			"Allow API (if enabled) to listen on/for any address, default: only 127.0.0.1"),
	OPT_WITH_ARG("--api-port",
		     set_int_1_to_65535, opt_show_intval, &opt_api_port,
		     "Port number of miner API"),
#ifdef HAVE_ADL
	OPT_WITHOUT_ARG("--auto-fan",
			opt_set_bool, &opt_autofan,
			"Automatically adjust all GPU fan speeds to maintain a target temperature"),
	OPT_WITHOUT_ARG("--auto-gpu",
			opt_set_bool, &opt_autoengine,
			"Automatically adjust all GPU engine clock speeds to maintain a target temperature"),
#endif
	OPT_WITHOUT_ARG("--balance",
		     set_balance, &pool_strategy,
		     "Change multipool strategy from failover to even share balance"),
	OPT_WITHOUT_ARG("--benchmark",
			opt_set_bool, &opt_benchmark,
			"Run BFGMiner in benchmark mode - produces no shares"),
#if defined(USE_BITFORCE)
	OPT_WITHOUT_ARG("--bfl-range",
			opt_set_bool, &opt_bfl_noncerange,
			"Use nonce range on bitforce devices if supported"),
#endif
#ifdef WANT_CPUMINE
	OPT_WITH_ARG("--bench-algo|-b",
		     set_int_0_to_9999, opt_show_intval, &opt_bench_algo,
		     opt_hidden),
#endif
#if BLKMAKER_VERSION > 1
	OPT_WITH_ARG("--coinbase-addr",
		     set_b58addr, NULL, &opt_coinbase_script,
		     "Set coinbase payout address for solo mining"),
	OPT_WITH_ARG("--coinbase-payout|--cbaddr|--cb-addr|--payout",
		     set_b58addr, NULL, &opt_coinbase_script,
		     opt_hidden),
#endif
#if BLKMAKER_VERSION > 0
	OPT_WITH_ARG("--coinbase-sig",
		     set_strdup, NULL, &opt_coinbase_sig,
		     "Set coinbase signature when possible"),
	OPT_WITH_ARG("--coinbase|--cbsig|--cb-sig|--cb|--prayer",
		     set_strdup, NULL, &opt_coinbase_sig,
		     opt_hidden),
#endif
#ifdef HAVE_CURSES
	OPT_WITHOUT_ARG("--compact",
			opt_set_bool, &opt_compact,
			"Use compact display without per device statistics"),
#endif
#ifdef WANT_CPUMINE
	OPT_WITH_ARG("--cpu-threads|-t",
		     force_nthreads_int, opt_show_intval, &opt_n_threads,
		     "Number of miner CPU threads"),
#endif
	OPT_WITHOUT_ARG("--debug|-D",
		     enable_debug, &opt_debug,
		     "Enable debug output"),
	OPT_WITHOUT_ARG("--debuglog",
		     opt_set_bool, &opt_debug,
		     "Enable debug logging"),
	OPT_WITHOUT_ARG("--device-protocol-dump",
			opt_set_bool, &opt_dev_protocol,
			"Verbose dump of device protocol-level activities"),
	OPT_WITH_ARG("--device|-d",
		     set_devices, NULL, NULL,
	             "Select device to use, one value, range and/or comma separated (e.g. 0-2,4) default: all"),
	OPT_WITHOUT_ARG("--disable-gpu|-G",
			opt_set_bool, &opt_nogpu,
			opt_hidden
	),
	OPT_WITHOUT_ARG("--disable-rejecting",
			opt_set_bool, &opt_disable_pool,
			"Automatically disable pools that continually reject shares"),
#if defined(WANT_CPUMINE) && (defined(HAVE_OPENCL) || defined(USE_FPGA))
	OPT_WITHOUT_ARG("--enable-cpu|-C",
			opt_set_bool, &opt_usecpu,
			opt_hidden),
#endif
	OPT_WITH_ARG("--expiry|-E",
		     set_int_0_to_9999, opt_show_intval, &opt_expiry,
		     "Upper bound on how many seconds after getting work we consider a share from it stale (w/o longpoll active)"),
	OPT_WITH_ARG("--expiry-lp",
		     set_int_0_to_9999, opt_show_intval, &opt_expiry_lp,
		     "Upper bound on how many seconds after getting work we consider a share from it stale (with longpoll active)"),
	OPT_WITHOUT_ARG("--failover-only",
			opt_set_bool, &opt_fail_only,
			"Don't leak work to backup pools when primary pool is lagging"),
#ifdef USE_FPGA
	OPT_WITHOUT_ARG("--force-dev-init",
	        opt_set_bool, &opt_force_dev_init,
	        "Always initialize devices when possible (such as bitstream uploads to some FPGAs)"),
#endif
#ifdef HAVE_OPENCL
	OPT_WITH_ARG("--gpu-dyninterval",
		     set_int_1_to_65535, opt_show_intval, &opt_dynamic_interval,
		     "Set the refresh interval in ms for GPUs using dynamic intensity"),
	OPT_WITH_ARG("--gpu-platform",
		     set_int_0_to_9999, opt_show_intval, &opt_platform_id,
		     "Select OpenCL platform ID to use for GPU mining"),
	OPT_WITH_ARG("--gpu-threads|-g",
		     set_int_1_to_10, opt_show_intval, &opt_g_threads,
		     "Number of threads per GPU (1 - 10)"),
#ifdef HAVE_ADL
	OPT_WITH_ARG("--gpu-engine",
		     set_gpu_engine, NULL, NULL,
		     "GPU engine (over)clock range in MHz - one value, range and/or comma separated list (e.g. 850-900,900,750-850)"),
	OPT_WITH_ARG("--gpu-fan",
		     set_gpu_fan, NULL, NULL,
		     "GPU fan percentage range - one value, range and/or comma separated list (e.g. 0-85,85,65)"),
	OPT_WITH_ARG("--gpu-map",
		     set_gpu_map, NULL, NULL,
		     "Map OpenCL to ADL device order manually, paired CSV (e.g. 1:0,2:1 maps OpenCL 1 to ADL 0, 2 to 1)"),
	OPT_WITH_ARG("--gpu-memclock",
		     set_gpu_memclock, NULL, NULL,
		     "Set the GPU memory (over)clock in MHz - one value for all or separate by commas for per card"),
	OPT_WITH_ARG("--gpu-memdiff",
		     set_gpu_memdiff, NULL, NULL,
		     "Set a fixed difference in clock speed between the GPU and memory in auto-gpu mode"),
	OPT_WITH_ARG("--gpu-powertune",
		     set_gpu_powertune, NULL, NULL,
		     "Set the GPU powertune percentage - one value for all or separate by commas for per card"),
	OPT_WITHOUT_ARG("--gpu-reorder",
			opt_set_bool, &opt_reorder,
			"Attempt to reorder GPU devices according to PCI Bus ID"),
	OPT_WITH_ARG("--gpu-vddc",
		     set_gpu_vddc, NULL, NULL,
		     "Set the GPU voltage in Volts - one value for all or separate by commas for per card"),
#endif
#ifdef USE_SCRYPT
	OPT_WITH_ARG("--lookup-gap",
		     set_lookup_gap, NULL, NULL,
		     "Set GPU lookup gap for scrypt mining, comma separated"),
#endif
	OPT_WITH_ARG("--intensity|-I",
		     set_intensity, NULL, NULL,
		     "Intensity of GPU scanning (d or " _MIN_INTENSITY_STR " -> " _MAX_INTENSITY_STR ", default: d to maintain desktop interactivity)"),
#endif
#if defined(HAVE_OPENCL) || defined(USE_MODMINER) || defined(USE_X6500) || defined(USE_ZTEX)
	OPT_WITH_ARG("--kernel-path|-K",
		     opt_set_charp, opt_show_charp, &opt_kernel_path,
	             "Specify a path to where bitstream and kernel files are"),
#endif
#ifdef HAVE_OPENCL
	OPT_WITH_ARG("--kernel|-k",
		     set_kernel, NULL, NULL,
		     "Override sha256 kernel to use (diablo, poclbm, phatk or diakgcn) - one value or comma separated"),
#endif
#ifdef USE_ICARUS
	OPT_WITH_ARG("--icarus-options",
		     set_icarus_options, NULL, NULL,
		     opt_hidden),
	OPT_WITH_ARG("--icarus-timing",
		     set_icarus_timing, NULL, NULL,
		     opt_hidden),
#endif
#ifdef USE_AVALON
	OPT_WITH_ARG("--avalon-options",
		     set_avalon_options, NULL, NULL,
		     opt_hidden),
#endif
	OPT_WITHOUT_ARG("--load-balance",
		     set_loadbalance, &pool_strategy,
		     "Change multipool strategy from failover to efficiency based balance"),
	OPT_WITH_ARG("--log|-l",
		     set_int_0_to_9999, opt_show_intval, &opt_log_interval,
		     "Interval in seconds between log output"),
	OPT_WITH_ARG("--log-file|-L",
	             set_log_file, NULL, NULL,
	             "Append log file for output messages"),
	OPT_WITH_ARG("--logfile",
	             set_log_file, NULL, NULL,
	             opt_hidden),
	OPT_WITHOUT_ARG("--log-microseconds",
	                opt_set_bool, &opt_log_microseconds,
	                "Include microseconds in log output"),
#if defined(unix) || defined(__APPLE__)
	OPT_WITH_ARG("--monitor|-m",
		     opt_set_charp, NULL, &opt_stderr_cmd,
		     "Use custom pipe cmd for output messages"),
#endif // defined(unix)
	OPT_WITHOUT_ARG("--net-delay",
			opt_set_bool, &opt_delaynet,
			"Impose small delays in networking to not overload slow routers"),
	OPT_WITHOUT_ARG("--no-adl",
			opt_set_bool, &opt_noadl,
#ifdef HAVE_ADL
			"Disable the ATI display library used for monitoring and setting GPU parameters"
#else
			opt_hidden
#endif
			),
	OPT_WITHOUT_ARG("--no-gbt",
			opt_set_invbool, &want_gbt,
			"Disable getblocktemplate support"),
	OPT_WITHOUT_ARG("--no-getwork",
			opt_set_invbool, &want_getwork,
			"Disable getwork support"),
	OPT_WITHOUT_ARG("--no-longpoll",
			opt_set_invbool, &want_longpoll,
			"Disable X-Long-Polling support"),
	OPT_WITHOUT_ARG("--no-pool-disable",
			opt_set_invbool, &opt_disable_pool,
			opt_hidden),
	OPT_WITHOUT_ARG("--no-restart",
			opt_set_invbool, &opt_restart,
			"Do not attempt to restart devices that hang"
	),
	OPT_WITHOUT_ARG("--no-show-processors",
			opt_set_invbool, &opt_show_procs,
			opt_hidden),
	OPT_WITHOUT_ARG("--no-show-procs",
			opt_set_invbool, &opt_show_procs,
			opt_hidden),
	OPT_WITHOUT_ARG("--no-stratum",
			opt_set_invbool, &want_stratum,
			"Disable Stratum detection"),
	OPT_WITHOUT_ARG("--no-submit-stale",
			opt_set_invbool, &opt_submit_stale,
		        "Don't submit shares if they are detected as stale"),
#ifdef HAVE_OPENCL
	OPT_WITHOUT_ARG("--no-opencl-binaries",
	                opt_set_invbool, &opt_opencl_binaries,
	                "Don't attempt to use or save OpenCL kernel binaries"),
#endif
	OPT_WITH_ARG("--pass|-p",
		     set_pass, NULL, NULL,
		     "Password for bitcoin JSON-RPC server"),
	OPT_WITHOUT_ARG("--per-device-stats",
			opt_set_bool, &want_per_device_stats,
			"Force verbose mode and output per-device statistics"),
	OPT_WITH_ARG("--pool-priority",
			 set_pool_priority, NULL, NULL,
			 "Priority for just the previous-defined pool"),
	OPT_WITH_ARG("--pool-proxy|-x",
		     set_pool_proxy, NULL, NULL,
		     "Proxy URI to use for connecting to just the previous-defined pool"),
	OPT_WITH_ARG("--force-rollntime",  // NOTE: must be after --pass for config file ordering
			 set_pool_force_rollntime, NULL, NULL,
			 opt_hidden),
	OPT_WITHOUT_ARG("--protocol-dump|-P",
			opt_set_bool, &opt_protocol,
			"Verbose dump of protocol-level activities"),
	OPT_WITH_ARG("--queue|-Q",
		     set_int_0_to_9999, opt_show_intval, &opt_queue,
		     "Minimum number of work items to have queued (0+)"),
	OPT_WITHOUT_ARG("--quiet|-q",
			opt_set_bool, &opt_quiet,
			"Disable logging output, display status and errors"),
	OPT_WITHOUT_ARG("--quiet-work-updates|--quiet-work-update",
			opt_set_bool, &opt_quiet_work_updates,
			opt_hidden),
	OPT_WITHOUT_ARG("--real-quiet",
			opt_set_bool, &opt_realquiet,
			"Disable all output"),
	OPT_WITHOUT_ARG("--remove-disabled",
		     opt_set_bool, &opt_removedisabled,
	         "Remove disabled devices entirely, as if they didn't exist"),
	OPT_WITH_ARG("--request-diff",
	             set_request_diff, opt_show_floatval, &request_pdiff,
	             "Request a specific difficulty from pools"),
	OPT_WITH_ARG("--retries",
		     opt_set_intval, opt_show_intval, &opt_retries,
		     "Number of times to retry failed submissions before giving up (-1 means never)"),
	OPT_WITH_ARG("--retry-pause",
		     set_null, NULL, NULL,
		     opt_hidden),
	OPT_WITH_ARG("--rotate",
		     set_rotate, opt_show_intval, &opt_rotate_period,
		     "Change multipool strategy from failover to regularly rotate at N minutes"),
	OPT_WITHOUT_ARG("--round-robin",
		     set_rr, &pool_strategy,
		     "Change multipool strategy from failover to round robin on failure"),
#ifdef USE_FPGA_SERIAL
	OPT_WITH_ARG("--scan-serial|-S",
		     add_serial, NULL, NULL,
		     "Serial port to probe for mining devices"),
#endif
	OPT_WITH_ARG("--scan-time|-s",
		     set_int_0_to_9999, opt_show_intval, &opt_scantime,
		     "Upper bound on time spent scanning current work, in seconds"),
	OPT_WITH_ARG("--scantime",
		     set_int_0_to_9999, opt_show_intval, &opt_scantime,
		     opt_hidden),
	OPT_WITH_ARG("--sched-start",
		     set_schedtime, NULL, &schedstart,
		     "Set a time of day in HH:MM to start mining (a once off without a stop time)"),
	OPT_WITH_ARG("--sched-stop",
		     set_schedtime, NULL, &schedstop,
		     "Set a time of day in HH:MM to stop mining (will quit without a start time)"),
#ifdef USE_SCRYPT
	OPT_WITHOUT_ARG("--scrypt",
			opt_set_bool, &opt_scrypt,
			"Use the scrypt algorithm for mining (non-bitcoin)"),
#ifdef HAVE_OPENCL
	OPT_WITH_ARG("--shaders",
		     set_shaders, NULL, NULL,
		     "GPU shaders per card for tuning scrypt, comma separated"),
#endif
#endif
	OPT_WITH_ARG("--sharelog",
		     set_sharelog, NULL, NULL,
		     "Append share log to file"),
	OPT_WITH_ARG("--shares",
		     opt_set_intval, NULL, &opt_shares,
		     "Quit after mining N shares (default: unlimited)"),
	OPT_WITHOUT_ARG("--show-processors",
			opt_set_bool, &opt_show_procs,
			"Show per processor statistics in summary"),
	OPT_WITHOUT_ARG("--show-procs",
			opt_set_bool, &opt_show_procs,
			opt_hidden),
	OPT_WITH_ARG("--skip-security-checks",
			set_int_0_to_9999, NULL, &opt_skip_checks,
			"Skip security checks sometimes to save bandwidth; only check 1/<arg>th of the time (default: never skip)"),
	OPT_WITH_ARG("--socks-proxy",
		     opt_set_charp, NULL, &opt_socks_proxy,
		     "Set socks4 proxy (host:port)"),
	OPT_WITHOUT_ARG("--submit-stale",
			opt_set_bool, &opt_submit_stale,
	                opt_hidden),
	OPT_WITHOUT_ARG("--submit-threads",
	                opt_set_intval, &opt_submit_threads,
	                "Minimum number of concurrent share submissions (default: 64)"),
#ifdef HAVE_SYSLOG_H
	OPT_WITHOUT_ARG("--syslog",
			opt_set_bool, &use_syslog,
			"Use system log for output messages (default: standard error)"),
#endif
	OPT_WITH_ARG("--temp-cutoff",
		     set_temp_cutoff, opt_show_intval, &opt_cutofftemp,
		     "Temperature where a device will be automatically disabled, one value or comma separated list"),
	OPT_WITH_ARG("--temp-hysteresis",
		     set_int_1_to_10, opt_show_intval, &opt_hysteresis,
		     "Set how much the temperature can fluctuate outside limits when automanaging speeds"),
#ifdef HAVE_ADL
	OPT_WITH_ARG("--temp-overheat",
		     set_temp_overheat, opt_show_intval, &opt_overheattemp,
		     "Overheat temperature when automatically managing fan and GPU speeds, one value or comma separated list"),
#endif
	OPT_WITH_ARG("--temp-target",
		     set_temp_target, NULL, NULL,
		     "Target temperature when automatically managing fan and clock speeds, one value or comma separated list"),
	OPT_WITHOUT_ARG("--text-only|-T",
			opt_set_invbool, &use_curses,
#ifdef HAVE_CURSES
			"Disable ncurses formatted screen output"
#else
			opt_hidden
#endif
	),
#if defined(USE_SCRYPT) && defined(HAVE_OPENCL)
	OPT_WITH_ARG("--thread-concurrency",
		     set_thread_concurrency, NULL, NULL,
		     "Set GPU thread concurrency for scrypt mining, comma separated"),
#endif
	OPT_WITH_ARG("--url|-o",
		     set_url, NULL, NULL,
		     "URL for bitcoin JSON-RPC server"),
	OPT_WITH_ARG("--user|-u",
		     set_user, NULL, NULL,
		     "Username for bitcoin JSON-RPC server"),
#ifdef HAVE_OPENCL
	OPT_WITH_ARG("--vectors|-v",
		     set_vector, NULL, NULL,
		     "Override detected optimal vector (1, 2 or 4) - one value or comma separated list"),
#endif
	OPT_WITHOUT_ARG("--verbose",
			opt_set_bool, &opt_log_output,
			"Log verbose output to stderr as well as status output"),
#ifdef HAVE_OPENCL
	OPT_WITH_ARG("--worksize|-w",
		     set_worksize, NULL, NULL,
		     "Override detected optimal worksize - one value or comma separated list"),
#endif
	OPT_WITH_ARG("--userpass|-O",
		     set_userpass, NULL, NULL,
		     "Username:Password pair for bitcoin JSON-RPC server"),
	OPT_WITHOUT_ARG("--worktime",
			opt_set_bool, &opt_worktime,
			"Display extra work time debug information"),
	OPT_WITH_ARG("--pools",
			opt_set_bool, NULL, NULL, opt_hidden),
	OPT_ENDTABLE
};

static char *load_config(const char *arg, void __maybe_unused *unused);

static int fileconf_load;

static char *parse_config(json_t *config, bool fileconf)
{
	static char err_buf[200];
	struct opt_table *opt;
	json_t *val;

	if (fileconf && !fileconf_load)
		fileconf_load = 1;

	for (opt = opt_config_table; opt->type != OPT_END; opt++) {
		char *p, *name, *sp;

		/* We don't handle subtables. */
		assert(!(opt->type & OPT_SUBTABLE));

		/* Pull apart the option name(s). */
		name = strdup(opt->names);
		for (p = strtok_r(name, "|", &sp); p; p = strtok_r(NULL, "|", &sp)) {
			char *err = "Invalid value";

			/* Ignore short options. */
			if (p[1] != '-')
				continue;

			val = json_object_get(config, p+2);
			if (!val)
				continue;

			if (opt->type & OPT_HASARG) {
			  if (json_is_string(val)) {
				err = opt->cb_arg(json_string_value(val),
						  opt->u.arg);
			  } else if (json_is_number(val)) {
					char buf[256], *p, *q;
					snprintf(buf, 256, "%f", json_number_value(val));
					if ( (p = strchr(buf, '.')) ) {
						// Trim /\.0*$/ to work properly with integer-only arguments
						q = p;
						while (*(++q) == '0') {}
						if (*q == '\0')
							*p = '\0';
					}
					err = opt->cb_arg(buf, opt->u.arg);
			  } else if (json_is_array(val)) {
				int n, size = json_array_size(val);

				err = NULL;
				for (n = 0; n < size && !err; n++) {
					if (json_is_string(json_array_get(val, n)))
						err = opt->cb_arg(json_string_value(json_array_get(val, n)), opt->u.arg);
					else if (json_is_object(json_array_get(val, n)))
						err = parse_config(json_array_get(val, n), false);
				}
			  }
			} else if (opt->type & OPT_NOARG) {
				if (json_is_true(val))
					err = opt->cb(opt->u.arg);
				else if (json_is_boolean(val)) {
					if (opt->cb == (void*)opt_set_bool)
						err = opt_set_invbool(opt->u.arg);
					else if (opt->cb == (void*)opt_set_invbool)
						err = opt_set_bool(opt->u.arg);
				}
			}

			if (err) {
				/* Allow invalid values to be in configuration
				 * file, just skipping over them provided the
				 * JSON is still valid after that. */
				if (fileconf) {
					applog(LOG_ERR, "Invalid config option %s: %s", p, err);
					fileconf_load = -1;
				} else {
					sprintf(err_buf, "Parsing JSON option %s: %s",
						p, err);
					return err_buf;
				}
			}
		}
		free(name);
	}

	val = json_object_get(config, JSON_INCLUDE_CONF);
	if (val && json_is_string(val))
		return load_config(json_string_value(val), NULL);

	return NULL;
}

char *cnfbuf = NULL;

static char *load_config(const char *arg, void __maybe_unused *unused)
{
	json_error_t err;
	json_t *config;
	char *json_error;

	if (!cnfbuf)
		cnfbuf = strdup(arg);

	if (++include_count > JSON_MAX_DEPTH)
		return JSON_MAX_DEPTH_ERR;

#if JANSSON_MAJOR_VERSION > 1
	config = json_load_file(arg, 0, &err);
#else
	config = json_load_file(arg, &err);
#endif
	if (!json_is_object(config)) {
		json_error = malloc(JSON_LOAD_ERROR_LEN + strlen(arg) + strlen(err.text));
		if (!json_error)
			quit(1, "Malloc failure in json error");

		sprintf(json_error, JSON_LOAD_ERROR, arg, err.text);
		return json_error;
	}

	config_loaded = true;

	/* Parse the config now, so we can override it.  That can keep pointers
	 * so don't free config object. */
	return parse_config(config, true);
}

static void load_default_config(void)
{
	cnfbuf = malloc(PATH_MAX);

#if defined(unix)
	if (getenv("HOME") && *getenv("HOME")) {
	        strcpy(cnfbuf, getenv("HOME"));
		strcat(cnfbuf, "/");
	} else
		strcpy(cnfbuf, "");
	char *dirp = cnfbuf + strlen(cnfbuf);
	strcpy(dirp, ".bfgminer/");
	strcat(dirp, def_conf);
	if (access(cnfbuf, R_OK))
		// No BFGMiner config, try Cgminer's...
		strcpy(dirp, ".cgminer/cgminer.conf");
#else
	strcpy(cnfbuf, "");
	strcat(cnfbuf, def_conf);
#endif
	if (!access(cnfbuf, R_OK))
		load_config(cnfbuf, NULL);
	else {
		free(cnfbuf);
		cnfbuf = NULL;
	}
}

extern const char *opt_argv0;

static char *opt_verusage_and_exit(const char *extra)
{
	printf("%s\nBuilt with "
#ifdef HAVE_OPENCL
		"GPU "
#endif
#ifdef WANT_CPUMINE
		"CPU "
#endif
#ifdef USE_BITFORCE
		"bitforce "
#endif
#ifdef USE_ICARUS
		"icarus "
#endif
#ifdef USE_AVALON
		"avalon "
#endif
#ifdef USE_MODMINER
		"modminer "
#endif
#ifdef USE_X6500
		"x6500 "
#endif
#ifdef USE_ZTEX
		"ztex "
#endif
#ifdef USE_SCRYPT
		"scrypt "
#endif
		"mining support.\n"
		, packagename);
	printf("%s", opt_usage(opt_argv0, extra));
	fflush(stdout);
	exit(0);
}

/* These options are available from commandline only */
static struct opt_table opt_cmdline_table[] = {
	OPT_WITH_ARG("--config|-c",
		     load_config, NULL, NULL,
		     "Load a JSON-format configuration file\n"
		     "See example.conf for an example configuration."),
	OPT_WITHOUT_ARG("--help|-h",
			opt_verusage_and_exit, NULL,
			"Print this message"),
#ifdef HAVE_OPENCL
	OPT_WITHOUT_ARG("--ndevs|-n",
			print_ndevs_and_exit, &nDevs,
			"Display number of detected GPUs, OpenCL platform information, and exit"),
#endif
	OPT_WITHOUT_ARG("--version|-V",
			opt_version_and_exit, packagename,
			"Display version and exit"),
	OPT_ENDTABLE
};

static bool jobj_binary(const json_t *obj, const char *key,
			void *buf, size_t buflen, bool required)
{
	const char *hexstr;
	json_t *tmp;

	tmp = json_object_get(obj, key);
	if (unlikely(!tmp)) {
		if (unlikely(required))
			applog(LOG_ERR, "JSON key '%s' not found", key);
		return false;
	}
	hexstr = json_string_value(tmp);
	if (unlikely(!hexstr)) {
		applog(LOG_ERR, "JSON key '%s' is not a string", key);
		return false;
	}
	if (!hex2bin(buf, hexstr, buflen))
		return false;

	return true;
}

static void calc_midstate(struct work *work)
{
	union {
		unsigned char c[64];
		uint32_t i[16];
	} data;

	swap32yes(&data.i[0], work->data, 16);
	sha2_context ctx;
	sha2_starts(&ctx);
	sha2_update(&ctx, data.c, 64);
	memcpy(work->midstate, ctx.state, sizeof(work->midstate));
	swap32tole(work->midstate, work->midstate, 8);
}

static struct work *make_work(void)
{
	struct work *work = calloc(1, sizeof(struct work));

	if (unlikely(!work))
		quit(1, "Failed to calloc work in make_work");

	cg_wlock(&control_lock);
	work->id = total_work++;
	cg_wunlock(&control_lock);

	return work;
}

/* This is the central place all work that is about to be retired should be
 * cleaned to remove any dynamically allocated arrays within the struct */
void clean_work(struct work *work)
{
	free(work->job_id);
	bytes_free(&work->nonce2);
	free(work->nonce1);

	if (work->tmpl) {
		struct pool *pool = work->pool;
		mutex_lock(&pool->pool_lock);
		bool free_tmpl = !--*work->tmpl_refcount;
		mutex_unlock(&pool->pool_lock);
		if (free_tmpl) {
			blktmpl_free(work->tmpl);
			free(work->tmpl_refcount);
		}
	}

	memset(work, 0, sizeof(struct work));
}

/* All dynamically allocated work structs should be freed here to not leak any
 * ram from arrays allocated within the work struct */
void free_work(struct work *work)
{
	clean_work(work);
	free(work);
}

static const char *workpadding_bin = "\0\0\0\x80\0\0\0\0\0\0\0\0\0\0\0\0\0\0\0\0\0\0\0\0\0\0\0\0\0\0\0\0\0\0\0\0\0\0\0\0\0\0\0\0\x80\x02\0\0";

// Must only be called with ch_lock held!
static
void __update_block_title(const unsigned char *hash_swap)
{
	if (hash_swap) {
		char tmp[17];
		// Only provided when the block has actually changed
		free(current_hash);
		current_hash = malloc(3 /* ... */ + 16 /* block hash segment */ + 1);
		bin2hex(tmp, &hash_swap[24], 8);
		sprintf(current_hash, "...%s", tmp);
		known_blkheight_current = false;
	} else if (likely(known_blkheight_current)) {
		return;
	}
	if (current_block_id == known_blkheight_blkid) {
		// FIXME: The block number will overflow this sometime around AD 2025-2027
		if (known_blkheight < 1000000) {
			memmove(&current_hash[3], &current_hash[11], 8);
			sprintf(&current_hash[11], " #%6u", known_blkheight);
		}
		known_blkheight_current = true;
	}
}

static
void have_block_height(uint32_t block_id, uint32_t blkheight)
{
	if (known_blkheight == blkheight)
		return;
	applog(LOG_DEBUG, "Learned that block id %08" PRIx32 " is height %" PRIu32, be32toh(block_id), blkheight);
	cg_wlock(&ch_lock);
	known_blkheight = blkheight;
	known_blkheight_blkid = block_id;
	if (block_id == current_block_id)
		__update_block_title(NULL);
	cg_wunlock(&ch_lock);
}

static bool work_decode(struct pool *pool, struct work *work, json_t *val)
{
	json_t *res_val = json_object_get(val, "result");
	json_t *tmp_val;
	bool ret = false;

	if (unlikely(detect_algo == 1)) {
		json_t *tmp = json_object_get(res_val, "algorithm");
		const char *v = tmp ? json_string_value(tmp) : "";
		if (strncasecmp(v, "scrypt", 6))
			detect_algo = 2;
	}
	
	if (work->tmpl) {
		const char *err = blktmpl_add_jansson(work->tmpl, res_val, time(NULL));
		if (err) {
			applog(LOG_ERR, "blktmpl error: %s", err);
			return false;
		}
		work->rolltime = blkmk_time_left(work->tmpl, time(NULL));
#if BLKMAKER_VERSION > 1
		if (opt_coinbase_script.sz)
		{
			bool newcb;
#if BLKMAKER_VERSION > 2
			blkmk_init_generation2(work->tmpl, opt_coinbase_script.data, opt_coinbase_script.sz, &newcb);
#else
			newcb = !work->tmpl->cbtxn;
			blkmk_init_generation(work->tmpl, opt_coinbase_script.data, opt_coinbase_script.sz);
#endif
			if (newcb)
			{
				ssize_t ae = blkmk_append_coinbase_safe(work->tmpl, &template_nonce, sizeof(template_nonce));
				if (ae < (ssize_t)sizeof(template_nonce))
					applog(LOG_WARNING, "Cannot append template-nonce to coinbase on pool %u (%"PRId64") - you might be wasting hashing!", work->pool->pool_no, (int64_t)ae);
				++template_nonce;
			}
		}
#endif
#if BLKMAKER_VERSION > 0
		{
			ssize_t ae = blkmk_append_coinbase_safe(work->tmpl, opt_coinbase_sig, 101);
			static bool appenderr = false;
			if (ae <= 0) {
				if (opt_coinbase_sig) {
					applog((appenderr ? LOG_DEBUG : LOG_WARNING), "Cannot append coinbase signature at all on pool %u (%"PRId64")", pool->pool_no, (int64_t)ae);
					appenderr = true;
				}
			} else if (ae >= 3 || opt_coinbase_sig) {
				const char *cbappend = opt_coinbase_sig;
				if (!cbappend) {
					const char full[] = PACKAGE " " VERSION;
					if ((size_t)ae >= sizeof(full) - 1)
						cbappend = full;
					else if ((size_t)ae >= sizeof(PACKAGE) - 1)
						cbappend = PACKAGE;
					else
						cbappend = "BFG";
				}
				size_t cbappendsz = strlen(cbappend);
				static bool truncatewarning = false;
				if (cbappendsz <= (size_t)ae) {
					if (cbappendsz < (size_t)ae)
						// If we have space, include the trailing \0
						++cbappendsz;
					ae = cbappendsz;
					truncatewarning = false;
				} else {
					char *tmp = malloc(ae + 1);
					memcpy(tmp, opt_coinbase_sig, ae);
					tmp[ae] = '\0';
					applog((truncatewarning ? LOG_DEBUG : LOG_WARNING),
					       "Pool %u truncating appended coinbase signature at %"PRId64" bytes: %s(%s)",
					       pool->pool_no, (int64_t)ae, tmp, &opt_coinbase_sig[ae]);
					free(tmp);
					truncatewarning = true;
				}
				ae = blkmk_append_coinbase_safe(work->tmpl, cbappend, ae);
				if (ae <= 0) {
					applog((appenderr ? LOG_DEBUG : LOG_WARNING), "Error appending coinbase signature (%"PRId64")", (int64_t)ae);
					appenderr = true;
				} else
					appenderr = false;
			}
		}
#endif
		if (blkmk_get_data(work->tmpl, work->data, 80, time(NULL), NULL, &work->dataid) < 76)
			return false;
		swap32yes(work->data, work->data, 80 / 4);
		memcpy(&work->data[80], workpadding_bin, 48);

		const struct blktmpl_longpoll_req *lp;
		if ((lp = blktmpl_get_longpoll(work->tmpl)) && ((!pool->lp_id) || strcmp(lp->id, pool->lp_id))) {
			free(pool->lp_id);
			pool->lp_id = strdup(lp->id);

#if 0  /* This just doesn't work :( */
			curl_socket_t sock = pool->lp_socket;
			if (sock != CURL_SOCKET_BAD) {
				pool->lp_socket = CURL_SOCKET_BAD;
				applog(LOG_WARNING, "Pool %u long poll request hanging, reconnecting", pool->pool_no);
				shutdown(sock, SHUT_RDWR);
			}
#endif
		}
	}
	else
	if (unlikely(!jobj_binary(res_val, "data", work->data, sizeof(work->data), true))) {
		applog(LOG_ERR, "JSON inval data");
		return false;
	}

	if (!jobj_binary(res_val, "midstate", work->midstate, sizeof(work->midstate), false)) {
		// Calculate it ourselves
		applog(LOG_DEBUG, "Calculating midstate locally");
		calc_midstate(work);
	}

	if (unlikely(!jobj_binary(res_val, "target", work->target, sizeof(work->target), true))) {
		applog(LOG_ERR, "JSON inval target");
		return false;
	}
	if (work->tmpl) {
		for (size_t i = 0; i < sizeof(work->target) / 2; ++i)
		{
			int p = (sizeof(work->target) - 1) - i;
			unsigned char c = work->target[i];
			work->target[i] = work->target[p];
			work->target[p] = c;
		}
	}

	if ( (tmp_val = json_object_get(res_val, "height")) ) {
		uint32_t blkheight = json_number_value(tmp_val);
		uint32_t block_id = ((uint32_t*)work->data)[1];
		have_block_height(block_id, blkheight);
	}

	memset(work->hash, 0, sizeof(work->hash));

	cgtime(&work->tv_staged);

	ret = true;

	return ret;
}

/* Returns whether the pool supports local work generation or not. */
static bool pool_localgen(struct pool *pool)
{
	return (pool->last_work_copy || pool->has_stratum);
}

int dev_from_id(int thr_id)
{
	struct cgpu_info *cgpu = get_thr_cgpu(thr_id);

	return cgpu->device_id;
}

/* Make the change in the recent value adjust dynamically when the difference
 * is large, but damp it when the values are closer together. This allows the
 * value to change quickly, but not fluctuate too dramatically when it has
 * stabilised. */
void decay_time(double *f, double fadd)
{
	double ratio = 0;

	if (likely(*f > 0)) {
		ratio = fadd / *f;
		if (ratio > 1)
			ratio = 1 / ratio;
	}

	if (ratio > 0.63)
		*f = (fadd * 0.58 + *f) / 1.58;
	else
		*f = (fadd + *f * 0.58) / 1.58;
}

static int __total_staged(void)
{
	return HASH_COUNT(staged_work);
}

static int total_staged(void)
{
	int ret;

	mutex_lock(stgd_lock);
	ret = __total_staged();
	mutex_unlock(stgd_lock);

	return ret;
}

#ifdef HAVE_CURSES
WINDOW *mainwin, *statuswin, *logwin;
#endif
double total_secs = 1.0;
static char statusline[256];
/* logstart is where the log window should start */
static int devcursor, logstart, logcursor;
#ifdef HAVE_CURSES
/* statusy is where the status window goes up to in cases where it won't fit at startup */
static int statusy;
static int devsummaryYOffset;
static int total_lines;
#endif
#ifdef HAVE_OPENCL
struct cgpu_info gpus[MAX_GPUDEVICES]; /* Maximum number apparently possible */
#endif
struct cgpu_info *cpus;

#ifdef HAVE_CURSES
static bool _curses_cancel_disabled;
static int _curses_prev_cancelstate;

static inline void unlock_curses(void)
{
	mutex_unlock(&console_lock);
	if (_curses_cancel_disabled)
		pthread_setcancelstate(_curses_prev_cancelstate, &_curses_prev_cancelstate);
}

static inline void lock_curses(void)
{
	_curses_cancel_disabled = !pthread_setcancelstate(PTHREAD_CANCEL_DISABLE, &_curses_prev_cancelstate);
	mutex_lock(&console_lock);
}

static bool curses_active_locked(void)
{
	bool ret;

	lock_curses();
	ret = curses_active;
	if (!ret)
		unlock_curses();
	return ret;
}

// Cancellable getch
int my_cancellable_getch(void)
{
	// This only works because the macro only hits direct getch() calls
	typedef int (*real_getch_t)(void);
	const real_getch_t real_getch = __real_getch;

	int type, rv;
	bool sct;

	sct = !pthread_setcanceltype(PTHREAD_CANCEL_ASYNCHRONOUS, &type);
	rv = real_getch();
	if (sct)
		pthread_setcanceltype(type, &type);

	return rv;
}
#endif

void tailsprintf(char *f, const char *fmt, ...)
{
	va_list ap;

	va_start(ap, fmt);
	vsprintf(f + strlen(f), fmt, ap);
	va_end(ap);
}

double stats_elapsed(struct cgminer_stats *stats)
{
	struct timeval now;
	double elapsed;

	if (stats->start_tv.tv_sec == 0)
		elapsed = total_secs;
	else {
		cgtime(&now);
		elapsed = tdiff(&now, &stats->start_tv);
	}

	if (elapsed < 1.0)
		elapsed = 1.0;

	return elapsed;
}

bool drv_ready(struct cgpu_info *cgpu)
{
	switch (cgpu->status) {
		case LIFE_INIT:
		case LIFE_DEAD2:
			return false;
		default:
			return true;
	}
}

double cgpu_utility(struct cgpu_info *cgpu)
{
	double dev_runtime = cgpu_runtime(cgpu);
	return cgpu->utility = cgpu->accepted / dev_runtime * 60;
}

/* Convert a uint64_t value into a truncated string for displaying with its
 * associated suitable for Mega, Giga etc. Buf array needs to be long enough */
static void suffix_string(uint64_t val, char *buf, int sigdigits)
{
	const double  dkilo = 1000.0;
	const uint64_t kilo = 1000ull;
	const uint64_t mega = 1000000ull;
	const uint64_t giga = 1000000000ull;
	const uint64_t tera = 1000000000000ull;
	const uint64_t peta = 1000000000000000ull;
	const uint64_t exa  = 1000000000000000000ull;
	char suffix[2] = "";
	bool decimal = true;
	double dval;

	if (val >= exa) {
		val /= peta;
		dval = (double)val / dkilo;
		sprintf(suffix, "E");
	} else if (val >= peta) {
		val /= tera;
		dval = (double)val / dkilo;
		sprintf(suffix, "P");
	} else if (val >= tera) {
		val /= giga;
		dval = (double)val / dkilo;
		sprintf(suffix, "T");
	} else if (val >= giga) {
		val /= mega;
		dval = (double)val / dkilo;
		sprintf(suffix, "G");
	} else if (val >= mega) {
		val /= kilo;
		dval = (double)val / dkilo;
		sprintf(suffix, "M");
	} else if (val >= kilo) {
		dval = (double)val / dkilo;
		sprintf(suffix, "k");
	} else {
		dval = val;
		decimal = false;
	}

	if (!sigdigits) {
		if (decimal)
			sprintf(buf, "%.3g%s", dval, suffix);
		else
			sprintf(buf, "%d%s", (unsigned int)dval, suffix);
	} else {
		/* Always show sigdigits + 1, padded on right with zeroes
		 * followed by suffix */
		int ndigits = sigdigits - 1 - (dval > 0.0 ? floor(log10(dval)) : 0);

		sprintf(buf, "%*.*f%s", sigdigits + 1, ndigits, dval, suffix);
	}
}

static float
utility_to_hashrate(double utility)
{
	return utility * 0x4444444;
}

static const char*_unitchar = "kMGTPEZY?";

static void
hashrate_pick_unit(float hashrate, unsigned char*unit)
{
	unsigned char i;
	for (i = 0; i <= *unit; ++i)
		hashrate /= 1e3;
	while (hashrate >= 1000)
	{
		hashrate /= 1e3;
		if (likely(_unitchar[*unit] != '?'))
			++*unit;
	}
}

enum h2bs_fmt {
	H2B_NOUNIT,  // "xxx.x"
	H2B_SHORT,   // "xxx.xMH/s"
	H2B_SPACED,  // "xxx.x MH/s"
};
static const size_t h2bs_fmt_size[] = {6, 10, 11};

static char*
hashrate_to_bufstr(char*buf, float hashrate, signed char unitin, enum h2bs_fmt fmt)
{
	unsigned char prec, i, ucp, unit;
	if (unitin == -1)
	{
		unit = 0;
		hashrate_pick_unit(hashrate, &unit);
	}
	else
		unit = unitin;
	
	i = 5;
	switch (fmt) {
	case H2B_SPACED:
		buf[i++] = ' ';
	case H2B_SHORT:
		buf[i++] = _unitchar[unit];
		strcpy(&buf[i], "h/s");
	default:
		break;
	}
	
	for (i = 0; i <= unit; ++i)
		hashrate /= 1000;
	if (hashrate >= 100 || unit < 2)
		prec = 1;
	else
		prec = 2;
	ucp = (fmt == H2B_NOUNIT ? '\0' : buf[5]);
	sprintf(buf, "%5.*f", prec, hashrate);
	buf[5] = ucp;
	return buf;
}

static void
ti_hashrate_bufstr(char**out, float current, float average, float sharebased, enum h2bs_fmt longfmt)
{
	unsigned char unit = 0;
	
	hashrate_pick_unit(current, &unit);
	hashrate_pick_unit(average, &unit);
	hashrate_pick_unit(sharebased, &unit);
	
	hashrate_to_bufstr(out[0], current, unit, H2B_NOUNIT);
	hashrate_to_bufstr(out[1], average, unit, H2B_NOUNIT);
	hashrate_to_bufstr(out[2], sharebased, unit, longfmt);
}

static const char *
percentf2(double p, double t, char *buf)
{
	if (!p)
		return "none";
	if (t <= p)
		return "100%";
	p /= t;
	if (p < 0.01)
		sprintf(buf, ".%02.0f%%", p * 10000);  // ".01%"
	else
	if (p < 0.1)
		sprintf(buf, "%.1f%%", p * 100);  // "9.1%"
	else
		sprintf(buf, "%3.0f%%", p * 100);  // " 99%"
	return buf;
}
#define percentf(p, t, buf)  percentf2(p, p + t, buf)

#ifdef HAVE_CURSES
static void adj_width(int var, int *length);
#endif

void get_statline3(char *buf, struct cgpu_info *cgpu, bool for_curses, bool opt_show_procs)
{
#ifdef HAVE_CURSES
	static int awidth = 1, rwidth = 1, swidth = 1, hwwidth = 1;
#else
	assert(for_curses == false);
#endif
	struct device_drv *drv = cgpu->drv;
	enum h2bs_fmt hashrate_style = for_curses ? H2B_SHORT : H2B_SPACED;
	char cHr[h2bs_fmt_size[H2B_NOUNIT]], aHr[h2bs_fmt_size[H2B_NOUNIT]], uHr[h2bs_fmt_size[hashrate_style]];
	char rejpcbuf[6];
	char bnbuf[6];
	double dev_runtime;
	
	if (!opt_show_procs)
		cgpu = cgpu->device;
	
	dev_runtime = cgpu_runtime(cgpu);
	cgpu_utility(cgpu);
	cgpu->utility_diff1 = cgpu->diff_accepted / dev_runtime * 60;
	
	double rolling = cgpu->rolling;
	double mhashes = cgpu->total_mhashes;
	double wutil = cgpu->utility_diff1;
	int accepted = cgpu->accepted;
	int rejected = cgpu->rejected;
	int stale = cgpu->stale;
	double waccepted = cgpu->diff_accepted;
	double wnotaccepted = cgpu->diff_rejected + cgpu->diff_stale;
	int hwerrs = cgpu->hw_errors;
	int badnonces = cgpu->bad_nonces;
	int allnonces = cgpu->diff1;
	
	if (!opt_show_procs)
		for (struct cgpu_info *slave = cgpu; (slave = slave->next_proc); )
		{
			slave->utility = slave->accepted / dev_runtime * 60;
			slave->utility_diff1 = slave->diff_accepted / dev_runtime * 60;
			
			rolling += slave->rolling;
			mhashes += slave->total_mhashes;
			wutil += slave->utility_diff1;
			accepted += slave->accepted;
			rejected += slave->rejected;
			stale += slave->stale;
			waccepted += slave->diff_accepted;
			wnotaccepted += slave->diff_rejected + slave->diff_stale;
			hwerrs += slave->hw_errors;
			badnonces += slave->bad_nonces;
			allnonces += slave->diff1;
		}
	
	ti_hashrate_bufstr(
		(char*[]){cHr, aHr, uHr},
		1e6*rolling,
		1e6*mhashes / dev_runtime,
		utility_to_hashrate(wutil),
		hashrate_style);

	// Processor representation
#ifdef HAVE_CURSES
	if (for_curses)
	{
		if (opt_show_procs)
			sprintf(buf, " %"PRIprepr": ", cgpu->proc_repr);
		else
			sprintf(buf, " %s: ", cgpu->dev_repr);
	}
	else
#endif
		sprintf(buf, "%s ", opt_show_procs ? cgpu->proc_repr_ns : cgpu->dev_repr_ns);
	
	if (unlikely(cgpu->status == LIFE_INIT))
	{
		tailsprintf(buf, "Initializing...");
		return;
	}
	
	if (likely(cgpu->status != LIFE_DEAD2) && drv->override_statline_temp && drv->override_statline_temp(buf, cgpu, opt_show_procs))
		strcat(buf, " | ");
	else
	{
		float temp = cgpu->temp;
		if (!opt_show_procs)
		{
			// Find the highest temperature of all processors
			for (struct cgpu_info *proc = cgpu; proc; proc = proc->next_proc)
				if (proc->temp > temp)
					temp = proc->temp;
		}
		if (temp > 0.)
			tailsprintf(buf, "%4.1fC | ", cgpu->temp);
		else
			strcat(buf, "      | ");
	}
	
#ifdef HAVE_CURSES
	if (for_curses)
	{
		const char *cHrStatsOpt[] = {"DEAD ", "SICK ", "OFF  ", "REST ", " ERR ", "WAIT ", cHr};
		int cHrStatsI = (sizeof(cHrStatsOpt) / sizeof(*cHrStatsOpt)) - 1;
		bool all_dead = true, all_off = true;
		for (struct cgpu_info *proc = cgpu; proc; proc = proc->next_proc)
		{
			switch (cHrStatsI) {
				default:
					if (proc->status == LIFE_WAIT)
						cHrStatsI = 5;
				case 5:
					if (proc->deven == DEV_RECOVER_ERR)
						cHrStatsI = 4;
				case 4:
					if (proc->deven == DEV_RECOVER)
						cHrStatsI = 3;
				case 3:
					if (proc->status == LIFE_SICK || proc->status == LIFE_DEAD || proc->status == LIFE_DEAD2)
					{
						cHrStatsI = 1;
						all_off = false;
					}
					else
					if (likely(proc->deven != DEV_DISABLED))
						all_off = false;
				case 1:
					break;
			}
			if (likely(proc->status != LIFE_DEAD && proc->status != LIFE_DEAD2))
				all_dead = false;
			if (opt_show_procs)
				break;
		}
		if (unlikely(all_dead))
			cHrStatsI = 0;
		else
		if (unlikely(all_off))
			cHrStatsI = 2;
		
		adj_width(accepted, &awidth);
		adj_width(rejected, &rwidth);
		adj_width(stale, &swidth);
		adj_width(hwerrs, &hwwidth);
		
		tailsprintf(buf, "%s/%s/%s | A:%*d R:%*d+%*d(%s) HW:%*d/%s",
		            cHrStatsOpt[cHrStatsI],
		            aHr, uHr,
		            awidth, accepted,
		            rwidth, rejected,
		            swidth, stale,
		            percentf(wnotaccepted, waccepted, rejpcbuf),
		            hwwidth, hwerrs,
		            percentf2(badnonces, allnonces, bnbuf)
		);
	}
	else
#endif
	{
		tailsprintf(buf, "%ds:%s avg:%s u:%s | A:%d R:%d+%d(%s) HW:%d/%s",
			opt_log_interval,
			cHr, aHr, uHr,
			accepted,
			rejected,
			stale,
			percentf(wnotaccepted, waccepted, rejpcbuf),
			hwerrs,
			percentf2(badnonces, allnonces, bnbuf)
		);
	}
}

#define get_statline(buf, cgpu)               get_statline3(buf, cgpu, false, opt_show_procs)
#define get_statline2(buf, cgpu, for_curses)  get_statline3(buf, cgpu, for_curses, opt_show_procs)

static void text_print_status(int thr_id)
{
	struct cgpu_info *cgpu;
	char logline[256];

	cgpu = get_thr_cgpu(thr_id);
	if (cgpu) {
		get_statline(logline, cgpu);
		printf("%s\n", logline);
	}
}

#ifdef HAVE_CURSES
/* Must be called with curses mutex lock held and curses_active */
static void curses_print_status(void)
{
	struct pool *pool = current_pool();
	struct timeval now, tv;
	float efficiency;
	double utility;

	efficiency = total_bytes_xfer ? total_diff_accepted * 2048. / total_bytes_xfer : 0.0;

	wattron(statuswin, A_BOLD);
	mvwprintw(statuswin, 0, 0, " " PACKAGE " version " VERSION " - Started: %s", datestamp);
	if (!gettimeofday(&now, NULL))
	{
		unsigned int days, hours;
		div_t d;
		
		timersub(&now, &miner_started, &tv);
		d = div(tv.tv_sec, 86400);
		days = d.quot;
		d = div(d.rem, 3600);
		hours = d.quot;
		d = div(d.rem, 60);
		wprintw(statuswin, " - [%3u day%c %02d:%02d:%02d]"
			, days
			, (days == 1) ? ' ' : 's'
			, hours
			, d.quot
			, d.rem
		);
	}
	wattroff(statuswin, A_BOLD);
	mvwhline(statuswin, 1, 0, '-', 80);
	mvwprintw(statuswin, 2, 0, " %s", statusline);
	wclrtoeol(statuswin);

	utility = total_accepted / total_secs * 60;

	mvwprintw(statuswin, 3, 0, " ST: %d  GF: %d  NB: %d  AS: %d  RF: %d  E: %.2f  U:%.1f/m  BS:%s",
		total_staged(),
		total_go,
		new_blocks,
		total_submitting,
		total_ro,
		efficiency,
		utility,
		best_share);
	wclrtoeol(statuswin);
	if ((pool_strategy == POOL_LOADBALANCE  || pool_strategy == POOL_BALANCE) && total_pools > 1) {
		mvwprintw(statuswin, 4, 0, " Connected to multiple pools with%s LP",
			have_longpoll ? "": "out");
	} else if (pool->has_stratum) {
		mvwprintw(statuswin, 4, 0, " Connected to %s diff %s with stratum as user %s",
			pool->sockaddr_url, pool->diff, pool->rpc_user);
	} else {
		mvwprintw(statuswin, 4, 0, " Connected to %s diff %s with%s LP as user %s",
			pool->sockaddr_url, pool->diff, have_longpoll ? "": "out", pool->rpc_user);
	}
	wclrtoeol(statuswin);
	mvwprintw(statuswin, 5, 0, " Block: %s  Diff:%s (%s)  Started: %s",
		  current_hash, block_diff, net_hashrate, blocktime);
	mvwhline(statuswin, 6, 0, '-', 80);
	mvwhline(statuswin, statusy - 1, 0, '-', 80);
	mvwprintw(statuswin, devcursor - 1, 1, "[M]anage devices [P]ool management [S]ettings [D]isplay options [Q]uit");
}

static void adj_width(int var, int *length)
{
	if ((int)(log10(var) + 1) > *length)
		(*length)++;
}

static int dev_width;

static void curses_print_devstatus(struct cgpu_info *cgpu)
{
	char logline[256];
	int ypos;

	if (opt_compact)
		return;

	/* Check this isn't out of the window size */
	if (opt_show_procs)
	ypos = cgpu->cgminer_id;
	else
	{
		if (cgpu->proc_id)
			return;
		ypos = cgpu->device_line_id;
	}
	ypos += devsummaryYOffset;
	if (ypos < 0)
		return;
	ypos += devcursor;
	if (ypos >= statusy - 1)
		return;

	if (wmove(statuswin, ypos, 0) == ERR)
		return;
	
	get_statline2(logline, cgpu, true);
	if (selecting_device && (opt_show_procs ? (selected_device == cgpu->cgminer_id) : (devices[selected_device]->device == cgpu)))
		wattron(statuswin, A_REVERSE);
	waddstr(statuswin, logline);
	wattroff(statuswin, A_REVERSE);

	wclrtoeol(statuswin);
}

static
void refresh_devstatus() {
	if (curses_active_locked()) {
		int i;
		for (i = 0; i < total_devices; i++)
			curses_print_devstatus(get_devices(i));
		touchwin(statuswin);
		wrefresh(statuswin);
		unlock_curses();
	}
}

#endif

static void print_status(int thr_id)
{
	if (!curses_active)
		text_print_status(thr_id);
}

#ifdef HAVE_CURSES
/* Check for window resize. Called with curses mutex locked */
static inline void change_logwinsize(void)
{
	int x, y, logx, logy;

	getmaxyx(mainwin, y, x);
	if (x < 80 || y < 25)
		return;

	if (y > statusy + 2 && statusy < logstart) {
		if (y - 2 < logstart)
			statusy = y - 2;
		else
			statusy = logstart;
		logcursor = statusy + 1;
		mvwin(logwin, logcursor, 0);
		wresize(statuswin, statusy, x);
	}

	y -= logcursor;
	getmaxyx(logwin, logy, logx);
	/* Detect screen size change */
	if (x != logx || y != logy)
		wresize(logwin, y, x);
}

static void check_winsizes(void)
{
	if (!use_curses)
		return;
	if (curses_active_locked()) {
		int y, x;

		erase();
		x = getmaxx(statuswin);
		if (logstart > LINES - 2)
			statusy = LINES - 2;
		else
			statusy = logstart;
		logcursor = statusy + 1;
		wresize(statuswin, statusy, x);
		getmaxyx(mainwin, y, x);
		y -= logcursor;
		wresize(logwin, y, x);
		mvwin(logwin, logcursor, 0);
		unlock_curses();
	}
}

static int device_line_id_count;

static void switch_logsize(void)
{
	if (curses_active_locked()) {
		if (opt_compact) {
			logstart = devcursor + 1;
			logcursor = logstart + 1;
		} else {
			total_lines = (opt_show_procs ? total_devices : device_line_id_count);
			logstart = devcursor + total_lines + 1;
			logcursor = logstart + 1;
		}
		unlock_curses();
	}
	check_winsizes();
}

/* For mandatory printing when mutex is already locked */
void _wlog(const char *str)
{
	wprintw(logwin, "%s", str);
}

/* Mandatory printing */
void _wlogprint(const char *str)
{
	if (curses_active_locked()) {
		wprintw(logwin, "%s", str);
		unlock_curses();
	}
}
#endif

#ifdef HAVE_CURSES
bool log_curses_only(int prio, const char *datetime, const char *str)
{
	bool high_prio;

	high_prio = (prio == LOG_WARNING || prio == LOG_ERR);

	if (curses_active_locked()) {
		if (!opt_loginput || high_prio) {
			wprintw(logwin, "%s%s\n", datetime, str);
			if (high_prio) {
				touchwin(logwin);
				wrefresh(logwin);
			}
		}
		unlock_curses();
		return true;
	}
	return false;
}

void clear_logwin(void)
{
	if (curses_active_locked()) {
		wclear(logwin);
		unlock_curses();
	}
}

void logwin_update(void)
{
	if (curses_active_locked()) {
		touchwin(logwin);
		wrefresh(logwin);
		unlock_curses();
	}
}
#endif

static void enable_pool(struct pool *pool)
{
	if (pool->enabled != POOL_ENABLED) {
		enabled_pools++;
		pool->enabled = POOL_ENABLED;
	}
}

#ifdef HAVE_CURSES
static void disable_pool(struct pool *pool)
{
	if (pool->enabled == POOL_ENABLED)
		enabled_pools--;
	pool->enabled = POOL_DISABLED;
}
#endif

static void reject_pool(struct pool *pool)
{
	if (pool->enabled == POOL_ENABLED)
		enabled_pools--;
	pool->enabled = POOL_REJECTING;
}

static uint64_t share_diff(const struct work *);

static
void share_result_msg(const struct work *work, const char *disp, const char *reason, bool resubmit, const char *worktime) {
	struct cgpu_info *cgpu;
	const unsigned char *hashpart = &work->hash[opt_scrypt ? 26 : 24];
	char shrdiffdisp[16];
	int tgtdiff = floor(work->work_difficulty);
	char tgtdiffdisp[16];
	char where[20];
	
	cgpu = get_thr_cgpu(work->thr_id);
	
	suffix_string(work->share_diff, shrdiffdisp, 0);
	suffix_string(tgtdiff, tgtdiffdisp, 0);
	
	if (total_pools > 1)
		sprintf(where, " pool %d", work->pool->pool_no);
	else
		where[0] = '\0';
	
	applog(LOG_NOTICE, "%s %02x%02x%02x%02x %"PRIprepr"%s Diff %s/%s%s %s%s",
	       disp,
	       (unsigned)hashpart[3], (unsigned)hashpart[2], (unsigned)hashpart[1], (unsigned)hashpart[0],
	       cgpu->proc_repr,
	       where,
	       shrdiffdisp, tgtdiffdisp,
	       reason,
	       resubmit ? "(resubmit)" : "",
	       worktime
	);
}

static bool test_work_current(struct work *);
static void _submit_work_async(struct work *);

static
void maybe_local_submit(const struct work *work)
{
#if BLKMAKER_VERSION > 3
	if (unlikely(work->block && work->tmpl))
	{
		// This is a block with a full template (GBT)
		// Regardless of the result, submit to local bitcoind(s) as well
		struct work *work_cp;
		char *p;
		
		for (int i = 0; i < total_pools; ++i)
		{
			p = strchr(pools[i]->rpc_url, '#');
			if (likely(!(p && strstr(&p[1], "allblocks"))))
				continue;
			
			work_cp = copy_work(work);
			work_cp->pool = pools[i];
			work_cp->do_foreign_submit = true;
			_submit_work_async(work_cp);
		}
	}
#endif
}

/* Theoretically threads could race when modifying accepted and
 * rejected values but the chance of two submits completing at the
 * same time is zero so there is no point adding extra locking */
static void
share_result(json_t *val, json_t *res, json_t *err, const struct work *work,
	     /*char *hashshow,*/ bool resubmit, char *worktime)
{
	struct pool *pool = work->pool;
	struct cgpu_info *cgpu;

	cgpu = get_thr_cgpu(work->thr_id);

	if ((json_is_null(err) || !err) && (json_is_null(res) || json_is_true(res))) {
		mutex_lock(&stats_lock);
		cgpu->accepted++;
		total_accepted++;
		pool->accepted++;
		cgpu->diff_accepted += work->work_difficulty;
		total_diff_accepted += work->work_difficulty;
		pool->diff_accepted += work->work_difficulty;
		mutex_unlock(&stats_lock);

		pool->seq_rejects = 0;
		cgpu->last_share_pool = pool->pool_no;
		cgpu->last_share_pool_time = time(NULL);
		cgpu->last_share_diff = work->work_difficulty;
		pool->last_share_time = cgpu->last_share_pool_time;
		pool->last_share_diff = work->work_difficulty;
		applog(LOG_DEBUG, "PROOF OF WORK RESULT: true (yay!!!)");
		if (!QUIET) {
			share_result_msg(work, "Accepted", "", resubmit, worktime);
		}
		sharelog("accept", work);
		if (opt_shares && total_accepted >= opt_shares) {
			applog(LOG_WARNING, "Successfully mined %d accepted shares as requested and exiting.", opt_shares);
			kill_work();
			return;
		}

		/* Detect if a pool that has been temporarily disabled for
		 * continually rejecting shares has started accepting shares.
		 * This will only happen with the work returned from a
		 * longpoll */
		if (unlikely(pool->enabled == POOL_REJECTING)) {
			applog(LOG_WARNING, "Rejecting pool %d now accepting shares, re-enabling!", pool->pool_no);
			enable_pool(pool);
			switch_pools(NULL);
		}

		if (unlikely(work->block)) {
			// Force moving on to this new block :)
			struct work fakework;
			memset(&fakework, 0, sizeof(fakework));
			fakework.pool = work->pool;

			// Copy block version, bits, and time from share
			memcpy(&fakework.data[ 0], &work->data[ 0], 4);
			memcpy(&fakework.data[68], &work->data[68], 8);

			// Set prevblock to winning hash (swap32'd)
			swap32yes(&fakework.data[4], &work->hash[0], 32 / 4);

			test_work_current(&fakework);
		}
	} else {
		mutex_lock(&stats_lock);
		cgpu->rejected++;
		total_rejected++;
		pool->rejected++;
		cgpu->diff_rejected += work->work_difficulty;
		total_diff_rejected += work->work_difficulty;
		pool->diff_rejected += work->work_difficulty;
		pool->seq_rejects++;
		mutex_unlock(&stats_lock);

		applog(LOG_DEBUG, "PROOF OF WORK RESULT: false (booooo)");
		if (!QUIET) {
			char where[20];
			char disposition[36] = "reject";
			char reason[32];

			strcpy(reason, "");
			if (total_pools > 1)
				sprintf(where, "pool %d", work->pool->pool_no);
			else
				strcpy(where, "");

			if (!json_is_string(res))
				res = json_object_get(val, "reject-reason");
			if (res) {
				const char *reasontmp = json_string_value(res);

				size_t reasonLen = strlen(reasontmp);
				if (reasonLen > 28)
					reasonLen = 28;
				reason[0] = ' '; reason[1] = '(';
				memcpy(2 + reason, reasontmp, reasonLen);
				reason[reasonLen + 2] = ')'; reason[reasonLen + 3] = '\0';
				memcpy(disposition + 7, reasontmp, reasonLen);
				disposition[6] = ':'; disposition[reasonLen + 7] = '\0';
			} else if (work->stratum && err && json_is_array(err)) {
				json_t *reason_val = json_array_get(err, 1);
				char *reason_str;

				if (reason_val && json_is_string(reason_val)) {
					reason_str = (char *)json_string_value(reason_val);
					snprintf(reason, 31, " (%s)", reason_str);
				}
			}

			share_result_msg(work, "Rejected", reason, resubmit, worktime);
			sharelog(disposition, work);
		}

		/* Once we have more than a nominal amount of sequential rejects,
		 * at least 10 and more than 3 mins at the current utility,
		 * disable the pool because some pool error is likely to have
		 * ensued. Do not do this if we know the share just happened to
		 * be stale due to networking delays.
		 */
		if (pool->seq_rejects > 10 && !work->stale && opt_disable_pool && enabled_pools > 1) {
			double utility = total_accepted / total_secs * 60;

			if (pool->seq_rejects > utility * 3) {
				applog(LOG_WARNING, "Pool %d rejected %d sequential shares, disabling!",
				       pool->pool_no, pool->seq_rejects);
				reject_pool(pool);
				if (pool == current_pool())
					switch_pools(NULL);
				pool->seq_rejects = 0;
			}
		}
	}
	
	maybe_local_submit(work);
}

static char *submit_upstream_work_request(struct work *work)
{
	char *hexstr = NULL;
	char *s, *sd;
	struct pool *pool = work->pool;

	if (work->tmpl) {
		json_t *req;
		unsigned char data[80];
		
		swap32yes(data, work->data, 80 / 4);
#if BLKMAKER_VERSION > 3
		if (work->do_foreign_submit)
			req = blkmk_submit_foreign_jansson(work->tmpl, data, work->dataid, le32toh(*((uint32_t*)&work->data[76])));
		else
#endif
			req = blkmk_submit_jansson(work->tmpl, data, work->dataid, le32toh(*((uint32_t*)&work->data[76])));
		s = json_dumps(req, 0);
		json_decref(req);
		sd = malloc(161);
		bin2hex(sd, data, 80);
	} else {

	/* build hex string */
		hexstr = malloc((sizeof(work->data) * 2) + 1);
		bin2hex(hexstr, work->data, sizeof(work->data));

	/* build JSON-RPC request */
		s = strdup("{\"method\": \"getwork\", \"params\": [ \"");
		s = realloc_strcat(s, hexstr);
		s = realloc_strcat(s, "\" ], \"id\":1}");

		free(hexstr);
		sd = s;

	}

	applog(LOG_DEBUG, "DBG: sending %s submit RPC call: %s", pool->rpc_url, sd);
	if (work->tmpl)
		free(sd);
	else
		s = realloc_strcat(s, "\n");

	return s;
}

static bool submit_upstream_work_completed(struct work *work, bool resubmit, struct timeval *ptv_submit, json_t *val) {
	json_t *res, *err;
	bool rc = false;
	int thr_id = work->thr_id;
	struct pool *pool = work->pool;
	struct timeval tv_submit_reply;
	char worktime[200] = "";

	cgtime(&tv_submit_reply);

	if (unlikely(!val)) {
		applog(LOG_INFO, "submit_upstream_work json_rpc_call failed");
		if (!pool_tset(pool, &pool->submit_fail)) {
			total_ro++;
			pool->remotefail_occasions++;
			applog(LOG_WARNING, "Pool %d communication failure, caching submissions", pool->pool_no);
		}
		goto out;
	} else if (pool_tclear(pool, &pool->submit_fail))
		applog(LOG_WARNING, "Pool %d communication resumed, submitting work", pool->pool_no);

	res = json_object_get(val, "result");
	err = json_object_get(val, "error");

	if (!QUIET) {
		if (opt_worktime) {
			char workclone[20];
			struct tm _tm;
			struct tm *tm, tm_getwork, tm_submit_reply;
			tm = &_tm;
			double getwork_time = tdiff((struct timeval *)&(work->tv_getwork_reply),
							(struct timeval *)&(work->tv_getwork));
			double getwork_to_work = tdiff((struct timeval *)&(work->tv_work_start),
							(struct timeval *)&(work->tv_getwork_reply));
			double work_time = tdiff((struct timeval *)&(work->tv_work_found),
							(struct timeval *)&(work->tv_work_start));
			double work_to_submit = tdiff(ptv_submit,
							(struct timeval *)&(work->tv_work_found));
			double submit_time = tdiff(&tv_submit_reply, ptv_submit);
			int diffplaces = 3;

			localtime_r(&(work->tv_getwork.tv_sec), tm);
			memcpy(&tm_getwork, tm, sizeof(struct tm));
			localtime_r(&(tv_submit_reply.tv_sec), tm);
			memcpy(&tm_submit_reply, tm, sizeof(struct tm));

			if (work->clone) {
				sprintf(workclone, "C:%1.3f",
					tdiff((struct timeval *)&(work->tv_cloned),
						(struct timeval *)&(work->tv_getwork_reply)));
			}
			else
				strcpy(workclone, "O");

			if (work->work_difficulty < 1)
				diffplaces = 6;

			sprintf(worktime, " <-%08lx.%08lx M:%c D:%1.*f G:%02d:%02d:%02d:%1.3f %s (%1.3f) W:%1.3f (%1.3f) S:%1.3f R:%02d:%02d:%02d",
				(unsigned long)swab32(*(uint32_t *)&(work->data[opt_scrypt ? 32 : 28])),
				(unsigned long)swab32(*(uint32_t *)&(work->data[opt_scrypt ? 28 : 24])),
				work->getwork_mode, diffplaces, work->work_difficulty,
				tm_getwork.tm_hour, tm_getwork.tm_min,
				tm_getwork.tm_sec, getwork_time, workclone,
				getwork_to_work, work_time, work_to_submit, submit_time,
				tm_submit_reply.tm_hour, tm_submit_reply.tm_min,
				tm_submit_reply.tm_sec);
		}
	}

	share_result(val, res, err, work, resubmit, worktime);

	if (!opt_realquiet)
		print_status(thr_id);
	if (!want_per_device_stats) {
		char logline[256];
		struct cgpu_info *cgpu;

		cgpu = get_thr_cgpu(thr_id);
		
		get_statline(logline, cgpu);
		applog(LOG_INFO, "%s", logline);
	}

	json_decref(val);

	rc = true;
out:
	return rc;
}

/* Specifies whether we can use this pool for work or not. */
static bool pool_unworkable(struct pool *pool)
{
	if (pool->idle)
		return true;
	if (pool->enabled != POOL_ENABLED)
		return true;
	if (pool->has_stratum && !pool->stratum_active)
		return true;
	return false;
}

/* In balanced mode, the amount of diff1 solutions per pool is monitored as a
 * rolling average per 10 minutes and if pools start getting more, it biases
 * away from them to distribute work evenly. The share count is reset to the
 * rolling average every 10 minutes to not send all work to one pool after it
 * has been disabled/out for an extended period. */
static struct pool *select_balanced(struct pool *cp)
{
	int i, lowest = cp->shares;
	struct pool *ret = cp;

	for (i = 0; i < total_pools; i++) {
		struct pool *pool = pools[i];

		if (pool_unworkable(pool))
			continue;
		if (pool->shares < lowest) {
			lowest = pool->shares;
			ret = pool;
		}
	}

	ret->shares++;
	return ret;
}

static bool pool_active(struct pool *, bool pinging);
static void pool_died(struct pool *);

/* Select any active pool in a rotating fashion when loadbalance is chosen */
static inline struct pool *select_pool(bool lagging)
{
	static int rotating_pool = 0;
	struct pool *pool, *cp;
	int tested;

	cp = current_pool();

retry:
	if (pool_strategy == POOL_BALANCE)
	{
		pool = select_balanced(cp);
		goto have_pool;
	}

	if (pool_strategy != POOL_LOADBALANCE && (!lagging || opt_fail_only))
		pool = cp;
	else
		pool = NULL;

	/* Try to find the first pool in the rotation that is usable */
	tested = 0;
	while (!pool && tested++ < total_pools) {
		if (++rotating_pool >= total_pools)
			rotating_pool = 0;
		pool = pools[rotating_pool];
		if (!pool_unworkable(pool))
			break;
		pool = NULL;
	}
	/* If still nothing is usable, use the current pool */
	if (!pool)
		pool = cp;

have_pool:
	if (cp != pool)
	{
		if (!pool_active(pool, false))
		{
			pool_died(pool);
			goto retry;
		}
		pool_tclear(pool, &pool->idle);
	}
	return pool;
}

static double DIFFEXACTONE = 26959946667150639794667015087019630673637144422540572481103610249215.0;
static const uint64_t diffone = 0xFFFF000000000000ull;

static double target_diff(const unsigned char *target)
{
	double targ = 0;
	signed int i;

	for (i = 31; i >= 0; --i)
		targ = (targ * 0x100) + target[i];

	return DIFFEXACTONE / (targ ?: 1);
}

/*
 * Calculate the work share difficulty
 */
static void calc_diff(struct work *work, int known)
{
	struct cgminer_pool_stats *pool_stats = &(work->pool->cgminer_pool_stats);
	double difficulty;

	if (!known) {
		work->work_difficulty = target_diff(work->target);
	} else
		work->work_difficulty = known;
	difficulty = work->work_difficulty;

	pool_stats->last_diff = difficulty;
	suffix_string((uint64_t)difficulty, work->pool->diff, 0);

	if (difficulty == pool_stats->min_diff)
		pool_stats->min_diff_count++;
	else if (difficulty < pool_stats->min_diff || pool_stats->min_diff == 0) {
		pool_stats->min_diff = difficulty;
		pool_stats->min_diff_count = 1;
	}

	if (difficulty == pool_stats->max_diff)
		pool_stats->max_diff_count++;
	else if (difficulty > pool_stats->max_diff) {
		pool_stats->max_diff = difficulty;
		pool_stats->max_diff_count = 1;
	}
}

static void get_benchmark_work(struct work *work)
{
	// Use a random work block pulled from a pool
	static uint8_t bench_block[] = { CGMINER_BENCHMARK_BLOCK };

	size_t bench_size = sizeof(*work);
	size_t work_size = sizeof(bench_block);
	size_t min_size = (work_size < bench_size ? work_size : bench_size);
	memset(work, 0, sizeof(*work));
	memcpy(work, &bench_block, min_size);
	work->mandatory = true;
	work->pool = pools[0];
	cgtime(&work->tv_getwork);
	copy_time(&work->tv_getwork_reply, &work->tv_getwork);
	work->getwork_mode = GETWORK_MODE_BENCHMARK;
	calc_diff(work, 0);
}

static void wake_gws(void);

static void update_last_work(struct work *work)
{
	if (!work->tmpl)
		// Only save GBT jobs, since rollntime isn't coordinated well yet
		return;

	struct pool *pool = work->pool;
	mutex_lock(&pool->last_work_lock);
	if (pool->last_work_copy)
		free_work(pool->last_work_copy);
	pool->last_work_copy = copy_work(work);
	pool->last_work_copy->work_restart_id = pool->work_restart_id;
	mutex_unlock(&pool->last_work_lock);
}

static
void gbt_req_target(json_t *req)
{
	json_t *j;
	json_t *n;
	
	if (!request_target_str)
		return;
	
	j = json_object_get(req, "params");
	if (!j)
	{
		n = json_array();
		if (!n)
			return;
		if (json_object_set_new(req, "params", n))
			goto erradd;
		j = n;
	}
	
	n = json_array_get(j, 0);
	if (!n)
	{
		n = json_object();
		if (!n)
			return;
		if (json_array_append_new(j, n))
			goto erradd;
	}
	j = n;
	
	n = json_string(request_target_str);
	if (!n)
		return;
	if (json_object_set_new(j, "target", n))
		goto erradd;
	
	return;

erradd:
	json_decref(n);
}

static char *prepare_rpc_req2(struct work *work, enum pool_protocol proto, const char *lpid, bool probe)
{
	char *rpc_req;

	clean_work(work);
	switch (proto) {
		case PLP_GETWORK:
			work->getwork_mode = GETWORK_MODE_POOL;
			return strdup(getwork_req);
		case PLP_GETBLOCKTEMPLATE:
			work->getwork_mode = GETWORK_MODE_GBT;
			work->tmpl_refcount = malloc(sizeof(*work->tmpl_refcount));
			if (!work->tmpl_refcount)
				return NULL;
			work->tmpl = blktmpl_create();
			if (!work->tmpl)
				goto gbtfail2;
			*work->tmpl_refcount = 1;
			gbt_capabilities_t caps = blktmpl_addcaps(work->tmpl);
			if (!caps)
				goto gbtfail;
			caps |= GBT_LONGPOLL;
			json_t *req = blktmpl_request_jansson(caps, lpid);
			if (!req)
				goto gbtfail;
			
			if (probe)
				gbt_req_target(req);
			
			rpc_req = json_dumps(req, 0);
			if (!rpc_req)
				goto gbtfail;
			json_decref(req);
			return rpc_req;
		default:
			return NULL;
	}
	return NULL;

gbtfail:
	blktmpl_free(work->tmpl);
	work->tmpl = NULL;
gbtfail2:
	free(work->tmpl_refcount);
	work->tmpl_refcount = NULL;
	return NULL;
}

#define prepare_rpc_req(work, proto, lpid)  prepare_rpc_req2(work, proto, lpid, false)
#define prepare_rpc_req_probe(work, proto, lpid)  prepare_rpc_req2(work, proto, lpid, true)

static const char *pool_protocol_name(enum pool_protocol proto)
{
	switch (proto) {
		case PLP_GETBLOCKTEMPLATE:
			return "getblocktemplate";
		case PLP_GETWORK:
			return "getwork";
		default:
			return "UNKNOWN";
	}
}

static enum pool_protocol pool_protocol_fallback(enum pool_protocol proto)
{
	switch (proto) {
		case PLP_GETBLOCKTEMPLATE:
			if (want_getwork)
			return PLP_GETWORK;
		default:
			return PLP_NONE;
	}
}

static bool get_upstream_work(struct work *work, CURL *curl)
{
	struct pool *pool = work->pool;
	struct cgminer_pool_stats *pool_stats = &(pool->cgminer_pool_stats);
	struct timeval tv_elapsed;
	json_t *val = NULL;
	bool rc = false;
	char *url;
	enum pool_protocol proto;

	char *rpc_req;

	if (pool->proto == PLP_NONE)
		pool->proto = PLP_GETBLOCKTEMPLATE;

tryagain:
	rpc_req = prepare_rpc_req(work, pool->proto, NULL);
	work->pool = pool;
	if (!rpc_req)
		return false;

	applog(LOG_DEBUG, "DBG: sending %s get RPC call: %s", pool->rpc_url, rpc_req);

	url = pool->rpc_url;

	cgtime(&work->tv_getwork);

	val = json_rpc_call(curl, url, pool->rpc_userpass, rpc_req, false,
			    false, &work->rolltime, pool, false);
	pool_stats->getwork_attempts++;

	free(rpc_req);

	if (likely(val)) {
		rc = work_decode(pool, work, val);
		if (unlikely(!rc))
			applog(LOG_DEBUG, "Failed to decode work in get_upstream_work");
	} else if (PLP_NONE != (proto = pool_protocol_fallback(pool->proto))) {
		applog(LOG_WARNING, "Pool %u failed getblocktemplate request; falling back to getwork protocol", pool->pool_no);
		pool->proto = proto;
		goto tryagain;
	} else
		applog(LOG_DEBUG, "Failed json_rpc_call in get_upstream_work");

	cgtime(&work->tv_getwork_reply);
	timersub(&(work->tv_getwork_reply), &(work->tv_getwork), &tv_elapsed);
	pool_stats->getwork_wait_rolling += ((double)tv_elapsed.tv_sec + ((double)tv_elapsed.tv_usec / 1000000)) * 0.63;
	pool_stats->getwork_wait_rolling /= 1.63;

	timeradd(&tv_elapsed, &(pool_stats->getwork_wait), &(pool_stats->getwork_wait));
	if (timercmp(&tv_elapsed, &(pool_stats->getwork_wait_max), >)) {
		pool_stats->getwork_wait_max.tv_sec = tv_elapsed.tv_sec;
		pool_stats->getwork_wait_max.tv_usec = tv_elapsed.tv_usec;
	}
	if (timercmp(&tv_elapsed, &(pool_stats->getwork_wait_min), <)) {
		pool_stats->getwork_wait_min.tv_sec = tv_elapsed.tv_sec;
		pool_stats->getwork_wait_min.tv_usec = tv_elapsed.tv_usec;
	}
	pool_stats->getwork_calls++;

	work->pool = pool;
	work->longpoll = false;
	calc_diff(work, 0);
	total_getworks++;
	pool->getwork_requested++;

	if (rc)
		update_last_work(work);

	if (likely(val))
		json_decref(val);

	return rc;
}

#ifdef HAVE_CURSES
static void disable_curses(void)
{
	if (curses_active_locked()) {
		use_curses = false;
		curses_active = false;
		leaveok(logwin, false);
		leaveok(statuswin, false);
		leaveok(mainwin, false);
		nocbreak();
		echo();
		delwin(logwin);
		delwin(statuswin);
		delwin(mainwin);
		endwin();
#ifdef WIN32
		// Move the cursor to after curses output.
		HANDLE hout = GetStdHandle(STD_OUTPUT_HANDLE);
		CONSOLE_SCREEN_BUFFER_INFO csbi;
		COORD coord;

		if (GetConsoleScreenBufferInfo(hout, &csbi)) {
			coord.X = 0;
			coord.Y = csbi.dwSize.Y - 1;
			SetConsoleCursorPosition(hout, coord);
		}
#endif
		unlock_curses();
	}
}
#endif

static void __kill_work(void)
{
	struct thr_info *thr;
	int i;

	if (!successful_connect)
		return;

	applog(LOG_INFO, "Received kill message");

	shutting_down = true;

	applog(LOG_DEBUG, "Prompting submit_work thread to finish");
	notifier_wake(submit_waiting_notifier);

	applog(LOG_DEBUG, "Killing off watchpool thread");
	/* Kill the watchpool thread */
	thr = &control_thr[watchpool_thr_id];
	thr_info_cancel(thr);

	applog(LOG_DEBUG, "Killing off watchdog thread");
	/* Kill the watchdog thread */
	thr = &control_thr[watchdog_thr_id];
	thr_info_cancel(thr);

	applog(LOG_DEBUG, "Shutting down mining threads");
	for (i = 0; i < mining_threads; i++) {
		struct cgpu_info *cgpu;

		thr = get_thread(i);
		if (!thr)
			continue;
		cgpu = thr->cgpu;
		if (!cgpu)
			continue;
		if (!cgpu->threads)
			continue;

		cgpu->shutdown = true;
		thr->work_restart = true;
		notifier_wake(thr->notifier);
		notifier_wake(thr->work_restart_notifier);
	}

	sleep(1);

	applog(LOG_DEBUG, "Killing off mining threads");
	/* Kill the mining threads*/
	for (i = 0; i < mining_threads; i++) {
		thr = get_thread(i);
		if (!(thr && thr->cgpu->threads))
			continue;
		
		applog(LOG_WARNING, "Killing %"PRIpreprv, thr->cgpu->proc_repr);
		thr_info_cancel(thr);
		pthread_join(thr->pth, NULL);
	}

	applog(LOG_DEBUG, "Killing off stage thread");
	/* Stop the others */
	thr = &control_thr[stage_thr_id];
	thr_info_cancel(thr);

	applog(LOG_DEBUG, "Killing off API thread");
	thr = &control_thr[api_thr_id];
	thr_info_cancel(thr);
}

/* This should be the common exit path */
void kill_work(void)
{
	__kill_work();

	quit(0, "Shutdown signal received.");
}

static
#ifdef WIN32
#ifndef _WIN64
const
#endif
#endif
char **initial_args;

void _bfg_clean_up(void);

void app_restart(void)
{
	applog(LOG_WARNING, "Attempting to restart %s", packagename);

	__kill_work();
	_bfg_clean_up();

#if defined(unix) || defined(__APPLE__)
	if (forkpid > 0) {
		kill(forkpid, SIGTERM);
		forkpid = 0;
	}
#endif

	execv(initial_args[0], initial_args);
	applog(LOG_WARNING, "Failed to restart application");
}

static void sighandler(int __maybe_unused sig)
{
	/* Restore signal handlers so we can still quit if kill_work fails */
	sigaction(SIGTERM, &termhandler, NULL);
	sigaction(SIGINT, &inthandler, NULL);
	kill_work();
}

static void start_longpoll(void);
static void stop_longpoll(void);

/* Called with pool_lock held. Recruit an extra curl if none are available for
 * this pool. */
static void recruit_curl(struct pool *pool)
{
	struct curl_ent *ce = calloc(sizeof(struct curl_ent), 1);

	if (unlikely(!ce))
		quit(1, "Failed to calloc in recruit_curl");

	ce->curl = curl_easy_init();
	if (unlikely(!ce->curl))
		quit(1, "Failed to init in recruit_curl");

	LL_PREPEND(pool->curllist, ce);
	pool->curls++;
}

/* Grab an available curl if there is one. If not, then recruit extra curls
 * unless we are in a submit_fail situation, or we have opt_delaynet enabled
 * and there are already 5 curls in circulation. Limit total number to the
 * number of mining threads per pool as well to prevent blasting a pool during
 * network delays/outages. */
static struct curl_ent *pop_curl_entry3(struct pool *pool, int blocking)
{
	int curl_limit = opt_delaynet ? 5 : (mining_threads + opt_queue) * 2;
	bool recruited = false;
	struct curl_ent *ce;

	mutex_lock(&pool->pool_lock);
retry:
	if (!pool->curls) {
		recruit_curl(pool);
		recruited = true;
	} else if (!pool->curllist) {
		if (blocking < 2 && pool->curls >= curl_limit && (blocking || pool->curls >= opt_submit_threads)) {
			if (!blocking) {
				mutex_unlock(&pool->pool_lock);
				return NULL;
			}
			pthread_cond_wait(&pool->cr_cond, &pool->pool_lock);
			goto retry;
		} else {
			recruit_curl(pool);
			recruited = true;
		}
	}
	ce = pool->curllist;
	LL_DELETE(pool->curllist, ce);
	mutex_unlock(&pool->pool_lock);

	if (recruited)
		applog(LOG_DEBUG, "Recruited curl for pool %d", pool->pool_no);
	return ce;
}

static struct curl_ent *pop_curl_entry2(struct pool *pool, bool blocking)
{
	return pop_curl_entry3(pool, blocking ? 1 : 0);
}

__maybe_unused
static struct curl_ent *pop_curl_entry(struct pool *pool)
{
	return pop_curl_entry3(pool, 1);
}

static void push_curl_entry(struct curl_ent *ce, struct pool *pool)
{
	mutex_lock(&pool->pool_lock);
	if (!ce || !ce->curl)
		quit(1, "Attempted to add NULL in push_curl_entry");
	LL_PREPEND(pool->curllist, ce);
	cgtime(&ce->tv);
	pthread_cond_broadcast(&pool->cr_cond);
	mutex_unlock(&pool->pool_lock);
}

bool stale_work(struct work *work, bool share);

static inline bool should_roll(struct work *work)
{
	struct timeval now;
	time_t expiry;

	if (work->pool != current_pool() && pool_strategy != POOL_LOADBALANCE && pool_strategy != POOL_BALANCE)
		return false;

	if (stale_work(work, false))
		return false;

	if (work->rolltime > opt_scantime)
		expiry = work->rolltime;
	else
		expiry = opt_scantime;
	expiry = expiry * 2 / 3;

	/* We shouldn't roll if we're unlikely to get one shares' duration
	 * work out of doing so */
	cgtime(&now);
	if (now.tv_sec - work->tv_staged.tv_sec > expiry)
		return false;
	
	return true;
}

/* Limit rolls to 7000 to not beyond 2 hours in the future where bitcoind will
 * reject blocks as invalid. */
static inline bool can_roll(struct work *work)
{
	if (work->stratum)
		return false;
	if (!(work->pool && !work->clone))
		return false;
	if (work->tmpl) {
		if (stale_work(work, false))
			return false;
		return blkmk_work_left(work->tmpl);
	}
	return (work->rolltime &&
		work->rolls < 7000 && !stale_work(work, false));
}

static void roll_work(struct work *work)
{
	if (work->tmpl) {
		if (blkmk_get_data(work->tmpl, work->data, 80, time(NULL), NULL, &work->dataid) < 76)
			applog(LOG_ERR, "Failed to get next data from template; spinning wheels!");
		swap32yes(work->data, work->data, 80 / 4);
		calc_midstate(work);
		applog(LOG_DEBUG, "Successfully rolled extranonce to dataid %u", work->dataid);
	} else {

	uint32_t *work_ntime;
	uint32_t ntime;

	work_ntime = (uint32_t *)(work->data + 68);
	ntime = be32toh(*work_ntime);
	ntime++;
	*work_ntime = htobe32(ntime);

		applog(LOG_DEBUG, "Successfully rolled time header in work");
	}

	local_work++;
	work->rolls++;
	work->blk.nonce = 0;

	/* This is now a different work item so it needs a different ID for the
	 * hashtable */
	work->id = total_work++;
}

/* Duplicates any dynamically allocated arrays within the work struct to
 * prevent a copied work struct from freeing ram belonging to another struct */
void __copy_work(struct work *work, const struct work *base_work)
{
	int id = work->id;

	clean_work(work);
	memcpy(work, base_work, sizeof(struct work));
	/* Keep the unique new id assigned during make_work to prevent copied
	 * work from having the same id. */
	work->id = id;
	if (base_work->job_id)
		work->job_id = strdup(base_work->job_id);
	if (base_work->nonce1)
		work->nonce1 = strdup(base_work->nonce1);
	bytes_cpy(&work->nonce2, &base_work->nonce2);

	if (base_work->tmpl) {
		struct pool *pool = work->pool;
		mutex_lock(&pool->pool_lock);
		++*work->tmpl_refcount;
		mutex_unlock(&pool->pool_lock);
	}
}

/* Generates a copy of an existing work struct, creating fresh heap allocations
 * for all dynamically allocated arrays within the struct */
struct work *copy_work(const struct work *base_work)
{
	struct work *work = make_work();

	__copy_work(work, base_work);

	return work;
}

static struct work *make_clone(struct work *work)
{
	struct work *work_clone = copy_work(work);

	work_clone->clone = true;
	cgtime((struct timeval *)&(work_clone->tv_cloned));
	work_clone->longpoll = false;
	work_clone->mandatory = false;
	/* Make cloned work appear slightly older to bias towards keeping the
	 * master work item which can be further rolled */
	work_clone->tv_staged.tv_sec -= 1;

	return work_clone;
}

static void stage_work(struct work *work);

static bool clone_available(void)
{
	struct work *work_clone = NULL, *work, *tmp;
	bool cloned = false;

	mutex_lock(stgd_lock);
	if (!staged_rollable)
		goto out_unlock;

	HASH_ITER(hh, staged_work, work, tmp) {
		if (can_roll(work) && should_roll(work)) {
			roll_work(work);
			work_clone = make_clone(work);
			roll_work(work);
			cloned = true;
			break;
		}
	}

out_unlock:
	mutex_unlock(stgd_lock);

	if (cloned) {
		applog(LOG_DEBUG, "Pushing cloned available work to stage thread");
		stage_work(work_clone);
	}
	return cloned;
}

static void pool_died(struct pool *pool)
{
	if (!pool_tset(pool, &pool->idle)) {
		cgtime(&pool->tv_idle);
		if (pool == current_pool()) {
			applog(LOG_WARNING, "Pool %d %s not responding!", pool->pool_no, pool->rpc_url);
			switch_pools(NULL);
		} else
			applog(LOG_INFO, "Pool %d %s failed to return work", pool->pool_no, pool->rpc_url);
	}
}

bool stale_work(struct work *work, bool share)
{
	unsigned work_expiry;
	struct pool *pool;
	uint32_t block_id;
	unsigned getwork_delay;

	if (opt_benchmark)
		return false;

	block_id = ((uint32_t*)work->data)[1];
	pool = work->pool;

	/* Technically the rolltime should be correct but some pools
	 * advertise a broken expire= that is lower than a meaningful
	 * scantime */
	if (work->rolltime >= opt_scantime || work->tmpl)
		work_expiry = work->rolltime;
	else
		work_expiry = opt_expiry;

	unsigned max_expiry = (have_longpoll ? opt_expiry_lp : opt_expiry);
	if (work_expiry > max_expiry)
		work_expiry = max_expiry;

	if (share) {
		/* If the share isn't on this pool's latest block, it's stale */
		if (pool->block_id && pool->block_id != block_id)
		{
			applog(LOG_DEBUG, "Share stale due to block mismatch (%08lx != %08lx)", (long)block_id, (long)pool->block_id);
			return true;
		}

		/* If the pool doesn't want old shares, then any found in work before
		 * the most recent longpoll is stale */
		if ((!pool->submit_old) && work->work_restart_id != pool->work_restart_id)
		{
			applog(LOG_DEBUG, "Share stale due to mandatory work update (%02x != %02x)", work->work_restart_id, pool->work_restart_id);
			return true;
		}
	} else {
		/* If this work isn't for the latest Bitcoin block, it's stale */
		/* But only care about the current pool if failover-only */
		if (enabled_pools <= 1 || opt_fail_only) {
			if (pool->block_id && block_id != pool->block_id)
			{
				applog(LOG_DEBUG, "Work stale due to block mismatch (%08lx != 1 ? %08lx : %08lx)", (long)block_id, (long)pool->block_id, (long)current_block_id);
				return true;
			}
		} else {
			if (block_id != current_block_id)
			{
				applog(LOG_DEBUG, "Work stale due to block mismatch (%08lx != 0 ? %08lx : %08lx)", (long)block_id, (long)pool->block_id, (long)current_block_id);
				return true;
			}
		}

		/* If the pool has asked us to restart since this work, it's stale */
		if (work->work_restart_id != pool->work_restart_id)
		{
			applog(LOG_DEBUG, "Work stale due to work update (%02x != %02x)", work->work_restart_id, pool->work_restart_id);
			return true;
		}

	if (pool->has_stratum && work->job_id) {
		bool same_job;

		if (!pool->stratum_active || !pool->stratum_notify) {
			applog(LOG_DEBUG, "Work stale due to stratum inactive");
			return true;
		}

		same_job = true;

		cg_rlock(&pool->data_lock);
		if (strcmp(work->job_id, pool->swork.job_id))
			same_job = false;
		cg_runlock(&pool->data_lock);

		if (!same_job) {
			applog(LOG_DEBUG, "Work stale due to stratum job_id mismatch");
			return true;
		}
	}

	/* Factor in the average getwork delay of this pool, rounding it up to
	 * the nearest second */
	getwork_delay = pool->cgminer_pool_stats.getwork_wait_rolling * 5 + 1;
	if (unlikely(work_expiry <= getwork_delay + 5))
		work_expiry = 5;
	else
		work_expiry -= getwork_delay;

	}

	double elapsed_since_staged = difftime(time(NULL), work->tv_staged.tv_sec);
	if (elapsed_since_staged > work_expiry) {
		applog(LOG_DEBUG, "%s stale due to expiry (%.0f >= %u)", share?"Share":"Work", elapsed_since_staged, work_expiry);
		return true;
	}

	/* If the user only wants strict failover, any work from a pool other than
	 * the current one is always considered stale */
	if (opt_fail_only && !share && pool != current_pool() && !work->mandatory &&
	    pool_strategy != POOL_LOADBALANCE && pool_strategy != POOL_BALANCE) {
		applog(LOG_DEBUG, "Work stale due to fail only pool mismatch (pool %u vs %u)", pool->pool_no, current_pool()->pool_no);
		return true;
	}

	return false;
}

static uint64_t share_diff(const struct work *work)
{
	uint64_t ret;
	bool new_best = false;

	ret = target_diff(work->hash);

	cg_wlock(&control_lock);
	if (unlikely(ret > best_diff)) {
		new_best = true;
		best_diff = ret;
		suffix_string(best_diff, best_share, 0);
	}
	if (unlikely(ret > work->pool->best_diff))
		work->pool->best_diff = ret;
	cg_wunlock(&control_lock);

	if (unlikely(new_best))
		applog(LOG_INFO, "New best share: %s", best_share);

	return ret;
}

static void regen_hash(struct work *work)
{
	hash_data(work->hash, work->data);
}

static void rebuild_hash(struct work *work)
{
	if (opt_scrypt)
		scrypt_regenhash(work);
	else
		regen_hash(work);

	work->share_diff = share_diff(work);
	if (unlikely(work->share_diff >= current_diff)) {
		work->block = true;
		work->pool->solved++;
		found_blocks++;
		work->mandatory = true;
		applog(LOG_NOTICE, "Found block for pool %d!", work->pool->pool_no);
	}
}

static void submit_discard_share2(const char *reason, struct work *work)
{
	struct cgpu_info *cgpu = get_thr_cgpu(work->thr_id);

	sharelog(reason, work);

	mutex_lock(&stats_lock);
	++total_stale;
	++cgpu->stale;
	++(work->pool->stale_shares);
	total_diff_stale += work->work_difficulty;
	cgpu->diff_stale += work->work_difficulty;
	work->pool->diff_stale += work->work_difficulty;
	mutex_unlock(&stats_lock);
}

static void submit_discard_share(struct work *work)
{
	submit_discard_share2("discard", work);
}

struct submit_work_state {
	struct work *work;
	bool resubmit;
	struct curl_ent *ce;
	int failures;
	time_t staleexpire;
	char *s;
	struct timeval tv_submit;
	struct submit_work_state *next;
};

static int my_curl_timer_set(__maybe_unused CURLM *curlm, long timeout_ms, void *userp)
{
	long *p_timeout_us = userp;
	
	const long max_ms = LONG_MAX / 1000;
	if (max_ms < timeout_ms)
		timeout_ms = max_ms;
	
	*p_timeout_us = timeout_ms * 1000;
	return 0;
}

static void sws_has_ce(struct submit_work_state *sws)
{
	struct pool *pool = sws->work->pool;
	sws->s = submit_upstream_work_request(sws->work);
	cgtime(&sws->tv_submit);
	json_rpc_call_async(sws->ce->curl, pool->rpc_url, pool->rpc_userpass, sws->s, false, pool, true, sws);
}

static struct submit_work_state *begin_submission(struct work *work)
{
	struct pool *pool;
	struct submit_work_state *sws = NULL;

	pool = work->pool;
	sws = malloc(sizeof(*sws));
	*sws = (struct submit_work_state){
		.work = work,
	};

	rebuild_hash(work);

	if (stale_work(work, true)) {
		work->stale = true;
		if (opt_submit_stale)
			applog(LOG_NOTICE, "Pool %d stale share detected, submitting as user requested", pool->pool_no);
		else if (pool->submit_old)
			applog(LOG_NOTICE, "Pool %d stale share detected, submitting as pool requested", pool->pool_no);
		else {
			applog(LOG_NOTICE, "Pool %d stale share detected, discarding", pool->pool_no);
			submit_discard_share(work);
			goto out;
		}
		sws->staleexpire = time(NULL) + 300;
	}

	if (work->stratum) {
		char *s;

		s = malloc(1024);

		sws->s = s;
	} else {
		/* submit solution to bitcoin via JSON-RPC */
		sws->ce = pop_curl_entry2(pool, false);
		if (sws->ce) {
			sws_has_ce(sws);
		} else {
			sws->next = pool->sws_waiting_on_curl;
			pool->sws_waiting_on_curl = sws;
			if (sws->next)
				applog(LOG_DEBUG, "submit_thread queuing submission");
			else
				applog(LOG_WARNING, "submit_thread queuing submissions (see --submit-threads)");
		}
	}

	return sws;

out:
	free(sws);
	return NULL;
}

static bool retry_submission(struct submit_work_state *sws)
{
	struct work *work = sws->work;
	struct pool *pool = work->pool;

		sws->resubmit = true;
		if ((!work->stale) && stale_work(work, true)) {
			work->stale = true;
			if (opt_submit_stale)
				applog(LOG_NOTICE, "Pool %d share became stale during submission failure, will retry as user requested", pool->pool_no);
			else if (pool->submit_old)
				applog(LOG_NOTICE, "Pool %d share became stale during submission failure, will retry as pool requested", pool->pool_no);
			else {
				applog(LOG_NOTICE, "Pool %d share became stale during submission failure, discarding", pool->pool_no);
				submit_discard_share(work);
				return false;
			}
			sws->staleexpire = time(NULL) + 300;
		}
		if (unlikely((opt_retries >= 0) && (++sws->failures > opt_retries))) {
			applog(LOG_ERR, "Pool %d failed %d submission retries, discarding", pool->pool_no, opt_retries);
			submit_discard_share(work);
			return false;
		}
		else if (work->stale) {
			if (unlikely(opt_retries < 0 && sws->staleexpire <= time(NULL))) {
				applog(LOG_NOTICE, "Pool %d stale share failed to submit for 5 minutes, discarding", pool->pool_no);
				submit_discard_share(work);
				return false;
			}
		}

		/* pause, then restart work-request loop */
		applog(LOG_INFO, "json_rpc_call failed on submit_work, retrying");

		cgtime(&sws->tv_submit);
		json_rpc_call_async(sws->ce->curl, pool->rpc_url, pool->rpc_userpass, sws->s, false, pool, true, sws);
	
	return true;
}

static void free_sws(struct submit_work_state *sws)
{
	free(sws->s);
	free_work(sws->work);
	free(sws);
}

static void *submit_work_thread(__maybe_unused void *userdata)
{
	int wip = 0;
	CURLM *curlm;
	long curlm_timeout_us = -1;
	struct timeval curlm_timer;
	struct submit_work_state *sws, **swsp;
	struct submit_work_state *write_sws = NULL;
	unsigned tsreduce = 0;

	pthread_detach(pthread_self());

	RenameThread("submit_work");

	applog(LOG_DEBUG, "Creating extra submit work thread");

	curlm = curl_multi_init();
	curlm_timeout_us = -1;
	curl_multi_setopt(curlm, CURLMOPT_TIMERDATA, &curlm_timeout_us);
	curl_multi_setopt(curlm, CURLMOPT_TIMERFUNCTION, my_curl_timer_set);

	fd_set rfds, wfds, efds;
	int maxfd;
	struct timeval tv_timeout, tv_now;
	int n;
	CURLMsg *cm;
	FD_ZERO(&rfds);
	while (1) {
		mutex_lock(&submitting_lock);
		total_submitting -= tsreduce;
		tsreduce = 0;
		if (FD_ISSET(submit_waiting_notifier[0], &rfds)) {
			notifier_read(submit_waiting_notifier);
		}
		
		// Receive any new submissions
		while (submit_waiting) {
			struct work *work = submit_waiting;
			DL_DELETE(submit_waiting, work);
			if ( (sws = begin_submission(work)) ) {
				if (sws->ce)
					curl_multi_add_handle(curlm, sws->ce->curl);
				else if (sws->s) {
					sws->next = write_sws;
					write_sws = sws;
				}
				++wip;
			}
			else {
				--total_submitting;
				free_work(work);
			}
		}
		
		if (unlikely(shutting_down && !wip))
			break;
		mutex_unlock(&submitting_lock);
		
		FD_ZERO(&rfds);
		FD_ZERO(&wfds);
		FD_ZERO(&efds);
		tv_timeout.tv_sec = -1;
		
		// Setup cURL with select
		// Need to call perform to ensure the timeout gets updated
		curl_multi_perform(curlm, &n);
		curl_multi_fdset(curlm, &rfds, &wfds, &efds, &maxfd);
		if (curlm_timeout_us >= 0)
		{
			timer_set_delay_from_now(&curlm_timer, curlm_timeout_us);
			reduce_timeout_to(&tv_timeout, &curlm_timer);
		}
		
		// Setup waiting stratum submissions with select
		for (sws = write_sws; sws; sws = sws->next)
		{
			struct pool *pool = sws->work->pool;
			int fd = pool->sock;
			if (fd == INVSOCK || (!pool->stratum_init) || !pool->stratum_notify)
				continue;
			FD_SET(fd, &wfds);
			set_maxfd(&maxfd, fd);
		}
		
		// Setup "submit waiting" notifier with select
		FD_SET(submit_waiting_notifier[0], &rfds);
		set_maxfd(&maxfd, submit_waiting_notifier[0]);
		
		// Wait for something interesting to happen :)
		cgtime(&tv_now);
		if (select(maxfd+1, &rfds, &wfds, &efds, select_timeout(&tv_timeout, &tv_now)) < 0) {
			FD_ZERO(&rfds);
			continue;
		}
		
		// Handle any stratum ready-to-write results
		for (swsp = &write_sws; (sws = *swsp); ) {
			struct work *work = sws->work;
			struct pool *pool = work->pool;
			int fd = pool->sock;
			bool sessionid_match;
			
			if (fd == INVSOCK || (!pool->stratum_init) || (!pool->stratum_notify) || !FD_ISSET(fd, &wfds)) {
next_write_sws:
				// TODO: Check if stale, possibly discard etc
				swsp = &sws->next;
				continue;
			}
			
			cg_rlock(&pool->data_lock);
			// NOTE: cgminer only does this check on retries, but BFGMiner does it for even the first/normal submit; therefore, it needs to be such that it always is true on the same connection regardless of session management
			// NOTE: Worst case scenario for a false positive: the pool rejects it as H-not-zero
			sessionid_match = (!pool->nonce1) || !strcmp(work->nonce1, pool->nonce1);
			cg_runlock(&pool->data_lock);
			if (!sessionid_match)
			{
				applog(LOG_DEBUG, "No matching session id for resubmitting stratum share");
				submit_discard_share2("disconnect", work);
				++tsreduce;
next_write_sws_del:
				// Clear the fd from wfds, to avoid potentially blocking on other submissions to the same socket
				FD_CLR(fd, &wfds);
				// Delete sws for this submission, since we're done with it
				*swsp = sws->next;
				free_sws(sws);
				--wip;
				continue;
			}
			
			char *s = sws->s;
			struct stratum_share *sshare = calloc(sizeof(struct stratum_share), 1);
			int sshare_id;
			uint32_t nonce;
			char nonce2hex[(bytes_len(&work->nonce2) * 2) + 1];
			char noncehex[9];
			char ntimehex[9];
			
			sshare->sshare_time = time(NULL);
			sshare->work = copy_work(work);
			bin2hex(nonce2hex, bytes_buf(&work->nonce2), bytes_len(&work->nonce2));
			nonce = *((uint32_t *)(work->data + 76));
			bin2hex(noncehex, (const unsigned char *)&nonce, 4);
			bin2hex(ntimehex, (void *)&work->data[68], 4);
			
			mutex_lock(&sshare_lock);
			/* Give the stratum share a unique id */
			sshare_id =
			sshare->id = swork_id++;
			HASH_ADD_INT(stratum_shares, id, sshare);
			sprintf(s, "{\"params\": [\"%s\", \"%s\", \"%s\", \"%s\", \"%s\"], \"id\": %d, \"method\": \"mining.submit\"}",
				pool->rpc_user, work->job_id, nonce2hex, ntimehex, noncehex, sshare->id);
			mutex_unlock(&sshare_lock);
			
			applog(LOG_DEBUG, "DBG: sending %s submit RPC call: %s", pool->stratum_url, s);

			if (likely(stratum_send(pool, s, strlen(s)))) {
				if (pool_tclear(pool, &pool->submit_fail))
					applog(LOG_WARNING, "Pool %d communication resumed, submitting work", pool->pool_no);
				applog(LOG_DEBUG, "Successfully submitted, adding to stratum_shares db");
				goto next_write_sws_del;
			} else if (!pool_tset(pool, &pool->submit_fail)) {
				// Undo stuff
				mutex_lock(&sshare_lock);
				// NOTE: Need to find it again in case something else has consumed it already (like the stratum-disconnect resubmitter...)
				HASH_FIND_INT(stratum_shares, &sshare_id, sshare);
				if (sshare)
					HASH_DEL(stratum_shares, sshare);
				mutex_unlock(&sshare_lock);
				if (sshare)
				{
					free_work(sshare->work);
					free(sshare);
				}
				
				applog(LOG_WARNING, "Pool %d stratum share submission failure", pool->pool_no);
				total_ro++;
				pool->remotefail_occasions++;
				
				if (!sshare)
					goto next_write_sws_del;
				
				goto next_write_sws;
			}
		}
		
		// Handle any cURL activities
		curl_multi_perform(curlm, &n);
		while( (cm = curl_multi_info_read(curlm, &n)) ) {
			if (cm->msg == CURLMSG_DONE)
			{
				bool finished;
				json_t *val = json_rpc_call_completed(cm->easy_handle, cm->data.result, false, NULL, &sws);
				curl_multi_remove_handle(curlm, cm->easy_handle);
				finished = submit_upstream_work_completed(sws->work, sws->resubmit, &sws->tv_submit, val);
				if (!finished) {
					if (retry_submission(sws))
						curl_multi_add_handle(curlm, sws->ce->curl);
					else
						finished = true;
				}
				
				if (finished) {
					--wip;
					++tsreduce;
					struct pool *pool = sws->work->pool;
					if (pool->sws_waiting_on_curl) {
						pool->sws_waiting_on_curl->ce = sws->ce;
						sws_has_ce(pool->sws_waiting_on_curl);
						pool->sws_waiting_on_curl = pool->sws_waiting_on_curl->next;
						curl_multi_add_handle(curlm, sws->ce->curl);
					} else {
						push_curl_entry(sws->ce, sws->work->pool);
					}
					free_sws(sws);
				}
			}
		}
	}
	assert(!write_sws);
	mutex_unlock(&submitting_lock);

	curl_multi_cleanup(curlm);

	applog(LOG_DEBUG, "submit_work thread exiting");

	return NULL;
}

/* Find the pool that currently has the highest priority */
static struct pool *priority_pool(int choice)
{
	struct pool *ret = NULL;
	int i;

	for (i = 0; i < total_pools; i++) {
		struct pool *pool = pools[i];

		if (pool->prio == choice) {
			ret = pool;
			break;
		}
	}

	if (unlikely(!ret)) {
		applog(LOG_ERR, "WTF No pool %d found!", choice);
		return pools[choice];
	}
	return ret;
}

int prioritize_pools(char *param, int *pid)
{
	char *ptr, *next;
	int i, pr, prio = 0;

	if (total_pools == 0) {
		return MSG_NOPOOL;
	}

	if (param == NULL || *param == '\0') {
		return MSG_MISPID;
	}

	bool pools_changed[total_pools];
	int new_prio[total_pools];
	for (i = 0; i < total_pools; ++i)
		pools_changed[i] = false;

	next = param;
	while (next && *next) {
		ptr = next;
		next = strchr(ptr, ',');
		if (next)
			*(next++) = '\0';

		i = atoi(ptr);
		if (i < 0 || i >= total_pools) {
			*pid = i;
			return MSG_INVPID;
		}

		if (pools_changed[i]) {
			*pid = i;
			return MSG_DUPPID;
		}

		pools_changed[i] = true;
		new_prio[i] = prio++;
	}

	// Only change them if no errors
	for (i = 0; i < total_pools; i++) {
		if (pools_changed[i])
			pools[i]->prio = new_prio[i];
	}

	// In priority order, cycle through the unchanged pools and append them
	for (pr = 0; pr < total_pools; pr++)
		for (i = 0; i < total_pools; i++) {
			if (!pools_changed[i] && pools[i]->prio == pr) {
				pools[i]->prio = prio++;
				pools_changed[i] = true;
				break;
			}
		}

	if (current_pool()->prio)
		switch_pools(NULL);

	return MSG_POOLPRIO;
}

void validate_pool_priorities(void)
{
	// TODO: this should probably do some sort of logging
	int i, j;
	bool used[total_pools];
	bool valid[total_pools];

	for (i = 0; i < total_pools; i++)
		used[i] = valid[i] = false;

	for (i = 0; i < total_pools; i++) {
		if (pools[i]->prio >=0 && pools[i]->prio < total_pools) {
			if (!used[pools[i]->prio]) {
				valid[i] = true;
				used[pools[i]->prio] = true;
			}
		}
	}

	for (i = 0; i < total_pools; i++) {
		if (!valid[i]) {
			for (j = 0; j < total_pools; j++) {
				if (!used[j]) {
					applog(LOG_WARNING, "Pool %d priority changed from %d to %d", i, pools[i]->prio, j);
					pools[i]->prio = j;
					used[j] = true;
					break;
				}
			}
		}
	}
}

static void clear_pool_work(struct pool *pool);

/* Specifies whether we can switch to this pool or not. */
static bool pool_unusable(struct pool *pool)
{
	if (pool->idle)
		return true;
	if (pool->enabled != POOL_ENABLED)
		return true;
	return false;
}

void switch_pools(struct pool *selected)
{
	struct pool *pool, *last_pool;
	int i, pool_no, next_pool;

	cg_wlock(&control_lock);
	last_pool = currentpool;
	pool_no = currentpool->pool_no;

	/* Switch selected to pool number 0 and move the rest down */
	if (selected) {
		if (selected->prio != 0) {
			for (i = 0; i < total_pools; i++) {
				pool = pools[i];
				if (pool->prio < selected->prio)
					pool->prio++;
			}
			selected->prio = 0;
		}
	}

	switch (pool_strategy) {
		/* Both of these set to the master pool */
		case POOL_BALANCE:
		case POOL_FAILOVER:
		case POOL_LOADBALANCE:
			for (i = 0; i < total_pools; i++) {
				pool = priority_pool(i);
				if (pool_unusable(pool))
					continue;
				pool_no = pool->pool_no;
				break;
			}
			break;
		/* Both of these simply increment and cycle */
		case POOL_ROUNDROBIN:
		case POOL_ROTATE:
			if (selected && !selected->idle) {
				pool_no = selected->pool_no;
				break;
			}
			next_pool = pool_no;
			/* Select the next alive pool */
			for (i = 1; i < total_pools; i++) {
				next_pool++;
				if (next_pool >= total_pools)
					next_pool = 0;
				pool = pools[next_pool];
				if (pool_unusable(pool))
					continue;
				pool_no = next_pool;
				break;
			}
			break;
		default:
			break;
	}

	currentpool = pools[pool_no];
	pool = currentpool;
	cg_wunlock(&control_lock);

	/* Set the lagging flag to avoid pool not providing work fast enough
	 * messages in failover only mode since  we have to get all fresh work
	 * as in restart_threads */
	if (opt_fail_only)
		pool_tset(pool, &pool->lagging);

	if (pool != last_pool)
	{
		pool->block_id = 0;
		if (pool_strategy != POOL_LOADBALANCE && pool_strategy != POOL_BALANCE) {
			applog(LOG_WARNING, "Switching to pool %d %s", pool->pool_no, pool->rpc_url);
			if (pool_localgen(pool) || opt_fail_only)
				clear_pool_work(last_pool);
		}
	}

	mutex_lock(&lp_lock);
	pthread_cond_broadcast(&lp_cond);
	mutex_unlock(&lp_lock);

}

static void discard_work(struct work *work)
{
	if (!work->clone && !work->rolls && !work->mined) {
		if (work->pool)
			work->pool->discarded_work++;
		total_discarded++;
		applog(LOG_DEBUG, "Discarded work");
	} else
		applog(LOG_DEBUG, "Discarded cloned or rolled work");
	free_work(work);
}

static void wake_gws(void)
{
	mutex_lock(stgd_lock);
	pthread_cond_signal(&gws_cond);
	mutex_unlock(stgd_lock);
}

static void discard_stale(void)
{
	struct work *work, *tmp;
	int stale = 0;

	mutex_lock(stgd_lock);
	HASH_ITER(hh, staged_work, work, tmp) {
		if (stale_work(work, false)) {
			HASH_DEL(staged_work, work);
			discard_work(work);
			stale++;
			staged_full = false;
		}
	}
	pthread_cond_signal(&gws_cond);
	mutex_unlock(stgd_lock);

	if (stale)
		applog(LOG_DEBUG, "Discarded %d stales that didn't match current hash", stale);
}

bool stale_work_future(struct work *work, bool share, unsigned long ustime)
{
	bool rv;
	struct timeval tv, orig;
	ldiv_t d;
	
	d = ldiv(ustime, 1000000);
	tv = (struct timeval){
		.tv_sec = d.quot,
		.tv_usec = d.rem,
	};
	orig = work->tv_staged;
	timersub(&orig, &tv, &work->tv_staged);
	rv = stale_work(work, share);
	work->tv_staged = orig;
	
	return rv;
}

static void restart_threads(void)
{
	struct pool *cp = current_pool();
	int i;
	struct thr_info *thr;

	/* Artificially set the lagging flag to avoid pool not providing work
	 * fast enough  messages after every long poll */
	pool_tset(cp, &cp->lagging);

	/* Discard staged work that is now stale */
	discard_stale();

	rd_lock(&mining_thr_lock);
	
	for (i = 0; i < mining_threads; i++)
	{
		thr = mining_thr[i];
		thr->work_restart = true;
	}
	
	for (i = 0; i < mining_threads; i++)
	{
		thr = mining_thr[i];
		notifier_wake(thr->work_restart_notifier);
	}
	
	rd_unlock(&mining_thr_lock);
}

static
void blkhashstr(char *rv, const unsigned char *hash)
{
	unsigned char hash_swap[32];
	
	swap256(hash_swap, hash);
	swap32tole(hash_swap, hash_swap, 32 / 4);
	bin2hex(rv, hash_swap, 32);
}

static void set_curblock(char *hexstr, unsigned char *hash)
{
	unsigned char hash_swap[32];

	current_block_id = ((uint32_t*)hash)[0];
	strcpy(current_block, hexstr);
	swap256(hash_swap, hash);
	swap32tole(hash_swap, hash_swap, 32 / 4);

	cg_wlock(&ch_lock);
	cgtime(&block_timeval);
	__update_block_title(hash_swap);
	free(current_fullhash);
	current_fullhash = malloc(65);
	bin2hex(current_fullhash, hash_swap, 32);
	get_timestamp(blocktime, &block_timeval);
	cg_wunlock(&ch_lock);

	applog(LOG_INFO, "New block: %s diff %s (%s)", current_hash, block_diff, net_hashrate);
}

/* Search to see if this string is from a block that has been seen before */
static bool block_exists(char *hexstr)
{
	struct block *s;

	rd_lock(&blk_lock);
	HASH_FIND_STR(blocks, hexstr, s);
	rd_unlock(&blk_lock);

	if (s)
		return true;
	return false;
}

/* Tests if this work is from a block that has been seen before */
static inline bool from_existing_block(struct work *work)
{
	char hexstr[37];
	bool ret;

	bin2hex(hexstr, work->data + 8, 18);
	ret = block_exists(hexstr);
	return ret;
}

static int block_sort(struct block *blocka, struct block *blockb)
{
	return blocka->block_no - blockb->block_no;
}

static void set_blockdiff(const struct work *work)
{
	unsigned char target[32];
	double diff;
	uint64_t diff64;

	real_block_target(target, work->data);
	diff = target_diff(target);
	diff64 = diff;

	suffix_string(diff64, block_diff, 0);
	hashrate_to_bufstr(net_hashrate, diff * 7158278, -1, H2B_SHORT);
	if (unlikely(current_diff != diff))
		applog(LOG_NOTICE, "Network difficulty changed to %s (%s)", block_diff, net_hashrate);
	current_diff = diff;
}

static bool test_work_current(struct work *work)
{
	bool ret = true;
	char hexstr[37];

	if (work->mandatory)
		return ret;

	uint32_t block_id = ((uint32_t*)(work->data))[1];

	/* Hack to work around dud work sneaking into test */
	bin2hex(hexstr, work->data + 8, 18);
	if (!strncmp(hexstr, "000000000000000000000000000000000000", 36))
		goto out_free;

	/* Search to see if this block exists yet and if not, consider it a
	 * new block and set the current block details to this one */
	if (!block_exists(hexstr)) {
		struct block *s = calloc(sizeof(struct block), 1);
		int deleted_block = 0;
		ret = false;

		if (unlikely(!s))
			quit (1, "test_work_current OOM");
		strcpy(s->hash, hexstr);
		s->block_no = new_blocks++;

		wr_lock(&blk_lock);
		/* Only keep the last hour's worth of blocks in memory since
		 * work from blocks before this is virtually impossible and we
		 * want to prevent memory usage from continually rising */
		if (HASH_COUNT(blocks) > 6) {
			struct block *oldblock;

			HASH_SORT(blocks, block_sort);
			oldblock = blocks;
			deleted_block = oldblock->block_no;
			HASH_DEL(blocks, oldblock);
			free(oldblock);
		}
		HASH_ADD_STR(blocks, hash, s);
		set_blockdiff(work);
		wr_unlock(&blk_lock);
		work->pool->block_id = block_id;

		if (deleted_block)
			applog(LOG_DEBUG, "Deleted block %d from database", deleted_block);
		template_nonce = 0;
		set_curblock(hexstr, &work->data[4]);
		if (unlikely(new_blocks == 1))
			goto out_free;

		if (!work->stratum) {
			if (work->longpoll) {
				applog(LOG_NOTICE, "Longpoll from pool %d detected new block",
				       work->pool->pool_no);
			} else if (have_longpoll)
				applog(LOG_NOTICE, "New block detected on network before longpoll");
			else
				applog(LOG_NOTICE, "New block detected on network");
		}
		restart_threads();
	} else {
		bool restart = false;
		struct pool *curpool = NULL;
		if (unlikely(work->pool->block_id != block_id)) {
			bool was_active = work->pool->block_id != 0;
			work->pool->block_id = block_id;
			if (!work->longpoll)
				update_last_work(work);
			if (was_active) {  // Pool actively changed block
				if (work->pool == (curpool = current_pool()))
					restart = true;
				if (block_id == current_block_id) {
					// Caught up, only announce if this pool is the one in use
					if (restart)
						applog(LOG_NOTICE, "%s %d caught up to new block",
						       work->longpoll ? "Longpoll from pool" : "Pool",
						       work->pool->pool_no);
				} else {
					// Switched to a block we know, but not the latest... why?
					// This might detect pools trying to double-spend or 51%,
					// but let's not make any accusations until it's had time
					// in the real world.
					blkhashstr(hexstr, &work->data[4]);
					applog(LOG_WARNING, "%s %d is issuing work for an old block: %s",
					       work->longpoll ? "Longpoll from pool" : "Pool",
					       work->pool->pool_no,
					       hexstr);
				}
			}
		}
	  if (work->longpoll) {
		++work->pool->work_restart_id;
		update_last_work(work);
		if ((!restart) && work->pool == current_pool()) {
			applog(
			       (opt_quiet_work_updates ? LOG_DEBUG : LOG_NOTICE),
			       "Longpoll from pool %d requested work update",
				work->pool->pool_no);
			restart = true;
		}
	  }
		if (restart)
			restart_threads();
	}
	work->longpoll = false;
out_free:
	return ret;
}

static int tv_sort(struct work *worka, struct work *workb)
{
	return worka->tv_staged.tv_sec - workb->tv_staged.tv_sec;
}

static bool work_rollable(struct work *work)
{
	return (!work->clone && work->rolltime);
}

static bool hash_push(struct work *work)
{
	bool rc = true;
	bool was_empty;

	mutex_lock(stgd_lock);
	if (work_rollable(work))
		staged_rollable++;
	if (likely(!getq->frozen)) {
		was_empty = unlikely(staged_full && !HASH_COUNT(staged_work));
		HASH_ADD_INT(staged_work, id, work);
		HASH_SORT(staged_work, tv_sort);
	} else
		rc = false;
	pthread_cond_broadcast(&getq->cond);
	mutex_unlock(stgd_lock);
	
	if (unlikely(was_empty))
	{
		if (likely(opt_queue < 10 + mining_threads))
		{
			++opt_queue;
			applog(LOG_WARNING, "Staged work underrun; increasing queue minimum to %d", opt_queue);
		}
		else
			applog(LOG_WARNING, "Staged work underrun; not automatically increasing above %d", opt_queue);
	}

	return rc;
}

static void *stage_thread(void *userdata)
{
	struct thr_info *mythr = userdata;
	bool ok = true;

#ifndef HAVE_PTHREAD_CANCEL
	pthread_setcanceltype(PTHREAD_CANCEL_ASYNCHRONOUS, NULL);
#endif

	RenameThread("stage");

	while (ok) {
		struct work *work = NULL;

		applog(LOG_DEBUG, "Popping work to stage thread");

		work = tq_pop(mythr->q, NULL);
		if (unlikely(!work)) {
			applog(LOG_ERR, "Failed to tq_pop in stage_thread");
			ok = false;
			break;
		}
		work->work_restart_id = work->pool->work_restart_id;

		test_work_current(work);

		applog(LOG_DEBUG, "Pushing work to getwork queue (queued=%c)", work->queued?'Y':'N');

		if (unlikely(!hash_push(work))) {
			applog(LOG_WARNING, "Failed to hash_push in stage_thread");
			continue;
		}
	}

	tq_freeze(mythr->q);
	return NULL;
}

static void stage_work(struct work *work)
{
	applog(LOG_DEBUG, "Pushing work from pool %d to hash queue", work->pool->pool_no);
	work->work_restart_id = work->pool->work_restart_id;
	work->pool->last_work_time = time(NULL);
	test_work_current(work);
	hash_push(work);
}

#ifdef HAVE_CURSES
int curses_int(const char *query)
{
	int ret;
	char *cvar;

	cvar = curses_input(query);
	ret = atoi(cvar);
	free(cvar);
	return ret;
}
#endif

#ifdef HAVE_CURSES
static bool input_pool(bool live);
#endif

#ifdef HAVE_CURSES
static void display_pool_summary(struct pool *pool)
{
	double efficiency = 0.0;

	if (curses_active_locked()) {
		wlog("Pool: %s\n", pool->rpc_url);
		if (pool->solved)
			wlog("SOLVED %d BLOCK%s!\n", pool->solved, pool->solved > 1 ? "S" : "");
		wlog("%s own long-poll support\n", pool->lp_url ? "Has" : "Does not have");
		wlog(" Queued work requests: %d\n", pool->getwork_requested);
		wlog(" Share submissions: %d\n", pool->accepted + pool->rejected);
		wlog(" Accepted shares: %d\n", pool->accepted);
		wlog(" Rejected shares: %d + %d stale (%.2f%%)\n",
		     pool->rejected, pool->stale_shares,
		     (float)(pool->rejected + pool->stale_shares) / (float)(pool->rejected + pool->stale_shares + pool->accepted)
		);
		wlog(" Accepted difficulty shares: %1.f\n", pool->diff_accepted);
		wlog(" Rejected difficulty shares: %1.f\n", pool->diff_rejected);
		uint64_t pool_bytes_xfer = pool->cgminer_pool_stats.net_bytes_received + pool->cgminer_pool_stats.net_bytes_sent;
		efficiency = pool_bytes_xfer ? pool->diff_accepted * 2048. / pool_bytes_xfer : 0.0;
		wlog(" Efficiency (accepted * difficulty / 2 KB): %.2f\n", efficiency);

		wlog(" Stale submissions discarded due to new blocks: %d\n", pool->stale_shares);
		wlog(" Unable to get work from server occasions: %d\n", pool->getfail_occasions);
		wlog(" Submitting work remotely delay occasions: %d\n\n", pool->remotefail_occasions);
		unlock_curses();
	}
}
#endif

/* We can't remove the memory used for this struct pool because there may
 * still be work referencing it. We just remove it from the pools list */
void remove_pool(struct pool *pool)
{
	int i, last_pool = total_pools - 1;
	struct pool *other;

	/* Boost priority of any lower prio than this one */
	for (i = 0; i < total_pools; i++) {
		other = pools[i];
		if (other->prio > pool->prio)
			other->prio--;
	}

	if (pool->pool_no < last_pool) {
		/* Swap the last pool for this one */
		(pools[last_pool])->pool_no = pool->pool_no;
		pools[pool->pool_no] = pools[last_pool];
	}
	/* Give it an invalid number */
	pool->pool_no = total_pools;
	pool->removed = true;
	pool->has_stratum = false;
	total_pools--;
}

/* add a mutex if this needs to be thread safe in the future */
static struct JE {
	char *buf;
	struct JE *next;
} *jedata = NULL;

static void json_escape_free()
{
	struct JE *jeptr = jedata;
	struct JE *jenext;

	jedata = NULL;

	while (jeptr) {
		jenext = jeptr->next;
		free(jeptr->buf);
		free(jeptr);
		jeptr = jenext;
	}
}

static char *json_escape(char *str)
{
	struct JE *jeptr;
	char *buf, *ptr;

	/* 2x is the max, may as well just allocate that */
	ptr = buf = malloc(strlen(str) * 2 + 1);

	jeptr = malloc(sizeof(*jeptr));

	jeptr->buf = buf;
	jeptr->next = jedata;
	jedata = jeptr;

	while (*str) {
		if (*str == '\\' || *str == '"')
			*(ptr++) = '\\';

		*(ptr++) = *(str++);
	}

	*ptr = '\0';

	return buf;
}

void write_config(FILE *fcfg)
{
	int i;

	/* Write pool values */
	fputs("{\n\"pools\" : [", fcfg);
	for(i = 0; i < total_pools; i++) {
		fprintf(fcfg, "%s\n\t{\n\t\t\"url\" : \"%s\",", i > 0 ? "," : "", json_escape(pools[i]->rpc_url));
		if (pools[i]->rpc_proxy)
			fprintf(fcfg, "\n\t\t\"pool-proxy\" : \"%s\",", json_escape(pools[i]->rpc_proxy));
		fprintf(fcfg, "\n\t\t\"user\" : \"%s\",", json_escape(pools[i]->rpc_user));
		fprintf(fcfg, "\n\t\t\"pass\" : \"%s\",", json_escape(pools[i]->rpc_pass));
		fprintf(fcfg, "\n\t\t\"pool-priority\" : \"%d\"", pools[i]->prio);
		if (pools[i]->force_rollntime)
			fprintf(fcfg, ",\n\t\t\"force-rollntime\" : %d", pools[i]->force_rollntime);
		fprintf(fcfg, "\n\t}");
	}
	fputs("\n]\n", fcfg);

	fputs(",\n\"temp-cutoff\" : \"", fcfg);
	for (i = 0; i < total_devices; ++i)
		fprintf(fcfg, "%s%d", i > 0 ? "," : "", devices[i]->cutofftemp);
	fputs("\",\n\"temp-target\" : \"", fcfg);
	for (i = 0; i < total_devices; ++i)
		fprintf(fcfg, "%s%d", i > 0 ? "," : "", devices[i]->targettemp);
	fputs("\"", fcfg);
#ifdef HAVE_OPENCL
	if (nDevs) {
		/* Write GPU device values */
		fputs(",\n\"intensity\" : \"", fcfg);
		for(i = 0; i < nDevs; i++)
			fprintf(fcfg, gpus[i].dynamic ? "%sd" : "%s%d", i > 0 ? "," : "", gpus[i].intensity);
		fputs("\",\n\"vectors\" : \"", fcfg);
		for(i = 0; i < nDevs; i++)
			fprintf(fcfg, "%s%d", i > 0 ? "," : "",
				gpus[i].vwidth);
		fputs("\",\n\"worksize\" : \"", fcfg);
		for(i = 0; i < nDevs; i++)
			fprintf(fcfg, "%s%d", i > 0 ? "," : "",
				(int)gpus[i].work_size);
		fputs("\",\n\"kernel\" : \"", fcfg);
		for(i = 0; i < nDevs; i++) {
			fprintf(fcfg, "%s", i > 0 ? "," : "");
			switch (gpus[i].kernel) {
				case KL_NONE: // Shouldn't happen
					break;
				case KL_POCLBM:
					fprintf(fcfg, "poclbm");
					break;
				case KL_PHATK:
					fprintf(fcfg, "phatk");
					break;
				case KL_DIAKGCN:
					fprintf(fcfg, "diakgcn");
					break;
				case KL_DIABLO:
					fprintf(fcfg, "diablo");
					break;
				case KL_SCRYPT:
					fprintf(fcfg, "scrypt");
					break;
			}
		}
#ifdef USE_SCRYPT
		fputs("\",\n\"lookup-gap\" : \"", fcfg);
		for(i = 0; i < nDevs; i++)
			fprintf(fcfg, "%s%d", i > 0 ? "," : "",
				(int)gpus[i].opt_lg);
		fputs("\",\n\"thread-concurrency\" : \"", fcfg);
		for(i = 0; i < nDevs; i++)
			fprintf(fcfg, "%s%d", i > 0 ? "," : "",
				(int)gpus[i].opt_tc);
		fputs("\",\n\"shaders\" : \"", fcfg);
		for(i = 0; i < nDevs; i++)
			fprintf(fcfg, "%s%d", i > 0 ? "," : "",
				(int)gpus[i].shaders);
#endif
#ifdef HAVE_ADL
		fputs("\",\n\"gpu-engine\" : \"", fcfg);
		for(i = 0; i < nDevs; i++)
			fprintf(fcfg, "%s%d-%d", i > 0 ? "," : "", gpus[i].min_engine, gpus[i].gpu_engine);
		fputs("\",\n\"gpu-fan\" : \"", fcfg);
		for(i = 0; i < nDevs; i++)
			fprintf(fcfg, "%s%d-%d", i > 0 ? "," : "", gpus[i].min_fan, gpus[i].gpu_fan);
		fputs("\",\n\"gpu-memclock\" : \"", fcfg);
		for(i = 0; i < nDevs; i++)
			fprintf(fcfg, "%s%d", i > 0 ? "," : "", gpus[i].gpu_memclock);
		fputs("\",\n\"gpu-memdiff\" : \"", fcfg);
		for(i = 0; i < nDevs; i++)
			fprintf(fcfg, "%s%d", i > 0 ? "," : "", gpus[i].gpu_memdiff);
		fputs("\",\n\"gpu-powertune\" : \"", fcfg);
		for(i = 0; i < nDevs; i++)
			fprintf(fcfg, "%s%d", i > 0 ? "," : "", gpus[i].gpu_powertune);
		fputs("\",\n\"gpu-vddc\" : \"", fcfg);
		for(i = 0; i < nDevs; i++)
			fprintf(fcfg, "%s%1.3f", i > 0 ? "," : "", gpus[i].gpu_vddc);
		fputs("\",\n\"temp-overheat\" : \"", fcfg);
		for(i = 0; i < nDevs; i++)
			fprintf(fcfg, "%s%d", i > 0 ? "," : "", gpus[i].adl.overtemp);
#endif
		fputs("\"", fcfg);
	}
#endif
#ifdef HAVE_ADL
	if (opt_reorder)
		fprintf(fcfg, ",\n\"gpu-reorder\" : true");
#endif
#ifdef WANT_CPUMINE
	fprintf(fcfg, ",\n\"algo\" : \"%s\"", algo_names[opt_algo]);
#endif

	/* Simple bool and int options */
	struct opt_table *opt;
	for (opt = opt_config_table; opt->type != OPT_END; opt++) {
		char *p, *name = strdup(opt->names);
		for (p = strtok(name, "|"); p; p = strtok(NULL, "|")) {
			if (p[1] != '-')
				continue;
			if (opt->type & OPT_NOARG &&
			   ((void *)opt->cb == (void *)opt_set_bool || (void *)opt->cb == (void *)opt_set_invbool) &&
			   (*(bool *)opt->u.arg == ((void *)opt->cb == (void *)opt_set_bool)))
				fprintf(fcfg, ",\n\"%s\" : true", p+2);

			if (opt->type & OPT_HASARG &&
			   ((void *)opt->cb_arg == (void *)set_int_0_to_9999 ||
			   (void *)opt->cb_arg == (void *)set_int_1_to_65535 ||
			   (void *)opt->cb_arg == (void *)set_int_0_to_10 ||
			   (void *)opt->cb_arg == (void *)set_int_1_to_10) &&
			   opt->desc != opt_hidden &&
			   0 <= *(int *)opt->u.arg)
				fprintf(fcfg, ",\n\"%s\" : \"%d\"", p+2, *(int *)opt->u.arg);
		}
	}

	/* Special case options */
	fprintf(fcfg, ",\n\"shares\" : \"%d\"", opt_shares);
	if (pool_strategy == POOL_BALANCE)
		fputs(",\n\"balance\" : true", fcfg);
	if (pool_strategy == POOL_LOADBALANCE)
		fputs(",\n\"load-balance\" : true", fcfg);
	if (pool_strategy == POOL_ROUNDROBIN)
		fputs(",\n\"round-robin\" : true", fcfg);
	if (pool_strategy == POOL_ROTATE)
		fprintf(fcfg, ",\n\"rotate\" : \"%d\"", opt_rotate_period);
#if defined(unix) || defined(__APPLE__)
	if (opt_stderr_cmd && *opt_stderr_cmd)
		fprintf(fcfg, ",\n\"monitor\" : \"%s\"", json_escape(opt_stderr_cmd));
#endif // defined(unix)
	if (opt_kernel_path && *opt_kernel_path) {
		char *kpath = strdup(opt_kernel_path);
		if (kpath[strlen(kpath)-1] == '/')
			kpath[strlen(kpath)-1] = 0;
		fprintf(fcfg, ",\n\"kernel-path\" : \"%s\"", json_escape(kpath));
	}
	if (schedstart.enable)
		fprintf(fcfg, ",\n\"sched-time\" : \"%d:%d\"", schedstart.tm.tm_hour, schedstart.tm.tm_min);
	if (schedstop.enable)
		fprintf(fcfg, ",\n\"stop-time\" : \"%d:%d\"", schedstop.tm.tm_hour, schedstop.tm.tm_min);
	if (opt_socks_proxy && *opt_socks_proxy)
		fprintf(fcfg, ",\n\"socks-proxy\" : \"%s\"", json_escape(opt_socks_proxy));
	
	// We can only remove devices or disable them by default, but not both...
	if (!(opt_removedisabled && opt_devs_enabled))
	{
		// Don't need to remove any, so we can set defaults here
		for (i = 0; i < total_devices; ++i)
			if (devices[i]->deven == DEV_DISABLED)
			{
				// At least one device is in fact disabled, so include device params
				fprintf(fcfg, ",\n\"device\" : [");
				bool first = true;
				for (i = 0; i < total_devices; ++i)
					if (devices[i]->deven != DEV_DISABLED)
					{
						fprintf(fcfg, "%s\n\t%d", first ? "" : ",", i);
						first = false;
					}
				fprintf(fcfg, "\n]");
				
				break;
			}
	}
	else
	if (opt_devs_enabled) {
		// Mark original device params and remove-disabled
		fprintf(fcfg, ",\n\"device\" : [");
		bool first = true;
		for (i = 0; i < MAX_DEVICES; i++) {
			if (devices_enabled[i]) {
				fprintf(fcfg, "%s\n\t%d", first ? "" : ",", i);
				first = false;
			}
		}
		fprintf(fcfg, "\n]");
		fprintf(fcfg, ",\n\"remove-disabled\" : true");
	}
	
	if (opt_api_allow)
		fprintf(fcfg, ",\n\"api-allow\" : \"%s\"", json_escape(opt_api_allow));
	if (strcmp(opt_api_description, PACKAGE_STRING) != 0)
		fprintf(fcfg, ",\n\"api-description\" : \"%s\"", json_escape(opt_api_description));
	if (opt_api_groups)
		fprintf(fcfg, ",\n\"api-groups\" : \"%s\"", json_escape(opt_api_groups));
	if (opt_icarus_options)
		fprintf(fcfg, ",\n\"icarus-options\" : \"%s\"", json_escape(opt_icarus_options));
	if (opt_icarus_timing)
		fprintf(fcfg, ",\n\"icarus-timing\" : \"%s\"", json_escape(opt_icarus_timing));
	fputs("\n}\n", fcfg);

	json_escape_free();
}

void zero_bestshare(void)
{
	int i;

	best_diff = 0;
	memset(best_share, 0, 8);
	suffix_string(best_diff, best_share, 0);

	for (i = 0; i < total_pools; i++) {
		struct pool *pool = pools[i];
		pool->best_diff = 0;
	}
}

void zero_stats(void)
{
	int i;

	cgtime(&total_tv_start);
	miner_started = total_tv_start;
	total_mhashes_done = 0;
	total_getworks = 0;
	total_accepted = 0;
	total_rejected = 0;
	hw_errors = 0;
	total_stale = 0;
	total_discarded = 0;
	total_bytes_xfer = 0;
	new_blocks = 0;
	local_work = 0;
	total_go = 0;
	total_ro = 0;
	total_secs = 1.0;
	total_diff1 = 0;
	found_blocks = 0;
	total_diff_accepted = 0;
	total_diff_rejected = 0;
	total_diff_stale = 0;

	for (i = 0; i < total_pools; i++) {
		struct pool *pool = pools[i];

		pool->getwork_requested = 0;
		pool->accepted = 0;
		pool->rejected = 0;
		pool->solved = 0;
		pool->getwork_requested = 0;
		pool->stale_shares = 0;
		pool->discarded_work = 0;
		pool->getfail_occasions = 0;
		pool->remotefail_occasions = 0;
		pool->last_share_time = 0;
		pool->diff1 = 0;
		pool->diff_accepted = 0;
		pool->diff_rejected = 0;
		pool->diff_stale = 0;
		pool->last_share_diff = 0;
		pool->cgminer_stats.start_tv = total_tv_start;
		pool->cgminer_stats.getwork_calls = 0;
		pool->cgminer_stats.getwork_wait_min.tv_sec = MIN_SEC_UNSET;
		pool->cgminer_stats.getwork_wait_max.tv_sec = 0;
		pool->cgminer_stats.getwork_wait_max.tv_usec = 0;
		pool->cgminer_pool_stats.getwork_calls = 0;
		pool->cgminer_pool_stats.getwork_attempts = 0;
		pool->cgminer_pool_stats.getwork_wait_min.tv_sec = MIN_SEC_UNSET;
		pool->cgminer_pool_stats.getwork_wait_max.tv_sec = 0;
		pool->cgminer_pool_stats.getwork_wait_max.tv_usec = 0;
		pool->cgminer_pool_stats.min_diff = 0;
		pool->cgminer_pool_stats.max_diff = 0;
		pool->cgminer_pool_stats.min_diff_count = 0;
		pool->cgminer_pool_stats.max_diff_count = 0;
		pool->cgminer_pool_stats.times_sent = 0;
		pool->cgminer_pool_stats.bytes_sent = 0;
		pool->cgminer_pool_stats.net_bytes_sent = 0;
		pool->cgminer_pool_stats.times_received = 0;
		pool->cgminer_pool_stats.bytes_received = 0;
		pool->cgminer_pool_stats.net_bytes_received = 0;
	}

	zero_bestshare();

	for (i = 0; i < total_devices; ++i) {
		struct cgpu_info *cgpu = get_devices(i);

		mutex_lock(&hash_lock);
		cgpu->total_mhashes = 0;
		cgpu->accepted = 0;
		cgpu->rejected = 0;
		cgpu->stale = 0;
		cgpu->hw_errors = 0;
		cgpu->utility = 0.0;
		cgpu->utility_diff1 = 0;
		cgpu->last_share_pool_time = 0;
		cgpu->diff1 = 0;
		cgpu->diff_accepted = 0;
		cgpu->diff_rejected = 0;
		cgpu->last_share_diff = 0;
		cgpu->thread_fail_init_count = 0;
		cgpu->thread_zero_hash_count = 0;
		cgpu->thread_fail_queue_count = 0;
		cgpu->dev_sick_idle_60_count = 0;
		cgpu->dev_dead_idle_600_count = 0;
		cgpu->dev_nostart_count = 0;
		cgpu->dev_over_heat_count = 0;
		cgpu->dev_thermal_cutoff_count = 0;
		cgpu->dev_comms_error_count = 0;
		cgpu->dev_throttle_count = 0;
		cgpu->cgminer_stats.start_tv = total_tv_start;
		cgpu->cgminer_stats.getwork_calls = 0;
		cgpu->cgminer_stats.getwork_wait_min.tv_sec = MIN_SEC_UNSET;
		cgpu->cgminer_stats.getwork_wait_max.tv_sec = 0;
		cgpu->cgminer_stats.getwork_wait_max.tv_usec = 0;
		mutex_unlock(&hash_lock);
	}
}

#ifdef HAVE_CURSES
static void display_pools(void)
{
	struct pool *pool;
	int selected, i, j;
	char input;

	opt_loginput = true;
	immedok(logwin, true);
	clear_logwin();
updated:
	for (j = 0; j < total_pools; j++) {
		for (i = 0; i < total_pools; i++) {
			pool = pools[i];

			if (pool->prio != j)
				continue;

			if (pool == current_pool())
				wattron(logwin, A_BOLD);
			if (pool->enabled != POOL_ENABLED)
				wattron(logwin, A_DIM);
			wlogprint("%d: ", pool->prio);
			switch (pool->enabled) {
				case POOL_ENABLED:
					wlogprint("Enabled  ");
					break;
				case POOL_DISABLED:
					wlogprint("Disabled ");
					break;
				case POOL_REJECTING:
					wlogprint("Rejectin ");
					break;
			}
			if (pool->idle)
				wlogprint("Dead ");
			else
			if (pool->has_stratum)
				wlogprint("Strtm");
			else
			if (pool->lp_url && pool->proto != pool->lp_proto)
				wlogprint("Mixed");
			else
				switch (pool->proto) {
					case PLP_GETBLOCKTEMPLATE:
						wlogprint(" GBT ");
						break;
					case PLP_GETWORK:
						wlogprint("GWork");
						break;
					default:
						wlogprint("Alive");
				}
			wlogprint(" Pool %d: %s  User:%s\n",
				pool->pool_no,
				pool->rpc_url, pool->rpc_user);
			wattroff(logwin, A_BOLD | A_DIM);

			break; //for (i = 0; i < total_pools; i++)
		}
	}
retry:
	wlogprint("\nCurrent pool management strategy: %s\n",
		strategies[pool_strategy].s);
	if (pool_strategy == POOL_ROTATE)
		wlogprint("Set to rotate every %d minutes\n", opt_rotate_period);
	wlogprint("[F]ailover only %s\n", opt_fail_only ? "enabled" : "disabled");
	wlogprint("[A]dd pool [R]emove pool [D]isable pool [E]nable pool [P]rioritize pool\n");
	wlogprint("[C]hange management strategy [S]witch pool [I]nformation\n");
	wlogprint("Or press any other key to continue\n");
	logwin_update();
	input = getch();

	if (!strncasecmp(&input, "a", 1)) {
		input_pool(true);
		goto updated;
	} else if (!strncasecmp(&input, "r", 1)) {
		if (total_pools <= 1) {
			wlogprint("Cannot remove last pool");
			goto retry;
		}
		selected = curses_int("Select pool number");
		if (selected < 0 || selected >= total_pools) {
			wlogprint("Invalid selection\n");
			goto retry;
		}
		pool = pools[selected];
		if (pool == current_pool())
			switch_pools(NULL);
		if (pool == current_pool()) {
			wlogprint("Unable to remove pool due to activity\n");
			goto retry;
		}
		disable_pool(pool);
		remove_pool(pool);
		goto updated;
	} else if (!strncasecmp(&input, "s", 1)) {
		selected = curses_int("Select pool number");
		if (selected < 0 || selected >= total_pools) {
			wlogprint("Invalid selection\n");
			goto retry;
		}
		pool = pools[selected];
		enable_pool(pool);
		switch_pools(pool);
		goto updated;
	} else if (!strncasecmp(&input, "d", 1)) {
		if (enabled_pools <= 1) {
			wlogprint("Cannot disable last pool");
			goto retry;
		}
		selected = curses_int("Select pool number");
		if (selected < 0 || selected >= total_pools) {
			wlogprint("Invalid selection\n");
			goto retry;
		}
		pool = pools[selected];
		disable_pool(pool);
		if (pool == current_pool())
			switch_pools(NULL);
		goto updated;
	} else if (!strncasecmp(&input, "e", 1)) {
		selected = curses_int("Select pool number");
		if (selected < 0 || selected >= total_pools) {
			wlogprint("Invalid selection\n");
			goto retry;
		}
		pool = pools[selected];
		enable_pool(pool);
		if (pool->prio < current_pool()->prio)
			switch_pools(pool);
		goto updated;
	} else if (!strncasecmp(&input, "c", 1)) {
		for (i = 0; i <= TOP_STRATEGY; i++)
			wlogprint("%d: %s\n", i, strategies[i].s);
		selected = curses_int("Select strategy number type");
		if (selected < 0 || selected > TOP_STRATEGY) {
			wlogprint("Invalid selection\n");
			goto retry;
		}
		if (selected == POOL_ROTATE) {
			opt_rotate_period = curses_int("Select interval in minutes");

			if (opt_rotate_period < 0 || opt_rotate_period > 9999) {
				opt_rotate_period = 0;
				wlogprint("Invalid selection\n");
				goto retry;
			}
		}
		pool_strategy = selected;
		switch_pools(NULL);
		goto updated;
	} else if (!strncasecmp(&input, "i", 1)) {
		selected = curses_int("Select pool number");
		if (selected < 0 || selected >= total_pools) {
			wlogprint("Invalid selection\n");
			goto retry;
		}
		pool = pools[selected];
		display_pool_summary(pool);
		goto retry;
	} else if (!strncasecmp(&input, "f", 1)) {
		opt_fail_only ^= true;
		goto updated;
        } else if (!strncasecmp(&input, "p", 1)) {
			char *prilist = curses_input("Enter new pool priority (comma separated list)");
			int res = prioritize_pools(prilist, &i);
			free(prilist);
			switch (res) {
        		case MSG_NOPOOL:
        			wlogprint("No pools\n");
        			goto retry;
        		case MSG_MISPID:
        			wlogprint("Missing pool id parameter\n");
        			goto retry;
        		case MSG_INVPID:
        			wlogprint("Invalid pool id %d - range is 0 - %d\n", i, total_pools - 1);
        			goto retry;
        		case MSG_DUPPID:
        			wlogprint("Duplicate pool specified %d\n", i);
        			goto retry;
        		case MSG_POOLPRIO:
        		default:
        			goto updated;
        	}
	} else
		clear_logwin();

	immedok(logwin, false);
	opt_loginput = false;
}

static const char *summary_detail_level_str(void)
{
	if (opt_compact)
		return "compact";
	if (opt_show_procs)
		return "processors";
	return "devices";
}

static void display_options(void)
{
	int selected;
	char input;

	opt_loginput = true;
	immedok(logwin, true);
retry:
	clear_logwin();
	wlogprint("[N]ormal [C]lear [S]ilent mode (disable all output)\n");
	wlogprint("[D]ebug:%s\n[P]er-device:%s\n[Q]uiet:%s\n[V]erbose:%s\n"
		  "[R]PC debug:%s\n[W]orkTime details:%s\nsu[M]mary detail level:%s\n"
		  "[L]og interval:%d\n[Z]ero statistics\n",
		opt_debug_console ? "on" : "off",
	        want_per_device_stats? "on" : "off",
		opt_quiet ? "on" : "off",
		opt_log_output ? "on" : "off",
		opt_protocol ? "on" : "off",
		opt_worktime ? "on" : "off",
		summary_detail_level_str(),
		opt_log_interval);
	wlogprint("Select an option or any other key to return\n");
	logwin_update();
	input = getch();
	if (!strncasecmp(&input, "q", 1)) {
		opt_quiet ^= true;
		wlogprint("Quiet mode %s\n", opt_quiet ? "enabled" : "disabled");
		goto retry;
	} else if (!strncasecmp(&input, "v", 1)) {
		opt_log_output ^= true;
		if (opt_log_output)
			opt_quiet = false;
		wlogprint("Verbose mode %s\n", opt_log_output ? "enabled" : "disabled");
		goto retry;
	} else if (!strncasecmp(&input, "n", 1)) {
		opt_log_output = false;
		opt_debug_console = false;
		opt_quiet = false;
		opt_protocol = false;
		opt_compact = false;
		opt_show_procs = false;
		devsummaryYOffset = 0;
		want_per_device_stats = false;
		wlogprint("Output mode reset to normal\n");
		switch_logsize();
		goto retry;
	} else if (!strncasecmp(&input, "d", 1)) {
		opt_debug = true;
		opt_debug_console ^= true;
		opt_log_output = opt_debug_console;
		if (opt_debug_console)
			opt_quiet = false;
		wlogprint("Debug mode %s\n", opt_debug_console ? "enabled" : "disabled");
		goto retry;
	} else if (!strncasecmp(&input, "m", 1)) {
		if (opt_compact)
			opt_compact = false;
		else
		if (!opt_show_procs)
			opt_show_procs = true;
		else
		{
			opt_compact = true;
			opt_show_procs = false;
			devsummaryYOffset = 0;
		}
		wlogprint("su[M]mary detail level changed to: %s\n", summary_detail_level_str());
		switch_logsize();
		goto retry;
	} else if (!strncasecmp(&input, "p", 1)) {
		want_per_device_stats ^= true;
		opt_log_output = want_per_device_stats;
		wlogprint("Per-device stats %s\n", want_per_device_stats ? "enabled" : "disabled");
		goto retry;
	} else if (!strncasecmp(&input, "r", 1)) {
		opt_protocol ^= true;
		if (opt_protocol)
			opt_quiet = false;
		wlogprint("RPC protocol debugging %s\n", opt_protocol ? "enabled" : "disabled");
		goto retry;
	} else if (!strncasecmp(&input, "c", 1))
		clear_logwin();
	else if (!strncasecmp(&input, "l", 1)) {
		selected = curses_int("Interval in seconds");
		if (selected < 0 || selected > 9999) {
			wlogprint("Invalid selection\n");
			goto retry;
		}
		opt_log_interval = selected;
		wlogprint("Log interval set to %d seconds\n", opt_log_interval);
		goto retry;
	} else if (!strncasecmp(&input, "s", 1)) {
		opt_realquiet = true;
	} else if (!strncasecmp(&input, "w", 1)) {
		opt_worktime ^= true;
		wlogprint("WorkTime details %s\n", opt_worktime ? "enabled" : "disabled");
		goto retry;
	} else if (!strncasecmp(&input, "z", 1)) {
		zero_stats();
		goto retry;
	} else
		clear_logwin();

	immedok(logwin, false);
	opt_loginput = false;
}
#endif

void default_save_file(char *filename)
{
#if defined(unix) || defined(__APPLE__)
	if (getenv("HOME") && *getenv("HOME")) {
	        strcpy(filename, getenv("HOME"));
		strcat(filename, "/");
	}
	else
		strcpy(filename, "");
	strcat(filename, ".bfgminer/");
	mkdir(filename, 0777);
#else
	strcpy(filename, "");
#endif
	strcat(filename, def_conf);
}

#ifdef HAVE_CURSES
static void set_options(void)
{
	int selected;
	char input;

	opt_loginput = true;
	immedok(logwin, true);
	clear_logwin();
retry:
	wlogprint("\n[L]ongpoll: %s\n", want_longpoll ? "On" : "Off");
	wlogprint("[Q]ueue: %d\n[S]cantime: %d\n[E]xpiry: %d\n[R]etries: %d\n"
		  "[W]rite config file\n[B]FGMiner restart\n",
		opt_queue, opt_scantime, opt_expiry, opt_retries);
	wlogprint("Select an option or any other key to return\n");
	logwin_update();
	input = getch();

	if (!strncasecmp(&input, "q", 1)) {
		selected = curses_int("Extra work items to queue");
		if (selected < 0 || selected > 9999) {
			wlogprint("Invalid selection\n");
			goto retry;
		}
		opt_queue = selected;
		goto retry;
	} else if (!strncasecmp(&input, "l", 1)) {
		if (want_longpoll)
			stop_longpoll();
		else
			start_longpoll();
		applog(LOG_WARNING, "Longpoll %s", want_longpoll ? "enabled" : "disabled");
		goto retry;
	} else if  (!strncasecmp(&input, "s", 1)) {
		selected = curses_int("Set scantime in seconds");
		if (selected < 0 || selected > 9999) {
			wlogprint("Invalid selection\n");
			goto retry;
		}
		opt_scantime = selected;
		goto retry;
	} else if  (!strncasecmp(&input, "e", 1)) {
		selected = curses_int("Set expiry time in seconds");
		if (selected < 0 || selected > 9999) {
			wlogprint("Invalid selection\n");
			goto retry;
		}
		opt_expiry = selected;
		goto retry;
	} else if  (!strncasecmp(&input, "r", 1)) {
		selected = curses_int("Retries before failing (-1 infinite)");
		if (selected < -1 || selected > 9999) {
			wlogprint("Invalid selection\n");
			goto retry;
		}
		opt_retries = selected;
		goto retry;
	} else if  (!strncasecmp(&input, "w", 1)) {
		FILE *fcfg;
		char *str, filename[PATH_MAX], prompt[PATH_MAX + 50];

		default_save_file(filename);
		sprintf(prompt, "Config filename to write (Enter for default) [%s]", filename);
		str = curses_input(prompt);
		if (strcmp(str, "-1")) {
			struct stat statbuf;

			strcpy(filename, str);
			free(str);
			if (!stat(filename, &statbuf)) {
				wlogprint("File exists, overwrite?\n");
				input = getch();
				if (strncasecmp(&input, "y", 1))
					goto retry;
			}
		}
		else
			free(str);
		fcfg = fopen(filename, "w");
		if (!fcfg) {
			wlogprint("Cannot open or create file\n");
			goto retry;
		}
		write_config(fcfg);
		fclose(fcfg);
		goto retry;

	} else if (!strncasecmp(&input, "b", 1)) {
		wlogprint("Are you sure?\n");
		input = getch();
		if (!strncasecmp(&input, "y", 1))
			app_restart();
		else
			clear_logwin();
	} else
		clear_logwin();

	immedok(logwin, false);
	opt_loginput = false;
}

void manage_device(void)
{
	char logline[256];
	const char *msg = NULL;
	struct cgpu_info *cgpu;
	const struct device_drv *drv;
	
	opt_loginput = true;
	selecting_device = true;
	immedok(logwin, true);
	
devchange:
	cgpu = devices[selected_device];
	drv = cgpu->drv;
	refresh_devstatus();
	
refresh:
	clear_logwin();
	wlogprint("Select processor to manage using up/down arrow keys\n");
	
	get_statline3(logline, cgpu, true, true);
	wattron(logwin, A_BOLD);
	waddstr(logwin, logline);
	wattroff(logwin, A_BOLD);
	wlogprint("\n");
	
	if (cgpu->dev_manufacturer)
		wlogprint("  %s from %s\n", (cgpu->dev_product ?: "Device"), cgpu->dev_manufacturer);
	else
	if (cgpu->dev_product)
		wlogprint("  %s\n", cgpu->dev_product);
	
	if (cgpu->dev_serial)
		wlogprint("Serial: %s\n", cgpu->dev_serial);
	
	if (drv->proc_wlogprint_status && likely(cgpu->status != LIFE_INIT))
		drv->proc_wlogprint_status(cgpu);
	
	wlogprint("\n");
	// TODO: Last share at TIMESTAMP on pool N
	// TODO: Custom device info/commands
	if (cgpu->deven != DEV_ENABLED)
		wlogprint("[E]nable ");
	if (cgpu->deven != DEV_DISABLED)
		wlogprint("[D]isable ");
	if (drv->proc_tui_wlogprint_choices && likely(cgpu->status != LIFE_INIT))
		drv->proc_tui_wlogprint_choices(cgpu);
	wlogprint("\n");
	wlogprint("Or press Enter when done\n");
	if (msg)
	{
		wattron(logwin, A_BOLD);
		waddstr(logwin, msg);
		wattroff(logwin, A_BOLD);
		msg = NULL;
	}
	logwin_update();
	
	while (true)
	{
		int input = getch();
		switch (input) {
			case 'd': case 'D':
				if (cgpu->deven == DEV_DISABLED)
					msg = "Processor already disabled\n";
				else
				{
					cgpu->deven = DEV_DISABLED;
					msg = "Processor being disabled\n";
				}
				goto refresh;
			case 'e': case 'E':
				if (cgpu->deven == DEV_ENABLED)
					msg = "Processor already enabled\n";
				else
				{
					proc_enable(cgpu);
					msg = "Processor being enabled\n";
				}
				goto refresh;
			case KEY_DOWN:
				if (selected_device >= total_devices - 1)
					break;
				++selected_device;
				goto devchange;
			case KEY_UP:
				if (selected_device <= 0)
					break;
				--selected_device;
				goto devchange;
			case KEY_NPAGE:
			{
				if (selected_device >= total_devices - 1)
					break;
				struct cgpu_info *mdev = devices[selected_device]->device;
				do {
					++selected_device;
				} while (devices[selected_device]->device == mdev && selected_device < total_devices - 1);
				goto devchange;
			}
			case KEY_PPAGE:
			{
				if (selected_device <= 0)
					break;
				struct cgpu_info *mdev = devices[selected_device]->device;
				do {
					--selected_device;
				} while (devices[selected_device]->device == mdev && selected_device > 0);
				goto devchange;
			}
			case 'Q': case 'q':
			case KEY_BREAK: case KEY_BACKSPACE: case KEY_CANCEL: case KEY_CLOSE: case KEY_EXIT:
			case '\x1b':  // ESC
			case '\n':
				goto out;
			default:
				if (drv->proc_tui_handle_choice && likely(drv_ready(cgpu)))
				{
					msg = drv->proc_tui_handle_choice(cgpu, input);
					if (msg)
						goto refresh;
				}
		}
	}

out:
	selecting_device = false;
	clear_logwin();
	immedok(logwin, false);
	opt_loginput = false;
}

static void *input_thread(void __maybe_unused *userdata)
{
	RenameThread("input");

	if (!curses_active)
		return NULL;

	while (1) {
		int input;

		input = getch();
		switch (input) {
		case 'q': case 'Q':
			kill_work();
			return NULL;
		case 'd': case 'D':
			display_options();
			break;
		case 'm': case 'M':
			manage_device();
			break;
		case 'p': case 'P':
			display_pools();
			break;
		case 's': case 'S':
			set_options();
			break;
#ifdef HAVE_CURSES
		case KEY_DOWN:
			if (devsummaryYOffset < -(total_lines + devcursor - statusy))
				break;
			devsummaryYOffset -= 2;
		case KEY_UP:
			if (devsummaryYOffset == 0)
				break;
			++devsummaryYOffset;
			refresh_devstatus();
			break;
#endif
		}
		if (opt_realquiet) {
			disable_curses();
			break;
		}
	}

	return NULL;
}
#endif

static void *api_thread(void *userdata)
{
	struct thr_info *mythr = userdata;

	pthread_detach(pthread_self());
	pthread_setcanceltype(PTHREAD_CANCEL_ASYNCHRONOUS, NULL);

	RenameThread("rpc");

	api(api_thr_id);

	mythr->has_pth = false;

	return NULL;
}

void thread_reportin(struct thr_info *thr)
{
	cgtime(&thr->last);
	thr->cgpu->status = LIFE_WELL;
	thr->getwork = 0;
	thr->cgpu->device_last_well = time(NULL);
}

void thread_reportout(struct thr_info *thr)
{
	thr->getwork = time(NULL);
}

static void hashmeter(int thr_id, struct timeval *diff,
		      uint64_t hashes_done)
{
	struct timeval temp_tv_end, total_diff;
	double secs;
	double local_secs;
	static double local_mhashes_done = 0;
	static double rolling = 0;
	double local_mhashes = (double)hashes_done / 1000000.0;
	bool showlog = false;
	char cHr[h2bs_fmt_size[H2B_NOUNIT]], aHr[h2bs_fmt_size[H2B_NOUNIT]], uHr[h2bs_fmt_size[H2B_SPACED]];
	char rejpcbuf[6];
	char bnbuf[6];
	struct thr_info *thr;

	/* Update the last time this thread reported in */
	if (thr_id >= 0) {
		thr = get_thread(thr_id);
		cgtime(&(thr->last));
		thr->cgpu->device_last_well = time(NULL);
	}

	secs = (double)diff->tv_sec + ((double)diff->tv_usec / 1000000.0);

	/* So we can call hashmeter from a non worker thread */
	if (thr_id >= 0) {
		struct cgpu_info *cgpu = thr->cgpu;
		int threadobj = cgpu->threads ?: 1;
		double thread_rolling = 0.0;
		int i;

		applog(LOG_DEBUG, "[thread %d: %"PRIu64" hashes, %.1f khash/sec]",
			thr_id, hashes_done, hashes_done / 1000 / secs);

		/* Rolling average for each thread and each device */
		decay_time(&thr->rolling, local_mhashes / secs);
		for (i = 0; i < threadobj; i++)
			thread_rolling += cgpu->thr[i]->rolling;

		mutex_lock(&hash_lock);
		decay_time(&cgpu->rolling, thread_rolling);
		cgpu->total_mhashes += local_mhashes;
		mutex_unlock(&hash_lock);

		// If needed, output detailed, per-device stats
		if (want_per_device_stats) {
			struct timeval now;
			struct timeval elapsed;
			struct timeval *last_msg_tv = opt_show_procs ? &thr->cgpu->last_message_tv : &thr->cgpu->device->last_message_tv;

			cgtime(&now);
			timersub(&now, last_msg_tv, &elapsed);
			if (opt_log_interval <= elapsed.tv_sec) {
				struct cgpu_info *cgpu = thr->cgpu;
				char logline[255];

				*last_msg_tv = now;

				get_statline(logline, cgpu);
				if (!curses_active) {
					printf("%s          \r", logline);
					fflush(stdout);
				} else
					applog(LOG_INFO, "%s", logline);
			}
		}
	}

	/* Totals are updated by all threads so can race without locking */
	mutex_lock(&hash_lock);
	cgtime(&temp_tv_end);
	timersub(&temp_tv_end, &total_tv_end, &total_diff);

	total_mhashes_done += local_mhashes;
	local_mhashes_done += local_mhashes;
	/* Only update with opt_log_interval */
	if (total_diff.tv_sec < opt_log_interval)
		goto out_unlock;
	showlog = true;
	cgtime(&total_tv_end);

	local_secs = (double)total_diff.tv_sec + ((double)total_diff.tv_usec / 1000000.0);
	decay_time(&rolling, local_mhashes_done / local_secs);
	global_hashrate = roundl(rolling) * 1000000;

	timersub(&total_tv_end, &total_tv_start, &total_diff);
	total_secs = (double)total_diff.tv_sec +
		((double)total_diff.tv_usec / 1000000.0);

	ti_hashrate_bufstr(
		(char*[]){cHr, aHr, uHr},
		1e6*rolling,
		1e6*total_mhashes_done / total_secs,
		utility_to_hashrate(total_diff_accepted / (total_secs ?: 1) * 60),
		H2B_SPACED);

	sprintf(statusline, "%s%ds:%s avg:%s u:%s | A:%d R:%d+%d(%s) HW:%d/%s",
		want_per_device_stats ? "ALL " : "",
		opt_log_interval,
		cHr, aHr,
		uHr,
		total_accepted,
		total_rejected,
		total_stale,
		percentf(total_diff_rejected + total_diff_stale, total_diff_accepted, rejpcbuf),
		hw_errors,
		percentf2(total_bad_nonces, total_diff1, bnbuf)
	);


	local_mhashes_done = 0;
out_unlock:
	mutex_unlock(&hash_lock);

	if (showlog) {
		if (!curses_active) {
			printf("%s          \r", statusline);
			fflush(stdout);
		} else
			applog(LOG_INFO, "%s", statusline);
	}
}

void hashmeter2(struct thr_info *thr)
{
	struct timeval tv_now, tv_elapsed;
	
	timerclear(&thr->tv_hashes_done);
	
	cgtime(&tv_now);
	timersub(&tv_now, &thr->tv_lastupdate, &tv_elapsed);
	/* Update the hashmeter at most 5 times per second */
	if (tv_elapsed.tv_sec > 0 || tv_elapsed.tv_usec > 200) {
		hashmeter(thr->id, &tv_elapsed, thr->hashes_done);
		thr->hashes_done = 0;
		thr->tv_lastupdate = tv_now;
	}
}

static void stratum_share_result(json_t *val, json_t *res_val, json_t *err_val,
				 struct stratum_share *sshare)
{
	struct work *work = sshare->work;

	share_result(val, res_val, err_val, work, false, "");
}

/* Parses stratum json responses and tries to find the id that the request
 * matched to and treat it accordingly. */
bool parse_stratum_response(struct pool *pool, char *s)
{
	json_t *val = NULL, *err_val, *res_val, *id_val;
	struct stratum_share *sshare;
	json_error_t err;
	bool ret = false;
	int id;

	val = JSON_LOADS(s, &err);
	if (!val) {
		applog(LOG_INFO, "JSON decode failed(%d): %s", err.line, err.text);
		goto out;
	}

	res_val = json_object_get(val, "result");
	err_val = json_object_get(val, "error");
	id_val = json_object_get(val, "id");

	if (json_is_null(id_val) || !id_val) {
		char *ss;

		if (err_val)
			ss = json_dumps(err_val, JSON_INDENT(3));
		else
			ss = strdup("(unknown reason)");

		applog(LOG_INFO, "JSON-RPC non method decode failed: %s", ss);

		free(ss);

		goto out;
	}

	if (!json_is_integer(id_val)) {
		if (json_is_string(id_val)
		 && !strncmp(json_string_value(id_val), "txlist", 6)
		 && !strcmp(json_string_value(id_val) + 6, pool->swork.job_id)
		 && json_is_array(res_val)) {
			// Check that the transactions actually hash to the merkle links
			{
				unsigned maxtx = 1 << pool->swork.merkles;
				unsigned mintx = maxtx >> 1;
				--maxtx;
				unsigned acttx = (unsigned)json_array_size(res_val);
				if (acttx < mintx || acttx > maxtx) {
					applog(LOG_WARNING, "Pool %u is sending mismatched block contents to us (%u is not %u-%u)",
					       pool->pool_no, acttx, mintx, maxtx);
					goto fishy;
				}
				// TODO: Check hashes match actual merkle links
			}

			if (pool->swork.opaque) {
				pool->swork.opaque = false;
				applog(LOG_NOTICE, "Pool %u now providing block contents to us",
				       pool->pool_no);
			}
			pool->swork.transparency_time = (time_t)-1;

fishy:
			ret = true;
		}

		goto out;
	}

	id = json_integer_value(id_val);

	mutex_lock(&sshare_lock);
	HASH_FIND_INT(stratum_shares, &id, sshare);
	if (sshare)
		HASH_DEL(stratum_shares, sshare);
	mutex_unlock(&sshare_lock);

	if (!sshare) {
		double pool_diff;

		/* Since the share is untracked, we can only guess at what the
		 * work difficulty is based on the current pool diff. */
		cg_rlock(&pool->data_lock);
		pool_diff = pool->swork.diff;
		cg_runlock(&pool->data_lock);

		if (json_is_true(res_val)) {
			applog(LOG_NOTICE, "Accepted untracked stratum share from pool %d", pool->pool_no);

			/* We don't know what device this came from so we can't
			 * attribute the work to the relevant cgpu */
			mutex_lock(&stats_lock);
			total_accepted++;
			pool->accepted++;
			total_diff_accepted += pool_diff;
			pool->diff_accepted += pool_diff;
			mutex_unlock(&stats_lock);
		} else {
			applog(LOG_NOTICE, "Rejected untracked stratum share from pool %d", pool->pool_no);

			mutex_lock(&stats_lock);
			total_rejected++;
			pool->rejected++;
			total_diff_rejected += pool_diff;
			pool->diff_rejected += pool_diff;
			mutex_unlock(&stats_lock);
		}
		goto out;
	}
	else {
		mutex_lock(&submitting_lock);
		--total_submitting;
		mutex_unlock(&submitting_lock);
	}
	stratum_share_result(val, res_val, err_val, sshare);
	free_work(sshare->work);
	free(sshare);

	ret = true;
out:
	if (val)
		json_decref(val);

	return ret;
}

static void shutdown_stratum(struct pool *pool)
{
	// Shut down Stratum as if we never had it
	pool->stratum_active = false;
	pool->stratum_init = false;
	pool->has_stratum = false;
	shutdown(pool->sock, SHUT_RDWR);
	free(pool->stratum_url);
	if (pool->sockaddr_url == pool->stratum_url)
		pool->sockaddr_url = NULL;
	pool->stratum_url = NULL;
}

void clear_stratum_shares(struct pool *pool)
{
	int my_mining_threads = mining_threads;  // Cached outside of locking
	struct stratum_share *sshare, *tmpshare;
	struct work *work;
	struct cgpu_info *cgpu;
	double diff_cleared = 0;
	double thr_diff_cleared[my_mining_threads];
	int cleared = 0;
	int thr_cleared[my_mining_threads];
	
	// NOTE: This is per-thread rather than per-device to avoid getting devices lock in stratum_shares loop
	for (int i = 0; i < my_mining_threads; ++i)
	{
		thr_diff_cleared[i] = 0;
		thr_cleared[i] = 0;
	}

	mutex_lock(&sshare_lock);
	HASH_ITER(hh, stratum_shares, sshare, tmpshare) {
		if (sshare->work->pool == pool && work->thr_id < my_mining_threads) {
			HASH_DEL(stratum_shares, sshare);
			
			work = sshare->work;
			sharelog("disconnect", work);
			
			diff_cleared += sshare->work->work_difficulty;
			thr_diff_cleared[work->thr_id] += work->work_difficulty;
			++thr_cleared[work->thr_id];
			free_work(sshare->work);
			free(sshare);
			cleared++;
		}
	}
	mutex_unlock(&sshare_lock);

	if (cleared) {
		applog(LOG_WARNING, "Lost %d shares due to stratum disconnect on pool %d", cleared, pool->pool_no);
		mutex_lock(&stats_lock);
		pool->stale_shares += cleared;
		total_stale += cleared;
		pool->diff_stale += diff_cleared;
		total_diff_stale += diff_cleared;
		for (int i = 0; i < my_mining_threads; ++i)
			if (thr_cleared[i])
			{
				cgpu = get_thr_cgpu(i);
				cgpu->diff_stale += thr_diff_cleared[i];
				cgpu->stale += thr_cleared[i];
			}
		mutex_unlock(&stats_lock);

		mutex_lock(&submitting_lock);
		total_submitting -= cleared;
		mutex_unlock(&submitting_lock);
	}
}

static void resubmit_stratum_shares(struct pool *pool)
{
	struct stratum_share *sshare, *tmpshare;
	struct work *work;
	unsigned resubmitted = 0;

	mutex_lock(&sshare_lock);
	mutex_lock(&submitting_lock);
	HASH_ITER(hh, stratum_shares, sshare, tmpshare) {
		if (sshare->work->pool != pool)
			continue;
		
		HASH_DEL(stratum_shares, sshare);
		
		work = sshare->work;
		DL_APPEND(submit_waiting, work);
		
		free(sshare);
		++resubmitted;
	}
	mutex_unlock(&submitting_lock);
	mutex_unlock(&sshare_lock);

	if (resubmitted) {
		notifier_wake(submit_waiting_notifier);
		applog(LOG_DEBUG, "Resubmitting %u shares due to stratum disconnect on pool %u", resubmitted, pool->pool_no);
	}
}

static void clear_pool_work(struct pool *pool)
{
	struct work *work, *tmp;
	int cleared = 0;

	mutex_lock(stgd_lock);
	HASH_ITER(hh, staged_work, work, tmp) {
		if (work->pool == pool) {
			HASH_DEL(staged_work, work);
			free_work(work);
			cleared++;
			staged_full = false;
		}
	}
	mutex_unlock(stgd_lock);
}

static int cp_prio(void)
{
	int prio;

	cg_rlock(&control_lock);
	prio = currentpool->prio;
	cg_runlock(&control_lock);

	return prio;
}

/* We only need to maintain a secondary pool connection when we need the
 * capacity to get work from the backup pools while still on the primary */
static bool cnx_needed(struct pool *pool)
{
	struct pool *cp;

	if (pool->enabled != POOL_ENABLED)
		return false;

	/* Balance strategies need all pools online */
	if (pool_strategy == POOL_BALANCE)
		return true;
	if (pool_strategy == POOL_LOADBALANCE)
		return true;

	/* Idle stratum pool needs something to kick it alive again */
	if (pool->has_stratum && pool->idle)
		return true;

	/* Getwork pools without opt_fail_only need backup pools up to be able
	 * to leak shares */
	cp = current_pool();
	if (cp == pool)
		return true;
	if (!pool_localgen(cp) && (!opt_fail_only || !cp->hdr_path))
		return true;

	/* Keep the connection open to allow any stray shares to be submitted
	 * on switching pools for 2 minutes. */
	if (difftime(time(NULL), pool->last_work_time) < 120)
		return true;

	/* If the pool has only just come to life and is higher priority than
	 * the current pool keep the connection open so we can fail back to
	 * it. */
	if (pool_strategy == POOL_FAILOVER && pool->prio < cp_prio())
		return true;

	if (pool_unworkable(cp))
		return true;

	return false;
}

static void wait_lpcurrent(struct pool *pool);
static void pool_resus(struct pool *pool);
static void gen_stratum_work(struct pool *pool, struct work *work);

static void stratum_resumed(struct pool *pool)
{
	if (!pool->stratum_notify)
		return;
	if (pool_tclear(pool, &pool->idle)) {
		applog(LOG_INFO, "Stratum connection to pool %d resumed", pool->pool_no);
		pool_resus(pool);
	}
}

static bool supports_resume(struct pool *pool)
{
	bool ret;

	cg_rlock(&pool->data_lock);
	ret = (pool->sessionid != NULL);
	cg_runlock(&pool->data_lock);

	return ret;
}

/* One stratum thread per pool that has stratum waits on the socket checking
 * for new messages and for the integrity of the socket connection. We reset
 * the connection based on the integrity of the receive side only as the send
 * side will eventually expire data it fails to send. */
static void *stratum_thread(void *userdata)
{
	struct pool *pool = (struct pool *)userdata;

	pthread_detach(pthread_self());

	char threadname[20];
	snprintf(threadname, 20, "stratum%u", pool->pool_no);
	RenameThread(threadname);

	srand(time(NULL) + (intptr_t)userdata);

	while (42) {
		struct timeval timeout;
		int sel_ret;
		fd_set rd;
		char *s;

		if (unlikely(!pool->has_stratum))
			break;

		/* Check to see whether we need to maintain this connection
		 * indefinitely or just bring it up when we switch to this
		 * pool */
		if (!sock_full(pool) && !cnx_needed(pool)) {
			suspend_stratum(pool);
			clear_stratum_shares(pool);
			clear_pool_work(pool);

			wait_lpcurrent(pool);
			if (!restart_stratum(pool)) {
				pool_died(pool);
				while (!restart_stratum(pool)) {
					if (pool->removed)
						goto out;
					nmsleep(30000);
				}
			}
		}

		FD_ZERO(&rd);
		FD_SET(pool->sock, &rd);
		timeout.tv_sec = 120;
		timeout.tv_usec = 0;

		/* If we fail to receive any notify messages for 2 minutes we
		 * assume the connection has been dropped and treat this pool
		 * as dead */
		if (!sock_full(pool) && (sel_ret = select(pool->sock + 1, &rd, NULL, NULL, &timeout)) < 1) {
			applog(LOG_DEBUG, "Stratum select failed on pool %d with value %d", pool->pool_no, sel_ret);
			s = NULL;
		} else
			s = recv_line(pool);
		if (!s) {
			if (!pool->has_stratum)
				break;

			applog(LOG_NOTICE, "Stratum connection to pool %d interrupted", pool->pool_no);
			pool->getfail_occasions++;
			total_go++;

			mutex_lock(&pool->stratum_lock);
			pool->stratum_active = pool->stratum_notify = false;
			pool->sock = INVSOCK;
			mutex_unlock(&pool->stratum_lock);

			/* If the socket to our stratum pool disconnects, all
			 * submissions need to be discarded or resent. */
			if (!supports_resume(pool))
				clear_stratum_shares(pool);
			else
				resubmit_stratum_shares(pool);
			clear_pool_work(pool);
			if (pool == current_pool())
				restart_threads();

			if (restart_stratum(pool))
				continue;

			shutdown_stratum(pool);
			pool_died(pool);
			break;
		}

		/* Check this pool hasn't died while being a backup pool and
		 * has not had its idle flag cleared */
		stratum_resumed(pool);

		if (!parse_method(pool, s) && !parse_stratum_response(pool, s))
			applog(LOG_INFO, "Unknown stratum msg: %s", s);
		free(s);
		if (pool->swork.clean) {
			struct work *work = make_work();

			/* Generate a single work item to update the current
			 * block database */
			pool->swork.clean = false;
			gen_stratum_work(pool, work);

			/* Try to extract block height from coinbase scriptSig */
			uint8_t *bin_height = &bytes_buf(&pool->swork.coinbase)[4 /*version*/ + 1 /*txin count*/ + 36 /*prevout*/ + 1 /*scriptSig len*/ + 1 /*push opcode*/];
			unsigned char cb_height_sz;
			cb_height_sz = bin_height[-1];
			if (cb_height_sz == 3) {
				// FIXME: The block number will overflow this by AD 2173
				uint32_t block_id = ((uint32_t*)work->data)[1];
				uint32_t height = 0;
				memcpy(&height, bin_height, 3);
				height = le32toh(height);
				have_block_height(block_id, height);
			}

			++pool->work_restart_id;
			if (test_work_current(work)) {
				/* Only accept a work update if this stratum
				 * connection is from the current pool */
				if (pool == current_pool()) {
					restart_threads();
					applog(
					       (opt_quiet_work_updates ? LOG_DEBUG : LOG_NOTICE),
					       "Stratum from pool %d requested work update", pool->pool_no);
				}
			} else
				applog(LOG_NOTICE, "Stratum from pool %d detected new block", pool->pool_no);
			free_work(work);
		}

		if (pool->swork.transparency_time != (time_t)-1 && difftime(time(NULL), pool->swork.transparency_time) > 21.09375) {
			// More than 4 timmills past since requested transactions
			pool->swork.transparency_time = (time_t)-1;
			pool->swork.opaque = true;
			applog(LOG_WARNING, "Pool %u is hiding block contents from us",
			       pool->pool_no);
		}
	}

out:
	return NULL;
}

static void init_stratum_thread(struct pool *pool)
{
	if (unlikely(pthread_create(&pool->stratum_thread, NULL, stratum_thread, (void *)pool)))
		quit(1, "Failed to create stratum thread");
}

static void *longpoll_thread(void *userdata);

static bool stratum_works(struct pool *pool)
{
	applog(LOG_INFO, "Testing pool %d stratum %s", pool->pool_no, pool->stratum_url);
	if (!extract_sockaddr(pool, pool->stratum_url))
		return false;

	if (!initiate_stratum(pool))
		return false;

	return true;
}

static bool pool_active(struct pool *pool, bool pinging)
{
	struct timeval tv_getwork, tv_getwork_reply;
	bool ret = false;
	json_t *val;
	CURL *curl;
	int rolltime;
	char *rpc_req;
	struct work *work;
	enum pool_protocol proto;

		applog(LOG_INFO, "Testing pool %s", pool->rpc_url);

	/* This is the central point we activate stratum when we can */
	curl = curl_easy_init();
	if (unlikely(!curl)) {
		applog(LOG_ERR, "CURL initialisation failed");
		return false;
	}

	if (!(want_gbt || want_getwork))
		goto nohttp;

	work = make_work();

	/* Probe for GBT support on first pass */
	proto = want_gbt ? PLP_GETBLOCKTEMPLATE : PLP_GETWORK;

tryagain:
	rpc_req = prepare_rpc_req_probe(work, proto, NULL);
	work->pool = pool;
	if (!rpc_req)
		goto out;

	pool->probed = false;
	cgtime(&tv_getwork);
	val = json_rpc_call(curl, pool->rpc_url, pool->rpc_userpass, rpc_req,
			true, false, &rolltime, pool, false);
	cgtime(&tv_getwork_reply);

	free(rpc_req);

	/* Detect if a http getwork pool has an X-Stratum header at startup,
	 * and if so, switch to that in preference to getwork if it works */
	if (pool->stratum_url && want_stratum && (pool->has_stratum || stratum_works(pool))) {
		if (!pool->has_stratum) {

		applog(LOG_NOTICE, "Switching pool %d %s to %s", pool->pool_no, pool->rpc_url, pool->stratum_url);
		if (!pool->rpc_url)
			pool->rpc_url = strdup(pool->stratum_url);
		pool->has_stratum = true;

		}

		free_work(work);
		if (val)
			json_decref(val);

retry_stratum:
		curl_easy_cleanup(curl);
		
		/* We create the stratum thread for each pool just after
		 * successful authorisation. Once the init flag has been set
		 * we never unset it and the stratum thread is responsible for
		 * setting/unsetting the active flag */
		bool init = pool_tset(pool, &pool->stratum_init);

		if (!init) {
			bool ret = initiate_stratum(pool) && auth_stratum(pool);

			if (ret)
			{
				detect_algo = 2;
				init_stratum_thread(pool);
			}
			else
				pool_tclear(pool, &pool->stratum_init);
			return ret;
		}
		return pool->stratum_active;
	}
	else if (pool->has_stratum)
		shutdown_stratum(pool);

	if (val) {
		bool rc;
		json_t *res;

		res = json_object_get(val, "result");
		if ((!json_is_object(res)) || (proto == PLP_GETBLOCKTEMPLATE && !json_object_get(res, "bits")))
			goto badwork;

		work->rolltime = rolltime;
		rc = work_decode(pool, work, val);
		if (rc) {
			applog(LOG_DEBUG, "Successfully retrieved and deciphered work from pool %u %s",
			       pool->pool_no, pool->rpc_url);
			work->pool = pool;
			copy_time(&work->tv_getwork, &tv_getwork);
			copy_time(&work->tv_getwork_reply, &tv_getwork_reply);
			work->getwork_mode = GETWORK_MODE_TESTPOOL;
			calc_diff(work, 0);

			update_last_work(work);

			applog(LOG_DEBUG, "Pushing pooltest work to base pool");

			tq_push(control_thr[stage_thr_id].q, work);
			total_getworks++;
			pool->getwork_requested++;
			ret = true;
			cgtime(&pool->tv_idle);
		} else {
badwork:
			json_decref(val);
			applog(LOG_DEBUG, "Successfully retrieved but FAILED to decipher work from pool %u %s",
			       pool->pool_no, pool->rpc_url);
			pool->proto = proto = pool_protocol_fallback(proto);
			if (PLP_NONE != proto)
				goto tryagain;
			free_work(work);
			goto out;
		}
		json_decref(val);

		if (proto != pool->proto) {
			pool->proto = proto;
			applog(LOG_INFO, "Selected %s protocol for pool %u", pool_protocol_name(proto), pool->pool_no);
		}

		if (pool->lp_url)
			goto out;

		/* Decipher the longpoll URL, if any, and store it in ->lp_url */

		const struct blktmpl_longpoll_req *lp;
		if (work->tmpl && (lp = blktmpl_get_longpoll(work->tmpl))) {
			// NOTE: work_decode takes care of lp id
			pool->lp_url = lp->uri ? absolute_uri(lp->uri, pool->rpc_url) : pool->rpc_url;
			if (!pool->lp_url)
			{
				ret = false;
				goto out;
			}
			pool->lp_proto = PLP_GETBLOCKTEMPLATE;
		}
		else
		if (pool->hdr_path && want_getwork) {
			pool->lp_url = absolute_uri(pool->hdr_path, pool->rpc_url);
			if (!pool->lp_url)
			{
				ret = false;
				goto out;
			}
			pool->lp_proto = PLP_GETWORK;
		} else
			pool->lp_url = NULL;

		if (want_longpoll && !pool->lp_started) {
			pool->lp_started = true;
			if (unlikely(pthread_create(&pool->longpoll_thread, NULL, longpoll_thread, (void *)pool)))
				quit(1, "Failed to create pool longpoll thread");
		}
	} else if (PLP_NONE != (proto = pool_protocol_fallback(proto))) {
		pool->proto = proto;
		goto tryagain;
	} else {
		free_work(work);
nohttp:
		/* If we failed to parse a getwork, this could be a stratum
		 * url without the prefix stratum+tcp:// so let's check it */
		if (extract_sockaddr(pool, pool->rpc_url) && initiate_stratum(pool)) {
			pool->has_stratum = true;
			goto retry_stratum;
		}
		applog(LOG_DEBUG, "FAILED to retrieve work from pool %u %s",
		       pool->pool_no, pool->rpc_url);
		if (!pinging)
			applog(LOG_WARNING, "Pool %u slow/down or URL or credentials invalid", pool->pool_no);
	}
out:
	curl_easy_cleanup(curl);
	return ret;
}

static void pool_resus(struct pool *pool)
{
	if (pool_strategy == POOL_FAILOVER && pool->prio < cp_prio()) {
		applog(LOG_WARNING, "Pool %d %s alive", pool->pool_no, pool->rpc_url);
		switch_pools(NULL);
	} else
		applog(LOG_INFO, "Pool %d %s alive", pool->pool_no, pool->rpc_url);
}

static struct work *hash_pop(void)
{
	struct work *work = NULL, *tmp;
	int hc;

retry:
	mutex_lock(stgd_lock);
	while (!getq->frozen && !HASH_COUNT(staged_work))
		pthread_cond_wait(&getq->cond, stgd_lock);

	hc = HASH_COUNT(staged_work);
	/* Find clone work if possible, to allow masters to be reused */
	if (hc > staged_rollable) {
		HASH_ITER(hh, staged_work, work, tmp) {
			if (!work_rollable(work))
				break;
		}
	} else
		work = staged_work;
	
	if (can_roll(work) && should_roll(work))
	{
		// Instead of consuming it, force it to be cloned and grab the clone
		mutex_unlock(stgd_lock);
		clone_available();
		goto retry;
	}
	
	HASH_DEL(staged_work, work);
	if (work_rollable(work))
		staged_rollable--;

	/* Signal the getwork scheduler to look for more work */
	pthread_cond_signal(&gws_cond);

	/* Signal hash_pop again in case there are mutliple hash_pop waiters */
	pthread_cond_signal(&getq->cond);
	mutex_unlock(stgd_lock);
	work->pool->last_work_time = time(NULL);

	return work;
}

/* Clones work by rolling it if possible, and returning a clone instead of the
 * original work item which gets staged again to possibly be rolled again in
 * the future */
static struct work *clone_work(struct work *work)
{
	int mrs = mining_threads + opt_queue - total_staged();
	struct work *work_clone;
	bool cloned;

	if (mrs < 1)
		return work;

	cloned = false;
	work_clone = make_clone(work);
	while (mrs-- > 0 && can_roll(work) && should_roll(work)) {
		applog(LOG_DEBUG, "Pushing rolled converted work to stage thread");
		stage_work(work_clone);
		roll_work(work);
		work_clone = make_clone(work);
		/* Roll it again to prevent duplicates should this be used
		 * directly later on */
		roll_work(work);
		cloned = true;
	}

	if (cloned) {
		stage_work(work);
		return work_clone;
	}

	free_work(work_clone);

	return work;
}

void gen_hash(unsigned char *data, unsigned char *hash, int len)
{
	unsigned char hash1[32];

	sha2(data, len, hash1);
	sha2(hash1, 32, hash);
}

/* Diff 1 is a 256 bit unsigned integer of
 * 0x00000000ffff0000000000000000000000000000000000000000000000000000
 * so we use a big endian 64 bit unsigned integer centred on the 5th byte to
 * cover a huge range of difficulty targets, though not all 256 bits' worth */
static void bdiff_target_leadzero(unsigned char *target, double diff)
{
	uint64_t *data64, h64;
	double d64;

	d64 = diffone;
	d64 /= diff;
	d64 = ceil(d64);
	h64 = d64;

	memset(target, 0, 32);
	if (d64 < 18446744073709551616.0) {
		unsigned char *rtarget = target;
		memset(rtarget, 0, 32);
		if (opt_scrypt)
			data64 = (uint64_t *)(rtarget + 2);
		else
			data64 = (uint64_t *)(rtarget + 4);
		*data64 = htobe64(h64);
	} else {
		/* Support for the classic all FFs just-below-1 diff */
		if (opt_scrypt)
			memset(&target[2], 0xff, 30);
		else
			memset(&target[4], 0xff, 28);
	}
}

void set_target(unsigned char *dest_target, double diff)
{
	unsigned char rtarget[32];
	bdiff_target_leadzero(rtarget, diff);
	swab256(dest_target, rtarget);
	
	if (opt_debug) {
		char htarget[65];
		bin2hex(htarget, rtarget, 32);
		applog(LOG_DEBUG, "Generated target %s", htarget);
	}
}

/* Generates stratum based work based on the most recent notify information
 * from the pool. This will keep generating work while a pool is down so we use
 * other means to detect when the pool has died in stratum_thread */
static void gen_stratum_work(struct pool *pool, struct work *work)
{
	unsigned char *coinbase, merkle_root[32], merkle_sha[64];
	uint8_t *merkle_bin;
	uint32_t *data32, *swap32;
	int i;
	
	coinbase = bytes_buf(&pool->swork.coinbase);

	clean_work(work);

	/* Use intermediate lock to update the one pool variable */
	cg_ilock(&pool->data_lock);

	/* Generate coinbase */
	bytes_resize(&work->nonce2, pool->n2size);
#ifndef __OPTIMIZE__
	if (pool->nonce2sz < pool->n2size)
		memset(&bytes_buf(&work->nonce2)[pool->nonce2sz], 0, pool->n2size - pool->nonce2sz);
#endif
	memcpy(bytes_buf(&work->nonce2),
#ifdef WORDS_BIGENDIAN
	// NOTE: On big endian, the most significant bits are stored at the end, so skip the LSBs
	       &((char*)&pool->nonce2)[pool->nonce2off],
#else
	       &pool->nonce2,
#endif
	       pool->nonce2sz);
	memcpy(&coinbase[pool->swork.nonce2_offset], bytes_buf(&work->nonce2), pool->n2size);
	pool->nonce2++;

	/* Downgrade to a read lock to read off the pool variables */
	cg_dlock(&pool->data_lock);

	/* Generate merkle root */
	gen_hash(coinbase, merkle_root, bytes_len(&pool->swork.coinbase));
	memcpy(merkle_sha, merkle_root, 32);
	merkle_bin = bytes_buf(&pool->swork.merkle_bin);
	for (i = 0; i < pool->swork.merkles; ++i, merkle_bin += 32) {
		memcpy(merkle_sha + 32, merkle_bin, 32);
		gen_hash(merkle_sha, merkle_root, 64);
		memcpy(merkle_sha, merkle_root, 32);
	}
	data32 = (uint32_t *)merkle_sha;
	swap32 = (uint32_t *)merkle_root;
	flip32(swap32, data32);
	
	memcpy(&work->data[0], pool->swork.header1, 36);
	memcpy(&work->data[36], merkle_root, 32);
	*((uint32_t*)&work->data[68]) = 0; // FIXME: big endian time
	memcpy(&work->data[68], pool->swork.ntime, 4);
	memcpy(&work->data[72], pool->swork.diffbits, 4);
	memset(&work->data[76], 0, 4);  // nonce
	memcpy(&work->data[80], workpadding_bin, 48);

	/* Store the stratum work diff to check it still matches the pool's
	 * stratum diff when submitting shares */
	work->sdiff = pool->swork.diff;

	/* Copy parameters required for share submission */
	work->job_id = strdup(pool->swork.job_id);
	work->nonce1 = strdup(pool->nonce1);
	cg_runlock(&pool->data_lock);

	if (opt_debug)
	{
		char header[161];
		char nonce2hex[(bytes_len(&work->nonce2) * 2) + 1];
		bin2hex(header, work->data, 80);
		bin2hex(nonce2hex, bytes_buf(&work->nonce2), bytes_len(&work->nonce2));
		applog(LOG_DEBUG, "Generated stratum header %s", header);
		applog(LOG_DEBUG, "Work job_id %s nonce2 %s", work->job_id, nonce2hex);
	}

	calc_midstate(work);

	set_target(work->target, work->sdiff);

	local_work++;
	work->pool = pool;
	work->stratum = true;
	work->blk.nonce = 0;
	work->id = total_work++;
	work->longpoll = false;
	work->getwork_mode = GETWORK_MODE_STRATUM;
	work->work_restart_id = work->pool->work_restart_id;
	calc_diff(work, 0);

	cgtime(&work->tv_staged);
}

void request_work(struct thr_info *thr)
{
	struct cgpu_info *cgpu = thr->cgpu;
	struct cgminer_stats *dev_stats = &(cgpu->cgminer_stats);

	/* Tell the watchdog thread this thread is waiting on getwork and
	 * should not be restarted */
	thread_reportout(thr);
	
	// HACK: Since get_work still blocks, reportout all processors dependent on this thread
	for (struct cgpu_info *proc = thr->cgpu->next_proc; proc; proc = proc->next_proc)
	{
		if (proc->threads)
			break;
		thread_reportout(proc->thr[0]);
	}

	cgtime(&dev_stats->_get_start);
}

// FIXME: Make this non-blocking (and remove HACK above)
struct work *get_work(struct thr_info *thr)
{
	const int thr_id = thr->id;
	struct cgpu_info *cgpu = thr->cgpu;
	struct cgminer_stats *dev_stats = &(cgpu->cgminer_stats);
	struct cgminer_stats *pool_stats;
	struct timeval tv_get;
	struct work *work = NULL;

	applog(LOG_DEBUG, "%"PRIpreprv": Popping work from get queue to get work", cgpu->proc_repr);
	while (!work) {
		work = hash_pop();
		if (stale_work(work, false)) {
			discard_work(work);
			work = NULL;
			wake_gws();
		}
	}
	applog(LOG_DEBUG, "%"PRIpreprv": Got work from get queue to get work for thread %d", cgpu->proc_repr, thr_id);

	work->thr_id = thr_id;
	thread_reportin(thr);
	
	// HACK: Since get_work still blocks, reportin all processors dependent on this thread
	for (struct cgpu_info *proc = thr->cgpu->next_proc; proc; proc = proc->next_proc)
	{
		if (proc->threads)
			break;
		thread_reportin(proc->thr[0]);
	}
	
	work->mined = true;
	work->blk.nonce = 0;

	cgtime(&tv_get);
	timersub(&tv_get, &dev_stats->_get_start, &tv_get);

	timeradd(&tv_get, &dev_stats->getwork_wait, &dev_stats->getwork_wait);
	if (timercmp(&tv_get, &dev_stats->getwork_wait_max, >))
		dev_stats->getwork_wait_max = tv_get;
	if (timercmp(&tv_get, &dev_stats->getwork_wait_min, <))
		dev_stats->getwork_wait_min = tv_get;
	++dev_stats->getwork_calls;

	pool_stats = &(work->pool->cgminer_stats);
	timeradd(&tv_get, &pool_stats->getwork_wait, &pool_stats->getwork_wait);
	if (timercmp(&tv_get, &pool_stats->getwork_wait_max, >))
		pool_stats->getwork_wait_max = tv_get;
	if (timercmp(&tv_get, &pool_stats->getwork_wait_min, <))
		pool_stats->getwork_wait_min = tv_get;
	++pool_stats->getwork_calls;

	return work;
}

static
void _submit_work_async(struct work *work)
{
	applog(LOG_DEBUG, "Pushing submit work to work thread");

	mutex_lock(&submitting_lock);
	++total_submitting;
	DL_APPEND(submit_waiting, work);
	mutex_unlock(&submitting_lock);

	notifier_wake(submit_waiting_notifier);
}

static void submit_work_async(struct work *work_in, struct timeval *tv_work_found)
{
	struct work *work = copy_work(work_in);

	if (tv_work_found)
		copy_time(&work->tv_work_found, tv_work_found);
	
	_submit_work_async(work);
}

void inc_hw_errors(struct thr_info *thr, const struct work *work, const uint32_t bad_nonce)
{
	struct cgpu_info * const cgpu = thr->cgpu;
	
	if (work)
		applog(LOG_DEBUG, "%"PRIpreprv": invalid nonce (%08lx) - HW error",
		       cgpu->proc_repr, (unsigned long)be32toh(bad_nonce));
	
	mutex_lock(&stats_lock);
	hw_errors++;
	++cgpu->hw_errors;
	if (work)
	{
		++total_diff1;
		++cgpu->diff1;
		++work->pool->diff1;
		++total_bad_nonces;
		++cgpu->bad_nonces;
	}
	mutex_unlock(&stats_lock);

	if (thr->cgpu->drv->hw_error)
		thr->cgpu->drv->hw_error(thr);
}

enum test_nonce2_result hashtest2(struct work *work, bool checktarget)
{
	uint32_t *hash2_32 = (uint32_t *)&work->hash[0];

	hash_data(work->hash, work->data);

	if (hash2_32[7] != 0)
		return TNR_BAD;

	if (!checktarget)
		return TNR_GOOD;

	if (!hash_target_check_v(work->hash, work->target))
		return TNR_HIGH;

	return TNR_GOOD;
}

enum test_nonce2_result _test_nonce2(struct work *work, uint32_t nonce, bool checktarget)
{
	uint32_t *work_nonce = (uint32_t *)(work->data + 64 + 12);
	*work_nonce = htole32(nonce);

#ifdef USE_SCRYPT
	if (opt_scrypt)
		// NOTE: Depends on scrypt_test return matching enum values
		return scrypt_test(work->data, work->target, nonce);
#endif

	return hashtest2(work, checktarget);
}

/* Returns true if nonce for work was a valid share */
bool submit_nonce(struct thr_info *thr, struct work *work, uint32_t nonce)
{
	uint32_t *work_nonce = (uint32_t *)(work->data + 64 + 12);
	uint32_t bak_nonce = *work_nonce;
	struct timeval tv_work_found;
	enum test_nonce2_result res;
	bool ret = true;

	thread_reportout(thr);

	cgtime(&tv_work_found);
	*work_nonce = htole32(nonce);
	work->thr_id = thr->id;

	/* Do one last check before attempting to submit the work */
	/* Side effect: sets work->data for us */
	res = test_nonce2(work, nonce);
	
	if (unlikely(res == TNR_BAD))
		{
			inc_hw_errors(thr, work, nonce);
			ret = false;
			goto out;
		}
	
	mutex_lock(&stats_lock);
	total_diff1++;
	thr->cgpu->diff1++;
	work->pool->diff1++;
	thr->cgpu->last_device_valid_work = time(NULL);
	mutex_unlock(&stats_lock);
	
	if (res == TNR_HIGH)
	{
			// Share above target, normal
			/* Check the diff of the share, even if it didn't reach the
			 * target, just to set the best share value if it's higher. */
			share_diff(work);
			goto out;
	}
	
	submit_work_async(work, &tv_work_found);
out:
	*work_nonce = bak_nonce;
	thread_reportin(thr);

	return ret;
}

bool abandon_work(struct work *work, struct timeval *wdiff, uint64_t hashes)
{
	if (wdiff->tv_sec > opt_scantime ||
	    work->blk.nonce >= MAXTHREADS - hashes ||
	    hashes >= 0xfffffffe ||
	    stale_work(work, false))
		return true;
	return false;
}

void __thr_being_msg(int prio, struct thr_info *thr, const char *being)
{
	struct cgpu_info *proc = thr->cgpu;
	
	if (proc->threads > 1)
		applog(prio, "%"PRIpreprv" (thread %d) %s", proc->proc_repr, thr->id, being);
	else
		applog(prio, "%"PRIpreprv" %s", proc->proc_repr, being);
}

void mt_disable_start(struct thr_info *mythr)
{
	struct cgpu_info *cgpu = mythr->cgpu;
	struct device_drv *drv = cgpu->drv;
	
	if (drv->thread_disable)
		drv->thread_disable(mythr);
	
	hashmeter2(mythr);
	if (mythr->prev_work)
		free_work(mythr->prev_work);
	mythr->prev_work = mythr->work;
	mythr->work = NULL;
	mythr->_job_transition_in_progress = false;
	__thr_being_msg(LOG_WARNING, mythr, "being disabled");
	mythr->rolling = mythr->cgpu->rolling = 0;
	thread_reportout(mythr);
}

/* Create a hashtable of work items for devices with a queue. The device
 * driver must have a custom queue_full function or it will default to true
 * and put only one work item in the queue. Work items should not be removed
 * from this hashtable until they are no longer in use anywhere. Once a work
 * item is physically queued on the device itself, the work->queued flag
 * should be set under cgpu->qlock write lock to prevent it being dereferenced
 * while still in use. */
static void fill_queue(struct thr_info *mythr, struct cgpu_info *cgpu, struct device_drv *drv, const int thr_id)
{
	thread_reportout(mythr);
	do {
		bool need_work;

		rd_lock(&cgpu->qlock);
		need_work = (HASH_COUNT(cgpu->queued_work) == cgpu->queued_count);
		rd_unlock(&cgpu->qlock);

		if (need_work) {
			struct work *work = get_work(mythr);

			wr_lock(&cgpu->qlock);
			HASH_ADD_INT(cgpu->queued_work, id, work);
			wr_unlock(&cgpu->qlock);
		}
		/* The queue_full function should be used by the driver to
		 * actually place work items on the physical device if it
		 * does have a queue. */
	} while (drv->queue_full && !drv->queue_full(cgpu));
}

/* This function is for retrieving one work item from the queued hashtable of
 * available work items that are not yet physically on a device (which is
 * flagged with the work->queued bool). Code using this function must be able
 * to handle NULL as a return which implies there is no work available. */
struct work *get_queued(struct cgpu_info *cgpu)
{
	struct work *work, *tmp, *ret = NULL;

	wr_lock(&cgpu->qlock);
	HASH_ITER(hh, cgpu->queued_work, work, tmp) {
		if (!work->queued) {
			work->queued = true;
			cgpu->queued_count++;
			ret = work;
			break;
		}
	}
	wr_unlock(&cgpu->qlock);

	return ret;
}

/* This function is for finding an already queued work item in the
 * given que hashtable. Code using this function must be able
 * to handle NULL as a return which implies there is no matching work.
 * The calling function must lock access to the que if it is required.
 * The common values for midstatelen, offset, datalen are 32, 64, 12 */
struct work *__find_work_bymidstate(struct work *que, char *midstate, size_t midstatelen, char *data, int offset, size_t datalen)
{
	struct work *work, *tmp, *ret = NULL;

	HASH_ITER(hh, que, work, tmp) {
		if (work->queued &&
		    memcmp(work->midstate, midstate, midstatelen) == 0 &&
		    memcmp(work->data + offset, data, datalen) == 0) {
			ret = work;
			break;
		}
	}

	return ret;
}

/* This function is for finding an already queued work item in the
 * device's queued_work hashtable. Code using this function must be able
 * to handle NULL as a return which implies there is no matching work.
 * The common values for midstatelen, offset, datalen are 32, 64, 12 */
struct work *find_queued_work_bymidstate(struct cgpu_info *cgpu, char *midstate, size_t midstatelen, char *data, int offset, size_t datalen)
{
	struct work *ret;

	rd_lock(&cgpu->qlock);
	ret = __find_work_bymidstate(cgpu->queued_work, midstate, midstatelen, data, offset, datalen);
	rd_unlock(&cgpu->qlock);

	return ret;
}

/* This function should be used by queued device drivers when they're sure
 * the work struct is no longer in use. */
void work_completed(struct cgpu_info *cgpu, struct work *work)
{
	wr_lock(&cgpu->qlock);
	if (work->queued)
		cgpu->queued_count--;
	HASH_DEL(cgpu->queued_work, work);
	wr_unlock(&cgpu->qlock);

	free_work(work);
}

static void flush_queue(struct cgpu_info *cgpu)
{
	struct work *work, *tmp;
	int discarded = 0;

	wr_lock(&cgpu->qlock);
	HASH_ITER(hh, cgpu->queued_work, work, tmp) {
		/* Can only discard the work items if they're not physically
		 * queued on the device. */
		if (!work->queued) {
			HASH_DEL(cgpu->queued_work, work);
			discard_work(work);
			discarded++;
		}
	}
	wr_unlock(&cgpu->qlock);

	if (discarded)
		applog(LOG_DEBUG, "Discarded %d queued work items", discarded);
}

/* This version of hash work is for devices that are fast enough to always
 * perform a full nonce range and need a queue to maintain the device busy.
 * Work creation and destruction is not done from within this function
 * directly. */
void hash_queued_work(struct thr_info *mythr)
{
	const long cycle = opt_log_interval / 5 ? : 1;
	struct timeval tv_start = {0, 0}, tv_end;
	struct cgpu_info *cgpu = mythr->cgpu;
	struct device_drv *drv = cgpu->drv;
	const int thr_id = mythr->id;
	int64_t hashes_done = 0;

	while (likely(!cgpu->shutdown)) {
		struct timeval diff;
		int64_t hashes;

		mythr->work_restart = false;

		fill_queue(mythr, cgpu, drv, thr_id);

		thread_reportin(mythr);
		hashes = drv->scanwork(mythr);
		if (unlikely(hashes == -1 )) {
			applog(LOG_ERR, "%s %d failure, disabling!", drv->name, cgpu->device_id);
			cgpu->deven = DEV_DISABLED;
			dev_error(cgpu, REASON_THREAD_ZERO_HASH);
			mt_disable(mythr);
		}

		hashes_done += hashes;
		cgtime(&tv_end);
		timersub(&tv_end, &tv_start, &diff);
		if (diff.tv_sec >= cycle) {
			hashmeter(thr_id, &diff, hashes_done);
			hashes_done = 0;
			copy_time(&tv_start, &tv_end);
		}

		if (unlikely(mythr->pause || cgpu->deven != DEV_ENABLED))
			mt_disable(mythr);

		if (unlikely(mythr->work_restart)) {
			flush_queue(cgpu);
			if (drv->flush_work)
				drv->flush_work(cgpu);
		}
	}
	// cgpu->deven = DEV_DISABLED; set in miner_thread
}

void mt_disable_finish(struct thr_info *mythr)
{
	struct device_drv *drv = mythr->cgpu->drv;
	
	thread_reportin(mythr);
	__thr_being_msg(LOG_WARNING, mythr, "being re-enabled");
	if (drv->thread_enable)
		drv->thread_enable(mythr);
}

void mt_disable(struct thr_info *mythr)
{
	mt_disable_start(mythr);
	applog(LOG_DEBUG, "Waiting for wakeup notification in miner thread");
	do {
		notifier_read(mythr->notifier);
	} while (mythr->pause);
	mt_disable_finish(mythr);
}


enum {
	STAT_SLEEP_INTERVAL		= 1,
	STAT_CTR_INTERVAL		= 10000000,
	FAILURE_INTERVAL		= 30,
};

/* Stage another work item from the work returned in a longpoll */
static void convert_to_work(json_t *val, int rolltime, struct pool *pool, struct work *work, struct timeval *tv_lp, struct timeval *tv_lp_reply)
{
	bool rc;

	work->rolltime = rolltime;
	rc = work_decode(pool, work, val);
	if (unlikely(!rc)) {
		applog(LOG_ERR, "Could not convert longpoll data to work");
		free_work(work);
		return;
	}
	total_getworks++;
	pool->getwork_requested++;
	work->pool = pool;
	copy_time(&work->tv_getwork, tv_lp);
	copy_time(&work->tv_getwork_reply, tv_lp_reply);
	calc_diff(work, 0);

	if (pool->enabled == POOL_REJECTING)
		work->mandatory = true;

	work->longpoll = true;
	work->getwork_mode = GETWORK_MODE_LP;

	update_last_work(work);

	/* We'll be checking this work item twice, but we already know it's
	 * from a new block so explicitly force the new block detection now
	 * rather than waiting for it to hit the stage thread. This also
	 * allows testwork to know whether LP discovered the block or not. */
	test_work_current(work);

	/* Don't use backup LPs as work if we have failover-only enabled. Use
	 * the longpoll work from a pool that has been rejecting shares as a
	 * way to detect when the pool has recovered.
	 */
	if (pool != current_pool() && opt_fail_only && pool->enabled != POOL_REJECTING) {
		free_work(work);
		return;
	}

	work = clone_work(work);

	applog(LOG_DEBUG, "Pushing converted work to stage thread");

	stage_work(work);
	applog(LOG_DEBUG, "Converted longpoll data to work");
}

/* If we want longpoll, enable it for the chosen default pool, or, if
 * the pool does not support longpoll, find the first one that does
 * and use its longpoll support */
static struct pool *select_longpoll_pool(struct pool *cp)
{
	int i;

	if (cp->lp_url)
		return cp;
	for (i = 0; i < total_pools; i++) {
		struct pool *pool = pools[i];

		if (pool->has_stratum || pool->lp_url)
			return pool;
	}
	return NULL;
}

/* This will make the longpoll thread wait till it's the current pool, or it
 * has been flagged as rejecting, before attempting to open any connections.
 */
static void wait_lpcurrent(struct pool *pool)
{
	if (cnx_needed(pool))
		return;

	while (pool->enabled == POOL_DISABLED ||
	       (pool != current_pool() && pool_strategy != POOL_LOADBALANCE &&
	       pool_strategy != POOL_BALANCE)) {
		mutex_lock(&lp_lock);
		pthread_cond_wait(&lp_cond, &lp_lock);
		mutex_unlock(&lp_lock);
	}
}

static curl_socket_t save_curl_socket(void *vpool, __maybe_unused curlsocktype purpose, struct curl_sockaddr *addr) {
	struct pool *pool = vpool;
	curl_socket_t sock = socket(addr->family, addr->socktype, addr->protocol);
	pool->lp_socket = sock;
	return sock;
}

static void *longpoll_thread(void *userdata)
{
	struct pool *cp = (struct pool *)userdata;
	/* This *pool is the source of the actual longpoll, not the pool we've
	 * tied it to */
	struct timeval start, reply, end;
	struct pool *pool = NULL;
	char threadname[20];
	CURL *curl = NULL;
	int failures = 0;
	char *lp_url;
	int rolltime;

#ifndef HAVE_PTHREAD_CANCEL
	pthread_setcanceltype(PTHREAD_CANCEL_ASYNCHRONOUS, NULL);
#endif

	snprintf(threadname, 20, "longpoll%u", cp->pool_no);
	RenameThread(threadname);

	curl = curl_easy_init();
	if (unlikely(!curl)) {
		applog(LOG_ERR, "CURL initialisation failed");
		return NULL;
	}

retry_pool:
	pool = select_longpoll_pool(cp);
	if (!pool) {
		applog(LOG_WARNING, "No suitable long-poll found for %s", cp->rpc_url);
		while (!pool) {
			nmsleep(60000);
			pool = select_longpoll_pool(cp);
		}
	}

	if (pool->has_stratum) {
		applog(LOG_WARNING, "Block change for %s detection via %s stratum",
		       cp->rpc_url, pool->rpc_url);
		goto out;
	}

	/* Any longpoll from any pool is enough for this to be true */
	have_longpoll = true;

	wait_lpcurrent(cp);

	{
		lp_url = pool->lp_url;
		if (cp == pool)
			applog(LOG_WARNING, "Long-polling activated for %s (%s)", lp_url, pool_protocol_name(pool->lp_proto));
		else
			applog(LOG_WARNING, "Long-polling activated for %s via %s (%s)", cp->rpc_url, lp_url, pool_protocol_name(pool->lp_proto));
	}

	while (42) {
		json_t *val, *soval;

		struct work *work = make_work();
		char *lpreq;
		lpreq = prepare_rpc_req(work, pool->lp_proto, pool->lp_id);
		work->pool = pool;
		if (!lpreq)
		{
			free_work(work);
			goto lpfail;
		}

		wait_lpcurrent(cp);

		cgtime(&start);

		/* Longpoll connections can be persistent for a very long time
		 * and any number of issues could have come up in the meantime
		 * so always establish a fresh connection instead of relying on
		 * a persistent one. */
		curl_easy_setopt(curl, CURLOPT_FRESH_CONNECT, 1);
		curl_easy_setopt(curl, CURLOPT_OPENSOCKETFUNCTION, save_curl_socket);
		curl_easy_setopt(curl, CURLOPT_OPENSOCKETDATA, pool);
		val = json_rpc_call(curl, lp_url, pool->rpc_userpass,
				    lpreq, false, true, &rolltime, pool, false);
		pool->lp_socket = CURL_SOCKET_BAD;

		cgtime(&reply);

		free(lpreq);

		if (likely(val)) {
			soval = json_object_get(json_object_get(val, "result"), "submitold");
			if (soval)
				pool->submit_old = json_is_true(soval);
			else
				pool->submit_old = false;
			convert_to_work(val, rolltime, pool, work, &start, &reply);
			failures = 0;
			json_decref(val);
		} else {
			/* Some pools regularly drop the longpoll request so
			 * only see this as longpoll failure if it happens
			 * immediately and just restart it the rest of the
			 * time. */
			cgtime(&end);
			free_work(work);
			if (end.tv_sec - start.tv_sec > 30)
				continue;
			if (failures == 1)
				applog(LOG_WARNING, "longpoll failed for %s, retrying every 30s", lp_url);
lpfail:
			nmsleep(30000);
		}

		if (pool != cp) {
			pool = select_longpoll_pool(cp);
			if (pool->has_stratum) {
				applog(LOG_WARNING, "Block change for %s detection via %s stratum",
				       cp->rpc_url, pool->rpc_url);
				break;
			}
			if (unlikely(!pool))
				goto retry_pool;
		}

		if (unlikely(pool->removed))
			break;
	}

out:
	curl_easy_cleanup(curl);

	return NULL;
}

static void stop_longpoll(void)
{
	int i;
	
	want_longpoll = false;
	for (i = 0; i < total_pools; ++i)
	{
		struct pool *pool = pools[i];
		
		if (unlikely(!pool->lp_started))
			continue;
		
		pool->lp_started = false;
		pthread_cancel(pool->longpoll_thread);
	}
	have_longpoll = false;
}

static void start_longpoll(void)
{
	int i;
	
	want_longpoll = true;
	for (i = 0; i < total_pools; ++i)
	{
		struct pool *pool = pools[i];
		
		if (unlikely(pool->removed || pool->lp_started || !pool->lp_url))
			continue;
		
		pool->lp_started = true;
		if (unlikely(pthread_create(&pool->longpoll_thread, NULL, longpoll_thread, (void *)pool)))
			quit(1, "Failed to create pool longpoll thread");
	}
}

void reinit_device(struct cgpu_info *cgpu)
{
	if (cgpu->drv->reinit_device)
		cgpu->drv->reinit_device(cgpu);
}

static struct timeval rotate_tv;

/* We reap curls if they are unused for over a minute */
static void reap_curl(struct pool *pool)
{
	struct curl_ent *ent, *iter;
	struct timeval now;
	int reaped = 0;

	cgtime(&now);

	mutex_lock(&pool->pool_lock);
	LL_FOREACH_SAFE(pool->curllist, ent, iter) {
		if (pool->curls < 2)
			break;
		if (now.tv_sec - ent->tv.tv_sec > 300) {
			reaped++;
			pool->curls--;
			LL_DELETE(pool->curllist, ent);
			curl_easy_cleanup(ent->curl);
			free(ent);
		}
	}
	mutex_unlock(&pool->pool_lock);

	if (reaped)
		applog(LOG_DEBUG, "Reaped %d curl%s from pool %d", reaped, reaped > 1 ? "s" : "", pool->pool_no);
}

static void *watchpool_thread(void __maybe_unused *userdata)
{
	int intervals = 0;

#ifndef HAVE_PTHREAD_CANCEL
	pthread_setcanceltype(PTHREAD_CANCEL_ASYNCHRONOUS, NULL);
#endif

	RenameThread("watchpool");

	while (42) {
		struct timeval now;
		int i;

		if (++intervals > 20)
			intervals = 0;
		cgtime(&now);

		for (i = 0; i < total_pools; i++) {
			struct pool *pool = pools[i];

			if (!opt_benchmark)
				reap_curl(pool);

			/* Get a rolling utility per pool over 10 mins */
			if (intervals > 19) {
				int shares = pool->diff1 - pool->last_shares;

				pool->last_shares = pool->diff1;
				pool->utility = (pool->utility + (double)shares * 0.63) / 1.63;
				pool->shares = pool->utility;
			}

			if (pool->enabled == POOL_DISABLED)
				continue;

			/* Don't start testing any pools if the test threads
			 * from startup are still doing their first attempt. */
			if (unlikely(pool->testing)) {
				pthread_join(pool->test_thread, NULL);
				pool->testing = false;
			}

			/* Test pool is idle once every minute */
			if (pool->idle && now.tv_sec - pool->tv_idle.tv_sec > 30) {
				cgtime(&pool->tv_idle);
				if (pool_active(pool, true) && pool_tclear(pool, &pool->idle))
					pool_resus(pool);
			}
		}

		if (pool_strategy == POOL_ROTATE && now.tv_sec - rotate_tv.tv_sec > 60 * opt_rotate_period) {
			cgtime(&rotate_tv);
			switch_pools(NULL);
		}

		nmsleep(30000);
			
	}
	return NULL;
}

void mt_enable(struct thr_info *thr)
{
	applog(LOG_DEBUG, "Waking up thread %d", thr->id);
	notifier_wake(thr->notifier);
}

void proc_enable(struct cgpu_info *cgpu)
{
	int j;

	cgpu->deven = DEV_ENABLED;
	for (j = cgpu->threads ?: 1; j--; )
		mt_enable(cgpu->thr[j]);
}

#define device_recovered(cgpu)  proc_enable(cgpu)

/* Makes sure the hashmeter keeps going even if mining threads stall, updates
 * the screen at regular intervals, and restarts threads if they appear to have
 * died. */
#define WATCHDOG_INTERVAL		2
#define WATCHDOG_SICK_TIME		60
#define WATCHDOG_DEAD_TIME		600
#define WATCHDOG_SICK_COUNT		(WATCHDOG_SICK_TIME/WATCHDOG_INTERVAL)
#define WATCHDOG_DEAD_COUNT		(WATCHDOG_DEAD_TIME/WATCHDOG_INTERVAL)

static void *watchdog_thread(void __maybe_unused *userdata)
{
	const unsigned int interval = WATCHDOG_INTERVAL;
	struct timeval zero_tv;

#ifndef HAVE_PTHREAD_CANCEL
	pthread_setcanceltype(PTHREAD_CANCEL_ASYNCHRONOUS, NULL);
#endif

	RenameThread("watchdog");

	memset(&zero_tv, 0, sizeof(struct timeval));
	cgtime(&rotate_tv);

	while (1) {
		int i;
		struct timeval now;

		sleep(interval);

		discard_stale();

		hashmeter(-1, &zero_tv, 0);

#ifdef HAVE_CURSES
		if (curses_active_locked()) {
			change_logwinsize();
			curses_print_status();
			for (i = 0; i < total_devices; i++)
				curses_print_devstatus(get_devices(i));
			touchwin(statuswin);
			wrefresh(statuswin);
			touchwin(logwin);
			wrefresh(logwin);
			unlock_curses();
		}
#endif

		cgtime(&now);

		if (!sched_paused && !should_run()) {
			applog(LOG_WARNING, "Pausing execution as per stop time %02d:%02d scheduled",
			       schedstop.tm.tm_hour, schedstop.tm.tm_min);
			if (!schedstart.enable) {
				quit(0, "Terminating execution as planned");
				break;
			}

			applog(LOG_WARNING, "Will restart execution as scheduled at %02d:%02d",
			       schedstart.tm.tm_hour, schedstart.tm.tm_min);
			sched_paused = true;

			rd_lock(&mining_thr_lock);
			for (i = 0; i < mining_threads; i++)
				mining_thr[i]->pause = true;
			rd_unlock(&mining_thr_lock);
		} else if (sched_paused && should_run()) {
			applog(LOG_WARNING, "Restarting execution as per start time %02d:%02d scheduled",
				schedstart.tm.tm_hour, schedstart.tm.tm_min);
			if (schedstop.enable)
				applog(LOG_WARNING, "Will pause execution as scheduled at %02d:%02d",
					schedstop.tm.tm_hour, schedstop.tm.tm_min);
			sched_paused = false;

			for (i = 0; i < mining_threads; i++) {
				struct thr_info *thr;

				thr = get_thread(i);
				thr->pause = false;
			}
			
			for (i = 0; i < total_devices; ++i)
			{
				struct cgpu_info *cgpu = get_devices(i);
				
				/* Don't touch disabled devices */
				if (cgpu->deven == DEV_DISABLED)
					continue;
				proc_enable(cgpu);
			}
		}

		for (i = 0; i < total_devices; ++i) {
			struct cgpu_info *cgpu = get_devices(i);
			struct thr_info *thr = cgpu->thr[0];
			enum dev_enable *denable;
			char *dev_str = cgpu->proc_repr;
			int gpu;

			if (cgpu->drv->get_stats && likely(drv_ready(cgpu)))
			  cgpu->drv->get_stats(cgpu);

			gpu = cgpu->device_id;
			denable = &cgpu->deven;

#ifdef HAVE_ADL
			if (adl_active && cgpu->has_adl)
				gpu_autotune(gpu, denable);
			if (opt_debug && cgpu->has_adl) {
				int engineclock = 0, memclock = 0, activity = 0, fanspeed = 0, fanpercent = 0, powertune = 0;
				float temp = 0, vddc = 0;

				if (gpu_stats(gpu, &temp, &engineclock, &memclock, &vddc, &activity, &fanspeed, &fanpercent, &powertune))
					applog(LOG_DEBUG, "%.1f C  F: %d%%(%dRPM)  E: %dMHz  M: %dMHz  V: %.3fV  A: %d%%  P: %d%%",
					temp, fanpercent, fanspeed, engineclock, memclock, vddc, activity, powertune);
			}
#endif
			
			/* Thread is disabled */
			if (*denable == DEV_DISABLED)
				continue;
			else
			if (*denable == DEV_RECOVER_ERR) {
				if (opt_restart && difftime(time(NULL), cgpu->device_last_not_well) > cgpu->reinit_backoff) {
					applog(LOG_NOTICE, "Attempting to reinitialize %s",
					       dev_str);
					if (cgpu->reinit_backoff < 300)
						cgpu->reinit_backoff *= 2;
					device_recovered(cgpu);
				}
				continue;
			}
			else
			if (*denable == DEV_RECOVER) {
				if (opt_restart && cgpu->temp < cgpu->targettemp) {
					applog(LOG_NOTICE, "%s recovered to temperature below target, re-enabling",
					       dev_str);
					device_recovered(cgpu);
				}
				cgpu->device_last_not_well = time(NULL);
				cgpu->device_not_well_reason = REASON_DEV_THERMAL_CUTOFF;
				continue;
			}
			else
			if (cgpu->temp > cgpu->cutofftemp)
			{
				applog(LOG_WARNING, "%s hit thermal cutoff limit, disabling!",
				       dev_str);
				*denable = DEV_RECOVER;

				dev_error(cgpu, REASON_DEV_THERMAL_CUTOFF);
			}

			if (thr->getwork) {
				if (cgpu->status == LIFE_WELL && thr->getwork < now.tv_sec - opt_log_interval) {
					int thrid;
					bool cgpu_idle = true;
					thr->rolling = 0;
					for (thrid = 0; thrid < cgpu->threads; ++thrid)
						if (!cgpu->thr[thrid]->getwork)
							cgpu_idle = false;
					if (cgpu_idle) {
						cgpu->rolling = 0;
						cgpu->status = LIFE_WAIT;
					}
				}
				continue;
			}
			else if (cgpu->status == LIFE_WAIT)
				cgpu->status = LIFE_WELL;

#ifdef WANT_CPUMINE
			if (!strcmp(cgpu->drv->dname, "cpu"))
				continue;
#endif
			if (cgpu->status != LIFE_WELL && (now.tv_sec - thr->last.tv_sec < WATCHDOG_SICK_TIME)) {
				if (likely(cgpu->status != LIFE_INIT && cgpu->status != LIFE_INIT2))
				applog(LOG_ERR, "%s: Recovered, declaring WELL!", dev_str);
				cgpu->status = LIFE_WELL;
				cgpu->device_last_well = time(NULL);
			} else if (cgpu->status == LIFE_WELL && (now.tv_sec - thr->last.tv_sec > WATCHDOG_SICK_TIME)) {
				thr->rolling = cgpu->rolling = 0;
				cgpu->status = LIFE_SICK;
				applog(LOG_ERR, "%s: Idle for more than 60 seconds, declaring SICK!", dev_str);
				cgtime(&thr->sick);

				dev_error(cgpu, REASON_DEV_SICK_IDLE_60);
#ifdef HAVE_ADL
				if (adl_active && cgpu->has_adl && gpu_activity(gpu) > 50) {
					applog(LOG_ERR, "GPU still showing activity suggesting a hard hang.");
					applog(LOG_ERR, "Will not attempt to auto-restart it.");
				} else
#endif
				if (opt_restart) {
					applog(LOG_ERR, "%s: Attempting to restart", dev_str);
					reinit_device(cgpu);
				}
			} else if (cgpu->status == LIFE_SICK && (now.tv_sec - thr->last.tv_sec > WATCHDOG_DEAD_TIME)) {
				cgpu->status = LIFE_DEAD;
				applog(LOG_ERR, "%s: Not responded for more than 10 minutes, declaring DEAD!", dev_str);
				cgtime(&thr->sick);

				dev_error(cgpu, REASON_DEV_DEAD_IDLE_600);
			} else if (now.tv_sec - thr->sick.tv_sec > 60 &&
				   (cgpu->status == LIFE_SICK || cgpu->status == LIFE_DEAD)) {
				/* Attempt to restart a GPU that's sick or dead once every minute */
				cgtime(&thr->sick);
#ifdef HAVE_ADL
				if (adl_active && cgpu->has_adl && gpu_activity(gpu) > 50) {
					/* Again do not attempt to restart a device that may have hard hung */
				} else
#endif
				if (opt_restart)
					reinit_device(cgpu);
			}
		}
	}

	return NULL;
}

static void log_print_status(struct cgpu_info *cgpu)
{
	char logline[255];

	get_statline(logline, cgpu);
	applog(LOG_WARNING, "%s", logline);
}

void print_summary(void)
{
	struct timeval diff;
	int hours, mins, secs, i;
	double utility, efficiency = 0.0;

	timersub(&total_tv_end, &total_tv_start, &diff);
	hours = diff.tv_sec / 3600;
	mins = (diff.tv_sec % 3600) / 60;
	secs = diff.tv_sec % 60;

	utility = total_accepted / total_secs * 60;
	efficiency = total_bytes_xfer ? total_diff_accepted * 2048. / total_bytes_xfer : 0.0;

	applog(LOG_WARNING, "\nSummary of runtime statistics:\n");
	applog(LOG_WARNING, "Started at %s", datestamp);
	if (total_pools == 1)
		applog(LOG_WARNING, "Pool: %s", pools[0]->rpc_url);
#ifdef WANT_CPUMINE
	if (opt_n_threads)
		applog(LOG_WARNING, "CPU hasher algorithm used: %s", algo_names[opt_algo]);
#endif
	applog(LOG_WARNING, "Runtime: %d hrs : %d mins : %d secs", hours, mins, secs);
	applog(LOG_WARNING, "Average hashrate: %.1f Megahash/s", total_mhashes_done / total_secs);
	applog(LOG_WARNING, "Solved blocks: %d", found_blocks);
	applog(LOG_WARNING, "Best share difficulty: %s", best_share);
	applog(LOG_WARNING, "Share submissions: %d", total_accepted + total_rejected);
	applog(LOG_WARNING, "Accepted shares: %d", total_accepted);
	applog(LOG_WARNING, "Rejected shares: %d + %d stale (%.2f%%)",
	       total_rejected, total_stale,
	       (float)(total_rejected + total_stale) / (float)(total_rejected + total_stale + total_accepted)
	);
	applog(LOG_WARNING, "Accepted difficulty shares: %1.f", total_diff_accepted);
	applog(LOG_WARNING, "Rejected difficulty shares: %1.f", total_diff_rejected);
	applog(LOG_WARNING, "Hardware errors: %d", hw_errors);
	applog(LOG_WARNING, "Efficiency (accepted shares * difficulty / 2 KB): %.2f", efficiency);
	applog(LOG_WARNING, "Utility (accepted shares / min): %.2f/min\n", utility);

	applog(LOG_WARNING, "Unable to get work from server occasions: %d", total_go);
	applog(LOG_WARNING, "Work items generated locally: %d", local_work);
	applog(LOG_WARNING, "Submitting work remotely delay occasions: %d", total_ro);
	applog(LOG_WARNING, "New blocks detected on network: %d\n", new_blocks);

	if (total_pools > 1) {
		for (i = 0; i < total_pools; i++) {
			struct pool *pool = pools[i];

			applog(LOG_WARNING, "Pool: %s", pool->rpc_url);
			if (pool->solved)
				applog(LOG_WARNING, "SOLVED %d BLOCK%s!", pool->solved, pool->solved > 1 ? "S" : "");
			applog(LOG_WARNING, " Share submissions: %d", pool->accepted + pool->rejected);
			applog(LOG_WARNING, " Accepted shares: %d", pool->accepted);
			applog(LOG_WARNING, " Rejected shares: %d + %d stale (%.2f%%)",
			       pool->rejected, pool->stale_shares,
			       (float)(pool->rejected + pool->stale_shares) / (float)(pool->rejected + pool->stale_shares + pool->accepted)
			);
			applog(LOG_WARNING, " Accepted difficulty shares: %1.f", pool->diff_accepted);
			applog(LOG_WARNING, " Rejected difficulty shares: %1.f", pool->diff_rejected);
			uint64_t pool_bytes_xfer = pool->cgminer_pool_stats.net_bytes_received + pool->cgminer_pool_stats.net_bytes_sent;
			efficiency = pool_bytes_xfer ? pool->diff_accepted * 2048. / pool_bytes_xfer : 0.0;
			applog(LOG_WARNING, " Efficiency (accepted * difficulty / 2 KB): %.2f", efficiency);

			applog(LOG_WARNING, " Unable to get work from server occasions: %d", pool->getfail_occasions);
			applog(LOG_WARNING, " Submitting work remotely delay occasions: %d\n", pool->remotefail_occasions);
		}
	}

	applog(LOG_WARNING, "Summary of per device statistics:\n");
	for (i = 0; i < total_devices; ++i) {
		struct cgpu_info *cgpu = get_devices(i);

		if ((!cgpu->proc_id) && cgpu->next_proc)
		{
			// Device summary line
			opt_show_procs = false;
			log_print_status(cgpu);
			opt_show_procs = true;
		}
		log_print_status(cgpu);
	}

	if (opt_shares) {
		applog(LOG_WARNING, "Mined %d accepted shares of %d requested\n", total_accepted, opt_shares);
		if (opt_shares > total_accepted)
			applog(LOG_WARNING, "WARNING - Mined only %d shares of %d requested.", total_accepted, opt_shares);
	}
	applog(LOG_WARNING, " ");

	fflush(stderr);
	fflush(stdout);
}

void _bfg_clean_up(void)
{
#ifdef HAVE_OPENCL
	clear_adl(nDevs);
#endif
#ifdef HAVE_LIBUSB
	if (likely(have_libusb))
        libusb_exit(NULL);
#endif

	cgtime(&total_tv_end);
#ifdef HAVE_CURSES
	disable_curses();
#endif
	if (!opt_realquiet && successful_connect)
		print_summary();

	if (opt_n_threads)
		free(cpus);

	curl_global_cleanup();
}

void _quit(int status)
{
	if (status) {
		const char *ev = getenv("__BFGMINER_SEGFAULT_ERRQUIT");
		if (unlikely(ev && ev[0] && ev[0] != '0')) {
			int *p = NULL;
			// NOTE debugger can bypass with: p = &p
			*p = status;  // Segfault, hopefully dumping core
		}
	}

#if defined(unix) || defined(__APPLE__)
	if (forkpid > 0) {
		kill(forkpid, SIGTERM);
		forkpid = 0;
	}
#endif

	exit(status);
}

#ifdef HAVE_CURSES
char *curses_input(const char *query)
{
	char *input;

	echo();
	input = malloc(255);
	if (!input)
		quit(1, "Failed to malloc input");
	leaveok(logwin, false);
	wlogprint("%s:\n", query);
	wgetnstr(logwin, input, 255);
	if (!strlen(input))
		strcpy(input, "-1");
	leaveok(logwin, true);
	noecho();
	return input;
}
#endif

static bool pools_active = false;

static void *test_pool_thread(void *arg)
{
	struct pool *pool = (struct pool *)arg;

	if (pool_active(pool, false)) {
		pool_tset(pool, &pool->lagging);
		pool_tclear(pool, &pool->idle);
		bool first_pool = false;

		cg_wlock(&control_lock);
		if (!pools_active) {
			currentpool = pool;
			if (pool->pool_no != 0)
				first_pool = true;
			pools_active = true;
		}
		cg_wunlock(&control_lock);

		if (unlikely(first_pool))
			applog(LOG_NOTICE, "Switching to pool %d %s - first alive pool", pool->pool_no, pool->rpc_url);

		pool_resus(pool);
	} else
		pool_died(pool);

	return NULL;
}

/* Always returns true that the pool details were added unless we are not
 * live, implying this is the only pool being added, so if no pools are
 * active it returns false. */
bool add_pool_details(struct pool *pool, bool live, char *url, char *user, char *pass)
{
	pool->rpc_url = url;
	pool->rpc_user = user;
	pool->rpc_pass = pass;
	pool->rpc_userpass = malloc(strlen(pool->rpc_user) + strlen(pool->rpc_pass) + 2);
	if (!pool->rpc_userpass)
		quit(1, "Failed to malloc userpass");
	sprintf(pool->rpc_userpass, "%s:%s", pool->rpc_user, pool->rpc_pass);

	pool->testing = true;
	pool->idle = true;
	enable_pool(pool);

	pthread_create(&pool->test_thread, NULL, test_pool_thread, (void *)pool);
	if (!live) {
		pthread_join(pool->test_thread, NULL);
		pool->testing = false;
		return pools_active;
	}
	return true;
}

#ifdef HAVE_CURSES
static bool input_pool(bool live)
{
	char *url = NULL, *user = NULL, *pass = NULL;
	struct pool *pool;
	bool ret = false;

	immedok(logwin, true);
	wlogprint("Input server details.\n");

	url = curses_input("URL");
	if (!url)
		goto out;

	user = curses_input("Username");
	if (!user)
		goto out;

	pass = curses_input("Password");
	if (!pass)
		goto out;

	pool = add_pool();

	if (!detect_stratum(pool, url) && strncmp(url, "http://", 7) &&
	    strncmp(url, "https://", 8)) {
		char *httpinput;

		httpinput = malloc(256);
		if (!httpinput)
			quit(1, "Failed to malloc httpinput");
		strcpy(httpinput, "http://");
		strncat(httpinput, url, 248);
		free(url);
		url = httpinput;
	}

	ret = add_pool_details(pool, live, url, user, pass);
out:
	immedok(logwin, false);

	if (!ret) {
		if (url)
			free(url);
		if (user)
			free(user);
		if (pass)
			free(pass);
	}
	return ret;
}
#endif

#if defined(unix) || defined(__APPLE__)
static void fork_monitor()
{
	// Make a pipe: [readFD, writeFD]
	int pfd[2];
	int r = pipe(pfd);

	if (r < 0) {
		perror("pipe - failed to create pipe for --monitor");
		exit(1);
	}

	// Make stderr write end of pipe
	fflush(stderr);
	r = dup2(pfd[1], 2);
	if (r < 0) {
		perror("dup2 - failed to alias stderr to write end of pipe for --monitor");
		exit(1);
	}
	r = close(pfd[1]);
	if (r < 0) {
		perror("close - failed to close write end of pipe for --monitor");
		exit(1);
	}

	// Don't allow a dying monitor to kill the main process
	sighandler_t sr0 = signal(SIGPIPE, SIG_IGN);
	sighandler_t sr1 = signal(SIGPIPE, SIG_IGN);
	if (SIG_ERR == sr0 || SIG_ERR == sr1) {
		perror("signal - failed to edit signal mask for --monitor");
		exit(1);
	}

	// Fork a child process
	forkpid = fork();
	if (forkpid < 0) {
		perror("fork - failed to fork child process for --monitor");
		exit(1);
	}

	// Child: launch monitor command
	if (0 == forkpid) {
		// Make stdin read end of pipe
		r = dup2(pfd[0], 0);
		if (r < 0) {
			perror("dup2 - in child, failed to alias read end of pipe to stdin for --monitor");
			exit(1);
		}
		close(pfd[0]);
		if (r < 0) {
			perror("close - in child, failed to close read end of  pipe for --monitor");
			exit(1);
		}

		// Launch user specified command
		execl("/bin/bash", "/bin/bash", "-c", opt_stderr_cmd, (char*)NULL);
		perror("execl - in child failed to exec user specified command for --monitor");
		exit(1);
	}

	// Parent: clean up unused fds and bail
	r = close(pfd[0]);
	if (r < 0) {
		perror("close - failed to close read end of pipe for --monitor");
		exit(1);
	}
}
#endif // defined(unix)

#ifdef HAVE_CURSES
void enable_curses(void) {
	int x;
	__maybe_unused int y;

	lock_curses();
	if (curses_active) {
		unlock_curses();
		return;
	}

	mainwin = initscr();
	keypad(mainwin, true);
	getmaxyx(mainwin, y, x);
	statuswin = newwin(logstart, x, 0, 0);
	leaveok(statuswin, true);
	// For whatever reason, PDCurses crashes if the logwin is initialized to height y-logcursor
	// We resize the window later anyway, so just start it off at 1 :)
	logwin = newwin(1, 0, logcursor, 0);
	idlok(logwin, true);
	scrollok(logwin, true);
	leaveok(logwin, true);
	cbreak();
	noecho();
	curses_active = true;
	statusy = logstart;
	unlock_curses();
}
#endif

/* TODO: fix need a dummy CPU device_drv even if no support for CPU mining */
#ifndef WANT_CPUMINE
struct device_drv cpu_drv;
struct device_drv cpu_drv = {
	.name = "CPU",
};
#endif

#ifdef USE_BITFORCE
extern struct device_drv bitforce_drv;
#endif

#ifdef USE_BF1
extern struct device_drv bf1_drv;
#endif

#ifdef USE_ICARUS
extern struct device_drv cairnsmore_drv;
extern struct device_drv erupter_drv;
extern struct device_drv icarus_drv;
#endif

#ifdef USE_AVALON
extern struct device_drv avalon_drv;
#endif

#ifdef USE_MODMINER
extern struct device_drv modminer_drv;
#endif

#ifdef USE_X6500
extern struct device_drv x6500_api;
#endif

#ifdef USE_ZTEX
extern struct device_drv ztex_drv;
#endif


static int cgminer_id_count = 0;
static int device_line_id_count;

void register_device(struct cgpu_info *cgpu)
{
	cgpu->deven = DEV_ENABLED;

	wr_lock(&devices_lock);
	devices[cgpu->cgminer_id = cgminer_id_count++] = cgpu;
	wr_unlock(&devices_lock);

	if (!cgpu->proc_id)
		cgpu->device_line_id = device_line_id_count++;
	mining_threads += cgpu->threads ?: 1;
#ifdef HAVE_CURSES
	adj_width(mining_threads, &dev_width);
#endif
#ifdef HAVE_OPENCL
	if (cgpu->drv == &opencl_api) {
		gpu_threads += cgpu->threads;
	}
#endif

	rwlock_init(&cgpu->qlock);
	cgpu->queued_work = NULL;
}

struct _cgpu_devid_counter {
	char name[4];
	int lastid;
	UT_hash_handle hh;
};

void renumber_cgpu(struct cgpu_info *cgpu)
{
	static struct _cgpu_devid_counter *devids = NULL;
	struct _cgpu_devid_counter *d;
	
	HASH_FIND_STR(devids, cgpu->drv->name, d);
	if (d)
		cgpu->device_id = ++d->lastid;
	else {
		d = malloc(sizeof(*d));
		memcpy(d->name, cgpu->drv->name, sizeof(d->name));
		cgpu->device_id = d->lastid = 0;
		HASH_ADD_STR(devids, name, d);
	}
}

static bool my_blkmaker_sha256_callback(void *digest, const void *buffer, size_t length)
{
	sha2(buffer, length, digest);
	return true;
}

#ifndef HAVE_PTHREAD_CANCEL
extern void setup_pthread_cancel_workaround();
extern struct sigaction pcwm_orig_term_handler;
#endif

static
void drv_detect_all()
{
#ifdef USE_X6500
	if (likely(have_libusb))
		ft232r_scan();
#endif

#ifdef HAVE_OPENCL
	if (!opt_nogpu)
		opencl_api.drv_detect();
	gpu_threads = 0;
#endif

#ifdef USE_ICARUS
	if (!opt_scrypt)
	{
		cairnsmore_drv.drv_detect();
		erupter_drv.drv_detect();
		icarus_drv.drv_detect();
	}
#endif

#ifdef USE_BITFORCE
	if (!opt_scrypt)
		bitforce_drv.drv_detect();
#endif

#ifdef USE_MODMINER
	if (!opt_scrypt)
		modminer_drv.drv_detect();
#endif

#ifdef USE_X6500
	if (likely(have_libusb) && !opt_scrypt)
		x6500_api.drv_detect();
#endif

#ifdef USE_ZTEX
	if (likely(have_libusb) && !opt_scrypt)
		ztex_drv.drv_detect();
#endif

	/* Detect avalon last since it will try to claim the device regardless
	 * as detection is unreliable. */
#ifdef USE_AVALON
	if (!opt_scrypt)
		avalon_drv.drv_detect();
#endif

#ifdef WANT_CPUMINE
	cpu_drv.drv_detect();
#endif

#ifdef USE_X6500
	if (likely(have_libusb))
		ft232r_scan_free();
#endif
}

static
void allocate_cgpu(struct cgpu_info *cgpu, unsigned int *kp)
{
	struct thr_info *thr;
	int j;
	
	struct device_drv *api = cgpu->drv;
	if (!cgpu->devtype)
		cgpu->devtype = "PGA";
	cgpu->cgminer_stats.getwork_wait_min.tv_sec = MIN_SEC_UNSET;
	
	int threadobj = cgpu->threads;
	if (!threadobj)
		// Create a fake thread object to handle hashmeter etc
		threadobj = 1;
	cgpu->thr = calloc(threadobj + 1, sizeof(*cgpu->thr));
	cgpu->thr[threadobj] = NULL;
	cgpu->status = LIFE_INIT;

	cgpu->max_hashes = 0;

	// Setup thread structs before starting any of the threads, in case they try to interact
	for (j = 0; j < threadobj; ++j, ++*kp) {
		thr = get_thread(*kp);
		thr->id = *kp;
		thr->cgpu = cgpu;
		thr->device_thread = j;
		thr->work_restart_notifier[1] = INVSOCK;
		thr->mutex_request[1] = INVSOCK;
		thr->_job_transition_in_progress = true;
		timerclear(&thr->tv_morework);
		thr->_last_sbr_state = true;

		thr->scanhash_working = true;
		thr->hashes_done = 0;
		timerclear(&thr->tv_hashes_done);
		cgtime(&thr->tv_lastupdate);
		thr->tv_poll.tv_sec = -1;
		thr->_max_nonce = api->can_limit_work ? api->can_limit_work(thr) : 0xffffffff;

		cgpu->thr[j] = thr;
	}
	
	if (!cgpu->threads)
		memcpy(&cgpu->thr[0]->notifier, &cgpu->device->thr[0]->notifier, sizeof(cgpu->thr[0]->notifier));
	else
	for (j = 0; j < cgpu->threads; ++j)
	{
		thr = cgpu->thr[j];
		notifier_init(thr->notifier);
	}
}

static
void start_cgpu(struct cgpu_info *cgpu)
{
	struct thr_info *thr;
	int j;
	
	for (j = 0; j < cgpu->threads; ++j) {
		thr = cgpu->thr[j];

		/* Enable threads for devices set not to mine but disable
		 * their queue in case we wish to enable them later */
		if (cgpu->drv->thread_prepare && !cgpu->drv->thread_prepare(thr))
			continue;

		thread_reportout(thr);

		if (unlikely(thr_info_create(thr, NULL, miner_thread, thr)))
			quit(1, "thread %d create failed", thr->id);
	}
	if (cgpu->deven == DEV_ENABLED)
		proc_enable(cgpu);
}

int scan_serial(const char *s)
{
	static pthread_mutex_t mutex = PTHREAD_MUTEX_INITIALIZER;
	struct string_elist *orig_scan_devices;
	int devcount, i, mining_threads_new = 0;
	unsigned int k;
	struct string_elist *iter, *tmp;
	struct cgpu_info *cgpu;
	struct thr_info *thr;
	void *p;
	char *dummy = "\0";
	
	mutex_lock(&mutex);
	orig_scan_devices = scan_devices;
	devcount = total_devices;
	
	if (s)
	{
		// Make temporary scan_devices list
		scan_devices = NULL;
		string_elist_add("noauto", &scan_devices);
		string_elist_add(s, &scan_devices);
	}
	
	drv_detect_all();
	
	wr_lock(&devices_lock);
	p = realloc(devices, sizeof(struct cgpu_info *) * (total_devices + total_devices_new + 1));
	if (unlikely(!p))
	{
		wr_unlock(&devices_lock);
		applog(LOG_ERR, "scan_serial: realloc failed trying to grow devices array");
		goto out;
	}
	devices = p;
	wr_unlock(&devices_lock);
	
	for (i = 0; i < total_devices_new; ++i)
	{
		cgpu = devices_new[i];
		mining_threads_new += cgpu->threads ?: 1;
	}
	
	wr_lock(&mining_thr_lock);
	mining_threads_new += mining_threads;
	p = realloc(mining_thr, sizeof(struct thr_info *) * mining_threads_new);
	if (unlikely(!p))
	{
		wr_unlock(&mining_thr_lock);
		applog(LOG_ERR, "scan_serial: realloc failed trying to grow mining_thr");
		goto out;
	}
	mining_thr = p;
	wr_unlock(&mining_thr_lock);
	for (i = mining_threads; i < mining_threads_new; ++i) {
		mining_thr[i] = calloc(1, sizeof(*thr));
		if (!mining_thr[i])
		{
			applog(LOG_ERR, "scan_serial: Failed to calloc mining_thr[%d]", i);
			for ( ; --i >= mining_threads; )
				free(mining_thr[i]);
			goto out;
		}
	}
	
	k = mining_threads;
	for (i = 0; i < total_devices_new; ++i)
	{
		cgpu = devices_new[i];
		load_temp_config_cgpu(cgpu, &dummy, &dummy);
		allocate_cgpu(cgpu, &k);
		start_cgpu(cgpu);
		register_device(cgpu);
		++total_devices;
	}
	
#ifdef HAVE_CURSES
	switch_logsize();
#endif
	
out:
	if (s)
	{
		DL_FOREACH_SAFE(scan_devices, iter, tmp)
		{
			string_elist_del(&scan_devices, iter);
		}
		scan_devices = orig_scan_devices;
	}
	
	total_devices_new = 0;
	
	devcount = total_devices - devcount;
	mutex_unlock(&mutex);
	
	return devcount;
}

static void probe_pools(void)
{
	int i;

	for (i = 0; i < total_pools; i++) {
		struct pool *pool = pools[i];

		pool->testing = true;
		pthread_create(&pool->test_thread, NULL, test_pool_thread, (void *)pool);
	}
}

static void raise_fd_limits(void)
{
#ifdef HAVE_SETRLIMIT
	struct rlimit fdlimit;
	unsigned long old_soft_limit;
	
	if (getrlimit(RLIMIT_NOFILE, &fdlimit))
		applogr(, LOG_DEBUG, "setrlimit: Failed to getrlimit(RLIMIT_NOFILE)");
	
	if (fdlimit.rlim_cur == RLIM_INFINITY)
		applogr(, LOG_DEBUG, "setrlimit: Soft fd limit already infinite");
	
	if (fdlimit.rlim_cur == fdlimit.rlim_max)
		applogr(, LOG_DEBUG, "setrlimit: Soft fd limit already identical to hard limit (%lu)", (unsigned long)fdlimit.rlim_max);
	
	old_soft_limit = fdlimit.rlim_cur;
	fdlimit.rlim_cur = fdlimit.rlim_max;
	if (setrlimit(RLIMIT_NOFILE, &fdlimit))
		applogr(, LOG_DEBUG, "setrlimit: Failed to increase soft fd limit from %lu to hard limit of %lu", old_soft_limit, (unsigned long)fdlimit.rlim_max);
	
	applog(LOG_DEBUG, "setrlimit: Increased soft fd limit from %lu to hard limit of %lu", old_soft_limit, (unsigned long)fdlimit.rlim_max);
#else
	applog(LOG_DEBUG, "setrlimit: Not supported by platform");
#endif
}

extern void bfg_init_threadlocal();

int main(int argc, char *argv[])
{
	struct sigaction handler;
	struct thr_info *thr;
	struct block *block;
	unsigned int k;
	int i;
	char *s;

#ifdef WIN32
	LoadLibrary("backtrace.dll");
#endif

	blkmk_sha256_impl = my_blkmaker_sha256_callback;

	bfg_init_threadlocal();
#ifndef HAVE_PTHREAD_CANCEL
	setup_pthread_cancel_workaround();
#endif

	/* This dangerous functions tramples random dynamically allocated
	 * variables so do it before anything at all */
	if (unlikely(curl_global_init(CURL_GLOBAL_ALL)))
		quit(1, "Failed to curl_global_init");

	initial_args = malloc(sizeof(char *) * (argc + 1));
	for  (i = 0; i < argc; i++)
		initial_args[i] = strdup(argv[i]);
	initial_args[argc] = NULL;

#ifdef HAVE_LIBUSB
	int err = libusb_init(NULL);
	if (err) {
		applog(LOG_WARNING, "libusb_init() failed err %d", err);
		have_libusb = false;
	}
#endif

	mutex_init(&hash_lock);
	mutex_init(&console_lock);
	cglock_init(&control_lock);
	mutex_init(&stats_lock);
	mutex_init(&sharelog_lock);
	cglock_init(&ch_lock);
	mutex_init(&sshare_lock);
	rwlock_init(&blk_lock);
	rwlock_init(&netacc_lock);
	rwlock_init(&mining_thr_lock);
	rwlock_init(&devices_lock);

	mutex_init(&lp_lock);
	if (unlikely(pthread_cond_init(&lp_cond, NULL)))
		quit(1, "Failed to pthread_cond_init lp_cond");

	if (unlikely(pthread_cond_init(&gws_cond, NULL)))
		quit(1, "Failed to pthread_cond_init gws_cond");

	notifier_init(submit_waiting_notifier);

	sprintf(packagename, "%s %s", PACKAGE, VERSION);

#ifdef WANT_CPUMINE
	init_max_name_len();
#endif

	handler.sa_handler = &sighandler;
	handler.sa_flags = 0;
	sigemptyset(&handler.sa_mask);
#ifdef HAVE_PTHREAD_CANCEL
	sigaction(SIGTERM, &handler, &termhandler);
#else
	// Need to let pthread_cancel emulation handle SIGTERM first
	termhandler = pcwm_orig_term_handler;
	pcwm_orig_term_handler = handler;
#endif
	sigaction(SIGINT, &handler, &inthandler);
#ifndef WIN32
	signal(SIGPIPE, SIG_IGN);
#endif
	opt_kernel_path = alloca(PATH_MAX);
	strcpy(opt_kernel_path, CGMINER_PREFIX);
	cgminer_path = alloca(PATH_MAX);
	s = strdup(argv[0]);
	strcpy(cgminer_path, dirname(s));
	free(s);
	strcat(cgminer_path, "/");
#ifdef WANT_CPUMINE
	// Hack to make cgminer silent when called recursively on WIN32
	int skip_to_bench = 0;
	#if defined(WIN32)
		char buf[32];
		if (GetEnvironmentVariable("BFGMINER_BENCH_ALGO", buf, 16))
			skip_to_bench = 1;
		if (GetEnvironmentVariable("CGMINER_BENCH_ALGO", buf, 16))
			skip_to_bench = 1;
	#endif // defined(WIN32)
#endif

	devcursor = 8;
	logstart = devcursor + 1;
	logcursor = logstart + 1;

	block = calloc(sizeof(struct block), 1);
	if (unlikely(!block))
		quit (1, "main OOM");
	for (i = 0; i < 36; i++)
		strcat(block->hash, "0");
	HASH_ADD_STR(blocks, hash, block);
	strcpy(current_block, block->hash);

	mutex_init(&submitting_lock);

#ifdef HAVE_OPENCL
	memset(gpus, 0, sizeof(gpus));
	for (i = 0; i < MAX_GPUDEVICES; i++)
		gpus[i].dynamic = true;
#endif

	schedstart.tm.tm_sec = 1;
	schedstop .tm.tm_sec = 1;

	/* parse command line */
	opt_register_table(opt_config_table,
			   "Options for both config file and command line");
	opt_register_table(opt_cmdline_table,
			   "Options for command line only");

	opt_parse(&argc, argv, applog_and_exit);
	if (argc != 1)
		quit(1, "Unexpected extra commandline arguments");

	if (!config_loaded)
		load_default_config();

#ifndef HAVE_PTHREAD_CANCEL
	// Can't do this any earlier, or config isn't loaded
	applog(LOG_DEBUG, "pthread_cancel workaround in use");
#endif

	raise_fd_limits();
	
	if (opt_benchmark) {
		struct pool *pool;

		want_longpoll = false;
		pool = add_pool();
		pool->rpc_url = malloc(255);
		strcpy(pool->rpc_url, "Benchmark");
		pool->rpc_user = pool->rpc_url;
		pool->rpc_pass = pool->rpc_url;
		enable_pool(pool);
		pool->idle = false;
		successful_connect = true;
	}

#ifdef HAVE_CURSES
	if (opt_realquiet || opt_display_devs)
		use_curses = false;

	if (use_curses)
		enable_curses();
#endif

	applog(LOG_WARNING, "Started %s", packagename);
	if (cnfbuf) {
		applog(LOG_NOTICE, "Loaded configuration file %s", cnfbuf);
		switch (fileconf_load) {
			case 0:
				applog(LOG_WARNING, "Fatal JSON error in configuration file.");
				applog(LOG_WARNING, "Configuration file could not be used.");
				break;
			case -1:
				applog(LOG_WARNING, "Error in configuration file, partially loaded.");
				if (use_curses)
					applog(LOG_WARNING, "Start BFGMiner with -T to see what failed to load.");
				break;
			default:
				break;
		}
		free(cnfbuf);
		cnfbuf = NULL;
	}

	strcat(opt_kernel_path, "/");

	if (want_per_device_stats)
		opt_log_output = true;

#ifdef WANT_CPUMINE
#ifdef USE_SCRYPT
	if (opt_scrypt)
		set_scrypt_algo(&opt_algo);
	else
#endif
	if (0 <= opt_bench_algo) {
		double rate = bench_algo_stage3(opt_bench_algo);

		if (!skip_to_bench)
			printf("%.5f (%s)\n", rate, algo_names[opt_bench_algo]);
		else {
			// Write result to shared memory for parent
#if defined(WIN32)
				char unique_name[64];

				if (GetEnvironmentVariable("BFGMINER_SHARED_MEM", unique_name, 32) || GetEnvironmentVariable("CGMINER_SHARED_MEM", unique_name, 32)) {
					HANDLE map_handle = CreateFileMapping(
						INVALID_HANDLE_VALUE,   // use paging file
						NULL,                   // default security attributes
						PAGE_READWRITE,         // read/write access
						0,                      // size: high 32-bits
						4096,			// size: low 32-bits
						unique_name		// name of map object
					);
					if (NULL != map_handle) {
						void *shared_mem = MapViewOfFile(
							map_handle,	// object to map view of
							FILE_MAP_WRITE, // read/write access
							0,              // high offset:  map from
							0,              // low offset:   beginning
							0		// default: map entire file
						);
						if (NULL != shared_mem)
							CopyMemory(shared_mem, &rate, sizeof(rate));
						(void)UnmapViewOfFile(shared_mem);
					}
					(void)CloseHandle(map_handle);
				}
#endif
		}
		exit(0);
	}
#endif

<<<<<<< HEAD
#ifdef HAVE_OPENCL
	if (!opt_nogpu)
		opencl_api.drv_detect();
	gpu_threads = 0;
#endif

#ifdef USE_ICARUS
	if (!opt_scrypt)
	{
		cairnsmore_drv.drv_detect();
		icarus_drv.drv_detect();
	}
#endif

#ifdef USE_BITFORCE
	if (!opt_scrypt)
		bitforce_drv.drv_detect();
#endif

#ifdef USE_BF1
	if (!opt_scrypt)
		bf1_drv.drv_detect();
#endif

#ifdef USE_MODMINER
	if (!opt_scrypt)
		modminer_drv.drv_detect();
#endif

#ifdef USE_X6500
	if (likely(have_libusb) && !opt_scrypt)
		x6500_api.drv_detect();
#endif

#ifdef USE_ZTEX
	if (likely(have_libusb) && !opt_scrypt)
		ztex_drv.drv_detect();
#endif

	/* Detect avalon last since it will try to claim the device regardless
	 * as detection is unreliable. */
#ifdef USE_AVALON
	if (!opt_scrypt)
		avalon_drv.drv_detect();
#endif

#ifdef WANT_CPUMINE
	cpu_drv.drv_detect();
#endif

#ifdef USE_X6500
	if (likely(have_libusb))
		ft232r_scan_free();
#endif

	for (i = 0; i < total_devices; ++i)
		if (!devices[i]->devtype)
			devices[i]->devtype = "PGA";
=======
	drv_detect_all();
	total_devices = total_devices_new;
	devices = devices_new;
	total_devices_new = 0;
	devices_new = NULL;
>>>>>>> 9533be80

	if (opt_display_devs) {
		applog(LOG_ERR, "Devices detected:");
		for (i = 0; i < total_devices; ++i) {
			struct cgpu_info *cgpu = devices[i];
			if (cgpu->name)
				applog(LOG_ERR, " %2d. %"PRIprepr": %s (driver: %s)", i, cgpu->proc_repr, cgpu->name, cgpu->drv->dname);
			else
				applog(LOG_ERR, " %2d. %"PRIprepr" (driver: %s)", i, cgpu->proc_repr, cgpu->drv->dname);
		}
		quit(0, "%d devices listed", total_devices);
	}

	mining_threads = 0;
	if (opt_devs_enabled) {
		for (i = 0; i < MAX_DEVICES; i++) {
			if (devices_enabled[i]) {
				if (i >= total_devices)
					quit (1, "Command line options set a device that doesn't exist");
				register_device(devices[i]);
			} else if (i < total_devices) {
				if (opt_removedisabled) {
					if (devices[i]->drv == &cpu_drv)
						--opt_n_threads;
				} else {
					register_device(devices[i]);
				}
				devices[i]->deven = DEV_DISABLED;
			}
		}
		total_devices = cgminer_id_count;
	} else {
		for (i = 0; i < total_devices; ++i)
			register_device(devices[i]);
	}

#ifdef USE_USBUTILS
	if (!total_devices) {
		applog(LOG_WARNING, "No devices detected!");
		applog(LOG_WARNING, "Waiting for USB hotplug devices or press q to quit");
	}
#else
	if (!total_devices)
		quit(1, "All devices disabled, cannot mine!");
#endif

	load_temp_config();

#ifdef HAVE_CURSES
	switch_logsize();
#endif

	if (!total_pools) {
		applog(LOG_WARNING, "Need to specify at least one pool server.");
#ifdef HAVE_CURSES
		if (!use_curses || !input_pool(false))
#endif
			quit(1, "Pool setup failed");
	}

	for (i = 0; i < total_pools; i++) {
		struct pool *pool = pools[i];

		pool->cgminer_stats.getwork_wait_min.tv_sec = MIN_SEC_UNSET;
		pool->cgminer_pool_stats.getwork_wait_min.tv_sec = MIN_SEC_UNSET;

		if (!pool->rpc_url)
			quit(1, "No URI supplied for pool %u", i);
		
		if (!pool->rpc_userpass) {
			if (!pool->rpc_user || !pool->rpc_pass)
				quit(1, "No login credentials supplied for pool %u %s", i, pool->rpc_url);
			pool->rpc_userpass = malloc(strlen(pool->rpc_user) + strlen(pool->rpc_pass) + 2);
			if (!pool->rpc_userpass)
				quit(1, "Failed to malloc userpass");
			sprintf(pool->rpc_userpass, "%s:%s", pool->rpc_user, pool->rpc_pass);
		}
	}
	/* Set the currentpool to pool with priority 0 */
	validate_pool_priorities();
	for (i = 0; i < total_pools; i++) {
		struct pool *pool  = pools[i];

		if (!pool->prio)
			currentpool = pool;
	}

#ifdef HAVE_SYSLOG_H
	if (use_syslog)
		openlog(PACKAGE, LOG_PID, LOG_USER);
#endif

	#if defined(unix) || defined(__APPLE__)
		if (opt_stderr_cmd)
			fork_monitor();
	#endif // defined(unix)

	mining_thr = calloc(mining_threads, sizeof(thr));
	if (!mining_thr)
		quit(1, "Failed to calloc mining_thr");
	for (i = 0; i < mining_threads; i++) {
		mining_thr[i] = calloc(1, sizeof(*thr));
		if (!mining_thr[i])
			quit(1, "Failed to calloc mining_thr[%d]", i);
	}

	total_control_threads = 7;
	control_thr = calloc(total_control_threads, sizeof(*thr));
	if (!control_thr)
		quit(1, "Failed to calloc control_thr");

	gwsched_thr_id = 0;
	stage_thr_id = 1;
	thr = &control_thr[stage_thr_id];
	thr->q = tq_new();
	if (!thr->q)
		quit(1, "Failed to tq_new");
	/* start stage thread */
	if (thr_info_create(thr, NULL, stage_thread, thr))
		quit(1, "stage thread create failed");
	pthread_detach(thr->pth);

	/* Create a unique get work queue */
	getq = tq_new();
	if (!getq)
		quit(1, "Failed to create getq");
	/* We use the getq mutex as the staged lock */
	stgd_lock = &getq->mutex;

	if (opt_benchmark)
		goto begin_bench;

	for (i = 0; i < total_pools; i++) {
		struct pool *pool  = pools[i];

		enable_pool(pool);
		pool->idle = true;
	}

	applog(LOG_NOTICE, "Probing for an alive pool");
	do {
		int slept = 0;

		/* Look for at least one active pool before starting */
		probe_pools();
		do {
			sleep(1);
			slept++;
		} while (!pools_active && slept < 60);

		if (!pools_active) {
			applog(LOG_ERR, "No servers were found that could be used to get work from.");
			applog(LOG_ERR, "Please check the details from the list below of the servers you have input");
			applog(LOG_ERR, "Most likely you have input the wrong URL, forgotten to add a port, or have not set up workers");
			for (i = 0; i < total_pools; i++) {
				struct pool *pool;

				pool = pools[i];
				applog(LOG_WARNING, "Pool: %d  URL: %s  User: %s  Password: %s",
				       i, pool->rpc_url, pool->rpc_user, pool->rpc_pass);
			}
#ifdef HAVE_CURSES
			if (use_curses) {
				halfdelay(150);
				applog(LOG_ERR, "Press any key to exit, or BFGMiner will try again in 15s.");
				if (getch() != ERR)
					quit(0, "No servers could be used! Exiting.");
				cbreak();
			} else
#endif
				quit(0, "No servers could be used! Exiting.");
		}
	} while (!pools_active);

#ifdef USE_SCRYPT
	if (detect_algo == 1 && !opt_scrypt) {
		applog(LOG_NOTICE, "Detected scrypt algorithm");
		opt_scrypt = true;
	}
#endif
	detect_algo = 0;

begin_bench:
	total_mhashes_done = 0;
	for (i = 0; i < total_devices; i++) {
		struct cgpu_info *cgpu = devices[i];

		cgpu->rolling = cgpu->total_mhashes = 0;
	}
	
	cgtime(&total_tv_start);
	cgtime(&total_tv_end);
	miner_started = total_tv_start;
	if (schedstart.tm.tm_sec)
		localtime_r(&miner_started.tv_sec, &schedstart.tm);
	if (schedstop.tm.tm_sec)
		localtime_r(&miner_started.tv_sec, &schedstop .tm);
	get_datestamp(datestamp, &total_tv_start);

	// Initialise processors and threads
	k = 0;
	for (i = 0; i < total_devices; ++i) {
		struct cgpu_info *cgpu = devices[i];
		allocate_cgpu(cgpu, &k);
	}

	// Start threads
	for (i = 0; i < total_devices; ++i) {
		struct cgpu_info *cgpu = devices[i];
		start_cgpu(cgpu);
	}

#ifdef HAVE_OPENCL
	applog(LOG_INFO, "%d gpu miner threads started", gpu_threads);
	for (i = 0; i < nDevs; i++)
		pause_dynamic_threads(i);
#endif

#ifdef WANT_CPUMINE
	applog(LOG_INFO, "%d cpu miner threads started, "
		"using SHA256 '%s' algorithm.",
		opt_n_threads,
		algo_names[opt_algo]);
#endif

	cgtime(&total_tv_start);
	cgtime(&total_tv_end);

	{
		pthread_t submit_thread;
		if (unlikely(pthread_create(&submit_thread, NULL, submit_work_thread, NULL)))
			quit(1, "submit_work thread create failed");
	}

	watchpool_thr_id = 2;
	thr = &control_thr[watchpool_thr_id];
	/* start watchpool thread */
	if (thr_info_create(thr, NULL, watchpool_thread, NULL))
		quit(1, "watchpool thread create failed");
	pthread_detach(thr->pth);

	watchdog_thr_id = 3;
	thr = &control_thr[watchdog_thr_id];
	/* start watchdog thread */
	if (thr_info_create(thr, NULL, watchdog_thread, NULL))
		quit(1, "watchdog thread create failed");
	pthread_detach(thr->pth);

#ifdef HAVE_OPENCL
	/* Create reinit gpu thread */
	gpur_thr_id = 4;
	thr = &control_thr[gpur_thr_id];
	thr->q = tq_new();
	if (!thr->q)
		quit(1, "tq_new failed for gpur_thr_id");
	if (thr_info_create(thr, NULL, reinit_gpu, thr))
		quit(1, "reinit_gpu thread create failed");
#endif	

	/* Create API socket thread */
	api_thr_id = 5;
	thr = &control_thr[api_thr_id];
	if (thr_info_create(thr, NULL, api_thread, thr))
		quit(1, "API thread create failed");

#ifdef HAVE_CURSES
	/* Create curses input thread for keyboard input. Create this last so
	 * that we know all threads are created since this can call kill_work
	 * to try and shut down ll previous threads. */
	input_thr_id = 6;
	thr = &control_thr[input_thr_id];
	if (thr_info_create(thr, NULL, input_thread, thr))
		quit(1, "input thread create failed");
	pthread_detach(thr->pth);
#endif

	/* Just to be sure */
	if (total_control_threads != 7)
		quit(1, "incorrect total_control_threads (%d) should be 7", total_control_threads);

	/* Once everything is set up, main() becomes the getwork scheduler */
	while (42) {
		int ts, max_staged = opt_queue;
		struct pool *pool, *cp;
		bool lagging = false;
		struct curl_ent *ce;
		struct work *work;

		cp = current_pool();

		/* If the primary pool is a getwork pool and cannot roll work,
		 * try to stage one extra work per mining thread */
		if (!pool_localgen(cp) && !staged_rollable)
			max_staged += mining_threads;

		mutex_lock(stgd_lock);
		ts = __total_staged();

		if (!pool_localgen(cp) && !ts && !opt_fail_only)
			lagging = true;

		/* Wait until hash_pop tells us we need to create more work */
		if (ts > max_staged) {
			staged_full = true;
			pthread_cond_wait(&gws_cond, stgd_lock);
			ts = __total_staged();
		}
		mutex_unlock(stgd_lock);

		if (ts > max_staged)
			continue;

		work = make_work();

		if (lagging && !pool_tset(cp, &cp->lagging)) {
			applog(LOG_WARNING, "Pool %d not providing work fast enough", cp->pool_no);
			cp->getfail_occasions++;
			total_go++;
		}
		pool = select_pool(lagging);
retry:
		if (pool->has_stratum) {
			while (!pool->stratum_active || !pool->stratum_notify) {
				struct pool *altpool = select_pool(true);

				if (altpool == pool && pool->has_stratum)
					nmsleep(5000);
				pool = altpool;
				goto retry;
			}
			gen_stratum_work(pool, work);
			applog(LOG_DEBUG, "Generated stratum work");
			stage_work(work);
			continue;
		}

		if (pool->last_work_copy) {
			mutex_lock(&pool->last_work_lock);
			struct work *last_work = pool->last_work_copy;
			if (!last_work)
				{}
			else
			if (can_roll(last_work) && should_roll(last_work)) {
				free_work(work);
				work = make_clone(pool->last_work_copy);
				mutex_unlock(&pool->last_work_lock);
				roll_work(work);
				applog(LOG_DEBUG, "Generated work from latest GBT job in get_work_thread with %d seconds left", (int)blkmk_time_left(work->tmpl, time(NULL)));
				stage_work(work);
				continue;
			} else if (last_work->tmpl && pool->proto == PLP_GETBLOCKTEMPLATE && blkmk_work_left(last_work->tmpl) > (unsigned long)mining_threads) {
				// Don't free last_work_copy, since it is used to detect upstream provides plenty of work per template
			} else {
				free_work(last_work);
				pool->last_work_copy = NULL;
			}
			mutex_unlock(&pool->last_work_lock);
		}

		if (clone_available()) {
			applog(LOG_DEBUG, "Cloned getwork work");
			free_work(work);
			continue;
		}

		if (opt_benchmark) {
			get_benchmark_work(work);
			applog(LOG_DEBUG, "Generated benchmark work");
			stage_work(work);
			continue;
		}

		work->pool = pool;
		ce = pop_curl_entry3(pool, 2);
		/* obtain new work from bitcoin via JSON-RPC */
		if (!get_upstream_work(work, ce->curl)) {
			struct pool *next_pool;

			/* Make sure the pool just hasn't stopped serving
			 * requests but is up as we'll keep hammering it */
			push_curl_entry(ce, pool);
			++pool->seq_getfails;
			pool_died(pool);
			next_pool = select_pool(!opt_fail_only);
			if (pool == next_pool) {
				applog(LOG_DEBUG, "Pool %d json_rpc_call failed on get work, retrying in 5s", pool->pool_no);
				nmsleep(5000);
			} else {
				applog(LOG_DEBUG, "Pool %d json_rpc_call failed on get work, failover activated", pool->pool_no);
				pool = next_pool;
			}
			goto retry;
		}
		if (ts >= max_staged)
			pool_tclear(pool, &pool->lagging);
		if (pool_tclear(pool, &pool->idle))
			pool_resus(pool);

		applog(LOG_DEBUG, "Generated getwork work");
		stage_work(work);
		push_curl_entry(ce, pool);
	}

	return 0;
}<|MERGE_RESOLUTION|>--- conflicted
+++ resolved
@@ -8790,6 +8790,11 @@
 		bitforce_drv.drv_detect();
 #endif
 
+#ifdef USE_BF1
+	if (!opt_scrypt)
+		bf1_drv.drv_detect();
+#endif
+
 #ifdef USE_MODMINER
 	if (!opt_scrypt)
 		modminer_drv.drv_detect();
@@ -9269,72 +9274,11 @@
 	}
 #endif
 
-<<<<<<< HEAD
-#ifdef HAVE_OPENCL
-	if (!opt_nogpu)
-		opencl_api.drv_detect();
-	gpu_threads = 0;
-#endif
-
-#ifdef USE_ICARUS
-	if (!opt_scrypt)
-	{
-		cairnsmore_drv.drv_detect();
-		icarus_drv.drv_detect();
-	}
-#endif
-
-#ifdef USE_BITFORCE
-	if (!opt_scrypt)
-		bitforce_drv.drv_detect();
-#endif
-
-#ifdef USE_BF1
-	if (!opt_scrypt)
-		bf1_drv.drv_detect();
-#endif
-
-#ifdef USE_MODMINER
-	if (!opt_scrypt)
-		modminer_drv.drv_detect();
-#endif
-
-#ifdef USE_X6500
-	if (likely(have_libusb) && !opt_scrypt)
-		x6500_api.drv_detect();
-#endif
-
-#ifdef USE_ZTEX
-	if (likely(have_libusb) && !opt_scrypt)
-		ztex_drv.drv_detect();
-#endif
-
-	/* Detect avalon last since it will try to claim the device regardless
-	 * as detection is unreliable. */
-#ifdef USE_AVALON
-	if (!opt_scrypt)
-		avalon_drv.drv_detect();
-#endif
-
-#ifdef WANT_CPUMINE
-	cpu_drv.drv_detect();
-#endif
-
-#ifdef USE_X6500
-	if (likely(have_libusb))
-		ft232r_scan_free();
-#endif
-
-	for (i = 0; i < total_devices; ++i)
-		if (!devices[i]->devtype)
-			devices[i]->devtype = "PGA";
-=======
 	drv_detect_all();
 	total_devices = total_devices_new;
 	devices = devices_new;
 	total_devices_new = 0;
 	devices_new = NULL;
->>>>>>> 9533be80
 
 	if (opt_display_devs) {
 		applog(LOG_ERR, "Devices detected:");
