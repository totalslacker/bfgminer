/*
 * Copyright 2011-2012 Con Kolivas
 * Copyright 2011-2012 Luke Dashjr
 * Copyright 2010 Jeff Garzik
 *
 * This program is free software; you can redistribute it and/or modify it
 * under the terms of the GNU General Public License as published by the Free
 * Software Foundation; either version 3 of the License, or (at your option)
 * any later version.  See COPYING for more details.
 */

#include "config.h"

#ifdef HAVE_CURSES
#include <curses.h>
#endif

#include <stdio.h>
#include <stdlib.h>
#include <string.h>
#include <stdbool.h>
#include <stdint.h>
#include <unistd.h>
#include <sys/time.h>
#include <time.h>
#include <math.h>
#include <stdarg.h>
#include <assert.h>
#include <signal.h>

#include <sys/stat.h>
#include <sys/types.h>

#ifndef WIN32
#include <sys/resource.h>
#endif
#include <ccan/opt/opt.h>
#include <jansson.h>
#include <curl/curl.h>
#include <libgen.h>
#include <sha2.h>

#include "compat.h"
#include "miner.h"
#include "findnonce.h"
#include "adl.h"
#include "driver-cpu.h"
#include "driver-opencl.h"
#include "bench_block.h"

#if defined(unix)
	#include <errno.h>
	#include <fcntl.h>
	#include <sys/wait.h>
#endif

#if defined(USE_BITFORCE) || defined(USE_ICARUS) || defined(USE_MODMINER)
#	define USE_FPGA
#	define USE_FPGA_SERIAL
#elif defined(USE_ZTEX)
#	define USE_FPGA
#endif

enum workio_commands {
	WC_GET_WORK,
	WC_SUBMIT_WORK,
};

struct workio_cmd {
	enum workio_commands	cmd;
	struct thr_info		*thr;
	struct work		*work;
	bool			needed;

	struct list_head list;
};

struct strategies strategies[] = {
	{ "Failover" },
	{ "Round Robin" },
	{ "Rotate" },
	{ "Load Balance" },
	{ "Balance" },
};

static char packagename[255];

bool opt_protocol;
static bool opt_benchmark;
static bool want_longpoll = true;
bool have_longpoll;
static bool want_per_device_stats;
bool use_syslog;
bool opt_quiet;
static bool opt_realquiet;
bool opt_loginput;
const int opt_cutofftemp = 95;
static int opt_retries = -1;
int opt_fail_pause = 5;
static int fail_pause = 5;
int opt_log_interval = 5;
static int opt_queue = 1;
int opt_scantime = 60;
int opt_expiry = 120;
int opt_bench_algo = -1;
static const bool opt_time = true;
unsigned long long global_hashrate;

#ifdef HAVE_OPENCL
int opt_dynamic_interval = 7;
int nDevs;
int opt_g_threads = 2;
int gpu_threads;
#endif
#ifdef USE_SCRYPT
static char detect_algo = 1;
bool opt_scrypt;
#else
static char detect_algo;
#endif
bool opt_restart = true;
static bool opt_nogpu;

struct list_head scan_devices;
static signed int devices_enabled;
static bool opt_removedisabled;
int total_devices;
struct cgpu_info **devices;
bool have_opencl;
int opt_n_threads = -1;
int mining_threads;
int num_processors;
#ifdef HAVE_CURSES
bool use_curses = true;
#else
bool use_curses;
#endif
static bool opt_submit_stale = true;
static int opt_shares;
static int opt_submit_threads = 0x40;
bool opt_fail_only;
bool opt_autofan;
bool opt_autoengine;
bool opt_noadl;
char *opt_api_allow = NULL;
char *opt_api_groups;
char *opt_api_description = PACKAGE_STRING;
int opt_api_port = 4028;
bool opt_api_listen;
bool opt_api_network;
bool opt_delaynet;
bool opt_disable_pool = true;
char *opt_icarus_options = NULL;
char *opt_icarus_timing = NULL;

char *opt_kernel_path;
char *cgminer_path;

#if defined(USE_BITFORCE)
bool opt_bfl_noncerange;
#endif
#define QUIET	(opt_quiet || opt_realquiet)

struct thr_info *thr_info;
static int work_thr_id;
static int stage_thr_id;
static int watchpool_thr_id;
static int watchdog_thr_id;
#ifdef HAVE_CURSES
static int input_thr_id;
#endif
int gpur_thr_id;
static int api_thr_id;
static int total_threads;

static pthread_mutex_t hash_lock;
static pthread_mutex_t qd_lock;
static pthread_mutex_t *stgd_lock;
pthread_mutex_t console_lock;
pthread_mutex_t ch_lock;
static pthread_rwlock_t blk_lock;

pthread_rwlock_t netacc_lock;

static pthread_mutex_t lp_lock;
static pthread_cond_t lp_cond;

pthread_mutex_t restart_lock;
pthread_cond_t restart_cond;

double total_mhashes_done;
static struct timeval total_tv_start, total_tv_end;
static struct timeval miner_started;

pthread_mutex_t control_lock;

static pthread_mutex_t submitting_lock;
static int submitting;
static struct list_head submit_waiting;

int hw_errors;
int total_accepted, total_rejected, total_diff1;
float total_accepted_weighed;
int total_getworks, total_stale, total_discarded;
static int total_queued, staged_rollable;
unsigned int new_blocks;
unsigned int found_blocks;

unsigned int local_work;
unsigned int total_go, total_ro;

struct pool **pools;
static struct pool *currentpool = NULL;

int total_pools, enabled_pools;
enum pool_strategy pool_strategy = POOL_FAILOVER;
int opt_rotate_period;
static int total_urls, total_users, total_passes, total_userpasses;

static
#ifndef HAVE_CURSES
const
#endif
bool curses_active;

static char current_block[37];
static char *current_hash;
static uint32_t current_block_id;
char *current_fullhash;
static char datestamp[40];
static char blocktime[30];
struct timeval block_timeval;

struct block {
	char hash[37];
	UT_hash_handle hh;
};

static struct block *blocks = NULL;

char *opt_socks_proxy = NULL;

static const char def_conf[] = "bfgminer.conf";
static bool config_loaded;
static int include_count;
#define JSON_INCLUDE_CONF "include"
#define JSON_LOAD_ERROR "JSON decode of file '%s' failed\n %s"
#define JSON_LOAD_ERROR_LEN strlen(JSON_LOAD_ERROR)
#define JSON_MAX_DEPTH 10
#define JSON_MAX_DEPTH_ERR "Too many levels of JSON includes (limit 10) or a loop"

#if defined(unix)
	static char *opt_stderr_cmd = NULL;
	static int forkpid;
#endif // defined(unix)

bool ping = true;

struct sigaction termhandler, inthandler;

struct thread_q *getq;

static int total_work;
struct work *staged_work = NULL;

struct schedtime {
	bool enable;
	struct tm tm;
};

struct schedtime schedstart;
struct schedtime schedstop;
bool sched_paused;

static bool time_before(struct tm *tm1, struct tm *tm2)
{
	if (tm1->tm_hour < tm2->tm_hour)
		return true;
	if (tm1->tm_hour == tm2->tm_hour && tm1->tm_min < tm2->tm_min)
		return true;
	return false;
}

static bool should_run(void)
{
	struct timeval tv;
	struct tm tm;
	bool within_range;

	if (!schedstart.enable && !schedstop.enable)
		return true;

	gettimeofday(&tv, NULL);
	tm = *localtime(&tv.tv_sec);

	// NOTE: This is delicately balanced so that should_run is always false if schedstart==schedstop
	if (time_before(&schedstop.tm, &schedstart.tm))
		within_range = (time_before(&tm, &schedstop.tm) || !time_before(&tm, &schedstart.tm));
	else
		within_range = (time_before(&tm, &schedstop.tm) && !time_before(&tm, &schedstart.tm));

	if (within_range && !schedstop.enable)
		/* This is a once off event with no stop time set */
		schedstart.enable = false;

	return within_range;
}

void get_datestamp(char *f, struct timeval *tv)
{
	struct tm *tm;

	tm = localtime(&tv->tv_sec);
	sprintf(f, "[%d-%02d-%02d %02d:%02d:%02d]",
		tm->tm_year + 1900,
		tm->tm_mon + 1,
		tm->tm_mday,
		tm->tm_hour,
		tm->tm_min,
		tm->tm_sec);
}

void get_timestamp(char *f, struct timeval *tv)
{
	struct tm *tm;

	tm = localtime(&tv->tv_sec);
	sprintf(f, "[%02d:%02d:%02d]",
		tm->tm_hour,
		tm->tm_min,
		tm->tm_sec);
}

static void applog_and_exit(const char *fmt, ...)
{
	va_list ap;

	va_start(ap, fmt);
	vapplog(LOG_ERR, fmt, ap);
	va_end(ap);
	exit(1);
}

static pthread_mutex_t sharelog_lock;
static FILE *sharelog_file = NULL;

static void sharelog(const char*disposition, const struct work*work)
{
	char *target, *hash, *data;
	struct cgpu_info *cgpu;
	unsigned long int t;
	struct pool *pool;
	int thr_id, rv;
	char s[1024];
	size_t ret;

	if (!sharelog_file)
		return;

	thr_id = work->thr_id;
	cgpu = thr_info[thr_id].cgpu;
	pool = work->pool;
	t = (unsigned long int)work->share_found_time;
	target = bin2hex(work->target, sizeof(work->target));
	if (unlikely(!target)) {
		applog(LOG_ERR, "sharelog target OOM");
		return;
	}

	hash = bin2hex(work->hash, sizeof(work->hash));
	if (unlikely(!hash)) {
		free(target);
		applog(LOG_ERR, "sharelog hash OOM");
		return;
	}

	data = bin2hex(work->data, sizeof(work->data));
	if (unlikely(!data)) {
		free(target);
		free(hash);
		applog(LOG_ERR, "sharelog data OOM");
		return;
	}

	// timestamp,disposition,target,pool,dev,thr,sharehash,sharedata
	rv = snprintf(s, sizeof(s), "%lu,%s,%s,%s,%s%u,%u,%s,%s\n", t, disposition, target, pool->rpc_url, cgpu->api->name, cgpu->device_id, thr_id, hash, data);
	free(target);
	free(hash);
	free(data);
	if (rv >= (int)(sizeof(s)))
		s[sizeof(s) - 1] = '\0';
	else if (rv < 0) {
		applog(LOG_ERR, "sharelog printf error");
		return;
	}

	mutex_lock(&sharelog_lock);
	ret = fwrite(s, rv, 1, sharelog_file);
	fflush(sharelog_file);
	mutex_unlock(&sharelog_lock);
	if (ret != 1)
		applog(LOG_ERR, "sharelog fwrite error");
}

/* Return value is ignored if not called from add_pool_details */
static struct pool *add_pool(void)
{
	struct pool *pool;

	pool = calloc(sizeof(struct pool), 1);
	if (!pool)
		quit(1, "Failed to malloc pool in add_pool");
	pool->pool_no = pool->prio = total_pools;
	if (unlikely(pthread_mutex_init(&pool->pool_lock, NULL)))
		quit(1, "Failed to pthread_mutex_init in add_pool");
	if (unlikely(pthread_cond_init(&pool->cr_cond, NULL)))
		quit(1, "Failed to pthread_cond_init in add_pool");
	INIT_LIST_HEAD(&pool->curlring);

	/* Make sure the pool doesn't think we've been idle since time 0 */
	pool->tv_idle.tv_sec = ~0UL;

	pools = realloc(pools, sizeof(struct pool *) * (total_pools + 2));
	pools[total_pools++] = pool;

	return pool;
}

/* Pool variant of test and set */
static bool pool_tset(struct pool *pool, bool *var)
{
	bool ret;

	mutex_lock(&pool->pool_lock);
	ret = *var;
	*var = true;
	mutex_unlock(&pool->pool_lock);
	return ret;
}

bool pool_tclear(struct pool *pool, bool *var)
{
	bool ret;

	mutex_lock(&pool->pool_lock);
	ret = *var;
	*var = false;
	mutex_unlock(&pool->pool_lock);
	return ret;
}

struct pool *current_pool(void)
{
	struct pool *pool;

	mutex_lock(&control_lock);
	pool = currentpool;
	mutex_unlock(&control_lock);
	return pool;
}

char *set_int_range(const char *arg, int *i, int min, int max)
{
	char *err = opt_set_intval(arg, i);

	if (err)
		return err;

	if (*i < min || *i > max)
		return "Value out of range";

	return NULL;
}

static char *set_int_0_to_9999(const char *arg, int *i)
{
	return set_int_range(arg, i, 0, 9999);
}

static char *set_int_1_to_65535(const char *arg, int *i)
{
	return set_int_range(arg, i, 1, 65535);
}

static char *set_int_0_to_10(const char *arg, int *i)
{
	return set_int_range(arg, i, 0, 10);
}

static char *set_int_1_to_10(const char *arg, int *i)
{
	return set_int_range(arg, i, 1, 10);
}

#ifdef USE_FPGA_SERIAL
static char *add_serial(char *arg)
{
	string_elist_add(arg, &scan_devices);
	return NULL;
}
#endif

static char *set_devices(char *arg)
{
	int i = strtol(arg, &arg, 0);

	if (*arg) {
		if (*arg == '?') {
			devices_enabled = -1;
			return NULL;
		}
		return "Invalid device number";
	}

	if (i < 0 || i >= (int)(sizeof(devices_enabled) * 8) - 1)
		return "Invalid device number";
	devices_enabled |= 1 << i;
	return NULL;
}

static char *set_balance(enum pool_strategy *strategy)
{
	*strategy = POOL_BALANCE;
	return NULL;
}

static char *set_loadbalance(enum pool_strategy *strategy)
{
	*strategy = POOL_LOADBALANCE;
	return NULL;
}

static char *set_rotate(const char *arg, int *i)
{
	pool_strategy = POOL_ROTATE;
	return set_int_range(arg, i, 0, 9999);
}

static char *set_rr(enum pool_strategy *strategy)
{
	*strategy = POOL_ROUNDROBIN;
	return NULL;
}

static char *set_url(char *arg)
{
	struct pool *pool;

	total_urls++;
	if (total_urls > total_pools)
		add_pool();
	pool = pools[total_urls - 1];

	opt_set_charp(arg, &pool->rpc_url);
	if (strncmp(arg, "http://", 7) &&
	    strncmp(arg, "https://", 8)) {
		char *httpinput;

		httpinput = malloc(255);
		if (!httpinput)
			quit(1, "Failed to malloc httpinput");
		strcpy(httpinput, "http://");
		strncat(httpinput, arg, 248);
		pool->rpc_url = httpinput;
	}

	return NULL;
}

static char *set_user(const char *arg)
{
	struct pool *pool;

	if (total_userpasses)
		return "Use only user + pass or userpass, but not both";
	total_users++;
	if (total_users > total_pools)
		add_pool();

	pool = pools[total_users - 1];
	opt_set_charp(arg, &pool->rpc_user);

	return NULL;
}

static char *set_pass(const char *arg)
{
	struct pool *pool;

	if (total_userpasses)
		return "Use only user + pass or userpass, but not both";
	total_passes++;
	if (total_passes > total_pools)
		add_pool();

	pool = pools[total_passes - 1];
	opt_set_charp(arg, &pool->rpc_pass);

	return NULL;
}

static char *set_userpass(const char *arg)
{
	struct pool *pool;

	if (total_users || total_passes)
		return "Use only user + pass or userpass, but not both";
	total_userpasses++;
	if (total_userpasses > total_pools)
		add_pool();

	pool = pools[total_userpasses - 1];
	opt_set_charp(arg, &pool->rpc_userpass);

	return NULL;
}

static char *enable_debug(bool *flag)
{
	*flag = true;
	opt_debug_console = true;
	/* Turn on verbose output, too. */
	opt_log_output = true;
	return NULL;
}

static char *set_schedtime(const char *arg, struct schedtime *st)
{
	if (sscanf(arg, "%d:%d", &st->tm.tm_hour, &st->tm.tm_min) != 2)
	{
		if (strcasecmp(arg, "now"))
		return "Invalid time set, should be HH:MM";
	} else
		schedstop.tm.tm_sec = 0;
	if (st->tm.tm_hour > 23 || st->tm.tm_min > 59 || st->tm.tm_hour < 0 || st->tm.tm_min < 0)
		return "Invalid time set.";
	st->enable = true;
	return NULL;
}

static char* set_sharelog(char *arg)
{
	char *r = "";
	long int i = strtol(arg, &r, 10);

	if ((!*r) && i >= 0 && i <= INT_MAX) {
		sharelog_file = fdopen((int)i, "a");
		if (!sharelog_file)
			applog(LOG_ERR, "Failed to open fd %u for share log", (unsigned int)i);
	} else if (!strcmp(arg, "-")) {
		sharelog_file = stdout;
		if (!sharelog_file)
			applog(LOG_ERR, "Standard output missing for share log");
	} else {
		sharelog_file = fopen(arg, "a");
		if (!sharelog_file)
			applog(LOG_ERR, "Failed to open %s for share log", arg);
	}

	return NULL;
}

static char *temp_cutoff_str = NULL;

char *set_temp_cutoff(char *arg)
{
	int val;

	if (!(arg && arg[0]))
		return "Invalid parameters for set temp cutoff";
	val = atoi(arg);
	if (val < 0 || val > 200)
		return "Invalid value passed to set temp cutoff";
	temp_cutoff_str = arg;

	return NULL;
}

static void load_temp_cutoffs()
{
	int i, val = 0, device = 0;
	char *nextptr;

	if (temp_cutoff_str) {
		for (device = 0, nextptr = strtok(temp_cutoff_str, ","); nextptr; ++device, nextptr = strtok(NULL, ",")) {
			if (device >= total_devices)
				quit(1, "Too many values passed to set temp cutoff");
			val = atoi(nextptr);
			if (val < 0 || val > 200)
				quit(1, "Invalid value passed to set temp cutoff");

			devices[device]->cutofftemp = val;
		}
	} else {
		for (i = device; i < total_devices; ++i) {
			if (!devices[i]->cutofftemp)
				devices[i]->cutofftemp = opt_cutofftemp;
		}
		return;
	}
	if (device <= 1) {
		for (i = device; i < total_devices; ++i)
			devices[i]->cutofftemp = val;
	}
}

static char *set_api_allow(const char *arg)
{
	opt_set_charp(arg, &opt_api_allow);

	return NULL;
}

static char *set_api_groups(const char *arg)
{
	opt_set_charp(arg, &opt_api_groups);

	return NULL;
}

static char *set_api_description(const char *arg)
{
	opt_set_charp(arg, &opt_api_description);

	return NULL;
}

#ifdef USE_ICARUS
static char *set_icarus_options(const char *arg)
{
	opt_set_charp(arg, &opt_icarus_options);

	return NULL;
}

static char *set_icarus_timing(const char *arg)
{
	opt_set_charp(arg, &opt_icarus_timing);

	return NULL;
}
#endif

/* These options are available from config file or commandline */
static struct opt_table opt_config_table[] = {
#ifdef WANT_CPUMINE
	OPT_WITH_ARG("--algo|-a",
		     set_algo, show_algo, &opt_algo,
		     "Specify sha256 implementation for CPU mining:\n"
		     "\tauto\t\tBenchmark at startup and pick fastest algorithm"
		     "\n\tc\t\tLinux kernel sha256, implemented in C"
#ifdef WANT_SSE2_4WAY
		     "\n\t4way\t\ttcatm's 4-way SSE2 implementation"
#endif
#ifdef WANT_VIA_PADLOCK
		     "\n\tvia\t\tVIA padlock implementation"
#endif
		     "\n\tcryptopp\tCrypto++ C/C++ implementation"
#ifdef WANT_CRYPTOPP_ASM32
		     "\n\tcryptopp_asm32\tCrypto++ 32-bit assembler implementation"
#endif
#ifdef WANT_X8632_SSE2
		     "\n\tsse2_32\t\tSSE2 32 bit implementation for i386 machines"
#endif
#ifdef WANT_X8664_SSE2
		     "\n\tsse2_64\t\tSSE2 64 bit implementation for x86_64 machines"
#endif
#ifdef WANT_X8664_SSE4
		     "\n\tsse4_64\t\tSSE4.1 64 bit implementation for x86_64 machines"
#endif
#ifdef WANT_ALTIVEC_4WAY
    "\n\taltivec_4way\tAltivec implementation for PowerPC G4 and G5 machines"
#endif
		),
#endif
	OPT_WITH_ARG("--api-allow",
		     set_api_allow, NULL, NULL,
		     "Allow API access only to the given list of [G:]IP[/Prefix] addresses[/subnets]"),
	OPT_WITH_ARG("--api-description",
		     set_api_description, NULL, NULL,
		     "Description placed in the API status header, default: BFGMiner version"),
	OPT_WITH_ARG("--api-groups",
		     set_api_groups, NULL, NULL,
		     "API one letter groups G:cmd:cmd[,P:cmd:*...] defining the cmds a groups can use"),
	OPT_WITHOUT_ARG("--api-listen",
			opt_set_bool, &opt_api_listen,
			"Enable API, default: disabled"),
	OPT_WITHOUT_ARG("--api-network",
			opt_set_bool, &opt_api_network,
			"Allow API (if enabled) to listen on/for any address, default: only 127.0.0.1"),
	OPT_WITH_ARG("--api-port",
		     set_int_1_to_65535, opt_show_intval, &opt_api_port,
		     "Port number of miner API"),
#ifdef HAVE_ADL
	OPT_WITHOUT_ARG("--auto-fan",
			opt_set_bool, &opt_autofan,
			"Automatically adjust all GPU fan speeds to maintain a target temperature"),
	OPT_WITHOUT_ARG("--auto-gpu",
			opt_set_bool, &opt_autoengine,
			"Automatically adjust all GPU engine clock speeds to maintain a target temperature"),
#endif
	OPT_WITHOUT_ARG("--balance",
		     set_balance, &pool_strategy,
		     "Change multipool strategy from failover to even share balance"),
	OPT_WITHOUT_ARG("--benchmark",
			opt_set_bool, &opt_benchmark,
			"Run BFGMiner in benchmark mode - produces no shares"),
#if defined(USE_BITFORCE)
	OPT_WITHOUT_ARG("--bfl-range",
			opt_set_bool, &opt_bfl_noncerange,
			"Use nonce range on bitforce devices if supported"),
#endif
#ifdef WANT_CPUMINE
	OPT_WITH_ARG("--bench-algo|-b",
		     set_int_0_to_9999, opt_show_intval, &opt_bench_algo,
		     opt_hidden),
	OPT_WITH_ARG("--cpu-threads|-t",
		     force_nthreads_int, opt_show_intval, &opt_n_threads,
		     "Number of miner CPU threads"),
#endif
	OPT_WITHOUT_ARG("--debug|-D",
		     enable_debug, &opt_debug,
		     "Enable debug output"),
	OPT_WITHOUT_ARG("--debuglog",
		     opt_set_bool, &opt_debug,
		     "Enable debug logging"),
	OPT_WITH_ARG("--device|-d",
		     set_devices, NULL, NULL,
	             "Select device to use, (Use repeat -d for multiple devices, default: all)"),
	OPT_WITHOUT_ARG("--disable-gpu|-G",
			opt_set_bool, &opt_nogpu,
#ifdef HAVE_OPENCL
			"Disable GPU mining even if suitable devices exist"
#else
			opt_hidden
#endif
	),
#if defined(WANT_CPUMINE) && (defined(HAVE_OPENCL) || defined(USE_FPGA))
	OPT_WITHOUT_ARG("--enable-cpu|-C",
			opt_set_bool, &opt_usecpu,
			"Enable CPU mining with other mining (default: no CPU mining if other devices exist)"),
#endif
	OPT_WITH_ARG("--expiry|-E",
		     set_int_0_to_9999, opt_show_intval, &opt_expiry,
		     "Upper bound on how many seconds after getting work we consider a share from it stale"),
	OPT_WITHOUT_ARG("--failover-only",
			opt_set_bool, &opt_fail_only,
			"Don't leak work to backup pools when primary pool is lagging"),
#ifdef HAVE_OPENCL
	OPT_WITH_ARG("--gpu-dyninterval",
		     set_int_1_to_65535, opt_show_intval, &opt_dynamic_interval,
		     "Set the refresh interval in ms for GPUs using dynamic intensity"),
	OPT_WITH_ARG("--gpu-platform",
		     set_int_0_to_9999, opt_show_intval, &opt_platform_id,
		     "Select OpenCL platform ID to use for GPU mining"),
	OPT_WITH_ARG("--gpu-threads|-g",
		     set_int_1_to_10, opt_show_intval, &opt_g_threads,
		     "Number of threads per GPU (1 - 10)"),
#ifdef HAVE_ADL
	OPT_WITH_ARG("--gpu-engine",
		     set_gpu_engine, NULL, NULL,
		     "GPU engine (over)clock range in Mhz - one value, range and/or comma separated list (e.g. 850-900,900,750-850)"),
	OPT_WITH_ARG("--gpu-fan",
		     set_gpu_fan, NULL, NULL,
		     "GPU fan percentage range - one value, range and/or comma separated list (e.g. 0-85,85,65)"),
	OPT_WITH_ARG("--gpu-map",
		     set_gpu_map, NULL, NULL,
		     "Map OpenCL to ADL device order manually, paired CSV (e.g. 1:0,2:1 maps OpenCL 1 to ADL 0, 2 to 1)"),
	OPT_WITH_ARG("--gpu-memclock",
		     set_gpu_memclock, NULL, NULL,
		     "Set the GPU memory (over)clock in Mhz - one value for all or separate by commas for per card"),
	OPT_WITH_ARG("--gpu-memdiff",
		     set_gpu_memdiff, NULL, NULL,
		     "Set a fixed difference in clock speed between the GPU and memory in auto-gpu mode"),
	OPT_WITH_ARG("--gpu-powertune",
		     set_gpu_powertune, NULL, NULL,
		     "Set the GPU powertune percentage - one value for all or separate by commas for per card"),
	OPT_WITHOUT_ARG("--gpu-reorder",
			opt_set_bool, &opt_reorder,
			"Attempt to reorder GPU devices according to PCI Bus ID"),
	OPT_WITH_ARG("--gpu-vddc",
		     set_gpu_vddc, NULL, NULL,
		     "Set the GPU voltage in Volts - one value for all or separate by commas for per card"),
#endif
#ifdef USE_SCRYPT
	OPT_WITH_ARG("--lookup-gap",
		     set_lookup_gap, NULL, NULL,
		     "Set GPU lookup gap for scrypt mining, comma separated"),
#endif
	OPT_WITH_ARG("--intensity|-I",
		     set_intensity, NULL, NULL,
		     "Intensity of GPU scanning (d or " _MIN_INTENSITY_STR " -> " _MAX_INTENSITY_STR ", default: d to maintain desktop interactivity)"),
#endif
#if defined(HAVE_OPENCL) || defined(USE_MODMINER) || defined(USE_ZTEX)
	OPT_WITH_ARG("--kernel-path|-K",
		     opt_set_charp, opt_show_charp, &opt_kernel_path,
	             "Specify a path to where bitstream and kernel files are"),
#endif
#ifdef HAVE_OPENCL
	OPT_WITH_ARG("--kernel|-k",
		     set_kernel, NULL, NULL,
		     "Override sha256 kernel to use (diablo, poclbm, phatk or diakgcn) - one value or comma separated"),
#endif
#ifdef USE_ICARUS
	OPT_WITH_ARG("--icarus-options",
		     set_icarus_options, NULL, NULL,
		     opt_hidden),
	OPT_WITH_ARG("--icarus-timing",
		     set_icarus_timing, NULL, NULL,
		     opt_hidden),
#endif
	OPT_WITHOUT_ARG("--load-balance",
		     set_loadbalance, &pool_strategy,
		     "Change multipool strategy from failover to efficiency based balance"),
	OPT_WITH_ARG("--log|-l",
		     set_int_0_to_9999, opt_show_intval, &opt_log_interval,
		     "Interval in seconds between log output"),
#if defined(unix)
	OPT_WITH_ARG("--monitor|-m",
		     opt_set_charp, NULL, &opt_stderr_cmd,
		     "Use custom pipe cmd for output messages"),
#endif // defined(unix)
	OPT_WITHOUT_ARG("--net-delay",
			opt_set_bool, &opt_delaynet,
			"Impose small delays in networking to not overload slow routers"),
	OPT_WITHOUT_ARG("--no-adl",
			opt_set_bool, &opt_noadl,
#ifdef HAVE_ADL
			"Disable the ATI display library used for monitoring and setting GPU parameters"
#else
			opt_hidden
#endif
	),
	OPT_WITHOUT_ARG("--no-longpoll",
			opt_set_invbool, &want_longpoll,
			"Disable X-Long-Polling support"),
	OPT_WITHOUT_ARG("--no-pool-disable",
			opt_set_invbool, &opt_disable_pool,
			"Do not automatically disable pools that continually reject shares"),
	OPT_WITHOUT_ARG("--no-restart",
			opt_set_invbool, &opt_restart,
#ifdef HAVE_OPENCL
			"Do not attempt to restart GPUs that hang"
#else
			opt_hidden
#endif
	),
	OPT_WITHOUT_ARG("--no-submit-stale",
			opt_set_invbool, &opt_submit_stale,
		        "Don't submit shares if they are detected as stale"),
	OPT_WITH_ARG("--pass|-p",
		     set_pass, NULL, NULL,
		     "Password for bitcoin JSON-RPC server"),
	OPT_WITHOUT_ARG("--per-device-stats",
			opt_set_bool, &want_per_device_stats,
			"Force verbose mode and output per-device statistics"),
	OPT_WITHOUT_ARG("--protocol-dump|-P",
			opt_set_bool, &opt_protocol,
			"Verbose dump of protocol-level activities"),
	OPT_WITH_ARG("--queue|-Q",
		     set_int_0_to_9999, opt_show_intval, &opt_queue,
		     "Minimum number of work items to have queued (0+)"),
	OPT_WITHOUT_ARG("--quiet|-q",
			opt_set_bool, &opt_quiet,
			"Disable logging output, display status and errors"),
	OPT_WITHOUT_ARG("--real-quiet",
			opt_set_bool, &opt_realquiet,
			"Disable all output"),
	OPT_WITHOUT_ARG("--remove-disabled",
		     opt_set_bool, &opt_removedisabled,
	         "Remove disabled devices entirely, as if they didn't exist"),
	OPT_WITH_ARG("--retries|-r",
		     opt_set_intval, opt_show_intval, &opt_retries,
		     "Number of times to retry before giving up, if JSON-RPC call fails (-1 means never)"),
	OPT_WITH_ARG("--retry-pause|-R",
		     set_int_0_to_9999, opt_show_intval, &opt_fail_pause,
		     "Number of seconds to pause, between retries"),
	OPT_WITH_ARG("--rotate",
		     set_rotate, opt_show_intval, &opt_rotate_period,
		     "Change multipool strategy from failover to regularly rotate at N minutes"),
	OPT_WITHOUT_ARG("--round-robin",
		     set_rr, &pool_strategy,
		     "Change multipool strategy from failover to round robin on failure"),
#ifdef USE_FPGA_SERIAL
	OPT_WITH_ARG("--scan-serial|-S",
		     add_serial, NULL, NULL,
		     "Serial port to probe for FPGA Mining device"),
#endif
	OPT_WITH_ARG("--scan-time|-s",
		     set_int_0_to_9999, opt_show_intval, &opt_scantime,
		     "Upper bound on time spent scanning current work, in seconds"),
	OPT_WITH_ARG("--sched-start",
		     set_schedtime, NULL, &schedstart,
		     "Set a time of day in HH:MM to start mining (a once off without a stop time)"),
	OPT_WITH_ARG("--sched-stop",
		     set_schedtime, NULL, &schedstop,
		     "Set a time of day in HH:MM to stop mining (will quit without a start time)"),
#ifdef USE_SCRYPT
	OPT_WITHOUT_ARG("--scrypt",
			opt_set_bool, &opt_scrypt,
			"Use the scrypt algorithm for mining (non-bitcoin)"),
#ifdef HAVE_OPENCL
	OPT_WITH_ARG("--shaders",
		     set_shaders, NULL, NULL,
		     "GPU shaders per card for tuning scrypt, comma separated"),
#endif
#endif
	OPT_WITH_ARG("--sharelog",
		     set_sharelog, NULL, NULL,
		     "Append share log to file"),
	OPT_WITH_ARG("--shares",
		     opt_set_intval, NULL, &opt_shares,
		     "Quit after mining N shares (default: unlimited)"),
	OPT_WITH_ARG("--socks-proxy",
		     opt_set_charp, NULL, &opt_socks_proxy,
		     "Set socks4 proxy (host:port)"),
	OPT_WITHOUT_ARG("--submit-stale",
			opt_set_bool, &opt_submit_stale,
	                opt_hidden),
	OPT_WITHOUT_ARG("--submit-threads",
	                opt_set_intval, &opt_submit_threads,
	                "Maximum number of share submission threads (default: 64)"),
#ifdef HAVE_SYSLOG_H
	OPT_WITHOUT_ARG("--syslog",
			opt_set_bool, &use_syslog,
			"Use system log for output messages (default: standard error)"),
#endif
#if defined(HAVE_ADL) || defined(USE_BITFORCE) || defined(USE_MODMINER)
	OPT_WITH_ARG("--temp-cutoff",
		     set_temp_cutoff, opt_show_intval, &opt_cutofftemp,
		     "Temperature where a device will be automatically disabled, one value or comma separated list"),
#endif
#ifdef HAVE_ADL
	OPT_WITH_ARG("--temp-hysteresis",
		     set_int_1_to_10, opt_show_intval, &opt_hysteresis,
		     "Set how much the temperature can fluctuate outside limits when automanaging speeds"),
	OPT_WITH_ARG("--temp-overheat",
		     set_temp_overheat, opt_show_intval, &opt_overheattemp,
		     "Overheat temperature when automatically managing fan and GPU speeds, one value or comma separated list"),
	OPT_WITH_ARG("--temp-target",
		     set_temp_target, opt_show_intval, &opt_targettemp,
		     "Target temperature when automatically managing fan and GPU speeds, one value or comma separated list"),
#endif
	OPT_WITHOUT_ARG("--text-only|-T",
			opt_set_invbool, &use_curses,
#ifdef HAVE_CURSES
			"Disable ncurses formatted screen output"
#else
			opt_hidden
#endif
	),
#if defined(USE_SCRYPT) && defined(HAVE_OPENCL)
	OPT_WITH_ARG("--thread-concurrency",
		     set_thread_concurrency, NULL, NULL,
		     "Set GPU thread concurrency for scrypt mining, comma separated"),
#endif
	OPT_WITH_ARG("--url|-o",
		     set_url, NULL, NULL,
		     "URL for bitcoin JSON-RPC server"),
	OPT_WITH_ARG("--user|-u",
		     set_user, NULL, NULL,
		     "Username for bitcoin JSON-RPC server"),
#ifdef HAVE_OPENCL
	OPT_WITH_ARG("--vectors|-v",
		     set_vector, NULL, NULL,
		     "Override detected optimal vector (1, 2 or 4) - one value or comma separated list"),
#endif
	OPT_WITHOUT_ARG("--verbose",
			opt_set_bool, &opt_log_output,
			"Log verbose output to stderr as well as status output"),
#ifdef HAVE_OPENCL
	OPT_WITH_ARG("--worksize|-w",
		     set_worksize, NULL, NULL,
		     "Override detected optimal worksize - one value or comma separated list"),
#endif
	OPT_WITH_ARG("--userpass|-O",
		     set_userpass, NULL, NULL,
		     "Username:Password pair for bitcoin JSON-RPC server"),
	OPT_WITH_ARG("--pools",
			opt_set_bool, NULL, NULL, opt_hidden),
	OPT_ENDTABLE
};

static char *load_config(const char *arg, void __maybe_unused *unused);

static int fileconf_load;

static char *parse_config(json_t *config, bool fileconf)
{
	static char err_buf[200];
	struct opt_table *opt;
	json_t *val;

	if (fileconf && !fileconf_load)
		fileconf_load = 1;

	for (opt = opt_config_table; opt->type != OPT_END; opt++) {
		char *p, *name;

		/* We don't handle subtables. */
		assert(!(opt->type & OPT_SUBTABLE));

		/* Pull apart the option name(s). */
		name = strdup(opt->names);
		for (p = strtok(name, "|"); p; p = strtok(NULL, "|")) {
			char *err = "Invalid value";

			/* Ignore short options. */
			if (p[1] != '-')
				continue;

			val = json_object_get(config, p+2);
			if (!val)
				continue;

			if (opt->type & OPT_HASARG) {
			  if (json_is_string(val)) {
				err = opt->cb_arg(json_string_value(val),
						  opt->u.arg);
			  } else if (json_is_number(val)) {
					char buf[256], *p, *q;
					snprintf(buf, 256, "%f", json_number_value(val));
					if ( (p = strchr(buf, '.')) ) {
						// Trim /\.0*$/ to work properly with integer-only arguments
						q = p;
						while (*(++q) == '0') {}
						if (*q == '\0')
							*p = '\0';
					}
					err = opt->cb_arg(buf, opt->u.arg);
			  } else if (json_is_array(val)) {
				int n, size = json_array_size(val);

				err = NULL;
				for (n = 0; n < size && !err; n++) {
					if (json_is_string(json_array_get(val, n)))
						err = opt->cb_arg(json_string_value(json_array_get(val, n)), opt->u.arg);
					else if (json_is_object(json_array_get(val, n)))
						err = parse_config(json_array_get(val, n), false);
				}
			  }
			} else if (opt->type & OPT_NOARG) {
				if (json_is_true(val))
					err = opt->cb(opt->u.arg);
				else if (json_is_boolean(val)) {
					if (opt->cb == (void*)opt_set_bool)
						err = opt_set_invbool(opt->u.arg);
					else if (opt->cb == (void*)opt_set_invbool)
						err = opt_set_bool(opt->u.arg);
				}
			}

			if (err) {
				/* Allow invalid values to be in configuration
				 * file, just skipping over them provided the
				 * JSON is still valid after that. */
				if (fileconf) {
					applog(LOG_ERR, "Invalid config option %s: %s", p, err);
					fileconf_load = -1;
				} else {
					sprintf(err_buf, "Parsing JSON option %s: %s",
						p, err);
					return err_buf;
				}
			}
		}
		free(name);
	}

	val = json_object_get(config, JSON_INCLUDE_CONF);
	if (val && json_is_string(val))
		return load_config(json_string_value(val), NULL);

	return NULL;
}

char *cnfbuf = NULL;

static char *load_config(const char *arg, void __maybe_unused *unused)
{
	json_error_t err;
	json_t *config;
	char *json_error;

	if (!cnfbuf)
		cnfbuf = strdup(arg);

	if (++include_count > JSON_MAX_DEPTH)
		return JSON_MAX_DEPTH_ERR;

#if JANSSON_MAJOR_VERSION > 1
	config = json_load_file(arg, 0, &err);
#else
	config = json_load_file(arg, &err);
#endif
	if (!json_is_object(config)) {
		json_error = malloc(JSON_LOAD_ERROR_LEN + strlen(arg) + strlen(err.text));
		if (!json_error)
			quit(1, "Malloc failure in json error");

		sprintf(json_error, JSON_LOAD_ERROR, arg, err.text);
		return json_error;
	}

	config_loaded = true;

	/* Parse the config now, so we can override it.  That can keep pointers
	 * so don't free config object. */
	return parse_config(config, true);
}

static void load_default_config(void)
{
	cnfbuf = malloc(PATH_MAX);

#if defined(unix)
	if (getenv("HOME") && *getenv("HOME")) {
	        strcpy(cnfbuf, getenv("HOME"));
		strcat(cnfbuf, "/");
	} else
		strcpy(cnfbuf, "");
	char *dirp = cnfbuf + strlen(cnfbuf);
	strcpy(dirp, ".bfgminer/");
	strcat(dirp, def_conf);
	if (access(cnfbuf, R_OK))
		// No BFGMiner config, try Cgminer's...
		strcpy(dirp, ".cgminer/cgminer.conf");
#else
	strcpy(cnfbuf, "");
	strcat(cnfbuf, def_conf);
#endif
	if (!access(cnfbuf, R_OK))
		load_config(cnfbuf, NULL);
	else {
		free(cnfbuf);
		cnfbuf = NULL;
	}
}

extern const char *opt_argv0;

static char *opt_verusage_and_exit(const char *extra)
{
	printf("%s\nBuilt with "
#ifdef HAVE_OPENCL
		"GPU "
#endif
#ifdef WANT_CPUMINE
		"CPU "
#endif
#ifdef USE_BITFORCE
		"bitforce "
#endif
#ifdef USE_ICARUS
		"icarus "
#endif
#ifdef USE_MODMINER
		"modminer "
#endif
#ifdef USE_ZTEX
		"ztex "
#endif
#ifdef USE_SCRYPT
		"scrypt "
#endif
		"mining support.\n"
		, packagename);
	printf("%s", opt_usage(opt_argv0, extra));
	fflush(stdout);
	exit(0);
}

/* These options are available from commandline only */
static struct opt_table opt_cmdline_table[] = {
	OPT_WITH_ARG("--config|-c",
		     load_config, NULL, NULL,
		     "Load a JSON-format configuration file\n"
		     "See example.conf for an example configuration."),
	OPT_WITHOUT_ARG("--help|-h",
			opt_verusage_and_exit, NULL,
			"Print this message"),
#ifdef HAVE_OPENCL
	OPT_WITHOUT_ARG("--ndevs|-n",
			print_ndevs_and_exit, &nDevs,
			"Display number of detected GPUs, OpenCL platform information, and exit"),
#endif
	OPT_WITHOUT_ARG("--version|-V",
			opt_version_and_exit, packagename,
			"Display version and exit"),
	OPT_ENDTABLE
};

static bool jobj_binary(const json_t *obj, const char *key,
			void *buf, size_t buflen, bool required)
{
	const char *hexstr;
	json_t *tmp;

	tmp = json_object_get(obj, key);
	if (unlikely(!tmp)) {
		if (unlikely(required))
			applog(LOG_ERR, "JSON key '%s' not found", key);
		return false;
	}
	hexstr = json_string_value(tmp);
	if (unlikely(!hexstr)) {
		applog(LOG_ERR, "JSON key '%s' is not a string", key);
		return false;
	}
	if (!hex2bin(buf, hexstr, buflen))
		return false;

	return true;
}

static void calc_midstate(struct work *work)
{
	union {
		unsigned char c[64];
		uint32_t i[16];
	} data;

	swap32yes(&data.i[0], work->data, 16);
	sha2_context ctx;
	sha2_starts( &ctx, 0 );
	sha2_update( &ctx, data.c, 64 );
	memcpy(work->midstate, ctx.state, sizeof(work->midstate));
	swap32tole(work->midstate, work->midstate, 8);
}

static bool work_decode(const json_t *val, struct work *work)
{
	unsigned char bits = 0, i;
	
	if (unlikely(detect_algo == 1)) {
		json_t *tmp = json_object_get(val, "algorithm");
		const char *v = tmp ? json_string_value(tmp) : "";
		if (strncasecmp(v, "scrypt", 6))
			detect_algo = 2;
	}
	
	if (unlikely(!jobj_binary(val, "data", work->data, sizeof(work->data), true))) {
		applog(LOG_ERR, "JSON inval data");
		goto err_out;
	}

	if (!jobj_binary(val, "midstate", work->midstate, sizeof(work->midstate), false)) {
		// Calculate it ourselves
		applog(LOG_DEBUG, "Calculating midstate locally");
		calc_midstate(work);
	}

	if (!jobj_binary(val, "hash1", work->hash1, sizeof(work->hash1), false)) {
		// Always the same anyway
		memcpy(work->hash1, "\0\0\0\0\0\0\0\0\0\0\0\0\0\0\0\0\0\0\0\0\0\0\0\0\0\0\0\0\0\0\0\0\0\0\0\x80\0\0\0\0\0\0\0\0\0\0\0\0\0\0\0\0\0\0\0\0\0\0\0\0\0\1\0\0", 64);
	}

	if (unlikely(!jobj_binary(val, "target", work->target, sizeof(work->target), true))) {
		applog(LOG_ERR, "JSON inval target");
		goto err_out;
	}
	
	for (i = 32; i--; )
	{
		if (work->target[i])
		{
			unsigned char j = ~work->target[i];
			while (j & 0x80)
			{
				++bits;
				j <<= 1;
			}
			break;
		}
		bits += 8;
	}
	work->difficulty = pow(2, bits - 32);

	memset(work->hash, 0, sizeof(work->hash));

	gettimeofday(&work->tv_staged, NULL);

	return true;

err_out:
	return false;
}

int dev_from_id(int thr_id)
{
	return thr_info[thr_id].cgpu->device_id;
}

/* Make the change in the recent value adjust dynamically when the difference
 * is large, but damp it when the values are closer together. This allows the
 * value to change quickly, but not fluctuate too dramatically when it has
 * stabilised. */
void decay_time(double *f, double fadd)
{
	double ratio = 0;

	if (likely(*f > 0)) {
		ratio = fadd / *f;
		if (ratio > 1)
			ratio = 1 / ratio;
	}

	if (ratio > 0.63)
		*f = (fadd * 0.58 + *f) / 1.58;
	else
		*f = (fadd + *f * 0.58) / 1.58;
}

static int total_staged(void)
{
	int ret;

	mutex_lock(stgd_lock);
	ret = HASH_COUNT(staged_work);
	mutex_unlock(stgd_lock);
	return ret;
}

#ifdef HAVE_CURSES
WINDOW *mainwin, *statuswin, *logwin;
#endif
double total_secs = 1.0;
static char statusline[256];
/* logstart is where the log window should start */
static int devcursor, logstart, logcursor;
#ifdef HAVE_CURSES
/* statusy is where the status window goes up to in cases where it won't fit at startup */
static int statusy;
static int devsummaryYOffset;
#endif
#ifdef HAVE_OPENCL
struct cgpu_info gpus[MAX_GPUDEVICES]; /* Maximum number apparently possible */
#endif
struct cgpu_info *cpus;

#ifdef HAVE_CURSES
static inline void unlock_curses(void)
{
	mutex_unlock(&console_lock);
}

static inline void lock_curses(void)
{
	mutex_lock(&console_lock);
}

static bool curses_active_locked(void)
{
	bool ret;

	lock_curses();
	ret = curses_active;
	if (!ret)
		unlock_curses();
	return ret;
}

// Cancellable getch
int my_cancellable_getch(void)
{
	// This only works because the macro only hits direct getch() calls
	typedef int (*real_getch_t)(void);
	const real_getch_t real_getch = __real_getch;

	int type, rv;
	bool sct;

	sct = !pthread_setcanceltype(PTHREAD_CANCEL_ASYNCHRONOUS, &type);
	rv = real_getch();
	if (sct)
		pthread_setcanceltype(type, &type);

	return rv;
}
#endif

void tailsprintf(char *f, const char *fmt, ...)
{
	va_list ap;

	va_start(ap, fmt);
	vsprintf(f + strlen(f), fmt, ap);
	va_end(ap);
}

static float
utility_to_hashrate(double utility)
{
	return utility * 0x4444444;
}

static const char*_unitchar = "kMGTPEZY?";

static void
hashrate_pick_unit(float hashrate, unsigned char*unit)
{
	unsigned char i;
	for (i = 0; i <= *unit; ++i)
		hashrate /= 1e3;
	while (hashrate >= 1000)
	{
		hashrate /= 1e3;
		if (likely(_unitchar[*unit] != '?'))
			++*unit;
	}
}

enum h2bs_fmt {
	H2B_NOUNIT,  // "xxx.x"
	H2B_SHORT,   // "xxx.xMH/s"
	H2B_SPACED,  // "xxx.x MH/s"
};
static const size_t h2bs_fmt_size[] = {6, 10, 11};

static char*
hashrate_to_bufstr(char*buf, float hashrate, signed char unitin, enum h2bs_fmt fmt)
{
	unsigned char prec, i, ucp, unit;
	if (unitin == -1)
	{
		unit = 0;
		hashrate_pick_unit(hashrate, &unit);
	}
	else
		unit = unitin;
	
	i = 5;
	switch (fmt) {
	case H2B_SPACED:
		buf[i++] = ' ';
	case H2B_SHORT:
		buf[i++] = _unitchar[unit];
		strcpy(&buf[i], "h/s");
	default:
		break;
	}
	
	for (i = 0; i <= unit; ++i)
		hashrate /= 1000;
	if (hashrate >= 100 || unit < 2)
		prec = 1;
	else
	if (hashrate >= 10)
		prec = 2;
	else
		prec = 3;
	ucp = (fmt == H2B_NOUNIT ? '\0' : buf[5]);
	sprintf(buf, "%5.*f", prec, hashrate);
	buf[5] = ucp;
	return buf;
}

static void
ti_hashrate_bufstr(char**out, float current, float average, float sharebased, enum h2bs_fmt longfmt)
{
	unsigned char unit = 0;
	
	hashrate_pick_unit(current, &unit);
	hashrate_pick_unit(average, &unit);
	hashrate_pick_unit(sharebased, &unit);
	
	hashrate_to_bufstr(out[0], current, unit, H2B_NOUNIT);
	hashrate_to_bufstr(out[1], average, unit, H2B_NOUNIT);
	hashrate_to_bufstr(out[2], sharebased, unit, longfmt);
}

static void get_statline(char *buf, struct cgpu_info *cgpu)
{
	sprintf(buf, "%s%d ", cgpu->api->name, cgpu->device_id);
	if (cgpu->api->get_statline_before)
		cgpu->api->get_statline_before(buf, cgpu);
	else
		tailsprintf(buf, "               | ");
	char cHr[h2bs_fmt_size[H2B_NOUNIT]], aHr[h2bs_fmt_size[H2B_NOUNIT]], uHr[h2bs_fmt_size[H2B_SPACED]];
	ti_hashrate_bufstr(
		(char*[]){cHr, aHr, uHr},
		1e6*cgpu->rolling,
		1e6*cgpu->total_mhashes / total_secs,
		utility_to_hashrate(cgpu->utility_diff1),
		H2B_SPACED);
	tailsprintf(buf, "%ds:%s avg:%s u:%s | A:%d R:%d HW:%d U:%.1f/m",
		opt_log_interval,
		cHr, aHr,
		uHr,
		cgpu->accepted,
		cgpu->rejected,
		cgpu->hw_errors,
		cgpu->utility);
	if (cgpu->api->get_statline)
		cgpu->api->get_statline(buf, cgpu);
}

static void text_print_status(int thr_id)
{
	struct cgpu_info *cgpu = thr_info[thr_id].cgpu;
	char logline[255];

	if (cgpu) {
		get_statline(logline, cgpu);
		printf("%s\n", logline);
	}
}

static int global_queued(void);

#ifdef HAVE_CURSES
/* Must be called with curses mutex lock held and curses_active */
static void curses_print_status(void)
{
	struct pool *pool = current_pool();
	struct timeval now, tv;

	wattron(statuswin, A_BOLD);
	mvwprintw(statuswin, 0, 0, " " PACKAGE " version " VERSION " - Started: %s", datestamp);
	if (!gettimeofday(&now, NULL))
	{
		unsigned int days, hours;
		div_t d;
		
		timersub(&now, &miner_started, &tv);
		d = div(tv.tv_sec, 86400);
		days = d.quot;
		d = div(d.rem, 3600);
		hours = d.quot;
		d = div(d.rem, 60);
		wprintw(statuswin, " - [%3u day%c %02d:%02d:%02d]"
			, days
			, (days == 1) ? ' ' : 's'
			, hours
			, d.quot
			, d.rem
		);
	}
	wattroff(statuswin, A_BOLD);
	mvwhline(statuswin, 1, 0, '-', 80);
	mvwprintw(statuswin, 2, 0, " %s", statusline);
	wclrtoeol(statuswin);
	mvwprintw(statuswin, 3, 0, " TQ: %d  ST: %d  SS: %d  DW: %d  NB: %d  GW: %d  LW: %d  GF: %d  RF: %d",
		global_queued(), total_staged(), total_stale, total_discarded, new_blocks,
		total_getworks,
		local_work, total_go, total_ro);
	wclrtoeol(statuswin);
	if ((pool_strategy == POOL_LOADBALANCE  || pool_strategy == POOL_BALANCE) && total_pools > 1)
		mvwprintw(statuswin, 4, 0, " Connected to multiple pools with%s LP",
			have_longpoll ? "": "out");
	else
		mvwprintw(statuswin, 4, 0, " Connected to %s with%s LP as user %s",
			pool->rpc_url, have_longpoll ? "": "out", pool->rpc_user);
	wclrtoeol(statuswin);
	mvwprintw(statuswin, 5, 0, " Block: %s...  Started: %s", current_hash, blocktime);
	mvwhline(statuswin, 6, 0, '-', 80);
	mvwhline(statuswin, statusy - 1, 0, '-', 80);
	mvwprintw(statuswin, devcursor - 1, 1, "[P]ool management %s[S]ettings [D]isplay options [Q]uit",
		have_opencl ? "[G]PU management " : "");
}

static void adj_width(int var, int *length)
{
	if ((int)(log10(var) + 1) > *length)
		(*length)++;
}

static int dev_width;

static void curses_print_devstatus(int thr_id)
{
	static int awidth = 1, rwidth = 1, hwwidth = 1, uwidth = 1;
	struct cgpu_info *cgpu = thr_info[thr_id].cgpu;
	char logline[255];
	int ypos;

	/* Check this isn't out of the window size */
	ypos = cgpu->cgminer_id;
	ypos += devsummaryYOffset;
	if (ypos < 0)
		return;
	ypos += devcursor;
	if (ypos >= statusy - 1)
		return;

	cgpu->utility = cgpu->accepted / total_secs * 60;
	cgpu->utility_diff1 = cgpu->accepted_weighed / total_secs * 60;

	if (wmove(statuswin, ypos, 0) == ERR)
		return;
	wprintw(statuswin, " %s %*d: ", cgpu->api->name, dev_width, cgpu->device_id);
	if (cgpu->api->get_statline_before) {
		logline[0] = '\0';
		cgpu->api->get_statline_before(logline, cgpu);
		wprintw(statuswin, "%s", logline);
	}
	else
		wprintw(statuswin, "               | ");

	char cHr[h2bs_fmt_size[H2B_NOUNIT]], aHr[h2bs_fmt_size[H2B_NOUNIT]], uHr[h2bs_fmt_size[H2B_SHORT]];
	ti_hashrate_bufstr(
		(char*[]){cHr, aHr, uHr},
		1e6*cgpu->rolling,
		1e6*cgpu->total_mhashes / total_secs,
		utility_to_hashrate(cgpu->utility_diff1),
		H2B_SHORT);
	if (cgpu->status == LIFE_DEAD)
		wprintw(statuswin, "DEAD ");
	else if (cgpu->status == LIFE_SICK)
		wprintw(statuswin, "SICK ");
	else if (cgpu->status == LIFE_WAIT)
		wprintw(statuswin, "WAIT ");
	else if (cgpu->deven == DEV_DISABLED)
		wprintw(statuswin, "OFF  ");
	else if (cgpu->deven == DEV_RECOVER)
		wprintw(statuswin, "REST  ");
	else
		wprintw(statuswin, "%s", cHr);
	adj_width(cgpu->accepted, &awidth);
	adj_width(cgpu->rejected, &rwidth);
	adj_width(cgpu->hw_errors, &hwwidth);
	adj_width(cgpu->utility, &uwidth);
	wprintw(statuswin, "/%s/%s | A:%*d R:%*d HW:%*d U:%*.2f/m",
			aHr,
			uHr,
			awidth, cgpu->accepted,
			rwidth, cgpu->rejected,
			hwwidth, cgpu->hw_errors,
		uwidth + 3, cgpu->utility);

	if (cgpu->api->get_statline) {
		logline[0] = '\0';
		cgpu->api->get_statline(logline, cgpu);
		wprintw(statuswin, "%s", logline);
	}

	wclrtoeol(statuswin);
}
#endif

static void print_status(int thr_id)
{
	if (!curses_active)
		text_print_status(thr_id);
}

#ifdef HAVE_CURSES
/* Check for window resize. Called with curses mutex locked */
static inline bool change_logwinsize(void)
{
	int x, y, logx, logy;
	bool ret = false;

	getmaxyx(mainwin, y, x);
	if (x < 80 || y < 25)
		return ret;

	if (y > statusy + 2 && statusy < logstart) {
		if (y - 2 < logstart)
			statusy = y - 2;
		else
			statusy = logstart;
		logcursor = statusy + 1;
		mvwin(logwin, logcursor, 0);
		wresize(statuswin, statusy, x);
		ret = true;
	}

	y -= logcursor;
	getmaxyx(logwin, logy, logx);
	/* Detect screen size change */
	if (x != logx || y != logy) {
		wresize(logwin, y, x);
		ret = true;
	}
	return ret;
}

static void check_winsizes(void)
{
	if (!use_curses)
		return;
	if (curses_active_locked()) {
		int y, x;

		x = getmaxx(statuswin);
		if (logstart > LINES - 2)
			statusy = LINES - 2;
		else
			statusy = logstart;
		logcursor = statusy + 1;
		wresize(statuswin, statusy, x);
		getmaxyx(mainwin, y, x);
		y -= logcursor;
		wresize(logwin, y, x);
		mvwin(logwin, logcursor, 0);
		unlock_curses();
	}
}

/* For mandatory printing when mutex is already locked */
void wlog(const char *f, ...)
{
	va_list ap;

	va_start(ap, f);
	vw_printw(logwin, f, ap);
	va_end(ap);
}

/* Mandatory printing */
void wlogprint(const char *f, ...)
{
	va_list ap;

	if (curses_active_locked()) {
		va_start(ap, f);
		vw_printw(logwin, f, ap);
		va_end(ap);
		unlock_curses();
	}
}
#endif

#ifdef HAVE_CURSES
bool log_curses_only(int prio, const char *f, va_list ap)
{
	bool high_prio;

	high_prio = (prio == LOG_WARNING || prio == LOG_ERR);

	if (curses_active_locked()) {
		if (!opt_loginput || high_prio) {
			vw_printw(logwin, f, ap);
			if (high_prio) {
				touchwin(logwin);
				wrefresh(logwin);
			}
		}
		unlock_curses();
		return true;
	}
	return false;
}

void clear_logwin(void)
{
	if (curses_active_locked()) {
		wclear(logwin);
		unlock_curses();
	}
}
#endif

/* regenerate the full work->hash value and also return true if it's a block */
bool regeneratehash(const struct work *work)
{
	uint32_t *data32 = (uint32_t *)(work->data);
	unsigned char swap[128];
	uint32_t *swap32 = (uint32_t *)swap;
	unsigned char hash1[32];
	uint32_t *hash32 = (uint32_t *)(work->hash);
	uint32_t difficulty = 0;
	uint32_t diffbytes = 0;
	uint32_t diffvalue = 0;
	uint32_t diffcmp[8];
	int diffshift = 0;
	int i;

	swap32yes(swap32, data32, 80 / 4);

	sha2(swap, 80, hash1, false);
	sha2(hash1, 32, (unsigned char *)(work->hash), false);

	difficulty = be32toh(*((uint32_t *)(work->data + 72)));

	diffbytes = ((difficulty >> 24) & 0xff) - 3;
	diffvalue = difficulty & 0x00ffffff;

	diffshift = (diffbytes % 4) * 8;
	if (diffshift == 0) {
		diffshift = 32;
		diffbytes--;
	}

	memset(diffcmp, 0, 32);
	diffcmp[(diffbytes >> 2) + 1] = diffvalue >> (32 - diffshift);
	diffcmp[diffbytes >> 2] = diffvalue << diffshift;

	for (i = 7; i >= 0; i--) {
		uint32_t hash32i = be32toh(hash32[i]);
		if (hash32i > diffcmp[i])
			return false;
		if (hash32i < diffcmp[i])
			return true;
	}

	// https://en.bitcoin.it/wiki/Block says: "numerically below"
	// https://en.bitcoin.it/wiki/Target says: "lower than or equal to"
	// code in bitcoind 0.3.24 main.cpp CheckWork() says: if (hash > hashTarget) return false;
	return true;
}

static void enable_pool(struct pool *pool)
{
	if (pool->enabled != POOL_ENABLED) {
		enabled_pools++;
		pool->enabled = POOL_ENABLED;
	}
}

static void disable_pool(struct pool *pool)
{
	if (pool->enabled == POOL_ENABLED)
		enabled_pools--;
	pool->enabled = POOL_DISABLED;
}

static void reject_pool(struct pool *pool)
{
	if (pool->enabled == POOL_ENABLED)
		enabled_pools--;
	pool->enabled = POOL_REJECTING;
}

static bool submit_upstream_work(const struct work *work, CURL *curl, bool resubmit)
{
	char *hexstr = NULL;
	json_t *val, *res;
	char s[345], sd[345];
	bool rc = false;
	int thr_id = work->thr_id;
	struct cgpu_info *cgpu = thr_info[thr_id].cgpu;
	struct pool *pool = work->pool;
	int rolltime;
	uint32_t *hash32;
	char hashshow[64+1] = "";

	/* build hex string */
	hexstr = bin2hex(work->data, sizeof(work->data));
	if (unlikely(!hexstr)) {
		applog(LOG_ERR, "submit_upstream_work OOM");
		goto out_nofree;
	}

	/* build JSON-RPC request */
	sprintf(s,
	      "{\"method\": \"getwork\", \"params\": [ \"%s\" ], \"id\":1}\r\n",
		hexstr);
	sprintf(sd,
	      "{\"method\": \"getwork\", \"params\": [ \"%s\" ], \"id\":1}",
		hexstr);

	applog(LOG_DEBUG, "DBG: sending %s submit RPC call: %s", pool->rpc_url, sd);

	/* issue JSON-RPC request */
	val = json_rpc_call(curl, pool->rpc_url, pool->rpc_userpass, s, false, false, &rolltime, pool, true);
	if (unlikely(!val)) {
		applog(LOG_INFO, "submit_upstream_work json_rpc_call failed");
		if (!pool_tset(pool, &pool->submit_fail)) {
			total_ro++;
			pool->remotefail_occasions++;
			applog(LOG_WARNING, "Pool %d communication failure, caching submissions", pool->pool_no);
		}
		goto out;
	} else if (pool_tclear(pool, &pool->submit_fail))
		applog(LOG_WARNING, "Pool %d communication resumed, submitting work", pool->pool_no);

	res = json_object_get(val, "result");

	if (!QUIET) {
		hash32 = (uint32_t *)(work->hash);
		if (opt_scrypt)
			sprintf(hashshow, "%08lx.%08lx", (unsigned long)(hash32[7]), (unsigned long)(hash32[6]));
		else {
			sprintf(hashshow, "%08lx.%08lx%s", (unsigned long)(hash32[6]), (unsigned long)(hash32[5]),
				work->block? " BLOCK!" : "");
		}
	}

	/* Theoretically threads could race when modifying accepted and
	 * rejected values but the chance of two submits completing at the
	 * same time is zero so there is no point adding extra locking */
	if (json_is_true(res)) {
		cgpu->accepted++;
		cgpu->accepted_weighed += work->difficulty;
		total_accepted++;
		total_accepted_weighed += work->difficulty;
		pool->accepted++;
		pool->seq_rejects = 0;
		cgpu->last_share_pool = pool->pool_no;
		cgpu->last_share_pool_time = time(NULL);
		pool->last_share_time = cgpu->last_share_pool_time;
		applog(LOG_DEBUG, "PROOF OF WORK RESULT: true (yay!!!)");
		if (!QUIET) {
			if (total_pools > 1)
				applog(LOG_NOTICE, "Accepted %s %s %d pool %d %s",
				       hashshow, cgpu->api->name, cgpu->device_id, work->pool->pool_no, resubmit ? "(resubmit)" : "");
			else
				applog(LOG_NOTICE, "Accepted %s %s %d %s",
				       hashshow, cgpu->api->name, cgpu->device_id, resubmit ? "(resubmit)" : "");
		}
		sharelog("accept", work);
		if (opt_shares && total_accepted >= opt_shares) {
			applog(LOG_WARNING, "Successfully mined %d accepted shares as requested and exiting.", opt_shares);
			kill_work();
			goto out;
		}

		/* Detect if a pool that has been temporarily disabled for
		 * continually rejecting shares has started accepting shares.
		 * This will only happen with the work returned from a
		 * longpoll */
		if (unlikely(pool->enabled == POOL_REJECTING)) {
			applog(LOG_WARNING, "Rejecting pool %d now accepting shares, re-enabling!", pool->pool_no);
			enable_pool(pool);
			switch_pools(NULL);
		}
	} else {
		cgpu->rejected++;
		total_rejected++;
		pool->rejected++;
		pool->seq_rejects++;
		applog(LOG_DEBUG, "PROOF OF WORK RESULT: false (booooo)");
		if (!QUIET) {
			char where[17];
			char disposition[36] = "reject";
			char reason[32];

			if (total_pools > 1)
				sprintf(where, "pool %d", work->pool->pool_no);
			else
				strcpy(where, "");

			res = json_object_get(val, "reject-reason");
			if (res) {
				const char *reasontmp = json_string_value(res);

				size_t reasonLen = strlen(reasontmp);
				if (reasonLen > 28)
					reasonLen = 28;
				reason[0] = ' '; reason[1] = '(';
				memcpy(2 + reason, reasontmp, reasonLen);
				reason[reasonLen + 2] = ')'; reason[reasonLen + 3] = '\0';
				memcpy(disposition + 7, reasontmp, reasonLen);
				disposition[6] = ':'; disposition[reasonLen + 7] = '\0';
			} else
				strcpy(reason, "");

			applog(LOG_NOTICE, "Rejected %s %s %d %s%s %s",
			       hashshow, cgpu->api->name, cgpu->device_id, where, reason, resubmit ? "(resubmit)" : "");
			sharelog(disposition, work);
		}

		/* Once we have more than a nominal amount of sequential rejects,
		 * at least 10 and more than 3 mins at the current utility,
		 * disable the pool because some pool error is likely to have
		 * ensued. Do not do this if we know the share just happened to
		 * be stale due to networking delays.
		 */
		if (pool->seq_rejects > 10 && !work->stale && opt_disable_pool && enabled_pools > 1) {
			double utility = total_accepted / total_secs * 60;

			if (pool->seq_rejects > utility * 3) {
				applog(LOG_WARNING, "Pool %d rejected %d sequential shares, disabling!",
				       pool->pool_no, pool->seq_rejects);
				reject_pool(pool);
				if (pool == current_pool())
					switch_pools(NULL);
				pool->seq_rejects = 0;
			}
		}
	}

	cgpu->utility = cgpu->accepted / total_secs * 60;
	cgpu->utility_diff1 = cgpu->accepted_weighed / total_secs * 60;

	if (!opt_realquiet)
		print_status(thr_id);
	if (!want_per_device_stats) {
		char logline[255];

		get_statline(logline, cgpu);
		applog(LOG_INFO, "%s", logline);
	}

	json_decref(val);

	rc = true;
out:
	free(hexstr);
out_nofree:
	return rc;
}

static const char *rpc_req =
	"{\"method\": \"getwork\", \"params\": [], \"id\":0}\r\n";

/* In balanced mode, the amount of diff1 solutions per pool is monitored as a
 * rolling average per 10 minutes and if pools start getting more, it biases
 * away from them to distribute work evenly. The share count is reset to the
 * rolling average every 10 minutes to not send all work to one pool after it
 * has been disabled/out for an extended period. */
static struct pool *select_balanced(struct pool *cp)
{
	int i, lowest = cp->shares;
	struct pool *ret = cp;

	for (i = 0; i < total_pools; i++) {
		struct pool *pool = pools[i];

		if (pool->idle || pool->enabled != POOL_ENABLED)
			continue;
		if (pool->shares < lowest) {
			lowest = pool->shares;
			ret = pool;
		}
	}

	ret->shares++;
	return ret;
}

/* Select any active pool in a rotating fashion when loadbalance is chosen */
static inline struct pool *select_pool(bool lagging)
{
	static int rotating_pool = 0;
	struct pool *pool, *cp;

	cp = current_pool();

	if (pool_strategy == POOL_BALANCE)
		return select_balanced(cp);

	if (pool_strategy != POOL_LOADBALANCE && (!lagging || opt_fail_only))
		pool = cp;
	else
		pool = NULL;

	while (!pool) {
		if (++rotating_pool >= total_pools)
			rotating_pool = 0;
		pool = pools[rotating_pool];
		if ((!pool->idle && pool->enabled == POOL_ENABLED) || pool == cp)
			break;
		pool = NULL;
	}

	return pool;
}

static void get_benchmark_work(struct work *work)
{
	// Use a random work block pulled from a pool
	static uint8_t bench_block[] = { CGMINER_BENCHMARK_BLOCK };

	size_t bench_size = sizeof(work);
	size_t work_size = sizeof(bench_block);
	size_t min_size = (work_size < bench_size ? work_size : bench_size);
	memset(work, 0, sizeof(work));
	memcpy(work, &bench_block, min_size);
	work->mandatory = true;
	work->pool = pools[0];
}

static bool get_upstream_work(struct work *work, CURL *curl)
{
	struct pool *pool = work->pool;
	struct cgminer_pool_stats *pool_stats = &(pool->cgminer_pool_stats);
	struct timeval tv_start, tv_end, tv_elapsed;
	json_t *val = NULL;
	bool rc = false;
	int retries = 0;
	char *url;

	applog(LOG_DEBUG, "DBG: sending %s get RPC call: %s", pool->rpc_url, rpc_req);

	url = pool->rpc_url;

	gettimeofday(&tv_start, NULL);
retry:
	/* A single failure response here might be reported as a dead pool and
	 * there may be temporary denied messages etc. falsely reporting
	 * failure so retry a few times before giving up */
	while (!val && retries++ < 3) {
		pool_stats->getwork_attempts++;
		val = json_rpc_call(curl, url, pool->rpc_userpass, rpc_req,
			    false, false, &work->rolltime, pool, false);
	}
	if (unlikely(!val)) {
		applog(LOG_DEBUG, "Failed json_rpc_call in get_upstream_work");
		goto out;
	}

	rc = work_decode(json_object_get(val, "result"), work);
	if (!rc && retries < 3)
		goto retry;

	gettimeofday(&tv_end, NULL);
	timersub(&tv_end, &tv_start, &tv_elapsed);
	pool_stats->getwork_wait_rolling += ((double)tv_elapsed.tv_sec + ((double)tv_elapsed.tv_usec / 1000000)) * 0.63;
	pool_stats->getwork_wait_rolling /= 1.63;

	timeradd(&tv_elapsed, &(pool_stats->getwork_wait), &(pool_stats->getwork_wait));
	if (timercmp(&tv_elapsed, &(pool_stats->getwork_wait_max), >)) {
		pool_stats->getwork_wait_max.tv_sec = tv_elapsed.tv_sec;
		pool_stats->getwork_wait_max.tv_usec = tv_elapsed.tv_usec;
	}
	if (timercmp(&tv_elapsed, &(pool_stats->getwork_wait_min), <)) {
		pool_stats->getwork_wait_min.tv_sec = tv_elapsed.tv_sec;
		pool_stats->getwork_wait_min.tv_usec = tv_elapsed.tv_usec;
	}
	pool_stats->getwork_calls++;

	work->pool = pool;
	work->longpoll = false;
	total_getworks++;
	pool->getwork_requested++;

	json_decref(val);
out:

	return rc;
}

static struct work *make_work(void)
{
	struct work *work = calloc(1, sizeof(struct work));

	if (unlikely(!work))
		quit(1, "Failed to calloc work in make_work");
	work->id = total_work++;
	return work;
}

static void free_work(struct work *work)
{
	free(work);
}

static void workio_cmd_free(struct workio_cmd *wc)
{
	if (!wc)
		return;

	switch (wc->cmd) {
	case WC_SUBMIT_WORK:
		free_work(wc->work);
		break;
	default: /* do nothing */
		break;
	}

	memset(wc, 0, sizeof(*wc));	/* poison */
	free(wc);
}

#ifdef HAVE_CURSES
static void disable_curses(void)
{
	if (curses_active_locked()) {
		curses_active = false;
		leaveok(logwin, false);
		leaveok(statuswin, false);
		leaveok(mainwin, false);
		nocbreak();
		echo();
		delwin(logwin);
		delwin(statuswin);
		delwin(mainwin);
		endwin();
#ifdef WIN32
		// Move the cursor to after curses output.
		HANDLE hout = GetStdHandle(STD_OUTPUT_HANDLE);
		CONSOLE_SCREEN_BUFFER_INFO csbi;
		COORD coord;

		if (GetConsoleScreenBufferInfo(hout, &csbi)) {
			coord.X = 0;
			coord.Y = csbi.dwSize.Y - 1;
			SetConsoleCursorPosition(hout, coord);
		}
#endif
		unlock_curses();
	}
}
#endif

static void print_summary(void);

static void __kill_work(void)
{
	struct thr_info *thr;
	int i;

	if (!successful_connect)
		return;

	applog(LOG_INFO, "Received kill message");

	applog(LOG_DEBUG, "Killing off watchpool thread");
	/* Kill the watchpool thread */
	thr = &thr_info[watchpool_thr_id];
	thr_info_cancel(thr);

	applog(LOG_DEBUG, "Killing off watchdog thread");
	/* Kill the watchdog thread */
	thr = &thr_info[watchdog_thr_id];
	thr_info_cancel(thr);

	applog(LOG_DEBUG, "Stopping mining threads");
	/* Stop the mining threads*/
	for (i = 0; i < mining_threads; i++) {
		thr = &thr_info[i];
		thr_info_freeze(thr);
		thr->pause = true;
	}

	sleep(1);

	applog(LOG_DEBUG, "Killing off mining threads");
	/* Kill the mining threads*/
	for (i = 0; i < mining_threads; i++) {
		thr = &thr_info[i];
		thr_info_cancel(thr);
	}

	applog(LOG_DEBUG, "Killing off stage thread");
	/* Stop the others */
	thr = &thr_info[stage_thr_id];
	thr_info_cancel(thr);

	applog(LOG_DEBUG, "Killing off API thread");
	thr = &thr_info[api_thr_id];
	thr_info_cancel(thr);
}

/* This should be the common exit path */
void kill_work(void)
{
	__kill_work();

	quit(0, "Shutdown signal received.");
}

static
#ifdef WIN32
const
#endif
char **initial_args;

static void clean_up(void);

void app_restart(void)
{
	applog(LOG_WARNING, "Attempting to restart %s", packagename);

	__kill_work();
	clean_up();

#if defined(unix)
	if (forkpid > 0) {
		kill(forkpid, SIGTERM);
		forkpid = 0;
	}
#endif

	execv(initial_args[0], initial_args);
	applog(LOG_WARNING, "Failed to restart application");
}

static void sighandler(int __maybe_unused sig)
{
	/* Restore signal handlers so we can still quit if kill_work fails */
	sigaction(SIGTERM, &termhandler, NULL);
	sigaction(SIGINT, &inthandler, NULL);
	kill_work();
}

static void start_longpoll(void);
static void stop_longpoll(void);

/* Called with pool_lock held. Recruit an extra curl if none are available for
 * this pool. */
static void recruit_curl(struct pool *pool)
{
	struct curl_ent *ce = calloc(sizeof(struct curl_ent), 1);

	ce->curl = curl_easy_init();
	if (unlikely(!ce || !ce->curl))
		quit(1, "Failed to init in recruit_curl");

	list_add(&ce->node, &pool->curlring);
	pool->curls++;
	applog(LOG_DEBUG, "Recruited curl %d for pool %d", pool->curls, pool->pool_no);
}

/* Grab an available curl if there is one. If not, then recruit extra curls
 * unless we are in a submit_fail situation, or we have opt_delaynet enabled
 * and there are already 5 curls in circulation. Limit total number to the
 * number of mining threads per pool as well to prevent blasting a pool during
 * network delays/outages. */
static struct curl_ent *pop_curl_entry(struct pool *pool)
{
	int curl_limit = opt_delaynet ? 5 : mining_threads * 4 / 3;
	struct curl_ent *ce;

	mutex_lock(&pool->pool_lock);
retry:
	if (!pool->curls)
		recruit_curl(pool);
	else if (list_empty(&pool->curlring)) {
		if (pool->submit_fail || pool->curls >= curl_limit) {
			pthread_cond_wait(&pool->cr_cond, &pool->pool_lock);
			goto retry;
		} else
			recruit_curl(pool);
	}
	ce = list_entry(pool->curlring.next, struct curl_ent, node);
	list_del(&ce->node);
	mutex_unlock(&pool->pool_lock);

	return ce;
}

static void push_curl_entry(struct curl_ent *ce, struct pool *pool)
{
	mutex_lock(&pool->pool_lock);
	if (!ce || !ce->curl)
		quit(1, "Attempted to add NULL in push_curl_entry");
	list_add_tail(&ce->node, &pool->curlring);
	gettimeofday(&ce->tv, NULL);
	pthread_cond_signal(&pool->cr_cond);
	mutex_unlock(&pool->pool_lock);
}

/* This is overkill, but at least we'll know accurately how much work is
 * queued to prevent ever being left without work */
static void inc_queued(void)
{
	mutex_lock(&qd_lock);
	total_queued++;
	mutex_unlock(&qd_lock);
}

static void dec_queued(void)
{
	mutex_lock(&qd_lock);
	total_queued--;
	mutex_unlock(&qd_lock);
}

static int __global_queued(void)
{
	return total_queued;
}

static int global_queued(void)
{
	int ret;

	mutex_lock(&qd_lock);
	ret = __global_queued();
	mutex_unlock(&qd_lock);
	return ret;
}

static bool stale_work3(struct work *work, bool share, bool failoveronly);
#define stale_work(work, share)  stale_work3(work, share, opt_fail_only)

static inline bool should_roll(struct work *work)
{
	struct timeval now;
	time_t expiry;

	if (work->pool != current_pool() && pool_strategy != POOL_LOADBALANCE && pool_strategy != POOL_BALANCE)
		return false;

	if (work->rolltime > opt_scantime)
		expiry = work->rolltime;
	else
		expiry = opt_scantime;
	expiry = expiry * 2 / 3;

	/* We shouldn't roll if we're unlikely to get one shares' duration
	 * work out of doing so */
	gettimeofday(&now, NULL);
	if (now.tv_sec - work->tv_staged.tv_sec > expiry)
		return false;
	
	return true;
}

/* Limit rolls to 7000 to not beyond 2 hours in the future where bitcoind will
 * reject blocks as invalid. */
static inline bool can_roll(struct work *work)
{
	return (work->pool && work->rolltime && !work->clone &&
		work->rolls < 7000 && !stale_work(work, false));
}

static void roll_work(struct work *work)
{
	uint32_t *work_ntime;
	uint32_t ntime;

	work_ntime = (uint32_t *)(work->data + 68);
	ntime = be32toh(*work_ntime);
	ntime++;
	*work_ntime = htobe32(ntime);
	local_work++;
	work->rolls++;
	work->blk.nonce = 0;
	applog(LOG_DEBUG, "Successfully rolled work");

	/* This is now a different work item so it needs a different ID for the
	 * hashtable */
	work->id = total_work++;
}

static struct work *make_clone(struct work *work)
{
	struct work *work_clone = make_work();

	memcpy(work_clone, work, sizeof(struct work));
	work_clone->clone = true;
	work_clone->longpoll = false;
	work_clone->mandatory = false;
	/* Make cloned work appear slightly older to bias towards keeping the
	 * master work item which can be further rolled */
	work_clone->tv_staged.tv_sec -= 1;

	return work_clone;
}

static bool stage_work(struct work *work);

static bool clone_available(void)
{
	struct work *work, *tmp;
	bool cloned = false;

	if (!staged_rollable)
		goto out;

	mutex_lock(stgd_lock);
	HASH_ITER(hh, staged_work, work, tmp) {
		if (can_roll(work) && should_roll(work)) {
			struct work *work_clone;

			roll_work(work);
			work_clone = make_clone(work);
			roll_work(work);
			applog(LOG_DEBUG, "Pushing cloned available work to stage thread");
			if (unlikely(!stage_work(work_clone))) {
				free(work_clone);
				break;
			}
			cloned = true;
			break;
		}
	}
	mutex_unlock(stgd_lock);

out:
	return cloned;
}

static void *get_work_thread(void *userdata)
{
	struct workio_cmd *wc = (struct workio_cmd *)userdata;
	int ts, tq, maxq = opt_queue + mining_threads;
	struct pool *pool = current_pool();
	struct curl_ent *ce = NULL;
	struct work *ret_work;
	int failures = 0;

	pthread_detach(pthread_self());
	rename_thr("bfg-get_work");

	applog(LOG_DEBUG, "Creating extra get work thread");

	tq = global_queued();
	ts = total_staged();

	if (ts >= maxq)
		goto out;

	if (ts >= opt_queue && tq >= maxq - 1)
		goto out;

	if (clone_available())
		goto out;

	ret_work = make_work();
	if (wc->thr)
		ret_work->thr = wc->thr;
	else
		ret_work->thr = NULL;

	if (opt_benchmark)
		get_benchmark_work(ret_work);
	else {
		bool lagging = false;

		if (ts <= opt_queue)
			lagging = true;
		pool = ret_work->pool = select_pool(lagging);
		inc_queued();
		
		ce = pop_curl_entry(pool);

		/* obtain new work from bitcoin via JSON-RPC */
		while (!get_upstream_work(ret_work, ce->curl)) {
			if (unlikely((opt_retries >= 0) && (++failures > opt_retries))) {
				applog(LOG_ERR, "json_rpc_call failed, terminating workio thread");
				free_work(ret_work);
				kill_work();
				goto out;
			}

			/* pause, then restart work-request loop */
			applog(LOG_DEBUG, "json_rpc_call failed on get work, retry after %d seconds",
				fail_pause);
			sleep(fail_pause);
			fail_pause += opt_fail_pause;
		}
		fail_pause = opt_fail_pause;

		ret_work->queued = true;
	}

	applog(LOG_DEBUG, "Pushing work to requesting thread");

	/* send work to requesting thread */
	if (unlikely(!tq_push(thr_info[stage_thr_id].q, ret_work))) {
		applog(LOG_ERR, "Failed to tq_push work in workio_get_work");
		kill_work();
		free_work(ret_work);
	}

out:
	workio_cmd_free(wc);
	if (ce)
		push_curl_entry(ce, pool);
	return NULL;
}

/* As per the submit work system, we try to reuse the existing curl handles,
 * but start recruiting extra connections if we start accumulating queued
 * requests */
static bool workio_get_work(struct workio_cmd *wc)
{
	pthread_t get_thread;

	if (unlikely(pthread_create(&get_thread, NULL, get_work_thread, (void *)wc))) {
		applog(LOG_ERR, "Failed to create get_work_thread");
		return false;
	}
	return true;
}

static bool stale_work(struct work *work, bool share)
{
	struct timeval now;
	time_t work_expiry;
	struct pool *pool;
	uint32_t block_id;
	int getwork_delay;

	block_id = ((uint32_t*)work->data)[1];
	pool = work->pool;

	/* Technically the rolltime should be correct but some pools
	 * advertise a broken expire= that is lower than a meaningful
	 * scantime */
	if (work->rolltime > opt_scantime)
		work_expiry = work->rolltime;
	else
		work_expiry = opt_expiry;

	if (share) {
		/* If the share isn't on this pool's latest block, it's stale */
		if (pool->block_id != block_id)
		{
			applog(LOG_DEBUG, "Share stale due to block mismatch (%08lx != %08lx)", (long)block_id, (long)pool->block_id);
			return true;
		}

		/* If the pool doesn't want old shares, then any found in work before
		 * the most recent longpoll is stale */
		if ((!pool->submit_old) && work->work_restart_id != pool->work_restart_id)
		{
			applog(LOG_DEBUG, "Share stale due to work restart (%02x != %02x)", work->work_restart_id, pool->work_restart_id);
			return true;
		}
	} else {
		/* If this work isn't for the latest Bitcoin block, it's stale */
		/* But only care about the current pool if failover-only */
		if (block_id != (opt_fail_only ? pool->block_id : current_block_id))
		{
			applog(LOG_DEBUG, "Work stale due to block mismatch (%08lx != %d ? %08lx : %08lx)", (long)block_id, (int)opt_fail_only, (long)pool->block_id, (long)current_block_id);
			return true;
		}

		/* If the pool has asked us to restart since this work, it's stale */
		if (work->work_restart_id != pool->work_restart_id)
		{
			applog(LOG_DEBUG, "Work stale due to work restart (%02x != %02x)", work->work_restart_id, pool->work_restart_id);
			return true;
		}

	/* Factor in the average getwork delay of this pool, rounding it up to
	 * the nearest second */
	getwork_delay = pool->cgminer_pool_stats.getwork_wait_rolling * 5 + 1;
	work_expiry -= getwork_delay;
	if (unlikely(work_expiry < 5))
		work_expiry = 5;

	}

	gettimeofday(&now, NULL);
	if ((now.tv_sec - work->tv_staged.tv_sec) >= work_expiry) {
		applog(LOG_DEBUG, "%s stale due to expiry (%d - %d >= %d)", share?"Share":"Work", now.tv_sec, work->tv_staged.tv_sec, work_expiry);
		return true;
	}

	/* If the user only wants strict failover, any work from a pool other than
	 * the current one is always considered stale */
<<<<<<< HEAD
	if (failoveronly && !share && pool != current_pool() && !work->mandatory &&
	    pool_strategy != POOL_LOADBALANCE && pool_strategy != POOL_BALANCE) {
=======
	if (opt_fail_only && !share && pool != current_pool() && !work->mandatory) {
>>>>>>> 3cb49fdf
		applog(LOG_DEBUG, "Work stale due to fail only pool mismatch (pool %u vs %u)", pool->pool_no, current_pool()->pool_no);
		return true;
	}

	return false;
}

static void check_solve(struct work *work)
{
	work->block = regeneratehash(work);
	if (unlikely(work->block)) {
		work->pool->solved++;
		found_blocks++;
		work->mandatory = true;
		applog(LOG_NOTICE, "Found block for pool %d!", work->pool->pool_no);
	}
}

static void submit_discard_share(struct work *work)
{
	sharelog("discard", work);
	++total_stale;
	++(work->pool->stale_shares);
}

static void *submit_work_thread(void *userdata)
{
	struct workio_cmd *wc = (struct workio_cmd *)userdata;
	struct work *work;
	struct pool *pool;
	bool resubmit;
	struct curl_ent *ce;
	int failures;
	time_t staleexpire;

	pthread_detach(pthread_self());
	rename_thr("bfg-submit_work");

	applog(LOG_DEBUG, "Creating extra submit work thread");

next_submit:
	work = wc->work;
	pool = work->pool;
	resubmit = false;
	failures = 0;

	check_solve(work);

	if (stale_work(work, true)) {
		work->stale = true;
		if (unlikely(!list_empty(&submit_waiting))) {
			applog(LOG_WARNING, "Stale share detected while queued submissions are waiting, discarding");
			submit_discard_share(work);
			goto out;
		}
		if (opt_submit_stale)
			applog(LOG_NOTICE, "Stale share detected, submitting as user requested");
		else if (pool->submit_old)
			applog(LOG_NOTICE, "Stale share detected, submitting as pool requested");
		else {
			applog(LOG_NOTICE, "Stale share detected, discarding");
			submit_discard_share(work);
			goto out;
		}
		staleexpire = time(NULL) + 300;
	}

	ce = pop_curl_entry(pool);
	/* submit solution to bitcoin via JSON-RPC */
	while (!submit_upstream_work(work, ce->curl, resubmit)) {
		resubmit = true;
		if ((!work->stale) && stale_work(work, true)) {
			work->stale = true;
			if (opt_submit_stale)
				applog(LOG_NOTICE, "Share become stale during submission failure, will retry as user requested");
			else if (pool->submit_old)
				applog(LOG_NOTICE, "Share become stale during submission failure, will retry as pool requested");
			else {
				applog(LOG_NOTICE, "Share become stale during submission failure, discarding");
				submit_discard_share(work);
				break;
			}
			staleexpire = time(NULL) + 300;
		}
		if (unlikely((opt_retries >= 0) && (++failures > opt_retries))) {
			applog(LOG_ERR, "Failed %d retries, discarding", opt_retries);
			submit_discard_share(work);
			break;
		}
		else if (work->stale) {
			if (unlikely(!list_empty(&submit_waiting))) {
				applog(LOG_WARNING, "Stale share failed to submit while queued submissions are waiting, discarding");
				submit_discard_share(work);
				break;
			} else if (unlikely(opt_retries < 0 && staleexpire <= time(NULL))) {
				applog(LOG_NOTICE, "Stale share failed to submit for 5 minutes, discarding");
				submit_discard_share(work);
				break;
			}
		}

		/* pause, then restart work-request loop */
		applog(LOG_INFO, "json_rpc_call failed on submit_work, retry after %d seconds",
			fail_pause);
		sleep(fail_pause);
		fail_pause += opt_fail_pause;
	}
	fail_pause = opt_fail_pause;
	push_curl_entry(ce, pool);
out:
	workio_cmd_free(wc);

	mutex_lock(&submitting_lock);
	if (!list_empty(&submit_waiting)) {
		applog(LOG_DEBUG, "submit_work continuing with queued submission");
		wc = list_entry(submit_waiting.next, struct workio_cmd, list);
		list_del(&wc->list);
		mutex_unlock(&submitting_lock);
		goto next_submit;
	}
	--submitting;
	mutex_unlock(&submitting_lock);

	return NULL;
}

/* We try to reuse curl handles as much as possible, but if there is already
 * work queued to be submitted, we start generating extra handles to submit
 * the shares to avoid ever increasing backlogs. This allows us to scale to
 * any size hardware */
static bool workio_submit_work(struct workio_cmd *wc)
{
	pthread_t submit_thread;

	if (unlikely(pthread_create(&submit_thread, NULL, submit_work_thread, (void *)wc))) {
		applog(LOG_ERR, "Failed to create submit_work_thread");
		return false;
	}
	return true;
}

/* Find the pool that currently has the highest priority */
static struct pool *priority_pool(int choice)
{
	struct pool *ret = NULL;
	int i;

	for (i = 0; i < total_pools; i++) {
		struct pool *pool = pools[i];

		if (pool->prio == choice) {
			ret = pool;
			break;
		}
	}

	if (unlikely(!ret)) {
		applog(LOG_ERR, "WTF No pool %d found!", choice);
		return pools[choice];
	}
	return ret;
}

static bool queue_request(struct thr_info *thr, bool needed);

void switch_pools(struct pool *selected)
{
	struct pool *pool, *last_pool;
	int i, pool_no, next_pool;

	mutex_lock(&control_lock);
	last_pool = currentpool;
	pool_no = currentpool->pool_no;

	/* Switch selected to pool number 0 and move the rest down */
	if (selected) {
		if (selected->prio != 0) {
			for (i = 0; i < total_pools; i++) {
				pool = pools[i];
				if (pool->prio < selected->prio)
					pool->prio++;
			}
			selected->prio = 0;
		}
	}

	switch (pool_strategy) {
		/* Both of these set to the master pool */
		case POOL_BALANCE:
		case POOL_FAILOVER:
		case POOL_LOADBALANCE:
			for (i = 0; i < total_pools; i++) {
				pool = priority_pool(i);
				if (!pool->idle && pool->enabled == POOL_ENABLED) {
					pool_no = pool->pool_no;
					break;
				}
			}
			break;
		/* Both of these simply increment and cycle */
		case POOL_ROUNDROBIN:
		case POOL_ROTATE:
			if (selected && !selected->idle) {
				pool_no = selected->pool_no;
				break;
			}
			next_pool = pool_no;
			/* Select the next alive pool */
			for (i = 1; i < total_pools; i++) {
				next_pool++;
				if (next_pool >= total_pools)
					next_pool = 0;
				pool = pools[next_pool];
				if (!pool->idle && pool->enabled == POOL_ENABLED) {
					pool_no = next_pool;
					break;
				}
			}
			break;
		default:
			break;
	}

	currentpool = pools[pool_no];
	pool = currentpool;
	pool->block_id = 0;
	mutex_unlock(&control_lock);

	/* Set the lagging flag to avoid pool not providing work fast enough
	 * messages in failover only mode since  we have to get all fresh work
	 * as in restart_threads */
	if (opt_fail_only)
		pool_tset(pool, &pool->lagging);

	if (pool != last_pool)
		applog(LOG_WARNING, "Switching to %s", pool->rpc_url);

	mutex_lock(&lp_lock);
	pthread_cond_broadcast(&lp_cond);
	mutex_unlock(&lp_lock);

	queue_request(NULL, false);
}

static void discard_work(struct work *work)
{
	if (!work->clone && !work->rolls && !work->mined) {
		if (work->pool)
			work->pool->discarded_work++;
		total_discarded++;
		applog(LOG_DEBUG, "Discarded work");
	} else
		applog(LOG_DEBUG, "Discarded cloned or rolled work");
	free_work(work);
}

static void discard_stale(void)
{
	struct work *work, *tmp;
	int stale = 0;

	mutex_lock(stgd_lock);
	HASH_ITER(hh, staged_work, work, tmp) {
		if (stale_work(work, false)) {
			HASH_DEL(staged_work, work);
			discard_work(work);
			stale++;
		}
	}
	mutex_unlock(stgd_lock);

	if (stale) {
		applog(LOG_DEBUG, "Discarded %d stales that didn't match current hash", stale);
		while (stale-- > 0)
			queue_request(NULL, false);
	}
}

void ms_to_abstime(unsigned int mstime, struct timespec *abstime)
{
	struct timeval now, then, tdiff;

	tdiff.tv_sec = mstime / 1000;
	tdiff.tv_usec = mstime * 1000 - (tdiff.tv_sec * 1000000);
	gettimeofday(&now, NULL);
	timeradd(&now, &tdiff, &then);
	abstime->tv_sec = then.tv_sec;
	abstime->tv_nsec = then.tv_usec * 1000;
}

/* A generic wait function for threads that poll that will wait a specified
 * time tdiff waiting on the pthread conditional that is broadcast when a
 * work restart is required. Returns the value of pthread_cond_timedwait
 * which is zero if the condition was met or ETIMEDOUT if not.
 */
int restart_wait(unsigned int mstime)
{
	struct timespec abstime;
	int rc;

	ms_to_abstime(mstime, &abstime);
	mutex_lock(&restart_lock);
	rc = pthread_cond_timedwait(&restart_cond, &restart_lock, &abstime);
	mutex_unlock(&restart_lock);

	return rc;
}

/* A generic wait function for threads that poll that will wait a specified
 * time waiting on a share to become stale. Returns positive if the share
 * became stale or zero if the timer expired first. If checkend is true, will
 * immediatley return negative if the share is guaranteed to become stale
 * before the timer expires.
 */
int stale_wait(unsigned int mstime, struct work*work, bool checkend)
{
	struct timespec abstime;
	int rc;

	if (checkend) {
		struct timeval tv, orig;
		ldiv_t d;
		d = ldiv(mstime, 1000);
		tv.tv_sec = d.quot;
		tv.tv_usec = d.rem * 1000;
		orig = work->tv_staged;
		timersub(&orig, &tv, &work->tv_staged);
		rc = stale_work(work, true);
		work->tv_staged = orig;
		if (rc)
			return -1;
	}

	ms_to_abstime(mstime, &abstime);
	rc = -1;
	while (1) {
		mutex_lock(&restart_lock);
		if (stale_work(work, true)) {
			rc = 1;
		} else if (pthread_cond_timedwait(&restart_cond, &restart_lock, &abstime)) {
			rc = 0;
		}
		mutex_unlock(&restart_lock);
		if (rc != -1)
			return rc;
	}
}
	
static void restart_threads(void)
{
	struct pool *cp = current_pool();
	int i, fd;
	struct thr_info *thr;

	/* Artificially set the lagging flag to avoid pool not providing work
	 * fast enough  messages after every long poll */
	pool_tset(cp, &cp->lagging);

	/* Discard staged work that is now stale */
	discard_stale();

	for (i = 0; i < mining_threads; i++)
	{
		thr = &thr_info[i];
		fd = thr->_work_restart_fd_w;
		thr->work_restart = true;
		if (fd != -1)
			write(fd, "\0", 1);
	}

	mutex_lock(&restart_lock);
	pthread_cond_broadcast(&restart_cond);
	mutex_unlock(&restart_lock);
}

static void set_curblock(char *hexstr, unsigned char *hash)
{
	unsigned char hash_swap[32];
	unsigned char block_hash_swap[32];
	char *old_hash;

	current_block_id = ((uint32_t*)hash)[1];
	strcpy(current_block, hexstr);
	swap256(hash_swap, hash);
	swap256(block_hash_swap, hash+4);

	/* Don't free current_hash directly to avoid dereferencing when read
	 * elsewhere - and update block_timeval inside the same lock */
	mutex_lock(&ch_lock);
	gettimeofday(&block_timeval, NULL);
	old_hash = current_hash;
	current_hash = bin2hex(hash_swap, 16);
	free(old_hash);
	old_hash = current_fullhash;
	current_fullhash = bin2hex(block_hash_swap, 32);
	free(old_hash);
	mutex_unlock(&ch_lock);

	get_timestamp(blocktime, &block_timeval);

	if (unlikely(!current_hash))
		quit (1, "set_curblock OOM");
	applog(LOG_INFO, "New block: %s...", current_hash);
}

/* Search to see if this string is from a block that has been seen before */
static bool block_exists(char *hexstr)
{
	struct block *s;

	rd_lock(&blk_lock);
	HASH_FIND_STR(blocks, hexstr, s);
	rd_unlock(&blk_lock);
	if (s)
		return true;
	return false;
}

/* Tests if this work is from a block that has been seen before */
static inline bool from_existing_block(struct work *work)
{
	char *hexstr = bin2hex(work->data, 18);
	bool ret;

	if (unlikely(!hexstr)) {
		applog(LOG_ERR, "from_existing_block OOM");
		return true;
	}
	ret = block_exists(hexstr);
	free(hexstr);
	return ret;
}

static void test_work_current(struct work *work)
{
	char *hexstr;

	if (work->mandatory)
		return;

	uint32_t block_id = ((uint32_t*)(work->data))[1];

	hexstr = bin2hex(work->data, 18);
	if (unlikely(!hexstr)) {
		applog(LOG_ERR, "stage_thread OOM");
		return;
	}

	/* Search to see if this block exists yet and if not, consider it a
	 * new block and set the current block details to this one */
	if (!block_exists(hexstr)) {
		struct block *s = calloc(sizeof(struct block), 1);

		if (unlikely(!s))
			quit (1, "test_work_current OOM");
		strcpy(s->hash, hexstr);
		wr_lock(&blk_lock);
		HASH_ADD_STR(blocks, hash, s);
		wr_unlock(&blk_lock);
		work->pool->block_id = block_id;
		set_curblock(hexstr, work->data);
		if (unlikely(++new_blocks == 1))
			goto out_free;

		if (work->longpoll) {
			applog(LOG_NOTICE, "LONGPOLL from pool %d detected new block",
			       work->pool->pool_no);
			work->longpoll = false;
		} else if (have_longpoll)
			applog(LOG_NOTICE, "New block detected on network before longpoll");
		else
			applog(LOG_NOTICE, "New block detected on network");
		restart_threads();
	} else {
		bool restart = false;
		struct pool *curpool = NULL;
		if (unlikely(work->pool->block_id != block_id)) {
			bool was_active = work->pool->block_id != 0;
			work->pool->block_id = block_id;
			if (was_active) {  // Pool actively changed block
				if (work->pool == (curpool = current_pool()))
					restart = true;
				if (block_id == current_block_id) {
					// Caught up, only announce if this pool is the one in use
					if (restart)
						applog(LOG_NOTICE, "%s %d caught up to new block",
						       work->longpoll ? "LONGPOLL from pool" : "Pool",
						       work->pool->pool_no);
				} else
					// Switched to a block we know, but not the latest... why?
					// This might detect pools trying to double-spend or 51%,
					// but let's not make any accusations until it's had time
					// in the real world.
					applog(LOG_WARNING, "%s %d is issuing work for an old block: %s",
					       work->longpoll ? "LONGPOLL from pool" : "Pool",
					       work->pool->pool_no,
					       hexstr);
			}
		}
	  if (work->longpoll) {
		work->longpoll = false;
		++work->pool->work_restart_id;
		if ((!restart) && work->pool == current_pool()) {
			applog(LOG_NOTICE, "LONGPOLL from pool %d requested work restart",
				work->pool->pool_no);
			restart = true;
		}
	  }
		if (restart)
			restart_threads();
	}
out_free:
	free(hexstr);
}

static int tv_sort(struct work *worka, struct work *workb)
{
	return worka->tv_staged.tv_sec - workb->tv_staged.tv_sec;
}

static bool work_rollable(struct work *work)
{
	return (!work->clone && work->rolltime);
}

static bool hash_push(struct work *work)
{
	bool rc = true, dec = false;

	if (work->queued) {
		work->queued = false;
		dec = true;
	}

	mutex_lock(stgd_lock);
	if (work_rollable(work))
		staged_rollable++;
	if (likely(!getq->frozen)) {
		HASH_ADD_INT(staged_work, id, work);
		HASH_SORT(staged_work, tv_sort);
	} else
		rc = false;
	pthread_cond_signal(&getq->cond);
	mutex_unlock(stgd_lock);

	if (dec)
		dec_queued();

	return rc;
}

static void *stage_thread(void *userdata)
{
	struct thr_info *mythr = userdata;
	bool ok = true;

	rename_thr("bfg-stage");

	while (ok) {
		struct work *work = NULL;

		applog(LOG_DEBUG, "Popping work to stage thread");

		work = tq_pop(mythr->q, NULL);
		if (unlikely(!work)) {
			applog(LOG_ERR, "Failed to tq_pop in stage_thread");
			ok = false;
			break;
		}
		work->work_restart_id = work->pool->work_restart_id;

		test_work_current(work);

		applog(LOG_DEBUG, "Pushing work to getwork queue");

		if (unlikely(!hash_push(work))) {
			applog(LOG_WARNING, "Failed to hash_push in stage_thread");
			continue;
		}
	}

	tq_freeze(mythr->q);
	return NULL;
}

static bool stage_work(struct work *work)
{
	applog(LOG_DEBUG, "Pushing work to stage thread");

	if (unlikely(!tq_push(thr_info[stage_thr_id].q, work))) {
		applog(LOG_ERR, "Could not tq_push work in stage_work");
		return false;
	}
	return true;
}

#ifdef HAVE_CURSES
int curses_int(const char *query)
{
	int ret;
	char *cvar;

	cvar = curses_input(query);
	ret = atoi(cvar);
	free(cvar);
	return ret;
}
#endif

#ifdef HAVE_CURSES
static bool input_pool(bool live);
#endif

#ifdef HAVE_CURSES
static void display_pool_summary(struct pool *pool)
{
	double efficiency = 0.0;

	if (curses_active_locked()) {
		wlog("Pool: %s\n", pool->rpc_url);
		if (pool->solved)
			wlog("SOLVED %d BLOCK%s!\n", pool->solved, pool->solved > 1 ? "S" : "");
		wlog("%s own long-poll support\n", pool->hdr_path ? "Has" : "Does not have");
		wlog(" Queued work requests: %d\n", pool->getwork_requested);
		wlog(" Share submissions: %d\n", pool->accepted + pool->rejected);
		wlog(" Accepted shares: %d\n", pool->accepted);
		wlog(" Rejected shares: %d\n", pool->rejected);
		if (pool->accepted || pool->rejected)
			wlog(" Reject ratio: %.1f%%\n", (double)(pool->rejected * 100) / (double)(pool->accepted + pool->rejected));
		efficiency = pool->getwork_requested ? pool->accepted * 100.0 / pool->getwork_requested : 0.0;
		wlog(" Efficiency (accepted / queued): %.0f%%\n", efficiency);

		wlog(" Discarded work due to new blocks: %d\n", pool->discarded_work);
		wlog(" Stale submissions discarded due to new blocks: %d\n", pool->stale_shares);
		wlog(" Unable to get work from server occasions: %d\n", pool->getfail_occasions);
		wlog(" Submitting work remotely delay occasions: %d\n\n", pool->remotefail_occasions);
		unlock_curses();
	}
}
#endif

/* We can't remove the memory used for this struct pool because there may
 * still be work referencing it. We just remove it from the pools list */
void remove_pool(struct pool *pool)
{
	int i, last_pool = total_pools - 1;
	struct pool *other;

	/* Boost priority of any lower prio than this one */
	for (i = 0; i < total_pools; i++) {
		other = pools[i];
		if (other->prio > pool->prio)
			other->prio--;
	}

	if (pool->pool_no < last_pool) {
		/* Swap the last pool for this one */
		(pools[last_pool])->pool_no = pool->pool_no;
		pools[pool->pool_no] = pools[last_pool];
	}
	/* Give it an invalid number */
	pool->pool_no = total_pools;
	pool->removed = true;
	total_pools--;
}

/* add a mutex if this needs to be thread safe in the future */
static struct JE {
	char *buf;
	struct JE *next;
} *jedata = NULL;

static void json_escape_free()
{
	struct JE *jeptr = jedata;
	struct JE *jenext;

	jedata = NULL;

	while (jeptr) {
		jenext = jeptr->next;
		free(jeptr->buf);
		free(jeptr);
		jeptr = jenext;
	}
}

static char *json_escape(char *str)
{
	struct JE *jeptr;
	char *buf, *ptr;

	/* 2x is the max, may as well just allocate that */
	ptr = buf = malloc(strlen(str) * 2 + 1);

	jeptr = malloc(sizeof(*jeptr));

	jeptr->buf = buf;
	jeptr->next = jedata;
	jedata = jeptr;

	while (*str) {
		if (*str == '\\' || *str == '"')
			*(ptr++) = '\\';

		*(ptr++) = *(str++);
	}

	*ptr = '\0';

	return buf;
}

void write_config(FILE *fcfg)
{
	int i;

	/* Write pool values */
	fputs("{\n\"pools\" : [", fcfg);
	for(i = 0; i < total_pools; i++) {
		fprintf(fcfg, "%s\n\t{\n\t\t\"url\" : \"%s\",", i > 0 ? "," : "", json_escape(pools[i]->rpc_url));
		fprintf(fcfg, "\n\t\t\"user\" : \"%s\",", json_escape(pools[i]->rpc_user));
		fprintf(fcfg, "\n\t\t\"pass\" : \"%s\"\n\t}", json_escape(pools[i]->rpc_pass));
		}
	fputs("\n]\n", fcfg);

#ifdef HAVE_OPENCL
	if (nDevs) {
		/* Write GPU device values */
		fputs(",\n\"intensity\" : \"", fcfg);
		for(i = 0; i < nDevs; i++)
			fprintf(fcfg, gpus[i].dynamic ? "%sd" : "%s%d", i > 0 ? "," : "", gpus[i].intensity);
		fputs("\",\n\"vectors\" : \"", fcfg);
		for(i = 0; i < nDevs; i++)
			fprintf(fcfg, "%s%d", i > 0 ? "," : "",
				gpus[i].vwidth);
		fputs("\",\n\"worksize\" : \"", fcfg);
		for(i = 0; i < nDevs; i++)
			fprintf(fcfg, "%s%d", i > 0 ? "," : "",
				(int)gpus[i].work_size);
		fputs("\",\n\"kernel\" : \"", fcfg);
		for(i = 0; i < nDevs; i++) {
			fprintf(fcfg, "%s", i > 0 ? "," : "");
			switch (gpus[i].kernel) {
				case KL_NONE: // Shouldn't happen
					break;
				case KL_POCLBM:
					fprintf(fcfg, "poclbm");
					break;
				case KL_PHATK:
					fprintf(fcfg, "phatk");
					break;
				case KL_DIAKGCN:
					fprintf(fcfg, "diakgcn");
					break;
				case KL_DIABLO:
					fprintf(fcfg, "diablo");
					break;
				case KL_SCRYPT:
					fprintf(fcfg, "scrypt");
					break;
			}
		}
#ifdef USE_SCRYPT
		fputs("\",\n\"lookup-gap\" : \"", fcfg);
		for(i = 0; i < nDevs; i++)
			fprintf(fcfg, "%s%d", i > 0 ? "," : "",
				(int)gpus[i].opt_lg);
		fputs("\",\n\"thread-concurrency\" : \"", fcfg);
		for(i = 0; i < nDevs; i++)
			fprintf(fcfg, "%s%d", i > 0 ? "," : "",
				(int)gpus[i].opt_tc);
		fputs("\",\n\"shaders\" : \"", fcfg);
		for(i = 0; i < nDevs; i++)
			fprintf(fcfg, "%s%d", i > 0 ? "," : "",
				(int)gpus[i].shaders);
#endif
#ifdef HAVE_ADL
		fputs("\",\n\"gpu-engine\" : \"", fcfg);
		for(i = 0; i < nDevs; i++)
			fprintf(fcfg, "%s%d-%d", i > 0 ? "," : "", gpus[i].min_engine, gpus[i].gpu_engine);
		fputs("\",\n\"gpu-fan\" : \"", fcfg);
		for(i = 0; i < nDevs; i++)
			fprintf(fcfg, "%s%d-%d", i > 0 ? "," : "", gpus[i].min_fan, gpus[i].gpu_fan);
		fputs("\",\n\"gpu-memclock\" : \"", fcfg);
		for(i = 0; i < nDevs; i++)
			fprintf(fcfg, "%s%d", i > 0 ? "," : "", gpus[i].gpu_memclock);
		fputs("\",\n\"gpu-memdiff\" : \"", fcfg);
		for(i = 0; i < nDevs; i++)
			fprintf(fcfg, "%s%d", i > 0 ? "," : "", gpus[i].gpu_memdiff);
		fputs("\",\n\"gpu-powertune\" : \"", fcfg);
		for(i = 0; i < nDevs; i++)
			fprintf(fcfg, "%s%d", i > 0 ? "," : "", gpus[i].gpu_powertune);
		fputs("\",\n\"gpu-vddc\" : \"", fcfg);
		for(i = 0; i < nDevs; i++)
			fprintf(fcfg, "%s%1.3f", i > 0 ? "," : "", gpus[i].gpu_vddc);
		fputs("\",\n\"temp-cutoff\" : \"", fcfg);
		for(i = 0; i < nDevs; i++)
			fprintf(fcfg, "%s%d", i > 0 ? "," : "", gpus[i].cutofftemp);
		fputs("\",\n\"temp-overheat\" : \"", fcfg);
		for(i = 0; i < nDevs; i++)
			fprintf(fcfg, "%s%d", i > 0 ? "," : "", gpus[i].adl.overtemp);
		fputs("\",\n\"temp-target\" : \"", fcfg);
		for(i = 0; i < nDevs; i++)
			fprintf(fcfg, "%s%d", i > 0 ? "," : "", gpus[i].adl.targettemp);
#endif
		fputs("\"", fcfg);
	}
#endif
#ifdef HAVE_ADL
	if (opt_reorder)
		fprintf(fcfg, ",\n\"gpu-reorder\" : true");
#endif
#ifdef WANT_CPUMINE
	fprintf(fcfg, ",\n\"algo\" : \"%s\"", algo_names[opt_algo]);
#endif

	/* Simple bool and int options */
	struct opt_table *opt;
	for (opt = opt_config_table; opt->type != OPT_END; opt++) {
		char *p, *name = strdup(opt->names);
		for (p = strtok(name, "|"); p; p = strtok(NULL, "|")) {
			if (p[1] != '-')
				continue;
			if (opt->type & OPT_NOARG &&
			   ((void *)opt->cb == (void *)opt_set_bool || (void *)opt->cb == (void *)opt_set_invbool) &&
			   (*(bool *)opt->u.arg == ((void *)opt->cb == (void *)opt_set_bool)))
				fprintf(fcfg, ",\n\"%s\" : true", p+2);

			if (opt->type & OPT_HASARG &&
			   ((void *)opt->cb_arg == (void *)set_int_0_to_9999 ||
			   (void *)opt->cb_arg == (void *)set_int_1_to_65535 ||
			   (void *)opt->cb_arg == (void *)set_int_0_to_10 ||
			   (void *)opt->cb_arg == (void *)set_int_1_to_10) &&
			   opt->desc != opt_hidden &&
			   0 <= *(int *)opt->u.arg)
				fprintf(fcfg, ",\n\"%s\" : \"%d\"", p+2, *(int *)opt->u.arg);
		}
	}

	/* Special case options */
	fprintf(fcfg, ",\n\"shares\" : \"%d\"", opt_shares);
	if (pool_strategy == POOL_BALANCE)
		fputs(",\n\"balance\" : true", fcfg);
	if (pool_strategy == POOL_LOADBALANCE)
		fputs(",\n\"load-balance\" : true", fcfg);
	if (pool_strategy == POOL_ROUNDROBIN)
		fputs(",\n\"round-robin\" : true", fcfg);
	if (pool_strategy == POOL_ROTATE)
		fprintf(fcfg, ",\n\"rotate\" : \"%d\"", opt_rotate_period);
#if defined(unix)
	if (opt_stderr_cmd && *opt_stderr_cmd)
		fprintf(fcfg, ",\n\"monitor\" : \"%s\"", json_escape(opt_stderr_cmd));
#endif // defined(unix)
	if (opt_kernel_path && *opt_kernel_path) {
		char *kpath = strdup(opt_kernel_path);
		if (kpath[strlen(kpath)-1] == '/')
			kpath[strlen(kpath)-1] = 0;
		fprintf(fcfg, ",\n\"kernel-path\" : \"%s\"", json_escape(kpath));
	}
	if (schedstart.enable)
		fprintf(fcfg, ",\n\"sched-time\" : \"%d:%d\"", schedstart.tm.tm_hour, schedstart.tm.tm_min);
	if (schedstop.enable)
		fprintf(fcfg, ",\n\"stop-time\" : \"%d:%d\"", schedstop.tm.tm_hour, schedstop.tm.tm_min);
	if (opt_socks_proxy && *opt_socks_proxy)
		fprintf(fcfg, ",\n\"socks-proxy\" : \"%s\"", json_escape(opt_socks_proxy));
#ifdef HAVE_OPENCL
	for(i = 0; i < nDevs; i++)
		if (gpus[i].deven == DEV_DISABLED)
			break;
	if (i < nDevs)
		for (i = 0; i < nDevs; i++)
			if (gpus[i].deven != DEV_DISABLED)
				fprintf(fcfg, ",\n\"device\" : \"%d\"", i);
#endif
	if (opt_api_allow)
		fprintf(fcfg, ",\n\"api-allow\" : \"%s\"", json_escape(opt_api_allow));
	if (strcmp(opt_api_description, PACKAGE_STRING) != 0)
		fprintf(fcfg, ",\n\"api-description\" : \"%s\"", json_escape(opt_api_description));
	if (opt_api_groups)
		fprintf(fcfg, ",\n\"api-groups\" : \"%s\"", json_escape(opt_api_groups));
	if (opt_icarus_options)
		fprintf(fcfg, ",\n\"icarus-options\" : \"%s\"", json_escape(opt_icarus_options));
	if (opt_icarus_timing)
		fprintf(fcfg, ",\n\"icarus-timing\" : \"%s\"", json_escape(opt_icarus_timing));
	fputs("\n}\n", fcfg);

	json_escape_free();
}

#ifdef HAVE_CURSES
static void display_pools(void)
{
	struct pool *pool;
	int selected, i;
	char input;

	opt_loginput = true;
	immedok(logwin, true);
	clear_logwin();
updated:
	for (i = 0; i < total_pools; i++) {
		pool = pools[i];

		if (pool == current_pool())
			wattron(logwin, A_BOLD);
		if (pool->enabled != POOL_ENABLED)
			wattron(logwin, A_DIM);
		wlogprint("%d: ", pool->pool_no);
		switch (pool->enabled) {
			case POOL_ENABLED:
				wlogprint("Enabled ");
				break;
			case POOL_DISABLED:
				wlogprint("Disabled ");
				break;
			case POOL_REJECTING:
				wlogprint("Rejecting ");
				break;
		}
		wlogprint("%s Priority %d: %s  User:%s\n",
			pool->idle? "Dead" : "Alive",
			pool->prio,
			pool->rpc_url, pool->rpc_user);
		wattroff(logwin, A_BOLD | A_DIM);
	}
retry:
	wlogprint("\nCurrent pool management strategy: %s\n",
		strategies[pool_strategy]);
	if (pool_strategy == POOL_ROTATE)
		wlogprint("Set to rotate every %d minutes\n", opt_rotate_period);
	wlogprint("[F]ailover only %s\n", opt_fail_only ? "enabled" : "disabled");
	wlogprint("[A]dd pool [R]emove pool [D]isable pool [E]nable pool\n");
	wlogprint("[C]hange management strategy [S]witch pool [I]nformation\n");
	wlogprint("Or press any other key to continue\n");
	input = getch();

	if (!strncasecmp(&input, "a", 1)) {
		input_pool(true);
		goto updated;
	} else if (!strncasecmp(&input, "r", 1)) {
		if (total_pools <= 1) {
			wlogprint("Cannot remove last pool");
			goto retry;
		}
		selected = curses_int("Select pool number");
		if (selected < 0 || selected >= total_pools) {
			wlogprint("Invalid selection\n");
			goto retry;
		}
		pool = pools[selected];
		if (pool == current_pool())
			switch_pools(NULL);
		if (pool == current_pool()) {
			wlogprint("Unable to remove pool due to activity\n");
			goto retry;
		}
		disable_pool(pool);
		remove_pool(pool);
		goto updated;
	} else if (!strncasecmp(&input, "s", 1)) {
		selected = curses_int("Select pool number");
		if (selected < 0 || selected >= total_pools) {
			wlogprint("Invalid selection\n");
			goto retry;
		}
		pool = pools[selected];
		enable_pool(pool);
		switch_pools(pool);
		goto updated;
	} else if (!strncasecmp(&input, "d", 1)) {
		if (enabled_pools <= 1) {
			wlogprint("Cannot disable last pool");
			goto retry;
		}
		selected = curses_int("Select pool number");
		if (selected < 0 || selected >= total_pools) {
			wlogprint("Invalid selection\n");
			goto retry;
		}
		pool = pools[selected];
		disable_pool(pool);
		if (pool == current_pool())
			switch_pools(NULL);
		goto updated;
	} else if (!strncasecmp(&input, "e", 1)) {
		selected = curses_int("Select pool number");
		if (selected < 0 || selected >= total_pools) {
			wlogprint("Invalid selection\n");
			goto retry;
		}
		pool = pools[selected];
		enable_pool(pool);
		if (pool->prio < current_pool()->prio)
			switch_pools(pool);
		goto updated;
	} else if (!strncasecmp(&input, "c", 1)) {
		for (i = 0; i <= TOP_STRATEGY; i++)
			wlogprint("%d: %s\n", i, strategies[i]);
		selected = curses_int("Select strategy number type");
		if (selected < 0 || selected > TOP_STRATEGY) {
			wlogprint("Invalid selection\n");
			goto retry;
		}
		if (selected == POOL_ROTATE) {
			opt_rotate_period = curses_int("Select interval in minutes");

			if (opt_rotate_period < 0 || opt_rotate_period > 9999) {
				opt_rotate_period = 0;
				wlogprint("Invalid selection\n");
				goto retry;
			}
		}
		pool_strategy = selected;
		switch_pools(NULL);
		goto updated;
	} else if (!strncasecmp(&input, "i", 1)) {
		selected = curses_int("Select pool number");
		if (selected < 0 || selected >= total_pools) {
			wlogprint("Invalid selection\n");
			goto retry;
		}
		pool = pools[selected];
		display_pool_summary(pool);
		goto retry;
	} else if (!strncasecmp(&input, "f", 1)) {
		opt_fail_only ^= true;
		goto updated;
	} else
		clear_logwin();

	immedok(logwin, false);
	opt_loginput = false;
}

static void display_options(void)
{
	int selected;
	char input;

	opt_loginput = true;
	immedok(logwin, true);
	clear_logwin();
retry:
	wlogprint("[N]ormal [C]lear [S]ilent mode (disable all output)\n");
	wlogprint("[D]ebug:%s\n[P]er-device:%s\n[Q]uiet:%s\n[V]erbose:%s\n[R]PC debug:%s\n[L]og interval:%d\n",
		opt_debug_console ? "on" : "off",
	        want_per_device_stats? "on" : "off",
		opt_quiet ? "on" : "off",
		opt_log_output ? "on" : "off",
		opt_protocol ? "on" : "off",
		opt_log_interval);
	wlogprint("Select an option or any other key to return\n");
	input = getch();
	if (!strncasecmp(&input, "q", 1)) {
		opt_quiet ^= true;
		wlogprint("Quiet mode %s\n", opt_quiet ? "enabled" : "disabled");
		goto retry;
	} else if (!strncasecmp(&input, "v", 1)) {
		opt_log_output ^= true;
		if (opt_log_output)
			opt_quiet = false;
		wlogprint("Verbose mode %s\n", opt_log_output ? "enabled" : "disabled");
		goto retry;
	} else if (!strncasecmp(&input, "n", 1)) {
		opt_log_output = false;
		opt_debug_console = false;
		opt_quiet = false;
		opt_protocol = false;
		want_per_device_stats = false;
		wlogprint("Output mode reset to normal\n");
		goto retry;
	} else if (!strncasecmp(&input, "d", 1)) {
		opt_debug = true;
		opt_debug_console ^= true;
		opt_log_output = opt_debug_console;
		if (opt_debug_console)
			opt_quiet = false;
		wlogprint("Debug mode %s\n", opt_debug_console ? "enabled" : "disabled");
		goto retry;
	} else if (!strncasecmp(&input, "p", 1)) {
		want_per_device_stats ^= true;
		opt_log_output = want_per_device_stats;
		wlogprint("Per-device stats %s\n", want_per_device_stats ? "enabled" : "disabled");
		goto retry;
	} else if (!strncasecmp(&input, "r", 1)) {
		opt_protocol ^= true;
		if (opt_protocol)
			opt_quiet = false;
		wlogprint("RPC protocol debugging %s\n", opt_protocol ? "enabled" : "disabled");
		goto retry;
	} else if (!strncasecmp(&input, "c", 1))
		clear_logwin();
	else if (!strncasecmp(&input, "l", 1)) {
		selected = curses_int("Interval in seconds");
		if (selected < 0 || selected > 9999) {
			wlogprint("Invalid selection\n");
			goto retry;
		}
		opt_log_interval = selected;
		wlogprint("Log interval set to %d seconds\n", opt_log_interval);
		goto retry;
	} else if (!strncasecmp(&input, "s", 1)) {
		opt_realquiet = true;
	} else
		clear_logwin();

	immedok(logwin, false);
	opt_loginput = false;
}
#endif

void default_save_file(char *filename)
{
#if defined(unix)
	if (getenv("HOME") && *getenv("HOME")) {
	        strcpy(filename, getenv("HOME"));
		strcat(filename, "/");
	}
	else
		strcpy(filename, "");
	strcat(filename, ".bfgminer/");
	mkdir(filename, 0777);
#else
	strcpy(filename, "");
#endif
	strcat(filename, def_conf);
}

#ifdef HAVE_CURSES
static void set_options(void)
{
	int selected;
	char input;

	opt_loginput = true;
	immedok(logwin, true);
	clear_logwin();
retry:
	wlogprint("\n[L]ongpoll: %s\n", want_longpoll ? "On" : "Off");
	wlogprint("[Q]ueue: %d\n[S]cantime: %d\n[E]xpiry: %d\n[R]etries: %d\n"
		  "[P]ause: %d\n[W]rite config file\n[B]FGMiner restart\n",
		opt_queue, opt_scantime, opt_expiry, opt_retries, opt_fail_pause);
	wlogprint("Select an option or any other key to return\n");
	input = getch();

	if (!strncasecmp(&input, "q", 1)) {
		selected = curses_int("Extra work items to queue");
		if (selected < 0 || selected > 9999) {
			wlogprint("Invalid selection\n");
			goto retry;
		}
		opt_queue = selected;
		goto retry;
	} else if (!strncasecmp(&input, "l", 1)) {
		if (want_longpoll)
			stop_longpoll();
		else
			start_longpoll();
		applog(LOG_WARNING, "Longpoll %s", want_longpoll ? "enabled" : "disabled");
		goto retry;
	} else if  (!strncasecmp(&input, "s", 1)) {
		selected = curses_int("Set scantime in seconds");
		if (selected < 0 || selected > 9999) {
			wlogprint("Invalid selection\n");
			goto retry;
		}
		opt_scantime = selected;
		goto retry;
	} else if  (!strncasecmp(&input, "e", 1)) {
		selected = curses_int("Set expiry time in seconds");
		if (selected < 0 || selected > 9999) {
			wlogprint("Invalid selection\n");
			goto retry;
		}
		opt_expiry = selected;
		goto retry;
	} else if  (!strncasecmp(&input, "r", 1)) {
		selected = curses_int("Retries before failing (-1 infinite)");
		if (selected < -1 || selected > 9999) {
			wlogprint("Invalid selection\n");
			goto retry;
		}
		opt_retries = selected;
		goto retry;
	} else if  (!strncasecmp(&input, "p", 1)) {
		selected = curses_int("Seconds to pause before network retries");
		if (selected < 1 || selected > 9999) {
			wlogprint("Invalid selection\n");
			goto retry;
		}
		opt_fail_pause = selected;
		goto retry;
	} else if  (!strncasecmp(&input, "w", 1)) {
		FILE *fcfg;
		char *str, filename[PATH_MAX], prompt[PATH_MAX + 50];

		default_save_file(filename);
		sprintf(prompt, "Config filename to write (Enter for default) [%s]", filename);
		str = curses_input(prompt);
		if (strcmp(str, "-1")) {
			struct stat statbuf;

			strcpy(filename, str);
			if (!stat(filename, &statbuf)) {
				wlogprint("File exists, overwrite?\n");
				input = getch();
				if (strncasecmp(&input, "y", 1))
					goto retry;
			}
		}
		fcfg = fopen(filename, "w");
		if (!fcfg) {
			wlogprint("Cannot open or create file\n");
			goto retry;
		}
		write_config(fcfg);
		fclose(fcfg);
		goto retry;

	} else if (!strncasecmp(&input, "b", 1)) {
		wlogprint("Are you sure?\n");
		input = getch();
		if (!strncasecmp(&input, "y", 1))
			app_restart();
		else
			clear_logwin();
	} else
		clear_logwin();

	immedok(logwin, false);
	opt_loginput = false;
}

static void *input_thread(void __maybe_unused *userdata)
{
	rename_thr("bfg-input");

	if (!curses_active)
		return NULL;

	while (1) {
		int input;

		input = getch();
		switch (input) {
		case 'q': case 'Q':
			kill_work();
			return NULL;
		case 'd': case 'D':
			display_options();
			break;
		case 'p': case 'P':
			display_pools();
			break;
		case 's': case 'S':
			set_options();
			break;
		case 'g': case 'G':
			if (have_opencl)
				manage_gpu();
			break;
#ifdef HAVE_CURSES
		case KEY_DOWN:
			if (devsummaryYOffset < -(total_devices + devcursor - statusy))
				break;
			devsummaryYOffset -= 2;
		case KEY_UP:
			if (devsummaryYOffset == 0)
				break;
			++devsummaryYOffset;
			if (curses_active_locked()) {
				int i;
				for (i = 0; i < mining_threads; i++)
					curses_print_devstatus(i);
				touchwin(statuswin);
				wrefresh(statuswin);
				unlock_curses();
			}
			break;
#endif
		}
		if (opt_realquiet) {
			disable_curses();
			break;
		}
	}

	return NULL;
}
#endif

/* This thread should not be shut down unless a problem occurs */
static void *workio_thread(void *userdata)
{
	struct thr_info *mythr = userdata;
	bool ok = true;

	rename_thr("bfg-workio");

	while (ok) {
		struct workio_cmd *wc;

		applog(LOG_DEBUG, "Popping work to work thread");

		/* wait for workio_cmd sent to us, on our queue */
		wc = tq_pop(mythr->q, NULL);
		if (unlikely(!wc)) {
			applog(LOG_ERR, "Failed to tq_pop in workio_thread");
			ok = false;
			break;
		}

		/* process workio_cmd */
		switch (wc->cmd) {
		case WC_GET_WORK:
			ok = workio_get_work(wc);
			break;
		case WC_SUBMIT_WORK:
		{
			mutex_lock(&submitting_lock);
			if (submitting >= opt_submit_threads) {
				if (list_empty(&submit_waiting))
					applog(LOG_WARNING, "workio_thread queuing submissions (see --submit-threads)");
				else
					applog(LOG_DEBUG, "workio_thread queuing submission");
				list_add_tail(&wc->list, &submit_waiting);
				mutex_unlock(&submitting_lock);
				break;
			}
			++submitting;
			mutex_unlock(&submitting_lock);

			ok = workio_submit_work(wc);
			break;
		}
		default:
			ok = false;
			break;
		}
	}

	tq_freeze(mythr->q);

	return NULL;
}

static void *api_thread(void *userdata)
{
	struct thr_info *mythr = userdata;

	pthread_detach(pthread_self());
	rename_thr("bfg-rpc");
	pthread_setcanceltype(PTHREAD_CANCEL_ASYNCHRONOUS, NULL);

	api(api_thr_id);

	PTH(mythr) = 0L;

	return NULL;
}

void thread_reportin(struct thr_info *thr)
{
	gettimeofday(&thr->last, NULL);
	thr->cgpu->status = LIFE_WELL;
	thr->getwork = 0;
	thr->cgpu->device_last_well = time(NULL);
}

static inline void thread_reportout(struct thr_info *thr)
{
	thr->getwork = time(NULL);
}

static void hashmeter(int thr_id, struct timeval *diff,
		      unsigned long long hashes_done)
{
	struct timeval temp_tv_end, total_diff;
	double secs;
	double local_secs;
	double utility, efficiency = 0.0;
	static double local_mhashes_done = 0;
	static double rolling = 0;
	double local_mhashes = (double)hashes_done / 1000000.0;
	bool showlog = false;
	char cHr[h2bs_fmt_size[H2B_NOUNIT]], aHr[h2bs_fmt_size[H2B_NOUNIT]], uHr[h2bs_fmt_size[H2B_SPACED]];

	/* Update the last time this thread reported in */
	if (thr_id >= 0) {
		gettimeofday(&thr_info[thr_id].last, NULL);
		thr_info[thr_id].cgpu->device_last_well = time(NULL);
	}

	secs = (double)diff->tv_sec + ((double)diff->tv_usec / 1000000.0);

	/* So we can call hashmeter from a non worker thread */
	if (thr_id >= 0) {
		struct thr_info *thr = &thr_info[thr_id];
		struct cgpu_info *cgpu = thr_info[thr_id].cgpu;
		double thread_rolling = 0.0;
		int i;

		applog(LOG_DEBUG, "[thread %d: %llu hashes, %.1f khash/sec]",
			thr_id, hashes_done, hashes_done / 1000 / secs);

		/* Rolling average for each thread and each device */
		decay_time(&thr->rolling, local_mhashes / secs);
		for (i = 0; i < cgpu->threads; i++)
			thread_rolling += cgpu->thr[i]->rolling;

		mutex_lock(&hash_lock);
		decay_time(&cgpu->rolling, thread_rolling);
		cgpu->total_mhashes += local_mhashes;
		mutex_unlock(&hash_lock);

		// If needed, output detailed, per-device stats
		if (want_per_device_stats) {
			struct timeval now;
			struct timeval elapsed;

			gettimeofday(&now, NULL);
			timersub(&now, &thr->cgpu->last_message_tv, &elapsed);
			if (opt_log_interval <= elapsed.tv_sec) {
				struct cgpu_info *cgpu = thr->cgpu;
				char logline[255];

				cgpu->last_message_tv = now;

				get_statline(logline, cgpu);
				if (!curses_active) {
					printf("%s          \r", logline);
					fflush(stdout);
				} else
					applog(LOG_INFO, "%s", logline);
			}
		}
	}

	/* Totals are updated by all threads so can race without locking */
	mutex_lock(&hash_lock);
	gettimeofday(&temp_tv_end, NULL);
	timersub(&temp_tv_end, &total_tv_end, &total_diff);

	total_mhashes_done += local_mhashes;
	local_mhashes_done += local_mhashes;
	if (total_diff.tv_sec < opt_log_interval)
		/* Only update the total every opt_log_interval seconds */
		goto out_unlock;
	showlog = true;
	gettimeofday(&total_tv_end, NULL);

	local_secs = (double)total_diff.tv_sec + ((double)total_diff.tv_usec / 1000000.0);
	decay_time(&rolling, local_mhashes_done / local_secs);
	global_hashrate = roundl(rolling) * 1000000;

	timersub(&total_tv_end, &total_tv_start, &total_diff);
	total_secs = (double)total_diff.tv_sec +
		((double)total_diff.tv_usec / 1000000.0);

	utility = total_accepted / total_secs * 60;
	efficiency = total_getworks ? total_accepted * 100.0 / total_getworks : 0.0;

	ti_hashrate_bufstr(
		(char*[]){cHr, aHr, uHr},
		1e6*rolling,
		1e6*total_mhashes_done / total_secs,
		utility_to_hashrate(total_accepted_weighed / (total_secs ?: 1) * 60),
		H2B_SPACED);
	sprintf(statusline, "%s%ds:%s avg:%s u:%s | A:%d  R:%d  HW:%d  E:%.0f%%  U:%.1f/m",
		want_per_device_stats ? "ALL " : "",
		opt_log_interval,
		cHr, aHr,
		uHr,
		total_accepted, total_rejected, hw_errors, efficiency, utility);


	local_mhashes_done = 0;
out_unlock:
	mutex_unlock(&hash_lock);
	if (showlog) {
		if (!curses_active) {
			printf("%s          \r", statusline);
			fflush(stdout);
		} else
			applog(LOG_INFO, "%s", statusline);
	}
}

static void *longpoll_thread(void *userdata);

static bool pool_active(struct pool *pool, bool pinging)
{
	bool ret = false;
	json_t *val;
	CURL *curl;
	int rolltime;

	curl = curl_easy_init();
	if (unlikely(!curl)) {
		applog(LOG_ERR, "CURL initialisation failed");
		return false;
	}

	applog(LOG_INFO, "Testing pool %s", pool->rpc_url);
	val = json_rpc_call(curl, pool->rpc_url, pool->rpc_userpass, rpc_req,
			true, false, &rolltime, pool, false);

	if (val) {
		struct work *work = make_work();
		bool rc;

		rc = work_decode(json_object_get(val, "result"), work);
		if (rc) {
			applog(LOG_DEBUG, "Successfully retrieved and deciphered work from pool %u %s",
			       pool->pool_no, pool->rpc_url);
			work->pool = pool;
			work->rolltime = rolltime;
			applog(LOG_DEBUG, "Pushing pooltest work to base pool");

			tq_push(thr_info[stage_thr_id].q, work);
			total_getworks++;
			pool->getwork_requested++;
			ret = true;
			gettimeofday(&pool->tv_idle, NULL);
		} else {
			applog(LOG_DEBUG, "Successfully retrieved but FAILED to decipher work from pool %u %s",
			       pool->pool_no, pool->rpc_url);
			free_work(work);
		}
		json_decref(val);

		if (pool->lp_url)
			goto out;

		/* Decipher the longpoll URL, if any, and store it in ->lp_url */
		if (pool->hdr_path) {
			char *copy_start, *hdr_path;
			bool need_slash = false;

			hdr_path = pool->hdr_path;
			if (strstr(hdr_path, "://")) {
				pool->lp_url = hdr_path;
				hdr_path = NULL;
			} else {
				/* absolute path, on current server */
				copy_start = (*hdr_path == '/') ? (hdr_path + 1) : hdr_path;
				if (pool->rpc_url[strlen(pool->rpc_url) - 1] != '/')
					need_slash = true;

				pool->lp_url = malloc(strlen(pool->rpc_url) + strlen(copy_start) + 2);
				if (!pool->lp_url) {
					applog(LOG_ERR, "Malloc failure in pool_active");
					return false;
				}

				sprintf(pool->lp_url, "%s%s%s", pool->rpc_url, need_slash ? "/" : "", copy_start);
			}
		} else
			pool->lp_url = NULL;

		if (want_longpoll && !pool->lp_started) {
			pool->lp_started = true;
			if (unlikely(pthread_create(&pool->longpoll_thread, NULL, longpoll_thread, (void *)pool)))
				quit(1, "Failed to create pool longpoll thread");
		}
	} else {
		applog(LOG_DEBUG, "FAILED to retrieve work from pool %u %s",
		       pool->pool_no, pool->rpc_url);
		if (!pinging)
			applog(LOG_WARNING, "Pool %u slow/down or URL or credentials invalid", pool->pool_no);
	}
out:
	curl_easy_cleanup(curl);
	return ret;
}

static void pool_died(struct pool *pool)
{
	if (!pool_tset(pool, &pool->idle)) {
		applog(LOG_WARNING, "Pool %d %s not responding!", pool->pool_no, pool->rpc_url);
		gettimeofday(&pool->tv_idle, NULL);
		switch_pools(NULL);
	}
}

static inline int cp_prio(void)
{
	int prio;

	mutex_lock(&control_lock);
	prio = currentpool->prio;
	mutex_unlock(&control_lock);
	return prio;
}

static void pool_resus(struct pool *pool)
{
	applog(LOG_WARNING, "Pool %d %s alive", pool->pool_no, pool->rpc_url);
	if (pool->prio < cp_prio() && pool_strategy == POOL_FAILOVER)
		switch_pools(NULL);
}

static bool queue_request(struct thr_info *thr, bool needed)
{
	struct workio_cmd *wc;

	/* fill out work request message */
	wc = calloc(1, sizeof(*wc));
	if (unlikely(!wc)) {
		applog(LOG_ERR, "Failed to calloc wc in queue_request");
		return false;
	}

	wc->cmd = WC_GET_WORK;
	wc->thr = thr;
	wc->needed = needed;

	applog(LOG_DEBUG, "Queueing getwork request to work thread");

	/* send work request to workio thread */
	if (unlikely(!tq_push(thr_info[work_thr_id].q, wc))) {
		applog(LOG_ERR, "Failed to tq_push in queue_request");
		workio_cmd_free(wc);
		return false;
	}

	return true;
}

static struct work *hash_pop(const struct timespec *abstime)
{
	struct work *work = NULL, *tmp;
	int rc = 0, hc;

	mutex_lock(stgd_lock);
	while (!getq->frozen && !HASH_COUNT(staged_work) && !rc)
		rc = pthread_cond_timedwait(&getq->cond, stgd_lock, abstime);

	hc = HASH_COUNT(staged_work);

	if (likely(hc)) {
		/* Find clone work if possible, to allow masters to be reused */
		if (hc > staged_rollable) {
			HASH_ITER(hh, staged_work, work, tmp) {
				if (!work_rollable(work))
					break;
			}
		} else
			work = staged_work;
		HASH_DEL(staged_work, work);
		if (work_rollable(work))
			staged_rollable--;
	}
	mutex_unlock(stgd_lock);

	queue_request(NULL, false);

	return work;
}

static bool reuse_work(struct work *work)
{
	if (can_roll(work) && should_roll(work)) {
		roll_work(work);
		return true;
	}
	return false;
}

/* Clones work by rolling it if possible, and returning a clone instead of the
 * original work item which gets staged again to possibly be rolled again in
 * the future */
static struct work *clone_work(struct work *work)
{
	int mrs = mining_threads + opt_queue - total_staged();
	struct work *work_clone;
	bool cloned;

	if (mrs < 1)
		return work;

	cloned = false;
	work_clone = make_clone(work);
	while (mrs-- > 0 && can_roll(work) && should_roll(work)) {
		applog(LOG_DEBUG, "Pushing rolled converted work to stage thread");
		if (unlikely(!stage_work(work_clone))) {
			cloned = false;
			break;
		}
		roll_work(work);
		work_clone = make_clone(work);
		/* Roll it again to prevent duplicates should this be used
		 * directly later on */
		roll_work(work);
		cloned = true;
	}

	if (cloned) {
		stage_work(work);
		return work_clone;
	}

	free_work(work_clone);

	return work;
}

static bool get_work(struct work *work, struct thr_info *thr, const int thr_id)
{
	struct timespec abstime = {0, 0};
	struct work *work_heap;
	struct timeval now;
	struct pool *pool;
	int failures = 0;
	bool ret = false;

	/* Tell the watchdog thread this thread is waiting on getwork and
	 * should not be restarted */
	thread_reportout(thr);

	if (opt_benchmark) {
		get_benchmark_work(work);
		thread_reportin(thr);
		return true;
	}

retry:
	pool = current_pool();

	if (reuse_work(work)) {
		ret = true;
		goto out;
	}

	if (!pool->lagging && !total_staged() && global_queued() >= mining_threads + opt_queue) {
		struct cgpu_info *cgpu = thr->cgpu;
		bool stalled = true;
		int i;

		/* Check to see if all the threads on the device that called
		 * get_work are waiting on work and only consider the pool
		 * lagging if true */
		for (i = 0; i < cgpu->threads; i++) {
			if (!cgpu->thr[i]->getwork) {
				stalled = false;
				break;
			}
		}

		if (stalled && !pool_tset(pool, &pool->lagging)) {
			applog(LOG_WARNING, "Pool %d not providing work fast enough", pool->pool_no);
			pool->getfail_occasions++;
			total_go++;
		}
	}

	gettimeofday(&now, NULL);
	abstime.tv_sec = now.tv_sec + 60;

	applog(LOG_DEBUG, "Popping work from get queue to get work");

keepwaiting:
	/* wait for 1st response, or get cached response */
	work_heap = hash_pop(&abstime);
	if (unlikely(!work_heap)) {
		/* Attempt to switch pools if this one times out */
		pool_died(pool);
		if (pool == current_pool())
			goto keepwaiting;
		goto retry;
	}

	if (stale_work(work_heap, false)) {
		discard_work(work_heap);
		goto retry;
	}

	pool = work_heap->pool;
	/* If we make it here we have succeeded in getting fresh work */
	if (!work_heap->mined) {
		pool_tclear(pool, &pool->lagging);
		if (pool_tclear(pool, &pool->idle))
			pool_resus(pool);
	}

	work_heap = clone_work(work_heap);
	memcpy(work, work_heap, sizeof(struct work));
	free_work(work_heap);

	ret = true;
out:
	if (unlikely(ret == false)) {
		if ((opt_retries >= 0) && (++failures > opt_retries)) {
			applog(LOG_ERR, "Failed %d times to get_work");
			return ret;
		}
		applog(LOG_DEBUG, "Retrying after %d seconds", fail_pause);
		sleep(fail_pause);
		fail_pause += opt_fail_pause;
		goto retry;
	}
	fail_pause = opt_fail_pause;

	work->thr_id = thr_id;
	thread_reportin(thr);
	if (ret)
		work->mined = true;
	return ret;
}

bool submit_work_sync(struct thr_info *thr, const struct work *work_in)
{
	struct workio_cmd *wc;

	/* fill out work request message */
	wc = calloc(1, sizeof(*wc));
	if (unlikely(!wc)) {
		applog(LOG_ERR, "Failed to calloc wc in submit_work_sync");
		return false;
	}

	wc->work = make_work();
	wc->cmd = WC_SUBMIT_WORK;
	wc->thr = thr;
	memcpy(wc->work, work_in, sizeof(*work_in));
	wc->work->share_found_time = time(NULL);

	applog(LOG_DEBUG, "Pushing submit work to work thread");

	/* send solution to workio thread */
	if (unlikely(!tq_push(thr_info[work_thr_id].q, wc))) {
		applog(LOG_ERR, "Failed to tq_push work in submit_work_sync");
		goto err_out;
	}

	return true;
err_out:
	workio_cmd_free(wc);
	return false;
}

bool hashtest(const struct work *work, bool checktarget)
{
	uint32_t *data32 = (uint32_t *)(work->data);
	unsigned char swap[128];
	uint32_t *swap32 = (uint32_t *)swap;
	unsigned char hash1[32];
	unsigned char hash2[32];
	uint32_t *hash2_32 = (uint32_t *)hash2;

	swap32yes(swap32, data32, 80 / 4);

	sha2(swap, 80, hash1, false);
	sha2(hash1, 32, hash2, false);

	if (!checktarget)
		return hash2_32[7] == 0;

	swap32yes(hash2_32, hash2_32, 32 / 4);

	memcpy((void*)work->hash, hash2, 32);

	return fulltest(work->hash, work->target);

}

bool test_nonce(struct work *work, uint32_t nonce, bool checktarget)
{
	if (opt_scrypt) {
		uint32_t *work_nonce = (uint32_t *)(work->data + 64 + 12);

		*work_nonce = nonce;
		return true;
	}

	work->data[64 + 12 + 0] = (nonce >> 0) & 0xff;
	work->data[64 + 12 + 1] = (nonce >> 8) & 0xff;
	work->data[64 + 12 + 2] = (nonce >> 16) & 0xff;
	work->data[64 + 12 + 3] = (nonce >> 24) & 0xff;

	return hashtest(work, checktarget);
}

bool submit_nonce(struct thr_info *thr, struct work *work, uint32_t nonce)
{
	total_diff1++;
	work->pool->diff1++;

	/* Do one last check before attempting to submit the work */
	/* Side effect: sets work->data for us */
	if (!test_nonce(work, nonce, true)) {
		applog(LOG_INFO, "Pool %d share below target", work->pool->pool_no);
		return true;
	}
	return submit_work_sync(thr, work);
}

static inline bool abandon_work(struct work *work, struct timeval *wdiff, uint64_t hashes)
{
	if (wdiff->tv_sec > opt_scantime ||
	    work->blk.nonce >= MAXTHREADS - hashes ||
	    hashes >= 0xfffffffe ||
	    stale_work(work, false))
		return true;
	return false;
}

static void mt_disable(struct thr_info *mythr, const int thr_id,
		       const struct device_api *api)
{
	applog(LOG_WARNING, "Thread %d being disabled", thr_id);
	mythr->rolling = mythr->cgpu->rolling = 0;
	applog(LOG_DEBUG, "Popping wakeup ping in miner thread");
	thread_reportout(mythr);
	tq_pop(mythr->q, NULL); /* Ignore ping that's popped */
	thread_reportin(mythr);
	applog(LOG_WARNING, "Thread %d being re-enabled", thr_id);
	if (api->thread_enable)
		api->thread_enable(mythr);
}

void *miner_thread(void *userdata)
{
	struct thr_info *mythr = userdata;
	const int thr_id = mythr->id;
	struct cgpu_info *cgpu = mythr->cgpu;
	const struct device_api *api = cgpu->api;
	struct cgminer_stats *dev_stats = &(cgpu->cgminer_stats);
	struct cgminer_stats *pool_stats;
	struct timeval getwork_start;

	{
		char thrname[16];
		sprintf(thrname, "bfg-miner-%s%d", api->name, cgpu->device_id);
		rename_thr(thrname);
	}

	/* Try to cycle approximately 5 times before each log update */
	const long cycle = opt_log_interval / 5 ? : 1;
	struct timeval tv_start, tv_end, tv_workstart, tv_lastupdate;
	struct timeval diff, sdiff, wdiff = {0, 0};
	uint32_t max_nonce = api->can_limit_work ? api->can_limit_work(mythr) : 0xffffffff;
	int64_t hashes_done = 0;
	int64_t hashes;
	struct work *work = make_work();
	const bool primary = (!mythr->device_thread) || mythr->primary_thread;

	pthread_setcanceltype(PTHREAD_CANCEL_ASYNCHRONOUS, NULL);

	gettimeofday(&getwork_start, NULL);

	if (api->thread_init && !api->thread_init(mythr)) {
		cgpu->device_last_not_well = time(NULL);
		cgpu->device_not_well_reason = REASON_THREAD_FAIL_INIT;
		cgpu->thread_fail_init_count++;

		goto out;
	}

	thread_reportout(mythr);
	applog(LOG_DEBUG, "Popping ping in miner thread");
	tq_pop(mythr->q, NULL); /* Wait for a ping to start */

	sdiff.tv_sec = sdiff.tv_usec = 0;
	gettimeofday(&tv_lastupdate, NULL);

	while (1) {
		mythr->work_restart = false;
		if (api->free_work && likely(work->pool))
			api->free_work(mythr, work);
		if (unlikely(!get_work(work, mythr, thr_id))) {
			applog(LOG_ERR, "work retrieval failed, exiting "
				"mining thread %d", thr_id);
			break;
		}
		gettimeofday(&tv_workstart, NULL);
		work->blk.nonce = 0;
		cgpu->max_hashes = 0;
		if (api->prepare_work && !api->prepare_work(mythr, work)) {
			applog(LOG_ERR, "work prepare failed, exiting "
				"mining thread %d", thr_id);
			break;
		}

		do {
			gettimeofday(&tv_start, NULL);

			timersub(&tv_start, &getwork_start, &getwork_start);

			timeradd(&getwork_start,
				&(dev_stats->getwork_wait),
				&(dev_stats->getwork_wait));
			if (timercmp(&getwork_start, &(dev_stats->getwork_wait_max), >)) {
				dev_stats->getwork_wait_max.tv_sec = getwork_start.tv_sec;
				dev_stats->getwork_wait_max.tv_usec = getwork_start.tv_usec;
			}
			if (timercmp(&getwork_start, &(dev_stats->getwork_wait_min), <)) {
				dev_stats->getwork_wait_min.tv_sec = getwork_start.tv_sec;
				dev_stats->getwork_wait_min.tv_usec = getwork_start.tv_usec;
			}
			dev_stats->getwork_calls++;

			pool_stats = &(work->pool->cgminer_stats);

			timeradd(&getwork_start,
				&(pool_stats->getwork_wait),
				&(pool_stats->getwork_wait));
			if (timercmp(&getwork_start, &(pool_stats->getwork_wait_max), >)) {
				pool_stats->getwork_wait_max.tv_sec = getwork_start.tv_sec;
				pool_stats->getwork_wait_max.tv_usec = getwork_start.tv_usec;
			}
			if (timercmp(&getwork_start, &(pool_stats->getwork_wait_min), <)) {
				pool_stats->getwork_wait_min.tv_sec = getwork_start.tv_sec;
				pool_stats->getwork_wait_min.tv_usec = getwork_start.tv_usec;
			}
			pool_stats->getwork_calls++;

			thread_reportin(mythr);
			hashes = api->scanhash(mythr, work, work->blk.nonce + max_nonce);
			thread_reportin(mythr);

			gettimeofday(&getwork_start, NULL);

			if (unlikely(hashes == -1)) {
				applog(LOG_ERR, "%s %d failure, disabling!", api->name, cgpu->device_id);
				cgpu->deven = DEV_DISABLED;

				cgpu->device_last_not_well = time(NULL);
				cgpu->device_not_well_reason = REASON_THREAD_ZERO_HASH;
				cgpu->thread_zero_hash_count++;

				mt_disable(mythr, thr_id, api);
			}

			hashes_done += hashes;
			if (hashes > cgpu->max_hashes)
				cgpu->max_hashes = hashes;

			gettimeofday(&tv_end, NULL);
			timersub(&tv_end, &tv_start, &diff);
			sdiff.tv_sec += diff.tv_sec;
			sdiff.tv_usec += diff.tv_usec;
			if (sdiff.tv_usec > 1000000) {
				++sdiff.tv_sec;
				sdiff.tv_usec -= 1000000;
			}

			timersub(&tv_end, &tv_workstart, &wdiff);

			if (unlikely((long)sdiff.tv_sec < cycle)) {
				int mult;

				if (likely(!api->can_limit_work || max_nonce == 0xffffffff))
					continue;

				mult = 1000000 / ((sdiff.tv_usec + 0x400) / 0x400) + 0x10;
				mult *= cycle;
				if (max_nonce > (0xffffffff * 0x400) / mult)
					max_nonce = 0xffffffff;
				else
					max_nonce = (max_nonce * mult) / 0x400;
			} else if (unlikely(sdiff.tv_sec > cycle) && api->can_limit_work)
				max_nonce = max_nonce * cycle / sdiff.tv_sec;
			else if (unlikely(sdiff.tv_usec > 100000) && api->can_limit_work)
				max_nonce = max_nonce * 0x400 / (((cycle * 1000000) + sdiff.tv_usec) / (cycle * 1000000 / 0x400));

			timersub(&tv_end, &tv_lastupdate, &diff);
			if (diff.tv_sec >= opt_log_interval) {
				hashmeter(thr_id, &diff, hashes_done);
				hashes_done = 0;
				tv_lastupdate = tv_end;
			}

			if (unlikely(mythr->work_restart)) {
				/* Apart from device_thread 0, we stagger the
				 * starting of every next thread to try and get
				 * all devices busy before worrying about
				 * getting work for their extra threads */
				if (!primary) {
					struct timespec rgtp;

					rgtp.tv_sec = 0;
					rgtp.tv_nsec = 250 * mythr->device_thread * 1000000;
					nanosleep(&rgtp, NULL);
				}
				break;
			}

			if (unlikely(mythr->pause || cgpu->deven != DEV_ENABLED))
				mt_disable(mythr, thr_id, api);

			sdiff.tv_sec = sdiff.tv_usec = 0;
		} while (!abandon_work(work, &wdiff, cgpu->max_hashes));
	}

out:
	if (api->thread_shutdown)
		api->thread_shutdown(mythr);

	thread_reportin(mythr);
	applog(LOG_ERR, "Thread %d failure, exiting", thr_id);
	tq_freeze(mythr->q);

	return NULL;
}

enum {
	STAT_SLEEP_INTERVAL		= 1,
	STAT_CTR_INTERVAL		= 10000000,
	FAILURE_INTERVAL		= 30,
};

/* Stage another work item from the work returned in a longpoll */
static void convert_to_work(json_t *val, int rolltime, struct pool *pool)
{
	struct work *work;
	bool rc;

	work = make_work();

	rc = work_decode(json_object_get(val, "result"), work);
	if (unlikely(!rc)) {
		applog(LOG_ERR, "Could not convert longpoll data to work");
		free_work(work);
		return;
	}
	work->pool = pool;
	work->rolltime = rolltime;
	work->longpoll = true;

	if (pool->enabled == POOL_REJECTING)
		work->mandatory = true;

	/* We'll be checking this work item twice, but we already know it's
	 * from a new block so explicitly force the new block detection now
	 * rather than waiting for it to hit the stage thread. This also
	 * allows testwork to know whether LP discovered the block or not. */
	test_work_current(work);

	/* Don't use backup LPs as work if we have failover-only enabled. Use
	 * the longpoll work from a pool that has been rejecting shares as a
	 * way to detect when the pool has recovered.
	 */
	if (pool != current_pool() && opt_fail_only && pool->enabled != POOL_REJECTING) {
		free_work(work);
		return;
	}

	work = clone_work(work);

	applog(LOG_DEBUG, "Pushing converted work to stage thread");

	if (unlikely(!stage_work(work)))
		free_work(work);
	else
		applog(LOG_DEBUG, "Converted longpoll data to work");
}

/* If we want longpoll, enable it for the chosen default pool, or, if
 * the pool does not support longpoll, find the first one that does
 * and use its longpoll support */
static struct pool *select_longpoll_pool(struct pool *cp)
{
	int i;

	if (cp->hdr_path)
		return cp;
	for (i = 0; i < total_pools; i++) {
		struct pool *pool = pools[i];

		if (pool->hdr_path)
			return pool;
	}
	return NULL;
}

/* This will make the longpoll thread wait till it's the current pool, or it
 * has been flagged as rejecting, before attempting to open any connections.
 */
static void wait_lpcurrent(struct pool *pool)
{
	if (pool->enabled == POOL_REJECTING || pool_strategy == POOL_LOADBALANCE || pool_strategy == POOL_BALANCE)
		return;

	while (pool != current_pool() && pool_strategy != POOL_LOADBALANCE && pool_strategy != POOL_BALANCE) {
		mutex_lock(&lp_lock);
		pthread_cond_wait(&lp_cond, &lp_lock);
		mutex_unlock(&lp_lock);
	}
}

static void *longpoll_thread(void *userdata)
{
	struct pool *cp = (struct pool *)userdata;
	/* This *pool is the source of the actual longpoll, not the pool we've
	 * tied it to */
	struct pool *pool = NULL;
	struct timeval start, end;
	CURL *curl = NULL;
	int failures = 0;
	int rolltime;

	rename_thr("bfg-longpoll");

	curl = curl_easy_init();
	if (unlikely(!curl)) {
		applog(LOG_ERR, "CURL initialisation failed");
		goto out;
	}

retry_pool:
	pool = select_longpoll_pool(cp);
	if (!pool) {
		applog(LOG_WARNING, "No suitable long-poll found for pool %s", cp->rpc_url);
		while (!pool) {
			sleep(60);
			pool = select_longpoll_pool(cp);
		}
	}

	/* Any longpoll from any pool is enough for this to be true */
	have_longpoll = true;

	wait_lpcurrent(cp);

	if (cp == pool)
		applog(LOG_WARNING, "Long-polling activated for %s", pool->lp_url);
	else
		applog(LOG_WARNING, "Long-polling activated for pool %s via %s", cp->rpc_url, pool->lp_url);

	while (42) {
		json_t *val, *soval;

		wait_lpcurrent(cp);

		gettimeofday(&start, NULL);

		/* Longpoll connections can be persistent for a very long time
		 * and any number of issues could have come up in the meantime
		 * so always establish a fresh connection instead of relying on
		 * a persistent one. */
		curl_easy_setopt(curl, CURLOPT_FRESH_CONNECT, 1);
		val = json_rpc_call(curl, pool->lp_url, pool->rpc_userpass, rpc_req,
				    false, true, &rolltime, pool, false);
		if (likely(val)) {
			soval = json_object_get(json_object_get(val, "result"), "submitold");
			if (soval)
				pool->submit_old = json_is_true(soval);
			else
				pool->submit_old = false;
			convert_to_work(val, rolltime, pool);
			failures = 0;
			json_decref(val);
		} else {
			/* Some pools regularly drop the longpoll request so
			 * only see this as longpoll failure if it happens
			 * immediately and just restart it the rest of the
			 * time. */
			gettimeofday(&end, NULL);
			if (end.tv_sec - start.tv_sec > 30)
				continue;
			if (opt_retries == -1 || failures++ < opt_retries) {
				if (failures == 1)
					applog(LOG_WARNING,
					       "longpoll failed for %s, retrying every 30s", pool->lp_url);
				sleep(30);
			} else {
				applog(LOG_ERR,
					"longpoll failed for %s, ending thread", pool->lp_url);
				goto out;
			}
		}
		if (pool != cp) {
			pool = select_longpoll_pool(cp);
			if (unlikely(!pool))
				goto retry_pool;
		}

		if (unlikely(pool->removed))
			break;
	}

out:
	if (curl)
		curl_easy_cleanup(curl);

	return NULL;
}

static void stop_longpoll(void)
{
	int i;
	
	want_longpoll = false;
	for (i = 0; i < total_pools; ++i)
	{
		struct pool *pool = pools[i];
		
		if (unlikely(!pool->lp_started))
			continue;
		
		pool->lp_started = false;
		pthread_cancel(pool->longpoll_thread);
	}
	have_longpoll = false;
}

static void start_longpoll(void)
{
	int i;
	
	want_longpoll = true;
	for (i = 0; i < total_pools; ++i)
	{
		struct pool *pool = pools[i];
		
		if (unlikely(pool->removed || pool->lp_started || !pool->lp_url))
			continue;
		
		pool->lp_started = true;
		if (unlikely(pthread_create(&pool->longpoll_thread, NULL, longpoll_thread, (void *)pool)))
			quit(1, "Failed to create pool longpoll thread");
	}
}

void reinit_device(struct cgpu_info *cgpu)
{
	if (cgpu->api->reinit_device)
		cgpu->api->reinit_device(cgpu);
}

static struct timeval rotate_tv;

/* We reap curls if they are unused for over a minute */
static void reap_curl(struct pool *pool)
{
	struct curl_ent *ent, *iter;
	struct timeval now;
	int reaped = 0;

	gettimeofday(&now, NULL);
	mutex_lock(&pool->pool_lock);
	list_for_each_entry_safe(ent, iter, &pool->curlring, node) {
		if (pool->curls < 2)
			break;
		if (now.tv_sec - ent->tv.tv_sec > 60) {
			reaped++;
			pool->curls--;
			list_del(&ent->node);
			curl_easy_cleanup(ent->curl);
			free(ent);
		}
	}
	mutex_unlock(&pool->pool_lock);
	if (reaped)
		applog(LOG_DEBUG, "Reaped %d curl%s from pool %d", reaped, reaped > 1 ? "s" : "", pool->pool_no);
}

static void *watchpool_thread(void __maybe_unused *userdata)
{
	int intervals = 0;

	rename_thr("bfg-watchpool");

	while (42) {
		struct timeval now;
		int i;

		if (++intervals > 20)
			intervals = 0;
		gettimeofday(&now, NULL);

		for (i = 0; i < total_pools; i++) {
			struct pool *pool = pools[i];

			if (!opt_benchmark)
				reap_curl(pool);
			if (pool->enabled == POOL_DISABLED)
				continue;

			/* Test pool is idle once every minute */
			if (pool->idle && now.tv_sec - pool->tv_idle.tv_sec > 60) {
				gettimeofday(&pool->tv_idle, NULL);
				if (pool_active(pool, true) && pool_tclear(pool, &pool->idle))
					pool_resus(pool);
			}

			/* Get a rolling utility per pool over 10 mins */
			if (intervals > 19) {
				int shares = pool->diff1 - pool->last_shares;

				pool->last_shares = pool->diff1;
				pool->utility = (pool->utility + (double)shares * 0.63) / 1.63;
				pool->shares = pool->utility;
			}
		}

		if (pool_strategy == POOL_ROTATE && now.tv_sec - rotate_tv.tv_sec > 60 * opt_rotate_period) {
			gettimeofday(&rotate_tv, NULL);
			switch_pools(NULL);
		}

		sleep(30);
			
	}
	return NULL;
}

/* Makes sure the hashmeter keeps going even if mining threads stall, updates
 * the screen at regular intervals, and restarts threads if they appear to have
 * died. */
#define WATCHDOG_INTERVAL		3
#define WATCHDOG_SICK_TIME		60
#define WATCHDOG_DEAD_TIME		600
#define WATCHDOG_SICK_COUNT		(WATCHDOG_SICK_TIME/WATCHDOG_INTERVAL)
#define WATCHDOG_DEAD_COUNT		(WATCHDOG_DEAD_TIME/WATCHDOG_INTERVAL)

static void *watchdog_thread(void __maybe_unused *userdata)
{
	const unsigned int interval = WATCHDOG_INTERVAL;
	struct timeval zero_tv;

	rename_thr("bfg-watchdog");

	memset(&zero_tv, 0, sizeof(struct timeval));
	gettimeofday(&rotate_tv, NULL);

	while (1) {
		int i;
		struct timeval now;

		sleep(interval);

		discard_stale();

		hashmeter(-1, &zero_tv, 0);

#ifdef HAVE_CURSES
		if (curses_active_locked()) {
			change_logwinsize();
			curses_print_status();
			for (i = 0; i < mining_threads; i++)
				curses_print_devstatus(i);
			touchwin(statuswin);
			wrefresh(statuswin);
			touchwin(logwin);
			wrefresh(logwin);
			unlock_curses();
		}
#endif

		gettimeofday(&now, NULL);

		if (!sched_paused && !should_run()) {
			applog(LOG_WARNING, "Pausing execution as per stop time %02d:%02d scheduled",
			       schedstop.tm.tm_hour, schedstop.tm.tm_min);
			if (!schedstart.enable) {
				quit(0, "Terminating execution as planned");
				break;
			}

			applog(LOG_WARNING, "Will restart execution as scheduled at %02d:%02d",
			       schedstart.tm.tm_hour, schedstart.tm.tm_min);
			sched_paused = true;
			for (i = 0; i < mining_threads; i++) {
				struct thr_info *thr;
				thr = &thr_info[i];

				thr->pause = true;
			}
		} else if (sched_paused && should_run()) {
			applog(LOG_WARNING, "Restarting execution as per start time %02d:%02d scheduled",
				schedstart.tm.tm_hour, schedstart.tm.tm_min);
			if (schedstop.enable)
				applog(LOG_WARNING, "Will pause execution as scheduled at %02d:%02d",
					schedstop.tm.tm_hour, schedstop.tm.tm_min);
			sched_paused = false;

			for (i = 0; i < mining_threads; i++) {
				struct thr_info *thr;
				thr = &thr_info[i];

				/* Don't touch disabled devices */
				if (thr->cgpu->deven == DEV_DISABLED)
					continue;
				thr->pause = false;
				tq_push(thr->q, &ping);
			}
		}

		for (i = 0; i < total_devices; ++i) {
			struct cgpu_info *cgpu = devices[i];
			struct thr_info *thr = cgpu->thr[0];
			enum dev_enable *denable;
			char dev_str[8];
			int gpu;

			if (cgpu->api->get_stats)
			  cgpu->api->get_stats(cgpu);

			gpu = cgpu->device_id;
			denable = &cgpu->deven;
			sprintf(dev_str, "%s%d", cgpu->api->name, gpu);

#ifdef HAVE_ADL
			if (adl_active && cgpu->has_adl)
				gpu_autotune(gpu, denable);
			if (opt_debug && cgpu->has_adl) {
				int engineclock = 0, memclock = 0, activity = 0, fanspeed = 0, fanpercent = 0, powertune = 0;
				float temp = 0, vddc = 0;

				if (gpu_stats(gpu, &temp, &engineclock, &memclock, &vddc, &activity, &fanspeed, &fanpercent, &powertune))
					applog(LOG_DEBUG, "%.1f C  F: %d%%(%dRPM)  E: %dMHz  M: %dMhz  V: %.3fV  A: %d%%  P: %d%%",
					temp, fanpercent, fanspeed, engineclock, memclock, vddc, activity, powertune);
			}
#endif
			
			/* Thread is disabled */
			if (*denable == DEV_DISABLED)
				continue;

			if (thr->getwork) {
				if (cgpu->status == LIFE_WELL && thr->getwork < now.tv_sec - opt_log_interval) {
					int thrid;
					bool cgpu_idle = true;
					thr->rolling = 0;
					for (thrid = 0; thrid < cgpu->threads; ++thrid)
						if (!cgpu->thr[thrid]->getwork)
							cgpu_idle = false;
					if (cgpu_idle) {
						cgpu->rolling = 0;
						cgpu->status = LIFE_WAIT;
					}
				}
				continue;
			}
			else if (cgpu->status == LIFE_WAIT)
				cgpu->status = LIFE_WELL;

#ifdef WANT_CPUMINE
			if (!strcmp(cgpu->api->dname, "cpu"))
				continue;
#endif
			if (cgpu->status != LIFE_WELL && (now.tv_sec - thr->last.tv_sec < WATCHDOG_SICK_TIME)) {
				if (cgpu->status != LIFE_INIT)
				applog(LOG_ERR, "%s: Recovered, declaring WELL!", dev_str);
				cgpu->status = LIFE_WELL;
				cgpu->device_last_well = time(NULL);
			} else if (cgpu->status == LIFE_WELL && (now.tv_sec - thr->last.tv_sec > WATCHDOG_SICK_TIME)) {
				thr->rolling = cgpu->rolling = 0;
				cgpu->status = LIFE_SICK;
				applog(LOG_ERR, "%s: Idle for more than 60 seconds, declaring SICK!", dev_str);
				gettimeofday(&thr->sick, NULL);

				cgpu->device_last_not_well = time(NULL);
				cgpu->device_not_well_reason = REASON_DEV_SICK_IDLE_60;
				cgpu->dev_sick_idle_60_count++;
#ifdef HAVE_ADL
				if (adl_active && cgpu->has_adl && gpu_activity(gpu) > 50) {
					applog(LOG_ERR, "GPU still showing activity suggesting a hard hang.");
					applog(LOG_ERR, "Will not attempt to auto-restart it.");
				} else
#endif
				if (opt_restart) {
					applog(LOG_ERR, "%s: Attempting to restart", dev_str);
					reinit_device(cgpu);
				}
			} else if (cgpu->status == LIFE_SICK && (now.tv_sec - thr->last.tv_sec > WATCHDOG_DEAD_TIME)) {
				cgpu->status = LIFE_DEAD;
				applog(LOG_ERR, "%s: Not responded for more than 10 minutes, declaring DEAD!", dev_str);
				gettimeofday(&thr->sick, NULL);

				cgpu->device_last_not_well = time(NULL);
				cgpu->device_not_well_reason = REASON_DEV_DEAD_IDLE_600;
				cgpu->dev_dead_idle_600_count++;
			} else if (now.tv_sec - thr->sick.tv_sec > 60 &&
				   (cgpu->status == LIFE_SICK || cgpu->status == LIFE_DEAD)) {
				/* Attempt to restart a GPU that's sick or dead once every minute */
				gettimeofday(&thr->sick, NULL);
#ifdef HAVE_ADL
				if (adl_active && cgpu->has_adl && gpu_activity(gpu) > 50) {
					/* Again do not attempt to restart a device that may have hard hung */
				} else
#endif
				if (opt_restart)
					reinit_device(cgpu);
			}
		}
	}

	return NULL;
}

static void log_print_status(struct cgpu_info *cgpu)
{
	char logline[255];

	get_statline(logline, cgpu);
	applog(LOG_WARNING, "%s", logline);
}

static void print_summary(void)
{
	struct timeval diff;
	int hours, mins, secs, i;
	double utility, efficiency = 0.0, work_util;

	timersub(&total_tv_end, &total_tv_start, &diff);
	hours = diff.tv_sec / 3600;
	mins = (diff.tv_sec % 3600) / 60;
	secs = diff.tv_sec % 60;

	utility = total_accepted / total_secs * 60;
	efficiency = total_getworks ? total_accepted * 100.0 / total_getworks : 0.0;
	work_util = total_diff1 / total_secs * 60;

	applog(LOG_WARNING, "\nSummary of runtime statistics:\n");
	applog(LOG_WARNING, "Started at %s", datestamp);
	if (total_pools == 1)
		applog(LOG_WARNING, "Pool: %s", pools[0]->rpc_url);
#ifdef WANT_CPUMINE
	if (opt_n_threads)
		applog(LOG_WARNING, "CPU hasher algorithm used: %s", algo_names[opt_algo]);
#endif
	applog(LOG_WARNING, "Runtime: %d hrs : %d mins : %d secs", hours, mins, secs);
	applog(LOG_WARNING, "Average hashrate: %.1f Megahash/s", total_mhashes_done / total_secs);
	applog(LOG_WARNING, "Solved blocks: %d", found_blocks);
	applog(LOG_WARNING, "Queued work requests: %d", total_getworks);
	applog(LOG_WARNING, "Share submissions: %d", total_accepted + total_rejected);
	applog(LOG_WARNING, "Accepted shares: %d", total_accepted);
	applog(LOG_WARNING, "Rejected shares: %d", total_rejected);
	if (total_accepted || total_rejected)
		applog(LOG_WARNING, "Reject ratio: %.1f%%", (double)(total_rejected * 100) / (double)(total_accepted + total_rejected));
	applog(LOG_WARNING, "Hardware errors: %d", hw_errors);
	applog(LOG_WARNING, "Efficiency (accepted / queued): %.0f%%", efficiency);
	applog(LOG_WARNING, "Utility (accepted shares / min): %.2f/min\n", utility);

	applog(LOG_WARNING, "Discarded work due to new blocks: %d", total_discarded);
	applog(LOG_WARNING, "Stale submissions discarded due to new blocks: %d", total_stale);
	applog(LOG_WARNING, "Unable to get work from server occasions: %d", total_go);
	applog(LOG_WARNING, "Work items generated locally: %d", local_work);
	applog(LOG_WARNING, "Submitting work remotely delay occasions: %d", total_ro);
	applog(LOG_WARNING, "New blocks detected on network: %d\n", new_blocks);

	if (total_pools > 1) {
		for (i = 0; i < total_pools; i++) {
			struct pool *pool = pools[i];

			applog(LOG_WARNING, "Pool: %s", pool->rpc_url);
			if (pool->solved)
				applog(LOG_WARNING, "SOLVED %d BLOCK%s!", pool->solved, pool->solved > 1 ? "S" : "");
			applog(LOG_WARNING, " Queued work requests: %d", pool->getwork_requested);
			applog(LOG_WARNING, " Share submissions: %d", pool->accepted + pool->rejected);
			applog(LOG_WARNING, " Accepted shares: %d", pool->accepted);
			applog(LOG_WARNING, " Rejected shares: %d", pool->rejected);
			if (pool->accepted || pool->rejected)
				applog(LOG_WARNING, " Reject ratio: %.1f%%", (double)(pool->rejected * 100) / (double)(pool->accepted + pool->rejected));
			efficiency = pool->getwork_requested ? pool->accepted * 100.0 / pool->getwork_requested : 0.0;
			applog(LOG_WARNING, " Efficiency (accepted / queued): %.0f%%", efficiency);

			applog(LOG_WARNING, " Discarded work due to new blocks: %d", pool->discarded_work);
			applog(LOG_WARNING, " Stale submissions discarded due to new blocks: %d", pool->stale_shares);
			applog(LOG_WARNING, " Unable to get work from server occasions: %d", pool->getfail_occasions);
			applog(LOG_WARNING, " Submitting work remotely delay occasions: %d\n", pool->remotefail_occasions);
		}
	}

	applog(LOG_WARNING, "Summary of per device statistics:\n");
	for (i = 0; i < total_devices; ++i)
		log_print_status(devices[i]);

	if (opt_shares)
		applog(LOG_WARNING, "Mined %d accepted shares of %d requested\n", total_accepted, opt_shares);
	fflush(stdout);
	fflush(stderr);
	if (opt_shares > total_accepted)
		applog(LOG_WARNING, "WARNING - Mined only %d shares of %d requested.", total_accepted, opt_shares);
}

static void clean_up(void)
{
#ifdef HAVE_OPENCL
	clear_adl(nDevs);
	opencl_dynamic_cleanup();
#endif
#ifdef HAVE_LIBUSB
        libusb_exit(NULL);
#endif

	gettimeofday(&total_tv_end, NULL);
#ifdef HAVE_CURSES
	disable_curses();
#endif
	if (!opt_realquiet && successful_connect)
		print_summary();

	if (opt_n_threads)
		free(cpus);

	curl_global_cleanup();
}

void quit(int status, const char *format, ...)
{
	va_list ap;

	clean_up();

	if (format) {
		va_start(ap, format);
		vfprintf(stderr, format, ap);
		va_end(ap);
	}
	fprintf(stderr, "\n");
	fflush(stderr);

	if (status) {
		const char *ev = getenv("__BFGMINER_SEGFAULT_ERRQUIT");
		if (unlikely(ev && ev[0] && ev[0] != '0')) {
			const char **p = NULL;
			// NOTE debugger can bypass with: p = &p
			*p = format;  // Segfault, hopefully dumping core
		}
	}

#if defined(unix)
	if (forkpid > 0) {
		kill(forkpid, SIGTERM);
		forkpid = 0;
	}
#endif

	exit(status);
}

#ifdef HAVE_CURSES
char *curses_input(const char *query)
{
	char *input;

	echo();
	input = malloc(255);
	if (!input)
		quit(1, "Failed to malloc input");
	leaveok(logwin, false);
	wlogprint("%s:\n", query);
	wgetnstr(logwin, input, 255);
	if (!strlen(input))
		strcpy(input, "-1");
	leaveok(logwin, true);
	noecho();
	return input;
}
#endif

void add_pool_details(bool live, char *url, char *user, char *pass)
{
	struct pool *pool;

	pool = add_pool();

	pool->rpc_url = url;
	pool->rpc_user = user;
	pool->rpc_pass = pass;
	pool->rpc_userpass = malloc(strlen(pool->rpc_user) + strlen(pool->rpc_pass) + 2);
	if (!pool->rpc_userpass)
		quit(1, "Failed to malloc userpass");
	sprintf(pool->rpc_userpass, "%s:%s", pool->rpc_user, pool->rpc_pass);

	/* Test the pool is not idle if we're live running, otherwise
	 * it will be tested separately */
	enable_pool(pool);
	if (live && !pool_active(pool, false))
		pool->idle = true;
}

#ifdef HAVE_CURSES
static bool input_pool(bool live)
{
	char *url = NULL, *user = NULL, *pass = NULL;
	bool ret = false;

	immedok(logwin, true);
	wlogprint("Input server details.\n");

	url = curses_input("URL");
	if (!url)
		goto out;

	if (strncmp(url, "http://", 7) &&
	    strncmp(url, "https://", 8)) {
		char *httpinput;

		httpinput = malloc(255);
		if (!httpinput)
			quit(1, "Failed to malloc httpinput");
		strcpy(httpinput, "http://");
		strncat(httpinput, url, 248);
		free(url);
		url = httpinput;
	}

	user = curses_input("Username");
	if (!user)
		goto out;

	pass = curses_input("Password");
	if (!pass)
		goto out;

	add_pool_details(live, url, user, pass);
	ret = true;
out:
	immedok(logwin, false);

	if (!ret) {
		if (url)
			free(url);
		if (user)
			free(user);
		if (pass)
			free(pass);
	}
	return ret;
}
#endif

#if defined(unix)
static void fork_monitor()
{
	// Make a pipe: [readFD, writeFD]
	int pfd[2];
	int r = pipe(pfd);

	if (r < 0) {
		perror("pipe - failed to create pipe for --monitor");
		exit(1);
	}

	// Make stderr write end of pipe
	fflush(stderr);
	r = dup2(pfd[1], 2);
	if (r < 0) {
		perror("dup2 - failed to alias stderr to write end of pipe for --monitor");
		exit(1);
	}
	r = close(pfd[1]);
	if (r < 0) {
		perror("close - failed to close write end of pipe for --monitor");
		exit(1);
	}

	// Don't allow a dying monitor to kill the main process
	sighandler_t sr0 = signal(SIGPIPE, SIG_IGN);
	sighandler_t sr1 = signal(SIGPIPE, SIG_IGN);
	if (SIG_ERR == sr0 || SIG_ERR == sr1) {
		perror("signal - failed to edit signal mask for --monitor");
		exit(1);
	}

	// Fork a child process
	forkpid = fork();
	if (forkpid < 0) {
		perror("fork - failed to fork child process for --monitor");
		exit(1);
	}

	// Child: launch monitor command
	if (0 == forkpid) {
		// Make stdin read end of pipe
		r = dup2(pfd[0], 0);
		if (r < 0) {
			perror("dup2 - in child, failed to alias read end of pipe to stdin for --monitor");
			exit(1);
		}
		close(pfd[0]);
		if (r < 0) {
			perror("close - in child, failed to close read end of  pipe for --monitor");
			exit(1);
		}

		// Launch user specified command
		execl("/bin/bash", "/bin/bash", "-c", opt_stderr_cmd, (char*)NULL);
		perror("execl - in child failed to exec user specified command for --monitor");
		exit(1);
	}

	// Parent: clean up unused fds and bail
	r = close(pfd[0]);
	if (r < 0) {
		perror("close - failed to close read end of pipe for --monitor");
		exit(1);
	}
}
#endif // defined(unix)

#ifdef HAVE_CURSES
void enable_curses(void) {
	int x,y;

	lock_curses();
	if (curses_active) {
		unlock_curses();
		return;
	}

	mainwin = initscr();
	keypad(mainwin, true);
	getmaxyx(mainwin, y, x);
	statuswin = newwin(logstart, x, 0, 0);
	leaveok(statuswin, true);
	// For whatever reason, PDCurses crashes if the logwin is initialized to height y-logcursor
	// We resize the window later anyway, so just start it off at 1 :)
	logwin = newwin(1, 0, logcursor, 0);
	idlok(logwin, true);
	scrollok(logwin, true);
	leaveok(logwin, true);
	cbreak();
	noecho();
	curses_active = true;
	statusy = logstart;
	unlock_curses();
}
#endif

/* TODO: fix need a dummy CPU device_api even if no support for CPU mining */
#ifndef WANT_CPUMINE
struct device_api cpu_api;
struct device_api cpu_api = {
	.name = "CPU",
};
#endif

#ifdef USE_BITFORCE
extern struct device_api bitforce_api;
#endif

#ifdef USE_ICARUS
extern struct device_api icarus_api;
#endif

#ifdef USE_MODMINER
extern struct device_api modminer_api;
#endif

#ifdef USE_ZTEX
extern struct device_api ztex_api;
#endif


static int cgminer_id_count = 0;

void enable_device(struct cgpu_info *cgpu)
{
	cgpu->deven = DEV_ENABLED;
	devices[cgpu->cgminer_id = cgminer_id_count++] = cgpu;
	mining_threads += cgpu->threads;
#ifdef HAVE_CURSES
	adj_width(mining_threads, &dev_width);
#endif
#ifdef HAVE_OPENCL
	if (cgpu->api == &opencl_api) {
		gpu_threads += cgpu->threads;
	}
#endif
}

struct _cgpu_devid_counter {
	char name[4];
	int lastid;
	UT_hash_handle hh;
};

bool add_cgpu(struct cgpu_info*cgpu)
{
	static struct _cgpu_devid_counter *devids = NULL;
	struct _cgpu_devid_counter *d;
	
	HASH_FIND_STR(devids, cgpu->api->name, d);
	if (d)
		cgpu->device_id = ++d->lastid;
	else {
		d = malloc(sizeof(*d));
		memcpy(d->name, cgpu->api->name, sizeof(d->name));
		cgpu->device_id = d->lastid = 0;
		HASH_ADD_STR(devids, name, d);
	}
	devices = realloc(devices, sizeof(struct cgpu_info *) * (total_devices + 2));
	devices[total_devices++] = cgpu;
	return true;
}

int main(int argc, char *argv[])
{
	struct block *block, *tmpblock;
	struct work *work, *tmpwork;
	bool pools_active = false;
	struct sigaction handler;
	struct thr_info *thr;
	char *s;
	unsigned int k;
	int i, j;

	/* This dangerous functions tramples random dynamically allocated
	 * variables so do it before anything at all */
	if (unlikely(curl_global_init(CURL_GLOBAL_ALL)))
		quit(1, "Failed to curl_global_init");

	initial_args = malloc(sizeof(char *) * (argc + 1));
	for  (i = 0; i < argc; i++)
		initial_args[i] = strdup(argv[i]);
	initial_args[argc] = NULL;
#ifdef HAVE_LIBUSB
        libusb_init(NULL);
#endif

	mutex_init(&hash_lock);
	mutex_init(&qd_lock);
	mutex_init(&console_lock);
	mutex_init(&control_lock);
	mutex_init(&sharelog_lock);
	mutex_init(&ch_lock);
	rwlock_init(&blk_lock);
	rwlock_init(&netacc_lock);

	mutex_init(&lp_lock);
	if (unlikely(pthread_cond_init(&lp_cond, NULL)))
		quit(1, "Failed to pthread_cond_init lp_cond");

	mutex_init(&restart_lock);
	if (unlikely(pthread_cond_init(&restart_cond, NULL)))
		quit(1, "Failed to pthread_cond_init restart_cond");

	sprintf(packagename, "%s %s", PACKAGE, VERSION);

#ifdef WANT_CPUMINE
	init_max_name_len();
#endif

	handler.sa_handler = &sighandler;
	handler.sa_flags = 0;
	sigemptyset(&handler.sa_mask);
	sigaction(SIGTERM, &handler, &termhandler);
	sigaction(SIGINT, &handler, &inthandler);

	opt_kernel_path = alloca(PATH_MAX);
	strcpy(opt_kernel_path, CGMINER_PREFIX);
	cgminer_path = alloca(PATH_MAX);
	s = strdup(argv[0]);
	strcpy(cgminer_path, dirname(s));
	free(s);
	strcat(cgminer_path, "/");
#ifdef WANT_CPUMINE
	// Hack to make cgminer silent when called recursively on WIN32
	int skip_to_bench = 0;
	#if defined(WIN32)
		char buf[32];
		if (GetEnvironmentVariable("BFGMINER_BENCH_ALGO", buf, 16))
			skip_to_bench = 1;
		if (GetEnvironmentVariable("CGMINER_BENCH_ALGO", buf, 16))
			skip_to_bench = 1;
	#endif // defined(WIN32)
#endif

	devcursor = 8;
	logstart = devcursor + 1;
	logcursor = logstart + 1;

	block = calloc(sizeof(struct block), 1);
	if (unlikely(!block))
		quit (1, "main OOM");
	for (i = 0; i < 36; i++)
		strcat(block->hash, "0");
	HASH_ADD_STR(blocks, hash, block);
	strcpy(current_block, block->hash);

	INIT_LIST_HEAD(&scan_devices);

	mutex_init(&submitting_lock);
	INIT_LIST_HEAD(&submit_waiting);

#ifdef HAVE_OPENCL
	memset(gpus, 0, sizeof(gpus));
	for (i = 0; i < MAX_GPUDEVICES; i++)
		gpus[i].dynamic = true;
#endif

	schedstart.tm.tm_sec = 1;
	schedstop .tm.tm_sec = 1;

	/* parse command line */
	opt_register_table(opt_config_table,
			   "Options for both config file and command line");
	opt_register_table(opt_cmdline_table,
			   "Options for command line only");

	opt_parse(&argc, argv, applog_and_exit);
	if (argc != 1)
		quit(1, "Unexpected extra commandline arguments");

	if (!config_loaded)
		load_default_config();

	if (opt_benchmark) {
		struct pool *pool;

		want_longpoll = false;
		pool = add_pool();
		pool->rpc_url = malloc(255);
		strcpy(pool->rpc_url, "Benchmark");
		pool->rpc_user = pool->rpc_url;
		pool->rpc_pass = pool->rpc_url;
		enable_pool(pool);
		pool->idle = false;
		successful_connect = true;
	}

#ifdef HAVE_CURSES
	if (opt_realquiet || devices_enabled == -1)
		use_curses = false;

	if (use_curses)
		enable_curses();
#endif

	applog(LOG_WARNING, "Started %s", packagename);
	if (cnfbuf) {
		applog(LOG_NOTICE, "Loaded configuration file %s", cnfbuf);
		switch (fileconf_load) {
			case 0:
				applog(LOG_WARNING, "Fatal JSON error in configuration file.");
				applog(LOG_WARNING, "Configuration file could not be used.");
				break;
			case -1:
				applog(LOG_WARNING, "Error in configuration file, partially loaded.");
				if (use_curses)
					applog(LOG_WARNING, "Start BFGMiner with -T to see what failed to load.");
				break;
			default:
				break;
		}
		free(cnfbuf);
		cnfbuf = NULL;
	}

	strcat(opt_kernel_path, "/");

	if (want_per_device_stats)
		opt_log_output = true;

#ifdef WANT_CPUMINE
#ifdef USE_SCRYPT
	if (opt_scrypt)
		set_scrypt_algo(&opt_algo);
	else
#endif
	if (0 <= opt_bench_algo) {
		double rate = bench_algo_stage3(opt_bench_algo);

		if (!skip_to_bench)
			printf("%.5f (%s)\n", rate, algo_names[opt_bench_algo]);
		else {
			// Write result to shared memory for parent
#if defined(WIN32)
				char unique_name[64];

				if (GetEnvironmentVariable("BFGMINER_SHARED_MEM", unique_name, 32) || GetEnvironmentVariable("CGMINER_SHARED_MEM", unique_name, 32)) {
					HANDLE map_handle = CreateFileMapping(
						INVALID_HANDLE_VALUE,   // use paging file
						NULL,                   // default security attributes
						PAGE_READWRITE,         // read/write access
						0,                      // size: high 32-bits
						4096,			// size: low 32-bits
						unique_name		// name of map object
					);
					if (NULL != map_handle) {
						void *shared_mem = MapViewOfFile(
							map_handle,	// object to map view of
							FILE_MAP_WRITE, // read/write access
							0,              // high offset:  map from
							0,              // low offset:   beginning
							0		// default: map entire file
						);
						if (NULL != shared_mem)
							CopyMemory(shared_mem, &rate, sizeof(rate));
						(void)UnmapViewOfFile(shared_mem);
					}
					(void)CloseHandle(map_handle);
				}
#endif
		}
		exit(0);
	}
#endif

#ifdef HAVE_OPENCL
	if (!opt_nogpu)
		opencl_api.api_detect();
	gpu_threads = 0;
#endif

#ifdef USE_ICARUS
	if (!opt_scrypt)
		icarus_api.api_detect();
#endif

#ifdef USE_BITFORCE
	if (!opt_scrypt)
		bitforce_api.api_detect();
#endif

#ifdef USE_MODMINER
	if (!opt_scrypt)
		modminer_api.api_detect();
#endif

#ifdef USE_ZTEX
	if (!opt_scrypt)
		ztex_api.api_detect();
#endif

#ifdef WANT_CPUMINE
	cpu_api.api_detect();
#endif

	for (i = 0; i < total_devices; ++i)
		if (!devices[i]->devtype)
			devices[i]->devtype = "PGA";

	if (devices_enabled == -1) {
		applog(LOG_ERR, "Devices detected:");
		for (i = 0; i < total_devices; ++i) {
			struct cgpu_info *cgpu = devices[i];
			if (cgpu->name)
				applog(LOG_ERR, " %2d. %s %d: %s (driver: %s)", i, cgpu->api->name, cgpu->device_id, cgpu->name, cgpu->api->dname);
			else
				applog(LOG_ERR, " %2d. %s %d (driver: %s)", i, cgpu->api->name, cgpu->device_id, cgpu->api->dname);
		}
		quit(0, "%d devices listed", total_devices);
	}

	mining_threads = 0;
	if (devices_enabled) {
		for (i = 0; i < (int)(sizeof(devices_enabled) * 8) - 1; ++i) {
			if (devices_enabled & (1 << i)) {
				if (i >= total_devices)
					quit (1, "Command line options set a device that doesn't exist");
				enable_device(devices[i]);
			} else if (i < total_devices) {
				if (opt_removedisabled) {
					if (devices[i]->api == &cpu_api)
						--opt_n_threads;
				} else {
					enable_device(devices[i]);
				}
				devices[i]->deven = DEV_DISABLED;
			}
		}
		total_devices = cgminer_id_count;
	} else {
		for (i = 0; i < total_devices; ++i)
			enable_device(devices[i]);
	}

	if (!total_devices)
		quit(1, "All devices disabled, cannot mine!");

	load_temp_cutoffs();

	for (i = 0; i < total_devices; ++i)
		devices[i]->cgminer_stats.getwork_wait_min.tv_sec = MIN_SEC_UNSET;

	logstart += total_devices;
	logcursor = logstart + 1;

#ifdef HAVE_CURSES
	check_winsizes();
#endif

	if (!total_pools) {
		applog(LOG_WARNING, "Need to specify at least one pool server.");
#ifdef HAVE_CURSES
		if (!use_curses || !input_pool(false))
#endif
			quit(1, "Pool setup failed");
	}

	for (i = 0; i < total_pools; i++) {
		struct pool *pool = pools[i];

		pool->cgminer_stats.getwork_wait_min.tv_sec = MIN_SEC_UNSET;
		pool->cgminer_pool_stats.getwork_wait_min.tv_sec = MIN_SEC_UNSET;

		if (!pool->rpc_userpass) {
			if (!pool->rpc_user || !pool->rpc_pass)
				quit(1, "No login credentials supplied for pool %u %s", i, pool->rpc_url);
			pool->rpc_userpass = malloc(strlen(pool->rpc_user) + strlen(pool->rpc_pass) + 2);
			if (!pool->rpc_userpass)
				quit(1, "Failed to malloc userpass");
			sprintf(pool->rpc_userpass, "%s:%s", pool->rpc_user, pool->rpc_pass);
		} else {
			pool->rpc_user = malloc(strlen(pool->rpc_userpass) + 1);
			if (!pool->rpc_user)
				quit(1, "Failed to malloc user");
			strcpy(pool->rpc_user, pool->rpc_userpass);
			pool->rpc_user = strtok(pool->rpc_user, ":");
			if (!pool->rpc_user)
				quit(1, "Failed to find colon delimiter in userpass");
		}
	}
	/* Set the currentpool to pool 0 */
	currentpool = pools[0];

#ifdef HAVE_SYSLOG_H
	if (use_syslog)
		openlog(PACKAGE, LOG_PID, LOG_USER);
#endif

	#if defined(unix)
		if (opt_stderr_cmd)
			fork_monitor();
	#endif // defined(unix)

	total_threads = mining_threads + 7;
	thr_info = calloc(total_threads, sizeof(*thr));
	if (!thr_info)
		quit(1, "Failed to calloc thr_info");

	/* init workio thread info */
	work_thr_id = mining_threads;
	thr = &thr_info[work_thr_id];
	thr->id = work_thr_id;
	thr->q = tq_new();
	if (!thr->q)
		quit(1, "Failed to tq_new");

	/* start work I/O thread */
	if (thr_info_create(thr, NULL, workio_thread, thr))
		quit(1, "workio thread create failed");

	stage_thr_id = mining_threads + 1;
	thr = &thr_info[stage_thr_id];
	thr->q = tq_new();
	if (!thr->q)
		quit(1, "Failed to tq_new");
	/* start stage thread */
	if (thr_info_create(thr, NULL, stage_thread, thr))
		quit(1, "stage thread create failed");
	pthread_detach(thr->pth);

	/* Create a unique get work queue */
	getq = tq_new();
	if (!getq)
		quit(1, "Failed to create getq");
	/* We use the getq mutex as the staged lock */
	stgd_lock = &getq->mutex;

	if (opt_benchmark)
		goto begin_bench;

	for (i = 0; i < total_pools; i++) {
		struct pool *pool  = pools[i];

		enable_pool(pool);
		pool->idle = true;
	}

	applog(LOG_NOTICE, "Probing for an alive pool");
	do {
		/* Look for at least one active pool before starting */
		for (i = 0; i < total_pools; i++) {
			struct pool *pool  = pools[i];
			if (pool_active(pool, false)) {
				if (!currentpool)
					currentpool = pool;
				applog(LOG_INFO, "Pool %d %s active", pool->pool_no, pool->rpc_url);
				pools_active = true;
				break;
			} else {
				if (pool == currentpool)
					currentpool = NULL;
				applog(LOG_WARNING, "Unable to get work from pool %d %s", pool->pool_no, pool->rpc_url);
			}
		}

		if (!pools_active) {
			applog(LOG_ERR, "No servers were found that could be used to get work from.");
			applog(LOG_ERR, "Please check the details from the list below of the servers you have input");
			applog(LOG_ERR, "Most likely you have input the wrong URL, forgotten to add a port, or have not set up workers");
			for (i = 0; i < total_pools; i++) {
				struct pool *pool;

				pool = pools[i];
				applog(LOG_WARNING, "Pool: %d  URL: %s  User: %s  Password: %s",
				       i, pool->rpc_url, pool->rpc_user, pool->rpc_pass);
			}
#ifdef HAVE_CURSES
			if (use_curses) {
				halfdelay(150);
				applog(LOG_ERR, "Press any key to exit, or BFGMiner will try again in 15s.");
				if (getch() != ERR)
					quit(0, "No servers could be used! Exiting.");
				nocbreak();
			} else
#endif
				quit(0, "No servers could be used! Exiting.");
		}
	} while (!pools_active);

#ifdef USE_SCRYPT
	if (detect_algo == 1 && !opt_scrypt) {
		applog(LOG_NOTICE, "Detected scrypt algorithm");
		opt_scrypt = true;
	}
#endif
	detect_algo = 0;

begin_bench:
	total_mhashes_done = 0;
	for (i = 0; i < total_devices; i++) {
		struct cgpu_info *cgpu = devices[i];

		cgpu->rolling = cgpu->total_mhashes = 0;
	}
	
	gettimeofday(&total_tv_start, NULL);
	gettimeofday(&total_tv_end, NULL);
	miner_started = total_tv_start;
	if (schedstart.tm.tm_sec)
		schedstart.tm = *localtime(&miner_started.tv_sec);
	if (schedstop.tm.tm_sec)
		schedstop .tm = *localtime(&miner_started.tv_sec);
	get_datestamp(datestamp, &total_tv_start);

	// Start threads
	k = 0;
	for (i = 0; i < total_devices; ++i) {
		struct cgpu_info *cgpu = devices[i];
		cgpu->thr = calloc(cgpu->threads+1, sizeof(*cgpu->thr));
		cgpu->thr[cgpu->threads] = NULL;
		cgpu->status = LIFE_INIT;

		// Setup thread structs before starting any of the threads, in case they try to interact
		for (j = 0; j < cgpu->threads; ++j, ++k) {
			thr = &thr_info[k];
			thr->id = k;
			thr->cgpu = cgpu;
			thr->device_thread = j;
			thr->work_restart_fd = thr->_work_restart_fd_w = -1;

			thr->q = tq_new();
			if (!thr->q)
				quit(1, "tq_new failed in starting %s%d mining thread (#%d)", cgpu->api->name, cgpu->device_id, i);

			/* Enable threads for devices set not to mine but disable
			 * their queue in case we wish to enable them later */
			if (cgpu->deven != DEV_DISABLED) {
				applog(LOG_DEBUG, "Pushing ping to thread %d", thr->id);

				tq_push(thr->q, &ping);
			}

			cgpu->thr[j] = thr;
		}

		for (j = 0; j < cgpu->threads; ++j) {
			thr = cgpu->thr[j];

			if (cgpu->api->thread_prepare && !cgpu->api->thread_prepare(thr))
				continue;

			if (!thr->work_restart_fd)
			{
#if defined(unix)
				int pipefd[2];
				if (!pipe(pipefd))
				{
					thr->work_restart_fd = pipefd[0];
					thr->_work_restart_fd_w = pipefd[1];
				}
				else
#endif
					thr->work_restart_fd = -1;
			}

			thread_reportout(thr);

			if (unlikely(thr_info_create(thr, NULL, miner_thread, thr)))
				quit(1, "thread %d create failed", thr->id);
		}
	}

#ifdef HAVE_OPENCL
	applog(LOG_INFO, "%d gpu miner threads started", gpu_threads);
	for (i = 0; i < nDevs; i++)
		pause_dynamic_threads(i);
#endif

#ifdef WANT_CPUMINE
	applog(LOG_INFO, "%d cpu miner threads started, "
		"using SHA256 '%s' algorithm.",
		opt_n_threads,
		algo_names[opt_algo]);
#endif

	gettimeofday(&total_tv_start, NULL);
	gettimeofday(&total_tv_end, NULL);

	watchpool_thr_id = mining_threads + 2;
	thr = &thr_info[watchpool_thr_id];
	/* start watchpool thread */
	if (thr_info_create(thr, NULL, watchpool_thread, NULL))
		quit(1, "watchpool thread create failed");
	pthread_detach(thr->pth);

	watchdog_thr_id = mining_threads + 3;
	thr = &thr_info[watchdog_thr_id];
	/* start watchdog thread */
	if (thr_info_create(thr, NULL, watchdog_thread, NULL))
		quit(1, "watchdog thread create failed");
	pthread_detach(thr->pth);

#ifdef HAVE_OPENCL
	/* Create reinit gpu thread */
	gpur_thr_id = mining_threads + 4;
	thr = &thr_info[gpur_thr_id];
	thr->q = tq_new();
	if (!thr->q)
		quit(1, "tq_new failed for gpur_thr_id");
	if (thr_info_create(thr, NULL, reinit_gpu, thr))
		quit(1, "reinit_gpu thread create failed");
#endif	

	/* Create API socket thread */
	api_thr_id = mining_threads + 5;
	thr = &thr_info[api_thr_id];
	if (thr_info_create(thr, NULL, api_thread, thr))
		quit(1, "API thread create failed");

#ifdef HAVE_CURSES
	/* Create curses input thread for keyboard input. Create this last so
	 * that we know all threads are created since this can call kill_work
	 * to try and shut down ll previous threads. */
	input_thr_id = mining_threads + 6;
	thr = &thr_info[input_thr_id];
	if (thr_info_create(thr, NULL, input_thread, thr))
		quit(1, "input thread create failed");
	pthread_detach(thr->pth);
#endif

	/* main loop - simply wait for workio thread to exit. This is not the
	 * normal exit path and only occurs should the workio_thread die
	 * unexpectedly */
	pthread_join(thr_info[work_thr_id].pth, NULL);
	applog(LOG_INFO, "workio thread dead, exiting.");

	clean_up();

	/* Not really necessary, but let's clean this up too anyway */
	HASH_ITER(hh, staged_work, work, tmpwork) {
		HASH_DEL(staged_work, work);
		free_work(work);
	}
	HASH_ITER(hh, blocks, block, tmpblock) {
		HASH_DEL(blocks, block);
		free(block);
	}

#if defined(unix)
	if (forkpid > 0) {
		kill(forkpid, SIGTERM);
		forkpid = 0;
	}
#endif

	return 0;
}
<|MERGE_RESOLUTION|>--- conflicted
+++ resolved
@@ -2465,8 +2465,7 @@
 	return ret;
 }
 
-static bool stale_work3(struct work *work, bool share, bool failoveronly);
-#define stale_work(work, share)  stale_work3(work, share, opt_fail_only)
+static bool stale_work(struct work *work, bool share);
 
 static inline bool should_roll(struct work *work)
 {
@@ -2727,12 +2726,8 @@
 
 	/* If the user only wants strict failover, any work from a pool other than
 	 * the current one is always considered stale */
-<<<<<<< HEAD
-	if (failoveronly && !share && pool != current_pool() && !work->mandatory &&
+	if (opt_fail_only && !share && pool != current_pool() && !work->mandatory &&
 	    pool_strategy != POOL_LOADBALANCE && pool_strategy != POOL_BALANCE) {
-=======
-	if (opt_fail_only && !share && pool != current_pool() && !work->mandatory) {
->>>>>>> 3cb49fdf
 		applog(LOG_DEBUG, "Work stale due to fail only pool mismatch (pool %u vs %u)", pool->pool_no, current_pool()->pool_no);
 		return true;
 	}
