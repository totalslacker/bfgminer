--- conflicted
+++ resolved
@@ -2193,13 +2193,9 @@
 
 	memset(work->hash, 0, sizeof(work->hash));
 
-<<<<<<< HEAD
 	cgtime(&work->tv_staged);
-=======
-	gettimeofday(&work->tv_staged, NULL);
 	
 	pool_set_opaque(pool, !work->tmpl);
->>>>>>> bfd09a22
 
 	ret = true;
 
@@ -6644,17 +6640,8 @@
 				// TODO: Check hashes match actual merkle links
 			}
 
-<<<<<<< HEAD
-			if (pool->swork.opaque) {
-				pool->swork.opaque = false;
-				applog(LOG_NOTICE, "Pool %u now providing block contents to us",
-				       pool->pool_no);
-			}
+			pool_set_opaque(pool, false);
 			timer_unset(&pool->swork.tv_transparency);
-=======
-			pool_set_opaque(pool, false);
-			pool->swork.transparency_time = (time_t)-1;
->>>>>>> bfd09a22
 
 fishy:
 			ret = true;
@@ -7050,15 +7037,8 @@
 
 		if (timer_passed(&pool->swork.tv_transparency, NULL)) {
 			// More than 4 timmills past since requested transactions
-<<<<<<< HEAD
 			timer_unset(&pool->swork.tv_transparency);
-			pool->swork.opaque = true;
-			applog(LOG_WARNING, "Pool %u is hiding block contents from us",
-			       pool->pool_no);
-=======
-			pool->swork.transparency_time = (time_t)-1;
 			pool_set_opaque(pool, true);
->>>>>>> bfd09a22
 		}
 	}
 
