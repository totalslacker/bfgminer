--- conflicted
+++ resolved
@@ -8833,13 +8833,12 @@
 #endif
 
 #ifdef USE_X6500
-<<<<<<< HEAD
-	if (!opt_scrypt)
+	if (likely(have_libusb) && !opt_scrypt)
 		x6500_api.drv_detect();
 #endif
 
 #ifdef USE_ZTEX
-	if (!opt_scrypt)
+	if (likely(have_libusb) && !opt_scrypt)
 		ztex_drv.drv_detect();
 #endif
 
@@ -8848,15 +8847,6 @@
 #ifdef USE_AVALON
 	if (!opt_scrypt)
 		avalon_drv.drv_detect();
-=======
-	if (likely(have_libusb) && !opt_scrypt)
-		x6500_api.api_detect();
-#endif
-
-#ifdef USE_ZTEX
-	if (likely(have_libusb) && !opt_scrypt)
-		ztex_api.api_detect();
->>>>>>> 1a4cfde1
 #endif
 
 #ifdef WANT_CPUMINE
