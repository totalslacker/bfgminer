--- conflicted
+++ resolved
@@ -1723,11 +1723,7 @@
 			static bool appenderr = false;
 			if (ae <= 0) {
 				if (opt_coinbase_sig) {
-<<<<<<< HEAD
-					applog((appenderr ? LOG_DEBUG : LOG_WARNING), "Cannot append coinbase signature at all on pool %u (%d)", pool->pool_no, ae);
-=======
 					applog((appenderr ? LOG_DEBUG : LOG_WARNING), "Cannot append coinbase signature at all on pool %u (%"PRId64")", pool->pool_no, (int64_t)ae);
->>>>>>> c4393590
 					appenderr = true;
 				}
 			} else if (ae >= 3 || opt_coinbase_sig) {
