--- conflicted
+++ resolved
@@ -5698,24 +5698,16 @@
 		if ((!json_is_object(res)) || (proto == PLP_GETBLOCKTEMPLATE && !json_object_get(res, "bits")))
 			goto badwork;
 
-<<<<<<< HEAD
+		work->rolltime = rolltime;
 		rc = work_decode(pool, work, val);
-=======
-		work->rolltime = rolltime;
-		rc = work_decode(res, work);
->>>>>>> 6342458c
 		if (rc) {
 			applog(LOG_DEBUG, "Successfully retrieved and deciphered work from pool %u %s",
 			       pool->pool_no, pool->rpc_url);
 			work->pool = pool;
-<<<<<<< HEAD
-			work->rolltime = rolltime;
 			memcpy(&(work->tv_getwork), &tv_getwork, sizeof(struct timeval));
 			memcpy(&(work->tv_getwork_reply), &tv_getwork_reply, sizeof(struct timeval));
 			work->getwork_mode = GETWORK_MODE_TESTPOOL;
 			calc_diff(work, 0);
-=======
->>>>>>> 6342458c
 			applog(LOG_DEBUG, "Pushing pooltest work to base pool");
 
 			tq_push(thr_info[stage_thr_id].q, work);
@@ -6526,26 +6518,17 @@
 {
 	bool rc;
 
-<<<<<<< HEAD
+	work->rolltime = rolltime;
 	rc = work_decode(pool, work, val);
-=======
-	work->rolltime = rolltime;
-	rc = work_decode(json_object_get(val, "result"), work);
->>>>>>> 6342458c
 	if (unlikely(!rc)) {
 		applog(LOG_ERR, "Could not convert longpoll data to work");
 		free_work(work);
 		return;
 	}
 	work->pool = pool;
-<<<<<<< HEAD
-	work->rolltime = rolltime;
 	memcpy(&(work->tv_getwork), tv_lp, sizeof(struct timeval));
 	memcpy(&(work->tv_getwork_reply), tv_lp_reply, sizeof(struct timeval));
 	calc_diff(work, 0);
-=======
-	work->longpoll = true;
->>>>>>> 6342458c
 
 	if (pool->enabled == POOL_REJECTING)
 		work->mandatory = true;
