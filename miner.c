--- conflicted
+++ resolved
@@ -4809,11 +4809,8 @@
 		pool->cgminer_pool_stats.bytes_sent = 0;
 		pool->cgminer_pool_stats.net_bytes_sent = 0;
 		pool->cgminer_pool_stats.times_received = 0;
-<<<<<<< HEAD
+		pool->cgminer_pool_stats.bytes_received = 0;
 		pool->cgminer_pool_stats.net_bytes_received = 0;
-=======
-		pool->cgminer_pool_stats.bytes_received = 0;
->>>>>>> 1a0c3b1c
 	}
 
 	zero_bestshare();
