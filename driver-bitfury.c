--- conflicted
+++ resolved
@@ -162,7 +162,6 @@
 	int chip_n;
 	int chip;
 	uint64_t hashes = 0;
-<<<<<<< HEAD
 	struct timeval now;
 	char line[2048];
 	int short_stat = 10;
@@ -170,10 +169,8 @@
 	int long_stat = 1800;
 	static time_t long_out_t;
 	static int first = 0; //TODO Move to detect()
+	static bool second_run = false;
 	int i;
-=======
-	static bool second_run = false;
->>>>>>> 6172bb64
 
 	devices = thr->cgpu->devices;
 	chip_n = thr->cgpu->chip_n;
@@ -198,22 +195,16 @@
 			}
 			work_to_payload(&(devices[chip].payload), devices[chip].work);
 		}
-<<<<<<< HEAD
-	}
-
-	libbitfury_sendHashData(devices, chip_n);
+		
+		payload_to_atrvec(devices[chip].atrvec, &devices[chip].payload);
+		libbitfury_sendHashData1(chip, &devices[chip], second_run);
+	}
+
 	cgsleep_ms(5);
 
 	cgtime(&now);
 	chip = 0;
 	for (;chip < chip_n; chip++) {
-=======
-		
-		devices[chip].chip = chip;
-		payload_to_atrvec(devices[chip].atrvec, &devices[chip].payload);
-		libbitfury_sendHashData1(&devices[chip], second_run);
-		
->>>>>>> 6172bb64
 		if (devices[chip].job_switched) {
 			int i,j;
 			unsigned int *res = devices[chip].results;
@@ -255,7 +246,6 @@
 			hashes += 0xffffffffull * i;
 		}
 	}
-<<<<<<< HEAD
 
 	if (now.tv_sec - short_out_t > short_stat) {
 		int shares_first = 0, shares_last = 0, shares_total = 0;
@@ -339,11 +329,8 @@
 		long_out_t = now.tv_sec;
 	}
 
-=======
-	
 	second_run = true;
 	
->>>>>>> 6172bb64
 	return hashes;
 }
 
