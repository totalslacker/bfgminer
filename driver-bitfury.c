--- conflicted
+++ resolved
@@ -202,25 +202,14 @@
 			double ghash;
 			len = strlen(stat_lines[bitfury->slot]);
 			ghash = shares_to_ghashes(shares_found, short_stat);
-<<<<<<< HEAD
 			gh[bitfury->slot][chip & 0x07] = ghash;
 			snprintf(stat_lines[bitfury->slot] + len, 256 - len, "%.1f-%3.0f ", ghash, bitfury->mhz);
 
-			if(sds->short_out_t && ghash < 1.0) {
+			if(sds->short_out_t && ghash < 0.5) {
 				applog(LOG_WARNING, "Chip_id %d FREQ CHANGE", chip);
 				send_freq(bitfury->spi, bitfury->slot, bitfury->fasync, bitfury->osc6_bits - 1);
 				cgsleep_ms(1);
 				send_freq(bitfury->spi, bitfury->slot, bitfury->fasync, bitfury->osc6_bits);
-=======
-			gh[devices[chip].slot][chip & 0x07] = ghash;
-			snprintf(stat_lines[devices[chip].slot] + len, 256 - len, "%.1f-%3.0f ", ghash, devices[chip].mhz);
-
-			if(short_out_t && ghash < 0.5) {
-				applog(LOG_WARNING, "Chip_id %d FREQ CHANGE\n", chip);
-				send_freq(devices[chip].slot, devices[chip].fasync, devices[chip].osc6_bits - 1);
-				nmsleep(1);
-				send_freq(devices[chip].slot, devices[chip].fasync, devices[chip].osc6_bits);
->>>>>>> dcfc703a
 			}
 			shares_total += shares_found;
 			shares_first += chip < 4 ? shares_found : 0;
