
ACLOCAL_AMFLAGS = -I m4

EXTRA_DIST	= example.conf m4/gnulib-cache.m4 linux-usb-bfgminer \
		  api-example.php miner.php	\
		  API.class API.java api-example.c windows-build.txt \
		  bitstreams/* README.FPGA README.RPC README.scrypt \
		  README.GPU \
                  api-example.py

SUBDIRS		= lib ccan

INCLUDES	= -fno-strict-aliasing

bin_PROGRAMS	= bfgminer

bin_SCRIPTS	= $(top_srcdir)/*.cl

bfgminer_LDFLAGS	= $(PTHREAD_FLAGS)
bfgminer_LDADD	= $(DLOPEN_FLAGS) @LIBCURL_LIBS@ @JANSSON_LIBS@ @PTHREAD_LIBS@ \
		  @NCURSES_LIBS@ @PDCURSES_LIBS@ @WS2_LIBS@ \
		  @UDEV_LIBS@ @LIBUSB_LIBS@ @MM_LIBS@ \
		  @MATH_LIBS@ lib/libgnu.a ccan/libccan.a
bfgminer_CPPFLAGS = -I$(top_builddir)/lib -I$(top_srcdir)/lib @LIBUSB_CFLAGS@ @LIBCURL_CFLAGS@

bfgminer_CPPFLAGS += @JANSSON_CFLAGS@
bfgminer_CPPFLAGS += $(PTHREAD_FLAGS)
bfgminer_CPPFLAGS += $(NCURSES_CPPFLAGS)

bfgminer_LDADD += $(libblkmaker_LIBS)
bfgminer_LDFLAGS += $(libblkmaker_LDFLAGS)
bfgminer_CPPFLAGS += $(libblkmaker_CFLAGS)

# common sources
bfgminer_SOURCES := miner.c

bfgminer_SOURCES	+= elist.h miner.h compat.h bench_block.h	\
	deviceapi.c deviceapi.h \
		   util.c util.h uthash.h logging.h		\
		   sha2.c sha2.h api.c
bfgminer_DEPENDENCIES =

if NEED_LIBBLKMAKER
SUBDIRS           += libblkmaker

if HAVE_CYGWIN
bfgminer_DEPENDENCIES += cygblkmaker-0.1-0.dll cygblkmaker_jansson-0.1-0.dll

cyg%.dll: libblkmaker/.libs/cyg%.dll
	cp -p $< $@
endif

endif

bfgminer_SOURCES	+= logging.c

# GPU sources, TODO: make them selectable
# the GPU portion extracted from original main.c
bfgminer_SOURCES += driver-opencl.h driver-opencl.c

# the original GPU related sources, unchanged
bfgminer_SOURCES += ocl.c ocl.h findnonce.c findnonce.h
bfgminer_SOURCES += adl.c adl.h adl_functions.h
bfgminer_SOURCES += *.cl

if HAVE_SENSORS
bfgminer_LDADD += $(sensors_LIBS)
endif

if HAS_SCRYPT
bfgminer_SOURCES += scrypt.c scrypt.h
endif

if HAS_CPUMINE
# original CPU related sources, unchanged
bfgminer_SOURCES	+= \
		  sha256_generic.c sha256_4way.c sha256_via.c	\
		  sha256_cryptopp.c sha256_sse2_amd64.c		\
		  sha256_sse4_amd64.c sha256_sse2_i386.c	\
		  sha256_altivec_4way.c

# the CPU portion extracted from original main.c
bfgminer_SOURCES += driver-cpu.h driver-cpu.c

if HAS_YASM
AM_CFLAGS	= -DHAS_YASM
if HAVE_x86_64
SUBDIRS		+= x86_64
bfgminer_LDADD	+= x86_64/libx8664.a
else # HAVE_x86_64
SUBDIRS		+= x86_32
bfgminer_LDADD	+= x86_32/libx8632.a
endif # HAVE_x86_64
endif # HAS_YASM
endif # HAS_CPUMINE

if NEED_FPGAUTILS
bfgminer_SOURCES += fpgautils.c fpgautils.h
endif

if NEED_DYNCLOCK
bfgminer_SOURCES += dynclock.c dynclock.h
endif

if HAS_BITFORCE
bfgminer_SOURCES += driver-bitforce.c

if HAVE_WINDOWS
else
bin_PROGRAMS += bitforce-firmware-flash
bitforce_firmware_flash_SOURCES = bitforce-firmware-flash.c
endif
endif

if HAS_ICARUS
bfgminer_SOURCES += driver-icarus.c icarus-common.h
bfgminer_SOURCES += driver-cairnsmore.c
endif

if HAS_AVALON
<<<<<<< HEAD
bfgminer_SOURCES += driver-avalon.c
=======
cgminer_SOURCES += driver-avalon.c driver-avalon.h
>>>>>>> 3d835fc3
endif

if HAS_MODMINER
bfgminer_SOURCES += driver-modminer.c
bitstreamsdir = $(bindir)/bitstreams
dist_bitstreams_DATA = $(top_srcdir)/bitstreams/*
endif

if HAS_X6500
bfgminer_SOURCES += driver-x6500.c ft232r.c ft232r.h jtag.c jtag.h
bitstreamsdir = $(bindir)/bitstreams
dist_bitstreams_DATA = $(top_srcdir)/bitstreams/*
endif

if HAS_ZTEX
bfgminer_SOURCES += driver-ztex.c libztex.c libztex.h
bitstreamsdir = $(bindir)/bitstreams
dist_bitstreams_DATA = $(top_srcdir)/bitstreams/*
endif

bin_PROGRAMS += bfgminer-rpc
bfgminer_rpc_SOURCES = api-example.c
bfgminer_rpc_LDADD = @WS2_LIBS@<|MERGE_RESOLUTION|>--- conflicted
+++ resolved
@@ -118,11 +118,7 @@
 endif
 
 if HAS_AVALON
-<<<<<<< HEAD
-bfgminer_SOURCES += driver-avalon.c
-=======
-cgminer_SOURCES += driver-avalon.c driver-avalon.h
->>>>>>> 3d835fc3
+bfgminer_SOURCES += driver-avalon.c driver-avalon.h
 endif
 
 if HAS_MODMINER
