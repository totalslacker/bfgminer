
ACLOCAL_AMFLAGS = -I m4

EXTRA_DIST	= example.conf m4/gnulib-cache.m4 linux-usb-bfgminer \
		  api-example.php miner.php	\
		  API.class API.java api-example.c windows-build.txt \
<<<<<<< HEAD
		  bitstreams/* README.FPGA README.RPC README.scrypt \
		  README.GPU \
                  api-example.py
=======
		  bitstreams/* API-README FPGA-README SCRYPT-README \
		  bitforce-firmware-flash.c hexdump.c
>>>>>>> baa5a6e7

SUBDIRS		= lib ccan

INCLUDES	= -fno-strict-aliasing

bin_PROGRAMS	= bfgminer

bin_SCRIPTS	= $(top_srcdir)/*.cl

bfgminer_LDFLAGS	= $(PTHREAD_FLAGS)
bfgminer_LDADD	= $(DLOPEN_FLAGS) @LIBCURL_LIBS@ @JANSSON_LIBS@ @PTHREAD_LIBS@ \
		  @NCURSES_LIBS@ @PDCURSES_LIBS@ @WS2_LIBS@ \
		  @UDEV_LIBS@ @LIBUSB_LIBS@ @MM_LIBS@ \
		  @MATH_LIBS@ lib/libgnu.a ccan/libccan.a
bfgminer_CPPFLAGS = -I$(top_builddir)/lib -I$(top_srcdir)/lib @LIBUSB_CFLAGS@ @LIBCURL_CFLAGS@

bfgminer_CPPFLAGS += @JANSSON_CFLAGS@
bfgminer_CPPFLAGS += $(PTHREAD_FLAGS)
bfgminer_CPPFLAGS += $(NCURSES_CPPFLAGS)

bfgminer_LDADD += $(libblkmaker_LIBS)
bfgminer_LDFLAGS += $(libblkmaker_LDFLAGS)
bfgminer_CPPFLAGS += $(libblkmaker_CFLAGS)

# common sources
bfgminer_SOURCES := miner.c

bfgminer_SOURCES	+= elist.h miner.h compat.h bench_block.h	\
	deviceapi.c deviceapi.h \
		   util.c util.h uthash.h logging.h		\
		   sha2.c sha2.h api.c
bfgminer_DEPENDENCIES =

if NEED_LIBBLKMAKER
SUBDIRS           += libblkmaker

if HAVE_CYGWIN
bfgminer_DEPENDENCIES += cygblkmaker-0.1-0.dll cygblkmaker_jansson-0.1-0.dll

cyg%.dll: libblkmaker/.libs/cyg%.dll
	cp -p $< $@
endif

endif

bfgminer_SOURCES	+= logging.c

# GPU sources, TODO: make them selectable
# the GPU portion extracted from original main.c
bfgminer_SOURCES += driver-opencl.h driver-opencl.c

# the original GPU related sources, unchanged
bfgminer_SOURCES += ocl.c ocl.h findnonce.c findnonce.h
bfgminer_SOURCES += adl.c adl.h adl_functions.h
bfgminer_SOURCES += *.cl

if HAVE_SENSORS
bfgminer_LDADD += $(sensors_LIBS)
endif

if HAS_SCRYPT
bfgminer_SOURCES += scrypt.c scrypt.h
endif

if HAS_CPUMINE
# original CPU related sources, unchanged
bfgminer_SOURCES	+= \
		  sha256_generic.c sha256_4way.c sha256_via.c	\
		  sha256_cryptopp.c sha256_sse2_amd64.c		\
		  sha256_sse4_amd64.c sha256_sse2_i386.c	\
		  sha256_altivec_4way.c

# the CPU portion extracted from original main.c
bfgminer_SOURCES += driver-cpu.h driver-cpu.c

if HAS_YASM
AM_CFLAGS	= -DHAS_YASM
if HAVE_x86_64
SUBDIRS		+= x86_64
bfgminer_LDADD	+= x86_64/libx8664.a
else # HAVE_x86_64
SUBDIRS		+= x86_32
bfgminer_LDADD	+= x86_32/libx8632.a
endif # HAVE_x86_64
endif # HAS_YASM
endif # HAS_CPUMINE

if NEED_FPGAUTILS
bfgminer_SOURCES += fpgautils.c fpgautils.h
endif

if NEED_DYNCLOCK
bfgminer_SOURCES += dynclock.c dynclock.h
endif

if HAS_BITFORCE
bfgminer_SOURCES += driver-bitforce.c

if HAVE_WINDOWS
else
bin_PROGRAMS += bitforce-firmware-flash
bitforce_firmware_flash_SOURCES = bitforce-firmware-flash.c
endif
endif

if HAS_ICARUS
bfgminer_SOURCES += driver-icarus.c icarus-common.h
bfgminer_SOURCES += driver-cairnsmore.c
endif

if HAS_AVALON
bfgminer_SOURCES += driver-avalon.c driver-avalon.h
endif

if HAS_MODMINER
bfgminer_SOURCES += driver-modminer.c
bitstreamsdir = $(bindir)/bitstreams
dist_bitstreams_DATA = $(top_srcdir)/bitstreams/*
endif

if HAS_X6500
bfgminer_SOURCES += driver-x6500.c ft232r.c ft232r.h jtag.c jtag.h
bitstreamsdir = $(bindir)/bitstreams
dist_bitstreams_DATA = $(top_srcdir)/bitstreams/*
endif

if HAS_ZTEX
bfgminer_SOURCES += driver-ztex.c libztex.c libztex.h
bitstreamsdir = $(bindir)/bitstreams
dist_bitstreams_DATA = $(top_srcdir)/bitstreams/*
endif

bin_PROGRAMS += bfgminer-rpc
bfgminer_rpc_SOURCES = api-example.c
bfgminer_rpc_LDADD = @WS2_LIBS@<|MERGE_RESOLUTION|>--- conflicted
+++ resolved
@@ -4,14 +4,10 @@
 EXTRA_DIST	= example.conf m4/gnulib-cache.m4 linux-usb-bfgminer \
 		  api-example.php miner.php	\
 		  API.class API.java api-example.c windows-build.txt \
-<<<<<<< HEAD
 		  bitstreams/* README.FPGA README.RPC README.scrypt \
 		  README.GPU \
+		  hexdump.c \
                   api-example.py
-=======
-		  bitstreams/* API-README FPGA-README SCRYPT-README \
-		  bitforce-firmware-flash.c hexdump.c
->>>>>>> baa5a6e7
 
 SUBDIRS		= lib ccan
 
