# Copyright 2012-2013 Luke Dashjr
# Copyright 2012 zefir
# Copyright 2011-2013 Con Kolivas
# Copyright 2013 James Z.M. Gao
#
# This program is free software; you can redistribute it and/or modify it
# under the terms of the GNU General Public License as published by the Free
# Software Foundation; either version 3 of the License, or (at your option)
# any later version.  See COPYING for more details.

ACLOCAL_AMFLAGS = -I m4

EXTRA_DIST	= \
	m4/gnulib-cache.m4 \
	linux-usb-bfgminer \
	windows-build.txt

dist_doc_DATA = \
		  AUTHORS COPYING HACKING NEWS README \
		  example.conf \
		  README.RPC

rpcexamplesdir = $(docdir)/rpc-examples
dist_rpcexamples_DATA = \
		  api-example.php miner.php \
		  api-example.c \
                  api-example.py

SUBDIRS		= lib ccan

# Without a redirected rule, code depending on different lib/*.h files may try to build dependencies of that in parallel, which can fail
lib/%: lib_directory
	@test -e $@
lib_directory:
	$(MAKE) -C lib
ccan/libccan.a:
	$(MAKE) -C ccan $*

INCLUDES	= -fno-strict-aliasing

bin_PROGRAMS	= bfgminer

bfgminer_LDFLAGS	= $(PTHREAD_FLAGS)
bfgminer_LDADD	= $(DLOPEN_FLAGS) @LIBCURL_LIBS@ @JANSSON_LIBS@ @PTHREAD_LIBS@ \
		  @NCURSES_LIBS@ @PDCURSES_LIBS@ @WS2_LIBS@ \
		  @UDEV_LIBS@ @LIBUSB_LIBS@ @MM_LIBS@ @RT_LIBS@ \
		  @MATH_LIBS@ lib/libgnu.a ccan/libccan.a
bfgminer_CPPFLAGS = -I$(top_builddir)/lib -I$(top_srcdir)/lib @LIBUSB_CFLAGS@ @LIBCURL_CFLAGS@

bfgminer_CPPFLAGS += -DCGMINER_PREFIX='"$(pkgdatadir)"'

bfgminer_CPPFLAGS += @JANSSON_CFLAGS@
bfgminer_CPPFLAGS += $(PTHREAD_FLAGS)
bfgminer_CPPFLAGS += $(NCURSES_CPPFLAGS)

bfgminer_LDADD += $(libblkmaker_LIBS)
bfgminer_LDFLAGS += $(libblkmaker_LDFLAGS)
bfgminer_CPPFLAGS += $(libblkmaker_CFLAGS)

# common sources
bfgminer_SOURCES := miner.c

bfgminer_SOURCES	+= miner.h compat.h bench_block.h	\
	deviceapi.c deviceapi.h \
		   util.c util.h logging.h		\
		   sha2.c sha2.h api.c
EXTRA_bfgminer_DEPENDENCIES =

if NEED_LIBBLKMAKER
SUBDIRS           += libblkmaker
EXTRA_bfgminer_DEPENDENCIES += libblkmaker_directory
libblkmaker_directory:
	cd libblkmaker && $(MAKE)

if HAVE_CYGWIN
EXTRA_bfgminer_DEPENDENCIES += cygblkmaker-0.1-0.dll cygblkmaker_jansson-0.1-0.dll

cyg%.dll: libblkmaker/.libs/cyg%.dll
	cp -p $< $@
endif

endif

bfgminer_SOURCES	+= logging.c

if USE_LIBMICROHTTPD
bfgminer_SOURCES += httpsrv.c httpsrv.h driver-getwork.c
bfgminer_LDADD += $(libmicrohttpd_LIBS)
bfgminer_LDFLAGS += $(libmicrohttpd_LDFLAGS)
bfgminer_CPPFLAGS += $(libmicrohttpd_CFLAGS)
endif


# GPU sources, TODO: make them selectable
# the GPU portion extracted from original main.c
bfgminer_SOURCES += driver-opencl.h driver-opencl.c

if HAVE_OPENCL

# the original GPU related sources, unchanged
bfgminer_SOURCES += ocl.c ocl.h findnonce.c findnonce.h
bfgminer_SOURCES += adl.c adl.h adl_functions.h
bfgminer_SOURCES += *.cl

kernelsdir = $(pkgdatadir)/opencl
dist_kernels_DATA = $(top_srcdir)/*.cl

dist_doc_DATA += README.GPU

if HAVE_SENSORS
bfgminer_LDADD += $(sensors_LIBS)
endif

endif


if HAS_SCRYPT
bfgminer_SOURCES += scrypt.c scrypt.h
dist_doc_DATA += README.scrypt
endif

if HAS_CPUMINE
bfgminer_SOURCES	+= \
		  sha256_generic.c sha256_via.c	\
		  sha256_cryptopp.c sha256_sse2_amd64.c		\
		  sha256_sse4_amd64.c 	\
		  sha256_altivec_4way.c

# the CPU portion extracted from original main.c
bfgminer_SOURCES += driver-cpu.h driver-cpu.c

if HAVE_SSE2
bfgminer_LDADD  += libsse2cpuminer.a
noinst_LIBRARIES = libsse2cpuminer.a
libsse2cpuminer_a_SOURCES = sha256_4way.c
libsse2cpuminer_a_CFLAGS = $(bfgminer_CPPFLAGS) $(SSE2_CFLAGS)
endif

if HAS_YASM

AM_CFLAGS	= -DHAS_YASM
if HAVE_x86_64
SUBDIRS		+= x86_64
x86_64/libx8664.a:
	$(MAKE) -C x86_64 $*
bfgminer_LDADD	+= x86_64/libx8664.a
else # HAVE_x86_64
SUBDIRS		+= x86_32
x86_32/libx8632.a:
	$(MAKE) -C x86_32 $*
bfgminer_LDADD	+= x86_32/libx8632.a

if HAVE_SSE2
libsse2cpuminer_a_SOURCES +=  sha256_sse2_i386.c
endif

endif # HAVE_x86_64
endif # HAS_YASM
endif # HAS_CPUMINE

if NEED_FPGAUTILS
bfgminer_SOURCES += fpgautils.c fpgautils.h
if HAVE_WINDOWS
else
bfgminer_SOURCES += iospeeds.h iospeeds_posix.h
endif
endif

if NEED_DYNCLOCK
bfgminer_SOURCES += dynclock.c dynclock.h
endif

if HAS_FPGA
dist_doc_DATA += README.FPGA
endif

if HAS_ASIC
dist_doc_DATA += README.ASIC
endif

if HAS_BITFORCE
bfgminer_SOURCES += driver-bitforce.c

if HAVE_WINDOWS
else
bin_PROGRAMS += bitforce-firmware-flash
bitforce_firmware_flash_SOURCES = bitforce-firmware-flash.c
endif
endif

if HAS_ICARUS
bfgminer_SOURCES += driver-icarus.c icarus-common.h
bfgminer_SOURCES += driver-cairnsmore.c
bfgminer_SOURCES += driver-erupter.c
endif

if HAS_AVALON
bfgminer_SOURCES += driver-avalon.c driver-avalon.h hexdump.c
endif

if HAS_MODMINER
bfgminer_SOURCES += driver-modminer.c
endif

if HAS_X6500
bfgminer_SOURCES += driver-x6500.c ft232r.c ft232r.h jtag.c jtag.h
endif

if HAS_ZTEX
bfgminer_SOURCES += driver-ztex.c libztex.c libztex.h
endif

if HAS_BITFURY
<<<<<<< HEAD
bfgminer_SOURCES += driver-bitfury.c libbitfury.c libbitfury.h spidevc.h spidevc.c tm_i2c.h tm_i2c.c
=======
bfgminer_SOURCES += driver-bitfury.c libbitfury.c libbitfury.h spidevc.h spidevc.c

if HAS_LITTLEFURY
bfgminer_SOURCES += driver-littlefury.c
endif
>>>>>>> de860a59
endif

bin_PROGRAMS += bfgminer-rpc
bfgminer_rpc_SOURCES = api-example.c
bfgminer_rpc_LDADD = @WS2_LIBS@<|MERGE_RESOLUTION|>--- conflicted
+++ resolved
@@ -211,15 +211,11 @@
 endif
 
 if HAS_BITFURY
-<<<<<<< HEAD
 bfgminer_SOURCES += driver-bitfury.c libbitfury.c libbitfury.h spidevc.h spidevc.c tm_i2c.h tm_i2c.c
-=======
-bfgminer_SOURCES += driver-bitfury.c libbitfury.c libbitfury.h spidevc.h spidevc.c
 
 if HAS_LITTLEFURY
 bfgminer_SOURCES += driver-littlefury.c
 endif
->>>>>>> de860a59
 endif
 
 bin_PROGRAMS += bfgminer-rpc
