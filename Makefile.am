
ACLOCAL_AMFLAGS = -I m4

if WANT_JANSSON
JANSSON_INCLUDES= -I$(top_srcdir)/compat/jansson
else
JANSSON_INCLUDES=
endif

EXTRA_DIST	= example.conf m4/gnulib-cache.m4 linux-usb-bfgminer \
		  ADL_SDK/readme.txt api-example.php miner.php	\
		  API.class API.java api-example.c windows-build.txt \
		  bitstreams/* API-README FPGA-README SCRYPT-README

SUBDIRS		= lib compat ccan

INCLUDES	= $(PTHREAD_FLAGS) -fno-strict-aliasing $(JANSSON_INCLUDES) $(USB_FLAGS)

bin_PROGRAMS	= bfgminer

bin_SCRIPTS	= *.cl

bfgminer_LDFLAGS	= $(PTHREAD_FLAGS)
bfgminer_LDADD	= $(DLOPEN_FLAGS) @LIBCURL_LIBS@ @JANSSON_LIBS@ @PTHREAD_LIBS@ \
		  @NCURSES_LIBS@ @PDCURSES_LIBS@ @WS2_LIBS@ \
		  @UDEV_LIBS@ @USB_LIBS@ \
		  @MATH_LIBS@ lib/libgnu.a ccan/libccan.a
bfgminer_CPPFLAGS = -I$(top_builddir)/lib -I$(top_srcdir)/lib

# common sources
bfgminer_SOURCES := miner.c

bfgminer_SOURCES	+= elist.h miner.h compat.h bench_block.h	\
		   util.c uthash.h logging.h			\
		   sha2.c sha2.h api.c

bfgminer_SOURCES	+= logging.c

# GPU sources, TODO: make them selectable
# the GPU portion extracted from original main.c
bfgminer_SOURCES += driver-opencl.h driver-opencl.c

# the original GPU related sources, unchanged
bfgminer_SOURCES += ocl.c ocl.h findnonce.c findnonce.h
bfgminer_SOURCES += adl.c adl.h adl_functions.h
bfgminer_SOURCES += *.cl

if HAS_SCRYPT
cgminer_SOURCES += scrypt.c
endif

if HAS_CPUMINE
# original CPU related sources, unchanged
bfgminer_SOURCES	+= \
		  sha256_generic.c sha256_4way.c sha256_via.c	\
		  sha256_cryptopp.c sha256_sse2_amd64.c		\
		  sha256_sse4_amd64.c sha256_sse2_i386.c	\
		  sha256_altivec_4way.c

# the CPU portion extracted from original main.c
bfgminer_SOURCES += driver-cpu.h driver-cpu.c

<<<<<<< HEAD
if HAS_SCRYPT
bfgminer_SOURCES += scrypt.c
endif

=======
>>>>>>> e49bd981
if HAS_YASM
AM_CFLAGS	= -DHAS_YASM
if HAVE_x86_64
SUBDIRS		+= x86_64
bfgminer_LDADD	+= x86_64/libx8664.a
else # HAVE_x86_64
SUBDIRS		+= x86_32
bfgminer_LDADD	+= x86_32/libx8632.a
endif # HAVE_x86_64
endif # HAS_YASM
endif # HAS_CPUMINE

if NEED_FPGAUTILS
bfgminer_SOURCES += fpgautils.c fpgautils.h
endif

if HAS_BITFORCE
bfgminer_SOURCES += driver-bitforce.c
endif

if HAS_ICARUS
bfgminer_SOURCES += driver-icarus.c
endif

if HAS_MODMINER
bfgminer_SOURCES += driver-modminer.c
bitstreamsdir = $(bindir)/bitstreams
dist_bitstreams_DATA = bitstreams/*
endif

if HAS_ZTEX
bfgminer_SOURCES += driver-ztex.c libztex.c libztex.h
bitstreamsdir = $(bindir)/bitstreams
dist_bitstreams_DATA = bitstreams/*
endif<|MERGE_RESOLUTION|>--- conflicted
+++ resolved
@@ -46,7 +46,7 @@
 bfgminer_SOURCES += *.cl
 
 if HAS_SCRYPT
-cgminer_SOURCES += scrypt.c
+bfgminer_SOURCES += scrypt.c
 endif
 
 if HAS_CPUMINE
@@ -60,13 +60,6 @@
 # the CPU portion extracted from original main.c
 bfgminer_SOURCES += driver-cpu.h driver-cpu.c
 
-<<<<<<< HEAD
-if HAS_SCRYPT
-bfgminer_SOURCES += scrypt.c
-endif
-
-=======
->>>>>>> e49bd981
 if HAS_YASM
 AM_CFLAGS	= -DHAS_YASM
 if HAVE_x86_64
