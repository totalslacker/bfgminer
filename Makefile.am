
ACLOCAL_AMFLAGS = -I m4

JANSSON_INCLUDES= -I$(top_srcdir)/compat/jansson

if WANT_USBUTILS
USBUTILS_INCLUDES = -I$(top_srcdir)/compat/libusb-1.0/libusb
else
USBUTILS_INCLUDES =
endif

EXTRA_DIST	= example.conf m4/gnulib-cache.m4 linux-usb-cgminer \
		  ADL_SDK/readme.txt api-example.php miner.php	\
		  API.class API.java api-example.c windows-build.txt \
		  bitstreams/* API-README FPGA-README SCRYPT-README \
		  bitforce-firmware-flash.c hexdump.c ASIC-README \
		  01-cgminer.rules GPU-README

SUBDIRS		= lib compat ccan

INCLUDES	= $(PTHREAD_FLAGS) -fno-strict-aliasing $(JANSSON_INCLUDES) $(USBUTILS_INCLUDES)

bin_PROGRAMS	= cgminer

bin_SCRIPTS	= $(top_srcdir)/*.cl

cgminer_LDFLAGS	= $(PTHREAD_FLAGS)
cgminer_LDADD	= $(DLOPEN_FLAGS) @LIBCURL_LIBS@ @JANSSON_LIBS@ @PTHREAD_LIBS@ \
		  @OPENCL_LIBS@ @NCURSES_LIBS@ @PDCURSES_LIBS@ @WS2_LIBS@ \
		  @LIBUSB_LIBS@ @MM_LIBS@ @RT_LIBS@ \
		  @MATH_LIBS@ lib/libgnu.a ccan/libccan.a

if HAVE_WINDOWS
cgminer_CPPFLAGS = -I$(top_builddir)/lib -I$(top_srcdir)/lib @OPENCL_FLAGS@
else
cgminer_CPPFLAGS = -I$(top_builddir)/lib -I$(top_srcdir)/lib @OPENCL_FLAGS@ @LIBCURL_CFLAGS@
endif

cgminer_CPPFLAGS += $(ADL_CPPFLAGS)

# common sources
cgminer_SOURCES := cgminer.c

cgminer_SOURCES	+= elist.h miner.h compat.h bench_block.h	\
		   util.c util.h uthash.h logging.h		\
		   sha2.c sha2.h api.c

cgminer_SOURCES	+= logging.c

# GPU sources, TODO: make them selectable
# the GPU portion extracted from original main.c
cgminer_SOURCES += driver-opencl.h driver-opencl.c

# the original GPU related sources, unchanged
cgminer_SOURCES += ocl.c ocl.h findnonce.c findnonce.h
cgminer_SOURCES += adl.c adl.h adl_functions.h
cgminer_SOURCES += *.cl

if HAS_SCRYPT
cgminer_SOURCES += scrypt.c scrypt.h
endif

# Extra utilities required
if NEED_FPGAUTILS
cgminer_SOURCES += fpgautils.c fpgautils.h
endif

if WANT_USBUTILS
cgminer_SOURCES += usbutils.c usbutils.h
endif

# Device drivers
if HAS_AVALON
cgminer_SOURCES += driver-avalon.c driver-avalon.h
endif

if HAS_BFLSC
cgminer_SOURCES += driver-bflsc.c driver-bflsc.h
endif

if HAS_BITFORCE
cgminer_SOURCES += driver-bitforce.c
endif

<<<<<<< HEAD
if HAS_HASHFAST
cgminer_SOURCES += driver-hashfast.c driver-hashfast.h
=======
if HAS_BITFURY
cgminer_SOURCES += driver-bitfury.c driver-bitfury.h
endif

if HAS_ICARUS
cgminer_SOURCES += driver-icarus.c
>>>>>>> d1c95832
endif

if HAS_ICARUS
cgminer_SOURCES += driver-icarus.c
endif

if HAS_MODMINER
cgminer_SOURCES += driver-modminer.c
bitstreamsdir = $(bindir)/bitstreams
dist_bitstreams_DATA = $(top_srcdir)/bitstreams/*
endif

if HAS_ZTEX
cgminer_SOURCES += driver-ztex.c libztex.c libztex.h
bitstreamsdir = $(bindir)/bitstreams
dist_bitstreams_DATA = $(top_srcdir)/bitstreams/*
endif<|MERGE_RESOLUTION|>--- conflicted
+++ resolved
@@ -82,17 +82,16 @@
 cgminer_SOURCES += driver-bitforce.c
 endif
 
-<<<<<<< HEAD
 if HAS_HASHFAST
 cgminer_SOURCES += driver-hashfast.c driver-hashfast.h
-=======
+endif
+
 if HAS_BITFURY
 cgminer_SOURCES += driver-bitfury.c driver-bitfury.h
 endif
 
 if HAS_ICARUS
 cgminer_SOURCES += driver-icarus.c
->>>>>>> d1c95832
 endif
 
 if HAS_ICARUS
