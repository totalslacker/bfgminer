/*
 * Copyright 2012 Luke Dashjr
 * Copyright 2012 Con Kolivas
 *
 * This program is free software; you can redistribute it and/or modify it
 * under the terms of the GNU General Public License as published by the Free
 * Software Foundation; either version 3 of the License, or (at your option)
 * any later version.  See COPYING for more details.
 */

#include <limits.h>
#include <pthread.h>
#include <stdint.h>
#include <stdio.h>
#include <strings.h>
#include <sys/time.h>
#include <unistd.h>

#include "config.h"

#include "compat.h"
#include "miner.h"
#include "fpgautils.h"

#define BITFORCE_SLEEP_MS 500
#define BITFORCE_TIMEOUT_S 7
#define BITFORCE_TIMEOUT_MS (BITFORCE_TIMEOUT_S * 1000)
#define BITFORCE_LONG_TIMEOUT_S 25
#define BITFORCE_LONG_TIMEOUT_MS (BITFORCE_LONG_TIMEOUT_S * 1000)
#define BITFORCE_CHECK_INTERVAL_MS 10
#define WORK_CHECK_INTERVAL_MS 50
<<<<<<< HEAD
#define MAX_START_DELAY_MS 100
#define tv_to_ms(tval) (tval.tv_sec * 1000 + tval.tv_usec / 1000)
=======
#define MAX_START_DELAY_US 100000
#define tv_to_ms(tval) ((unsigned long)(tval.tv_sec * 1000 + tval.tv_usec / 1000))
>>>>>>> 2b3d385d
#define TIME_AVG_CONSTANT 8

#define KNAME_WORK  "full work"
#define KNAME_RANGE "nonce range"

struct device_api bitforce_api;

// Code must deal with a timeout
#define BFopen(devpath)  serial_open(devpath, 0, 250, true)

static void BFgets(char *buf, size_t bufLen, int fd)
{
	do {
		buf[0] = '\0';
		--bufLen;
	} while (likely(bufLen && read(fd, buf, 1) == 1 && (buf++)[0] != '\n'));

	buf[0] = '\0';
}

static ssize_t BFwrite(int fd, const void *buf, ssize_t bufLen)
{
	if ((bufLen) != write(fd, buf, bufLen))
		return 0;
	else
		return bufLen;
}

#define BFclose(fd) close(fd)

static bool bitforce_detect_one(const char *devpath)
{
	int fdDev = serial_open(devpath, 0, 10, true);
	struct cgpu_info *bitforce;
	char pdevbuf[0x100];
	char *s;

	applog(LOG_DEBUG, "BFL: Attempting to open %s", devpath);

	if (unlikely(fdDev == -1)) {
		applog(LOG_DEBUG, "BFL: Failed to open %s", devpath);
		return false;
	}

	BFwrite(fdDev, "ZGX", 3);
	pdevbuf[0] = '\0';
	BFgets(pdevbuf, sizeof(pdevbuf), fdDev);
	if (unlikely(!pdevbuf[0])) {
		applog(LOG_DEBUG, "BFL: Error reading/timeout (ZGX)");
		return 0;
	}

	BFclose(fdDev);
	if (unlikely(!strstr(pdevbuf, "SHA256"))) {
		applog(LOG_DEBUG, "BFL: Didn't recognise BitForce on %s", devpath);
		return false;
	}

	// We have a real BitForce!
	bitforce = calloc(1, sizeof(*bitforce));
	bitforce->api = &bitforce_api;
	bitforce->device_path = strdup(devpath);
	bitforce->deven = DEV_ENABLED;
	bitforce->threads = 1;
	/* Initially enable support for nonce range and disable it later if it
	 * fails */
	if (opt_bfl_noncerange) {
		bitforce->nonce_range = true;
		bitforce->sleep_ms = BITFORCE_SLEEP_MS;
		bitforce->kname = KNAME_RANGE;
	} else {
		bitforce->sleep_ms = BITFORCE_SLEEP_MS * 5;
		bitforce->kname = KNAME_WORK;
	}

	if (likely((!memcmp(pdevbuf, ">>>ID: ", 7)) && (s = strstr(pdevbuf + 3, ">>>")))) {
		s[0] = '\0';
		bitforce->name = strdup(pdevbuf + 7);
	}

	mutex_init(&bitforce->device_mutex);

	return add_cgpu(bitforce);
}

static int bitforce_detect_auto(void)
{
	return (serial_autodetect_udev     (bitforce_detect_one, "BitFORCE*SHA256") ?:
		serial_autodetect_devserial(bitforce_detect_one, "BitFORCE_SHA256") ?:
		serial_autodetect_ftdi(bitforce_detect_one, "BitFORCE", "SHA256") ?:
		0);
}

static void bitforce_detect(void)
{
	serial_detect_auto(&bitforce_api, bitforce_detect_one, bitforce_detect_auto);
}

static void get_bitforce_statline_before(char *buf, struct cgpu_info *bitforce)
{
	float gt = bitforce->temp;

	if (gt > 0)
		tailsprintf(buf, "%5.1fC ", gt);
	else
		tailsprintf(buf, "       ", gt);
	tailsprintf(buf, "        | ");
}

static bool bitforce_thread_prepare(struct thr_info *thr)
{
	struct cgpu_info *bitforce = thr->cgpu;
	int fdDev = BFopen(bitforce->device_path);
	struct timeval now;

	if (unlikely(fdDev == -1)) {
		applog(LOG_ERR, "BFL%i: Failed to open %s", bitforce->device_id, bitforce->device_path);
		return false;
	}

	bitforce->device_fd = fdDev;

	applog(LOG_INFO, "BFL%i: Opened %s", bitforce->device_id, bitforce->device_path);
	gettimeofday(&now, NULL);
	get_datestamp(bitforce->init, &now);

	return true;
}

static void bitforce_clear_buffer(struct cgpu_info *bitforce)
{
	int fdDev = bitforce->device_fd;
	char pdevbuf[0x100];
	int count = 0;

	if (!fdDev)
		return;

	applog(LOG_DEBUG, "BFL%i: Clearing read buffer", bitforce->device_id);

	mutex_lock(&bitforce->device_mutex);
	do {
		pdevbuf[0] = '\0';
		BFgets(pdevbuf, sizeof(pdevbuf), fdDev);
	} while (pdevbuf[0] && (++count < 10));
	mutex_unlock(&bitforce->device_mutex);
}

void bitforce_init(struct cgpu_info *bitforce)
{
	const char *devpath = bitforce->device_path;
	int fdDev = bitforce->device_fd, retries = 0;
	char pdevbuf[0x100];
	char *s;

	applog(LOG_WARNING, "BFL%i: Re-initialising", bitforce->device_id);

	bitforce_clear_buffer(bitforce);

	mutex_lock(&bitforce->device_mutex);
	if (fdDev) {
		BFclose(fdDev);
		sleep(5);
	}
	bitforce->device_fd = 0;

	fdDev = BFopen(devpath);
	if (unlikely(fdDev == -1)) {
		mutex_unlock(&bitforce->device_mutex);
		applog(LOG_ERR, "BFL%i: Failed to open %s", bitforce->device_id, devpath);
		return;
	}

	do {
		BFwrite(fdDev, "ZGX", 3);
		pdevbuf[0] = '\0';
		BFgets(pdevbuf, sizeof(pdevbuf), fdDev);

		if (unlikely(!pdevbuf[0])) {
			mutex_unlock(&bitforce->device_mutex);
			applog(LOG_ERR, "BFL%i: Error reading/timeout (ZGX)", bitforce->device_id);
			return;
		}

		if (retries++)
			nmsleep(10);
	} while (!strstr(pdevbuf, "BUSY") && (retries * 10 < BITFORCE_TIMEOUT_MS));

	if (unlikely(!strstr(pdevbuf, "SHA256"))) {
		mutex_unlock(&bitforce->device_mutex);
		applog(LOG_ERR, "BFL%i: Didn't recognise BitForce on %s returned: %s", bitforce->device_id, devpath, pdevbuf);
		return;
	}
	
	if (likely((!memcmp(pdevbuf, ">>>ID: ", 7)) && (s = strstr(pdevbuf + 3, ">>>")))) {
		s[0] = '\0';
		bitforce->name = strdup(pdevbuf + 7);
	}

	bitforce->device_fd = fdDev;
	bitforce->sleep_ms = BITFORCE_SLEEP_MS;

	mutex_unlock(&bitforce->device_mutex);
}

static void bitforce_flash_led(struct cgpu_info *bitforce)
{
	int fdDev = bitforce->device_fd;

	if (!fdDev)
		return;

	/* Do not try to flash the led if we're polling for a result to
	 * minimise the chance of interleaved results */
	if (bitforce->polling)
		return;

	/* It is not critical flashing the led so don't get stuck if we
	 * can't grab the mutex here */
	if (mutex_trylock(&bitforce->device_mutex))
		return;

	BFwrite(fdDev, "ZMX", 3);

	/* Once we've tried - don't do it until told to again */
	bitforce->flash_led = false;

	/* However, this stops anything else getting a reply
	 * So best to delay any other access to the BFL */
	sleep(4);

	mutex_unlock(&bitforce->device_mutex);

	return; // nothing is returned by the BFL
}

static bool bitforce_get_temp(struct cgpu_info *bitforce)
{
	int fdDev = bitforce->device_fd;
	char pdevbuf[0x100];
	char *s;

	if (!fdDev)
		return false;

	/* Do not try to get the temperature if we're polling for a result to
	 * minimise the chance of interleaved results */
	if (bitforce->polling)
		return true;

	// Flash instead of Temp - doing both can be too slow
	if (bitforce->flash_led) {
		bitforce_flash_led(bitforce);
 		return true;
	}

	/* It is not critical getting temperature so don't get stuck if we
	 * can't grab the mutex here */
	if (mutex_trylock(&bitforce->device_mutex))
		return false;

	BFwrite(fdDev, "ZLX", 3);
	pdevbuf[0] = '\0';
	BFgets(pdevbuf, sizeof(pdevbuf), fdDev);
	mutex_unlock(&bitforce->device_mutex);
	
	if (unlikely(!pdevbuf[0])) {
		applog(LOG_ERR, "BFL%i: Error: Get temp returned empty string/timed out", bitforce->device_id);
		bitforce->hw_errors++;
		++hw_errors;
		return false;
	}

	if ((!strncasecmp(pdevbuf, "TEMP", 4)) && (s = strchr(pdevbuf + 4, ':'))) {
		float temp = strtof(s + 1, NULL);

		/* Cope with older software  that breaks and reads nonsense
		 * values */
		if (temp > 100)
			temp = strtod(s + 1, NULL);

		if (temp > 0) {
			bitforce->temp = temp;
		}
	} else {
		/* Use the temperature monitor as a kind of watchdog for when
		 * our responses are out of sync and flush the buffer to
		 * hopefully recover */
		applog(LOG_WARNING, "BFL%i: Garbled response probably throttling, clearing buffer", bitforce->device_id);
		dev_error(bitforce, REASON_DEV_THROTTLE);
		/* Count throttling episodes as hardware errors */
		bitforce->hw_errors++;
		++hw_errors;
		bitforce_clear_buffer(bitforce);
		return false;
	}

	return true;
}

static bool bitforce_send_work(struct thr_info *thr, struct work *work)
{
	struct cgpu_info *bitforce = thr->cgpu;
	int fdDev = bitforce->device_fd;
	unsigned char ob[70];
	char pdevbuf[0x100];
	char *s;

	if (!fdDev)
		return false;
re_send:
	mutex_lock(&bitforce->device_mutex);
	if (bitforce->nonce_range)
		BFwrite(fdDev, "ZPX", 3);
	else
		BFwrite(fdDev, "ZDX", 3);
	pdevbuf[0] = '\0';
	BFgets(pdevbuf, sizeof(pdevbuf), fdDev);
	if (!pdevbuf[0] || !strncasecmp(pdevbuf, "B", 1)) {
		mutex_unlock(&bitforce->device_mutex);
		if (!restart_wait(WORK_CHECK_INTERVAL_MS))
			return false;
		goto re_send;
	} else if (unlikely(strncasecmp(pdevbuf, "OK", 2))) {
		mutex_unlock(&bitforce->device_mutex);
		if (bitforce->nonce_range) {
			applog(LOG_WARNING, "BFL%i: Does not support nonce range, disabling", bitforce->device_id);
			bitforce->nonce_range = false;
			bitforce->sleep_ms *= 5;
			bitforce->kname = KNAME_WORK;
			goto re_send;
		}
		applog(LOG_ERR, "BFL%i: Error: Send work reports: %s", bitforce->device_id, pdevbuf);
		return false;
	}

	sprintf((char *)ob, ">>>>>>>>");
	memcpy(ob + 8, work->midstate, 32);
	memcpy(ob + 8 + 32, work->data + 64, 12);
	if (!bitforce->nonce_range) {
		sprintf((char *)ob + 8 + 32 + 12, ">>>>>>>>");
		work->blk.nonce = bitforce->nonces = 0xffffffff;
		BFwrite(fdDev, ob, 60);
	} else {
		uint32_t *nonce;

		nonce = (uint32_t *)(ob + 8 + 32 + 12);
		*nonce = htobe32(work->blk.nonce);
		nonce = (uint32_t *)(ob + 8 + 32 + 12 + 4);
		/* Split work up into 1/5th nonce ranges */
		bitforce->nonces = 0x33333332;
		*nonce = htobe32(work->blk.nonce + bitforce->nonces);
		work->blk.nonce += bitforce->nonces + 1;
		sprintf((char *)ob + 8 + 32 + 12 + 8, ">>>>>>>>");
		BFwrite(fdDev, ob, 68);
	}

	pdevbuf[0] = '\0';
	BFgets(pdevbuf, sizeof(pdevbuf), fdDev);
	mutex_unlock(&bitforce->device_mutex);

	if (opt_debug) {
		s = bin2hex(ob + 8, 44);
		applog(LOG_DEBUG, "BFL%i: block data: %s", bitforce->device_id, s);
		free(s);
	}

	if (unlikely(!pdevbuf[0])) {
		applog(LOG_ERR, "BFL%i: Error: Send block data returned empty string/timed out", bitforce->device_id);
		return false;
	}

	if (unlikely(strncasecmp(pdevbuf, "OK", 2))) {
		applog(LOG_ERR, "BFL%i: Error: Send block data reports: %s", bitforce->device_id, pdevbuf);
		return false;
	}

	gettimeofday(&bitforce->work_start_tv, NULL);
	return true;
}

static inline int noisy_stale_wait(unsigned int mstime, struct work*work, bool checkend, struct cgpu_info*bitforce)
{
	int rv = stale_wait(mstime, work, checkend);
	if (rv)
		applog(LOG_NOTICE, "BFL%i: Abandoning stale search to restart",
		       bitforce->device_id);
	return rv;
}
#define noisy_stale_wait(mstime, work, checkend)  noisy_stale_wait(mstime, work, checkend, bitforce)

static int64_t bitforce_get_result(struct thr_info *thr, struct work *work)
{
	struct cgpu_info *bitforce = thr->cgpu;
	int fdDev = bitforce->device_fd;
	unsigned int delay_time_ms;
	struct timeval elapsed;
	struct timeval now;
	char pdevbuf[0x100];
	char *pnoncebuf;
	uint32_t nonce;

	if (!fdDev)
		return -1;

	while (1) {
		mutex_lock(&bitforce->device_mutex);
		BFwrite(fdDev, "ZFX", 3);
		pdevbuf[0] = '\0';
		BFgets(pdevbuf, sizeof(pdevbuf), fdDev);
		mutex_unlock(&bitforce->device_mutex);

		gettimeofday(&now, NULL);
		timersub(&now, &bitforce->work_start_tv, &elapsed);

		if (elapsed.tv_sec >= BITFORCE_LONG_TIMEOUT_S) {
			applog(LOG_ERR, "BFL%i: took %lums - longer than %lums", bitforce->device_id,
				tv_to_ms(elapsed), (unsigned long)BITFORCE_LONG_TIMEOUT_MS);
			return 0;
		}

		if (pdevbuf[0] && strncasecmp(pdevbuf, "B", 1)) /* BFL does not respond during throttling */
			break;

		/* if BFL is throttling, no point checking so quickly */
		delay_time_ms = (pdevbuf[0] ? BITFORCE_CHECK_INTERVAL_MS : 2 * WORK_CHECK_INTERVAL_MS);
		if (noisy_stale_wait(delay_time_ms, work, true))
			return 0;
		bitforce->wait_ms += delay_time_ms;
	}

	if (elapsed.tv_sec > BITFORCE_TIMEOUT_S) {
<<<<<<< HEAD
		applog(LOG_ERR, "BFL%i: took %dms - longer than %dms", bitforce->device_id,
			tv_to_ms(elapsed), BITFORCE_TIMEOUT_MS);
		dev_error(bitforce, REASON_DEV_OVER_HEAT);
=======
		applog(LOG_ERR, "BFL%i: took %lums - longer than %lums", bitforce->device_id,
			tv_to_ms(elapsed), (unsigned long)BITFORCE_TIMEOUT_MS);
		bitforce->device_last_not_well = time(NULL);
		bitforce->device_not_well_reason = REASON_DEV_OVER_HEAT;
		bitforce->dev_over_heat_count++;
>>>>>>> 2b3d385d
		++bitforce->hw_errors;
		++hw_errors;

		/* If the device truly throttled, it didn't process the job and there
		 * are no results. But check first, just in case we're wrong about it
		 * throttling.
		 */
		if (strncasecmp(pdevbuf, "NONCE-FOUND", 11))
			return 0;
	} else if (!strncasecmp(pdevbuf, "N", 1)) {/* Hashing complete (NONCE-FOUND or NO-NONCE) */
		/* Simple timing adjustment. Allow a few polls to cope with
		 * OS timer delays being variably reliable. wait_ms will
		 * always equal sleep_ms when we've waited greater than or
		 * equal to the result return time.*/
		delay_time_ms = bitforce->sleep_ms;

		if (bitforce->wait_ms > bitforce->sleep_ms + (WORK_CHECK_INTERVAL_MS * 2))
			bitforce->sleep_ms += (bitforce->wait_ms - bitforce->sleep_ms) / 2;
		else if (bitforce->wait_ms == bitforce->sleep_ms) {
			if (bitforce->sleep_ms > WORK_CHECK_INTERVAL_MS)
				bitforce->sleep_ms -= WORK_CHECK_INTERVAL_MS;
			else if (bitforce->sleep_ms > BITFORCE_CHECK_INTERVAL_MS)
				bitforce->sleep_ms -= BITFORCE_CHECK_INTERVAL_MS;
		}

		if (delay_time_ms != bitforce->sleep_ms)
			  applog(LOG_DEBUG, "BFL%i: Wait time changed to: %d, waited %u", bitforce->device_id, bitforce->sleep_ms, bitforce->wait_ms);

		/* Work out the average time taken. Float for calculation, uint for display */
		bitforce->avg_wait_f += (tv_to_ms(elapsed) - bitforce->avg_wait_f) / TIME_AVG_CONSTANT;
		bitforce->avg_wait_d = (unsigned int) (bitforce->avg_wait_f + 0.5);
	}

	applog(LOG_DEBUG, "BFL%i: waited %dms until %s", bitforce->device_id, bitforce->wait_ms, pdevbuf);
	if (!strncasecmp(&pdevbuf[2], "-", 1))
		return bitforce->nonces;   /* No valid nonce found */
	else if (!strncasecmp(pdevbuf, "I", 1))
		return 0;	/* Device idle */
	else if (strncasecmp(pdevbuf, "NONCE-FOUND", 11)) {
		bitforce->hw_errors++;
		++hw_errors;
		applog(LOG_WARNING, "BFL%i: Error: Get result reports: %s", bitforce->device_id, pdevbuf);
		bitforce_clear_buffer(bitforce);
		return 0;
	}

	pnoncebuf = &pdevbuf[12];

	while (1) {
		hex2bin((void*)&nonce, pnoncebuf, 4);
		nonce = be32toh(nonce);
		if (unlikely(bitforce->nonce_range && (nonce >= work->blk.nonce ||
			(work->blk.nonce > 0 && nonce < work->blk.nonce - bitforce->nonces - 1)))) {
				applog(LOG_WARNING, "BFL%i: Disabling broken nonce range support", bitforce->device_id);
				bitforce->nonce_range = false;
				work->blk.nonce = 0xffffffff;
				bitforce->sleep_ms *= 5;
				bitforce->kname = KNAME_WORK;
		}
			
		submit_nonce(thr, work, nonce);
		if (strncmp(&pnoncebuf[8], ",", 1))
			break;
		pnoncebuf += 9;
	}

	return bitforce->nonces;
}

static void bitforce_shutdown(struct thr_info *thr)
{
	struct cgpu_info *bitforce = thr->cgpu;

	BFclose(bitforce->device_fd);
	bitforce->device_fd = 0;
}

static void biforce_thread_enable(struct thr_info *thr)
{
	struct cgpu_info *bitforce = thr->cgpu;

	bitforce_init(bitforce);
}

static int64_t bitforce_scanhash(struct thr_info *thr, struct work *work, int64_t __maybe_unused max_nonce)
{
	struct cgpu_info *bitforce = thr->cgpu;
	int64_t ret;

	if (!bitforce_send_work(thr, work)) {
		if (thr->work_restart)
			return 0;
		sleep(opt_fail_pause);
		goto commerr;
	}

	if (noisy_stale_wait(bitforce->sleep_ms, work, true))
		return 0;

	bitforce->wait_ms = bitforce->sleep_ms;

	{
		bitforce->polling = true;
		ret = bitforce_get_result(thr, work);
		bitforce->polling = false;
	}

	if (ret == -1) {
commerr:
		ret = 0;
		applog(LOG_ERR, "BFL%i: Comms error", bitforce->device_id);
		dev_error(bitforce, REASON_DEV_COMMS_ERROR);
		bitforce->hw_errors++;
		++hw_errors;
		BFclose(bitforce->device_fd);
		int fd = bitforce->device_fd = BFopen(bitforce->device_path);
		if (fd == -1) {
			applog(LOG_ERR, "BFL%i: Error reopening", bitforce->device_id);
			return -1;
		}
		/* empty read buffer */
		bitforce_clear_buffer(bitforce);
	}
	return ret;
}

static bool bitforce_get_stats(struct cgpu_info *bitforce)
{
	return bitforce_get_temp(bitforce);
}

static bool bitforce_identify(struct cgpu_info *bitforce)
{
	bitforce->flash_led = true;
	return true;
}

static bool bitforce_thread_init(struct thr_info *thr)
{
	struct cgpu_info *bitforce = thr->cgpu;
	unsigned int wait;

	/* Pause each new thread at least 100ms between initialising
	 * so the devices aren't making calls all at the same time. */
	wait = thr->id * MAX_START_DELAY_MS;
	applog(LOG_DEBUG, "BFL%i: Delaying start by %dms", bitforce->device_id, wait / 1000);
	nmsleep(wait);

	return true;
}

static struct api_data *bitforce_api_stats(struct cgpu_info *cgpu)
{
	struct api_data *root = NULL;

	// Warning, access to these is not locked - but we don't really
	// care since hashing performance is way more important than
	// locking access to displaying API debug 'stats'
	// If locking becomes an issue for any of them, use copy_data=true also
	root = api_add_uint(root, "Sleep Time", &(cgpu->sleep_ms), false);
	root = api_add_uint(root, "Avg Wait", &(cgpu->avg_wait_d), false);

	return root;
}

struct device_api bitforce_api = {
	.dname = "bitforce",
	.name = "BFL",
	.api_detect = bitforce_detect,
	.get_api_stats = bitforce_api_stats,
	.reinit_device = bitforce_init,
	.get_statline_before = get_bitforce_statline_before,
	.get_stats = bitforce_get_stats,
	.identify_device = bitforce_identify,
	.thread_prepare = bitforce_thread_prepare,
	.thread_init = bitforce_thread_init,
	.scanhash = bitforce_scanhash,
	.thread_shutdown = bitforce_shutdown,
	.thread_enable = biforce_thread_enable
};<|MERGE_RESOLUTION|>--- conflicted
+++ resolved
@@ -29,13 +29,8 @@
 #define BITFORCE_LONG_TIMEOUT_MS (BITFORCE_LONG_TIMEOUT_S * 1000)
 #define BITFORCE_CHECK_INTERVAL_MS 10
 #define WORK_CHECK_INTERVAL_MS 50
-<<<<<<< HEAD
 #define MAX_START_DELAY_MS 100
-#define tv_to_ms(tval) (tval.tv_sec * 1000 + tval.tv_usec / 1000)
-=======
-#define MAX_START_DELAY_US 100000
 #define tv_to_ms(tval) ((unsigned long)(tval.tv_sec * 1000 + tval.tv_usec / 1000))
->>>>>>> 2b3d385d
 #define TIME_AVG_CONSTANT 8
 
 #define KNAME_WORK  "full work"
@@ -468,17 +463,9 @@
 	}
 
 	if (elapsed.tv_sec > BITFORCE_TIMEOUT_S) {
-<<<<<<< HEAD
-		applog(LOG_ERR, "BFL%i: took %dms - longer than %dms", bitforce->device_id,
-			tv_to_ms(elapsed), BITFORCE_TIMEOUT_MS);
-		dev_error(bitforce, REASON_DEV_OVER_HEAT);
-=======
 		applog(LOG_ERR, "BFL%i: took %lums - longer than %lums", bitforce->device_id,
 			tv_to_ms(elapsed), (unsigned long)BITFORCE_TIMEOUT_MS);
-		bitforce->device_last_not_well = time(NULL);
-		bitforce->device_not_well_reason = REASON_DEV_OVER_HEAT;
-		bitforce->dev_over_heat_count++;
->>>>>>> 2b3d385d
+		dev_error(bitforce, REASON_DEV_OVER_HEAT);
 		++bitforce->hw_errors;
 		++hw_errors;
 
