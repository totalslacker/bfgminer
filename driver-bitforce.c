/*
 * Copyright 2012 Luke Dashjr
 * Copyright 2012 Con Kolivas
 *
 * This program is free software; you can redistribute it and/or modify it
 * under the terms of the GNU General Public License as published by the Free
 * Software Foundation; either version 3 of the License, or (at your option)
 * any later version.  See COPYING for more details.
 */

#include <limits.h>
#include <pthread.h>
#include <stdio.h>
#include <strings.h>
#include <sys/time.h>
#include <unistd.h>

#include "config.h"

#include "fpgautils.h"
#include "miner.h"

#define BITFORCE_SLEEP_MS 3000
#define BITFORCE_TIMEOUT_MS 7000
#define BITFORCE_LONG_TIMEOUT_MS 15000
#define BITFORCE_CHECK_INTERVAL_MS 10
#define WORK_CHECK_INTERVAL_MS 50
#define MAX_START_DELAY_US 100000

struct device_api bitforce_api;

#define BFopen(devpath)  serial_open(devpath, 0, -1, true)

static void BFgets(char *buf, size_t bufLen, int fd)
{
	do
		--bufLen;
	while (likely(bufLen && read(fd, buf, 1) && (buf++)[0] != '\n'));

	buf[0] = '\0';
}

static ssize_t BFwrite(int fd, const void *buf, ssize_t bufLen)
{
	if ((bufLen) != write(fd, buf, bufLen))
		return 0;
	else
		return bufLen;
}

#define BFclose(fd) close(fd)

static bool bitforce_detect_one(const char *devpath)
{
	int fdDev = BFopen(devpath);
	struct cgpu_info *bitforce;
	char pdevbuf[0x100];
	char *s;

	applog(LOG_DEBUG, "BFL: Attempting to open %s", devpath);

	if (unlikely(fdDev == -1)) {
		applog(LOG_ERR, "BFL: Failed to open %s", devpath);
		return false;
	}

	BFwrite(fdDev, "ZGX", 3);
	BFgets(pdevbuf, sizeof(pdevbuf), fdDev);
	if (unlikely(!pdevbuf[0])) {
		applog(LOG_ERR, "BFL: Error reading (ZGX)");
		return 0;
	}

	BFclose(fdDev);
	if (unlikely(!strstr(pdevbuf, "SHA256"))) {
		applog(LOG_ERR, "BFL: Didn't recognise BitForce on %s", devpath);
		return false;
	}

	// We have a real BitForce!
	bitforce = calloc(1, sizeof(*bitforce));
	bitforce->api = &bitforce_api;
	bitforce->device_path = strdup(devpath);
	bitforce->deven = DEV_ENABLED;
	bitforce->threads = 1;
	bitforce->sleep_ms = BITFORCE_SLEEP_MS;

	if (likely((!memcmp(pdevbuf, ">>>ID: ", 7)) && (s = strstr(pdevbuf + 3, ">>>")))) {
		s[0] = '\0';
		bitforce->name = strdup(pdevbuf + 7);
	}
	
	mutex_init(&bitforce->device_mutex);

	return add_cgpu(bitforce);
}

static char bitforce_detect_auto()
{
	return (serial_autodetect_udev     (bitforce_detect_one, "BitFORCE*SHA256") ?:
		serial_autodetect_devserial(bitforce_detect_one, "BitFORCE_SHA256") ?:
		0);
}

static void bitforce_detect()
{
	serial_detect_auto(bitforce_api.dname, bitforce_detect_one, bitforce_detect_auto);
}

static void get_bitforce_statline_before(char *buf, struct cgpu_info *bitforce)
{
	float gt = bitforce->temp;

	if (gt > 0)
		tailsprintf(buf, "%5.1fC ", gt);
	else
		tailsprintf(buf, "       ", gt);
	tailsprintf(buf, "        | ");
}

static bool bitforce_thread_prepare(struct thr_info *thr)
{
	struct cgpu_info *bitforce = thr->cgpu;
	int fdDev = BFopen(bitforce->device_path);
	struct timeval now;

	if (unlikely(fdDev == -1)) {
		applog(LOG_ERR, "BFL%i: Failed to open %s", bitforce->device_id, bitforce->device_path);
		return false;
	}

	bitforce->device_fd = fdDev;

	applog(LOG_INFO, "BFL%i: Opened %s", bitforce->device_id, bitforce->device_path);
	gettimeofday(&now, NULL);
	get_datestamp(bitforce->init, &now);

	return true;
}

static void biforce_clear_buffer(struct cgpu_info *bitforce)
{
	int fdDev = bitforce->device_fd;
	char pdevbuf[0x100];
	int count = 0;

	if (!fdDev)
		return;

	applog(LOG_DEBUG, "BFL%i: Clearing read buffer", bitforce->device_id);

	mutex_lock(&bitforce->device_mutex);
	do {
		pdevbuf[0] = '\0';
		BFgets(pdevbuf, sizeof(pdevbuf), fdDev);
	} while (pdevbuf[0] && (++count < 10));
	mutex_unlock(&bitforce->device_mutex);
}

void bitforce_init(struct cgpu_info *bitforce)
{
	const char *devpath = bitforce->device_path;
	int fdDev = bitforce->device_fd, retries = 0;
	char pdevbuf[0x100];
	char *s;

	applog(LOG_WARNING, "BFL%i: Re-initalizing", bitforce->device_id);

	biforce_clear_buffer(bitforce);

	mutex_lock(&bitforce->device_mutex);
	if (fdDev)
		BFclose(fdDev);
	bitforce->device_fd = 0;

	fdDev = BFopen(devpath);
	if (unlikely(fdDev == -1)) {
		mutex_unlock(&bitforce->device_mutex);
		applog(LOG_ERR, "BFL%i: Failed to open %s", bitforce->device_id, devpath);
		return;
	}

	do {
		BFwrite(fdDev, "ZGX", 3);
		BFgets(pdevbuf, sizeof(pdevbuf), fdDev);

		if (unlikely(!pdevbuf[0])) {
			mutex_unlock(&bitforce->device_mutex);
			applog(LOG_ERR, "BFL%i: Error reading (ZGX)", bitforce->device_id);
			return;
		}

		if (retries++)
			usleep(10000);
	} while (!strstr(pdevbuf, "BUSY") && (retries * 10 < BITFORCE_TIMEOUT_MS));

	if (unlikely(!strstr(pdevbuf, "SHA256"))) {
		mutex_unlock(&bitforce->device_mutex);
		applog(LOG_ERR, "BFL%i: Didn't recognise BitForce on %s returned: %s", bitforce->device_id, devpath, pdevbuf);
		return;
	}
	
	if (likely((!memcmp(pdevbuf, ">>>ID: ", 7)) && (s = strstr(pdevbuf + 3, ">>>")))) {
		s[0] = '\0';
		bitforce->name = strdup(pdevbuf + 7);
	}

	/* Initially enable support for nonce range and disable it later if it
	 * fails */
	bitforce->nonce_range = true;
	bitforce->device_fd = fdDev;
	bitforce->sleep_ms = BITFORCE_SLEEP_MS;

	mutex_unlock(&bitforce->device_mutex);
}

static bool bitforce_get_temp(struct cgpu_info *bitforce)
{
	int fdDev = bitforce->device_fd;
	char pdevbuf[0x100];
	char *s;

	if (!fdDev)
		return false;

	mutex_lock(&bitforce->device_mutex);
	BFwrite(fdDev, "ZLX", 3);
	BFgets(pdevbuf, sizeof(pdevbuf), fdDev);
	mutex_unlock(&bitforce->device_mutex);
	
	if (unlikely(!pdevbuf[0])) {
		applog(LOG_ERR, "BFL%i: Error: Get temp returned empty string", bitforce->device_id);
		bitforce->temp = 0;
		return false;
	}

	if ((!strncasecmp(pdevbuf, "TEMP", 4)) && (s = strchr(pdevbuf + 4, ':'))) {
		float temp = strtof(s + 1, NULL);

		if (temp > 0) {
			bitforce->temp = temp;
			if (temp > bitforce->cutofftemp) {
				applog(LOG_WARNING, "BFL%i: Hit thermal cutoff limit, disabling!", bitforce->device_id);
				bitforce->deven = DEV_RECOVER;

				bitforce->device_last_not_well = time(NULL);
				bitforce->device_not_well_reason = REASON_DEV_THERMAL_CUTOFF;
				bitforce->dev_thermal_cutoff_count++;
			}
		}
	}
	return true;
}

static bool bitforce_send_work(struct thr_info *thr, struct work *work)
{
	struct cgpu_info *bitforce = thr->cgpu;
	int fdDev = bitforce->device_fd;
	unsigned char ob[70];
	char pdevbuf[0x100];
	char *s;

	if (!fdDev)
		return false;
re_send:
	mutex_lock(&bitforce->device_mutex);
	if (bitforce->nonce_range)
		BFwrite(fdDev, "ZPX", 3);
	else
		BFwrite(fdDev, "ZDX", 3);
	BFgets(pdevbuf, sizeof(pdevbuf), fdDev);
	if (!pdevbuf[0] || (pdevbuf[0] == 'B')) {
		mutex_unlock(&bitforce->device_mutex);
		bitforce->wait_ms += WORK_CHECK_INTERVAL_MS;
		usleep(WORK_CHECK_INTERVAL_MS * 1000);
		goto re_send;
	} else if (unlikely(pdevbuf[0] != 'O' || pdevbuf[1] != 'K')) {
		mutex_unlock(&bitforce->device_mutex);
		if (bitforce->nonce_range) {
			applog(LOG_DEBUG, "BFL%i: Disabling nonce range support");
			bitforce->nonce_range = false;
			goto re_send;
		}
		applog(LOG_ERR, "BFL%i: Error: Send work reports: %s", bitforce->device_id, pdevbuf);
		return false;
	}

	sprintf((char *)ob, ">>>>>>>>");
	memcpy(ob + 8, work->midstate, 32);
	memcpy(ob + 8 + 32, work->data + 64, 12);
	if (!bitforce->nonce_range) {
		sprintf((char *)ob + 8 + 32 + 12, ">>>>>>>>");
		bitforce->end_nonce = 0xffffffff;
		BFwrite(fdDev, ob, 60);
	} else {
		uint32_t *nonce;

		nonce = (uint32_t *)(ob + 8 + 32 + 12);
		*nonce = work->blk.nonce;
		nonce = (uint32_t *)(ob + 8 + 32 + 12 + 4);
		bitforce->end_nonce = *nonce = work->blk.nonce + 0x40000000;
		sprintf((char *)ob + 8 + 32 + 12 + 8, ">>>>>>>>");
		BFwrite(fdDev, ob, 68);
	}

	BFgets(pdevbuf, sizeof(pdevbuf), fdDev);
	mutex_unlock(&bitforce->device_mutex);

	if (opt_debug) {
		s = bin2hex(ob + 8, 44);
		applog(LOG_DEBUG, "BFL%i: block data: %s", bitforce->device_id, s);
		free(s);
	}

	if (unlikely(!pdevbuf[0])) {
		applog(LOG_ERR, "BFL%i: Error: Send block data returned empty string", bitforce->device_id);
		return false;
	}

	if (unlikely(pdevbuf[0] != 'O' || pdevbuf[1] != 'K')) {
		applog(LOG_ERR, "BFL%i: Error: Send block data reports: %s", bitforce->device_id, pdevbuf);
		return false;
	}

	return true;
}

static uint64_t bitforce_get_result(struct thr_info *thr, struct work *work)
{
	unsigned int delay_time_ms = BITFORCE_CHECK_INTERVAL_MS;
	struct cgpu_info *bitforce = thr->cgpu;
	int fdDev = bitforce->device_fd;
	char pdevbuf[0x100];
	char *pnoncebuf;
	uint32_t nonce;


	if (!fdDev)
		return 0;

	while (bitforce->wait_ms < BITFORCE_LONG_TIMEOUT_MS) {
		mutex_lock(&bitforce->device_mutex);
		BFwrite(fdDev, "ZFX", 3);
		BFgets(pdevbuf, sizeof(pdevbuf), fdDev);
		mutex_unlock(&bitforce->device_mutex);
		if (pdevbuf[0] && pdevbuf[0] != 'B') /* BFL does not respond during throttling */
			break;
		/* if BFL is throttling, no point checking so quickly */
		delay_time_ms = (pdevbuf[0] ? BITFORCE_CHECK_INTERVAL_MS : 2*WORK_CHECK_INTERVAL_MS);
		usleep(delay_time_ms * 1000);
		bitforce->wait_ms += delay_time_ms;
	}

	if (bitforce->wait_ms >= BITFORCE_TIMEOUT_MS) {
		applog(LOG_ERR, "BFL%i: took longer than %dms", bitforce->device_id, BITFORCE_TIMEOUT_MS);
		bitforce->device_last_not_well = time(NULL);
		bitforce->device_not_well_reason = REASON_DEV_OVER_HEAT;
		bitforce->dev_over_heat_count++;
		if (!pdevbuf[0])           /* Only return if we got nothing after timeout - there still may be results */
            return 1;
	} else if (pdevbuf[0] == 'N') {/* Hashing complete (NONCE-FOUND or NO-NONCE) */
		    /* Simple timing adjustment */
	        delay_time_ms = bitforce->sleep_ms;
		if (bitforce->wait_ms > (bitforce->sleep_ms + BITFORCE_CHECK_INTERVAL_MS))
			bitforce->sleep_ms += (unsigned int) ((double) (bitforce->wait_ms - bitforce->sleep_ms) / 1.6);
		else if (bitforce->wait_ms == bitforce->sleep_ms)
			bitforce->sleep_ms -= WORK_CHECK_INTERVAL_MS;
		if (delay_time_ms != bitforce->sleep_ms)
			  applog(LOG_DEBUG, "BFL%i: Wait time changed to: %d", bitforce->device_id, bitforce->sleep_ms, bitforce->wait_ms);
	}

	applog(LOG_DEBUG, "BFL%i: waited %dms until %s", bitforce->device_id, bitforce->wait_ms, pdevbuf);
	work->blk.nonce = bitforce->end_nonce;
	if (pdevbuf[2] == '-') 
		return bitforce->end_nonce;   /* No valid nonce found */
	else if (pdevbuf[0] == 'I') 
		return 1;          /* Device idle */
	else if (strncasecmp(pdevbuf, "NONCE-FOUND", 11)) {
		applog(LOG_WARNING, "BFL%i: Error: Get result reports: %s", bitforce->device_id, pdevbuf);
		return 1;
	}

	pnoncebuf = &pdevbuf[12];

	while (1) {
		hex2bin((void*)&nonce, pnoncebuf, 4);
#ifndef __BIG_ENDIAN__
		nonce = swab32(nonce);
#endif
		submit_nonce(thr, work, nonce);
		if (pnoncebuf[8] != ',')
			break;
		pnoncebuf += 9;
	}

	return bitforce->end_nonce;
}

static void bitforce_shutdown(struct thr_info *thr)
{
	struct cgpu_info *bitforce = thr->cgpu;

	BFclose(bitforce->device_fd);
	bitforce->device_fd = 0;
}

static void biforce_thread_enable(struct thr_info *thr)
{
	struct cgpu_info *bitforce = thr->cgpu;

	bitforce_init(bitforce);
}

static void ms_to_timeval(unsigned int mstime, struct timeval *ttime)
{
	ttime->tv_sec = mstime / 1000;
	ttime->tv_usec = mstime * 1000 - (ttime->tv_sec * 1000000);
}

static uint64_t bitforce_scanhash(struct thr_info *thr, struct work *work, uint64_t __maybe_unused max_nonce)
{
	struct cgpu_info *bitforce = thr->cgpu;
	unsigned int sleep_time;
	struct timeval tdiff;
	uint64_t ret;

	bitforce->wait_ms = 0;
	ret = bitforce_send_work(thr, work);

<<<<<<< HEAD
	/* Initially wait 2/3 of the average cycle time so we can request more
	work before full scan is up */
	sleep_time = (2 * bitforce->sleep_ms) / 3;
	ms_to_timeval(sleep_time, &tdiff);
	if (!restart_wait(&tdiff))
		;
=======
	if (!bitforce->nonce_range) {
		/* Initially wait 2/3 of the average cycle time so we can request more
		work before full scan is up */
		sleep_time = (2 * bitforce->sleep_ms) / 3;
		ms_to_timeval(sleep_time, &tdiff);
		if (!restart_wait(&tdiff))
			return 1;
>>>>>>> 8766bca4

		bitforce->wait_ms += sleep_time;
		queue_request(thr, false);

<<<<<<< HEAD
	/* Now wait athe final 1/3rd; no bitforce should be finished by now */
	sleep_time = bitforce->sleep_ms - sleep_time;
	ms_to_timeval(sleep_time, &tdiff);
	if (!restart_wait(&tdiff))
		;
=======
		/* Now wait athe final 1/3rd; no bitforce should be finished by now */
		sleep_time = bitforce->sleep_ms - sleep_time;
		ms_to_timeval(sleep_time, &tdiff);
		if (!restart_wait(&tdiff))
			return 1;
>>>>>>> 8766bca4

		bitforce->wait_ms += sleep_time;
	} else {
		sleep_time = bitforce->sleep_ms;
		ms_to_timeval(sleep_time, &tdiff);
		if (!restart_wait(&tdiff))
			return 1;
		/* queue extra request once more than 2/3 is done */
		if (work->blk.nonce > 0xffffffff / 3 * 2)
			queue_request(thr, false);
	}

	if (ret)
		ret = bitforce_get_result(thr, work);

	if (!ret) {
		ret = 1;
		applog(LOG_ERR, "BFL%i: Comms error", bitforce->device_id);
		bitforce->device_last_not_well = time(NULL);
		bitforce->device_not_well_reason = REASON_DEV_COMMS_ERROR;
		bitforce->dev_comms_error_count++;
		/* empty read buffer */
		biforce_clear_buffer(bitforce);
	}
	return ret;
}

static bool bitforce_get_stats(struct cgpu_info *bitforce)
{
	return bitforce_get_temp(bitforce);
}

static bool bitforce_thread_init(struct thr_info *thr)
{
	struct cgpu_info *bitforce = thr->cgpu;
	unsigned int wait;

	/* Pause each new thread a random time between 0-100ms 
	so the devices aren't making calls all at the same time. */
	wait = (rand() * MAX_START_DELAY_US)/RAND_MAX;
	applog(LOG_DEBUG, "BFL%i: Delaying start by %dms", bitforce->device_id, wait / 1000);
	usleep(wait);

	return true;
}

static struct api_data *bitforce_api_stats(struct cgpu_info *cgpu)
{
	struct api_data *root = NULL;

	// Warning, access to these is not locked - but we don't really
	// care since hashing performance is way more important than
	// locking access to displaying API debug 'stats'
	// If locking becomes an issue for any of them, use copy_data=true also
	root = api_add_uint(root, "Sleep Time", &(cgpu->sleep_ms), false);

	return root;
}

struct device_api bitforce_api = {
	.dname = "bitforce",
	.name = "BFL",
	.api_detect = bitforce_detect,
	.get_api_stats = bitforce_api_stats,
	.reinit_device = bitforce_init,
	.get_statline_before = get_bitforce_statline_before,
	.get_stats = bitforce_get_stats,
	.thread_prepare = bitforce_thread_prepare,
	.thread_init = bitforce_thread_init,
	.scanhash = bitforce_scanhash,
	.thread_shutdown = bitforce_shutdown,
	.thread_enable = biforce_thread_enable
};<|MERGE_RESOLUTION|>--- conflicted
+++ resolved
@@ -427,46 +427,29 @@
 	bitforce->wait_ms = 0;
 	ret = bitforce_send_work(thr, work);
 
-<<<<<<< HEAD
-	/* Initially wait 2/3 of the average cycle time so we can request more
-	work before full scan is up */
-	sleep_time = (2 * bitforce->sleep_ms) / 3;
-	ms_to_timeval(sleep_time, &tdiff);
-	if (!restart_wait(&tdiff))
-		;
-=======
 	if (!bitforce->nonce_range) {
 		/* Initially wait 2/3 of the average cycle time so we can request more
 		work before full scan is up */
 		sleep_time = (2 * bitforce->sleep_ms) / 3;
 		ms_to_timeval(sleep_time, &tdiff);
 		if (!restart_wait(&tdiff))
-			return 1;
->>>>>>> 8766bca4
+		{}
 
 		bitforce->wait_ms += sleep_time;
 		queue_request(thr, false);
 
-<<<<<<< HEAD
-	/* Now wait athe final 1/3rd; no bitforce should be finished by now */
-	sleep_time = bitforce->sleep_ms - sleep_time;
-	ms_to_timeval(sleep_time, &tdiff);
-	if (!restart_wait(&tdiff))
-		;
-=======
 		/* Now wait athe final 1/3rd; no bitforce should be finished by now */
 		sleep_time = bitforce->sleep_ms - sleep_time;
 		ms_to_timeval(sleep_time, &tdiff);
 		if (!restart_wait(&tdiff))
-			return 1;
->>>>>>> 8766bca4
+		{}
 
 		bitforce->wait_ms += sleep_time;
 	} else {
 		sleep_time = bitforce->sleep_ms;
 		ms_to_timeval(sleep_time, &tdiff);
 		if (!restart_wait(&tdiff))
-			return 1;
+		{}
 		/* queue extra request once more than 2/3 is done */
 		if (work->blk.nonce > 0xffffffff / 3 * 2)
 			queue_request(thr, false);
