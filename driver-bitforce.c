/*
 * Copyright 2012 Luke Dashjr
 * Copyright 2012 Con Kolivas
 *
 * This program is free software; you can redistribute it and/or modify it
 * under the terms of the GNU General Public License as published by the Free
 * Software Foundation; either version 3 of the License, or (at your option)
 * any later version.  See COPYING for more details.
 */

#include <limits.h>
#include <pthread.h>
#include <stdio.h>
#include <strings.h>
#include <sys/time.h>
#include <unistd.h>

#include "config.h"

#include "fpgautils.h"
#include "miner.h"

#define BITFORCE_SLEEP_MS 3000
#define BITFORCE_TIMEOUT_MS 7000
#define BITFORCE_LONG_TIMEOUT_MS 15000
#define BITFORCE_CHECK_INTERVAL_MS 10
#define WORK_CHECK_INTERVAL_MS 50
#define MAX_START_DELAY_US 100000

struct device_api bitforce_api;

#define BFopen(devpath)  serial_open(devpath, 0, -1, true)

static void BFgets(char *buf, size_t bufLen, int fd)
{
	do
		--bufLen;
	while (likely(bufLen && read(fd, buf, 1) && (buf++)[0] != '\n'));

	buf[0] = '\0';
}

static ssize_t BFwrite(int fd, const void *buf, ssize_t bufLen)
{
	if ((bufLen) != write(fd, buf, bufLen))
		return 0;
	else
		return bufLen;
}

#define BFclose(fd) close(fd)

static bool bitforce_detect_one(const char *devpath)
{
	int fdDev = BFopen(devpath);
	struct cgpu_info *bitforce;
	char pdevbuf[0x100];
	char *s;

	applog(LOG_DEBUG, "BFL: Attempting to open %s", devpath);

	if (unlikely(fdDev == -1)) {
		applog(LOG_ERR, "BFL: Failed to open %s", devpath);
		return false;
	}

	BFwrite(fdDev, "ZGX", 3);
	BFgets(pdevbuf, sizeof(pdevbuf), fdDev);
	if (unlikely(!pdevbuf[0])) {
		applog(LOG_ERR, "BFL: Error reading (ZGX)");
		return 0;
	}

	BFclose(fdDev);
	if (unlikely(!strstr(pdevbuf, "SHA256"))) {
		applog(LOG_ERR, "BFL: Didn't recognise BitForce on %s", devpath);
		return false;
	}

	// We have a real BitForce!
	bitforce = calloc(1, sizeof(*bitforce));
	bitforce->api = &bitforce_api;
	bitforce->device_path = strdup(devpath);
	bitforce->deven = DEV_ENABLED;
	bitforce->threads = 1;
	bitforce->sleep_ms = BITFORCE_SLEEP_MS;
	/* Initially enable support for nonce range and disable it later if it
	 * fails */
	bitforce->nonce_range = true;

	if (likely((!memcmp(pdevbuf, ">>>ID: ", 7)) && (s = strstr(pdevbuf + 3, ">>>")))) {
		s[0] = '\0';
		bitforce->name = strdup(pdevbuf + 7);
	}
	
	mutex_init(&bitforce->device_mutex);

	return add_cgpu(bitforce);
}

static char bitforce_detect_auto()
{
	return (serial_autodetect_udev     (bitforce_detect_one, "BitFORCE*SHA256") ?:
		serial_autodetect_devserial(bitforce_detect_one, "BitFORCE_SHA256") ?:
		0);
}

static void bitforce_detect()
{
	serial_detect_auto(bitforce_api.dname, bitforce_detect_one, bitforce_detect_auto);
}

static void get_bitforce_statline_before(char *buf, struct cgpu_info *bitforce)
{
	float gt = bitforce->temp;

	if (gt > 0)
		tailsprintf(buf, "%5.1fC ", gt);
	else
		tailsprintf(buf, "       ", gt);
	tailsprintf(buf, "        | ");
}

static bool bitforce_thread_prepare(struct thr_info *thr)
{
	struct cgpu_info *bitforce = thr->cgpu;
	int fdDev = BFopen(bitforce->device_path);
	struct timeval now;

	if (unlikely(fdDev == -1)) {
		applog(LOG_ERR, "BFL%i: Failed to open %s", bitforce->device_id, bitforce->device_path);
		return false;
	}

	bitforce->device_fd = fdDev;

	applog(LOG_INFO, "BFL%i: Opened %s", bitforce->device_id, bitforce->device_path);
	gettimeofday(&now, NULL);
	get_datestamp(bitforce->init, &now);

	return true;
}

static void biforce_clear_buffer(struct cgpu_info *bitforce)
{
	int fdDev = bitforce->device_fd;
	char pdevbuf[0x100];
	int count = 0;

	if (!fdDev)
		return;

	applog(LOG_DEBUG, "BFL%i: Clearing read buffer", bitforce->device_id);

	mutex_lock(&bitforce->device_mutex);
	do {
		pdevbuf[0] = '\0';
		BFgets(pdevbuf, sizeof(pdevbuf), fdDev);
	} while (pdevbuf[0] && (++count < 10));
	mutex_unlock(&bitforce->device_mutex);
}

void bitforce_init(struct cgpu_info *bitforce)
{
	const char *devpath = bitforce->device_path;
	int fdDev = bitforce->device_fd, retries = 0;
	char pdevbuf[0x100];
	char *s;

	applog(LOG_WARNING, "BFL%i: Re-initalizing", bitforce->device_id);

	biforce_clear_buffer(bitforce);

	mutex_lock(&bitforce->device_mutex);
	if (fdDev)
		BFclose(fdDev);
	bitforce->device_fd = 0;

	fdDev = BFopen(devpath);
	if (unlikely(fdDev == -1)) {
		mutex_unlock(&bitforce->device_mutex);
		applog(LOG_ERR, "BFL%i: Failed to open %s", bitforce->device_id, devpath);
		return;
	}

	do {
		BFwrite(fdDev, "ZGX", 3);
		BFgets(pdevbuf, sizeof(pdevbuf), fdDev);

		if (unlikely(!pdevbuf[0])) {
			mutex_unlock(&bitforce->device_mutex);
			applog(LOG_ERR, "BFL%i: Error reading (ZGX)", bitforce->device_id);
			return;
		}

		if (retries++)
			usleep(10000);
	} while (!strstr(pdevbuf, "BUSY") && (retries * 10 < BITFORCE_TIMEOUT_MS));

	if (unlikely(!strstr(pdevbuf, "SHA256"))) {
		mutex_unlock(&bitforce->device_mutex);
		applog(LOG_ERR, "BFL%i: Didn't recognise BitForce on %s returned: %s", bitforce->device_id, devpath, pdevbuf);
		return;
	}
	
	if (likely((!memcmp(pdevbuf, ">>>ID: ", 7)) && (s = strstr(pdevbuf + 3, ">>>")))) {
		s[0] = '\0';
		bitforce->name = strdup(pdevbuf + 7);
	}

	bitforce->device_fd = fdDev;
	bitforce->sleep_ms = BITFORCE_SLEEP_MS;

	mutex_unlock(&bitforce->device_mutex);
}

static bool bitforce_get_temp(struct cgpu_info *bitforce)
{
	int fdDev = bitforce->device_fd;
	char pdevbuf[0x100];
	char *s;

	if (!fdDev)
		return false;

	mutex_lock(&bitforce->device_mutex);
	BFwrite(fdDev, "ZLX", 3);
	BFgets(pdevbuf, sizeof(pdevbuf), fdDev);
	mutex_unlock(&bitforce->device_mutex);
	
	if (unlikely(!pdevbuf[0])) {
		applog(LOG_ERR, "BFL%i: Error: Get temp returned empty string", bitforce->device_id);
		bitforce->temp = 0;
		return false;
	}

	if ((!strncasecmp(pdevbuf, "TEMP", 4)) && (s = strchr(pdevbuf + 4, ':'))) {
		float temp = strtof(s + 1, NULL);

		if (temp > 0) {
			bitforce->temp = temp;
			if (temp > bitforce->cutofftemp) {
				applog(LOG_WARNING, "BFL%i: Hit thermal cutoff limit, disabling!", bitforce->device_id);
				bitforce->deven = DEV_RECOVER;

				bitforce->device_last_not_well = time(NULL);
				bitforce->device_not_well_reason = REASON_DEV_THERMAL_CUTOFF;
				bitforce->dev_thermal_cutoff_count++;
			}
		}
	}
	return true;
}

static bool bitforce_send_work(struct thr_info *thr, struct work *work)
{
	struct cgpu_info *bitforce = thr->cgpu;
	int fdDev = bitforce->device_fd;
	unsigned char ob[70];
	char pdevbuf[0x100];
	char *s;

	if (!fdDev)
		return false;
re_send:
	mutex_lock(&bitforce->device_mutex);
	if (bitforce->nonce_range)
		BFwrite(fdDev, "ZPX", 3);
	else
		BFwrite(fdDev, "ZDX", 3);
	BFgets(pdevbuf, sizeof(pdevbuf), fdDev);
	if (!pdevbuf[0] || (pdevbuf[0] == 'B')) {
		mutex_unlock(&bitforce->device_mutex);
		bitforce->wait_ms += WORK_CHECK_INTERVAL_MS;
		usleep(WORK_CHECK_INTERVAL_MS * 1000);
		goto re_send;
	} else if (unlikely(pdevbuf[0] != 'O' || pdevbuf[1] != 'K')) {
		mutex_unlock(&bitforce->device_mutex);
		if (bitforce->nonce_range) {
			applog(LOG_DEBUG, "BFL%i: Disabling nonce range support");
			bitforce->nonce_range = false;
			goto re_send;
		}
		applog(LOG_ERR, "BFL%i: Error: Send work reports: %s", bitforce->device_id, pdevbuf);
		return false;
	}

	sprintf((char *)ob, ">>>>>>>>");
	memcpy(ob + 8, work->midstate, 32);
	memcpy(ob + 8 + 32, work->data + 64, 12);
	if (!bitforce->nonce_range) {
		sprintf((char *)ob + 8 + 32 + 12, ">>>>>>>>");
		work->blk.nonce = bitforce->nonces = 0xffffffff;
		BFwrite(fdDev, ob, 60);
	} else {
		uint32_t *nonce;

		nonce = (uint32_t *)(ob + 8 + 32 + 12);
		*nonce = htobe32(work->blk.nonce);
		nonce = (uint32_t *)(ob + 8 + 32 + 12 + 4);
		/* Split work up into 1/5th nonce ranges */
		bitforce->nonces = 0x33333332;
		*nonce = htobe32(work->blk.nonce + bitforce->nonces);
		work->blk.nonce += bitforce->nonces + 1;
		sprintf((char *)ob + 8 + 32 + 12 + 8, ">>>>>>>>");
		BFwrite(fdDev, ob, 68);
	}

	BFgets(pdevbuf, sizeof(pdevbuf), fdDev);
	mutex_unlock(&bitforce->device_mutex);

	if (opt_debug) {
		s = bin2hex(ob + 8, 44);
		applog(LOG_DEBUG, "BFL%i: block data: %s", bitforce->device_id, s);
		free(s);
	}

	if (unlikely(!pdevbuf[0])) {
		applog(LOG_ERR, "BFL%i: Error: Send block data returned empty string", bitforce->device_id);
		return false;
	}

	if (unlikely(pdevbuf[0] != 'O' || pdevbuf[1] != 'K')) {
		applog(LOG_ERR, "BFL%i: Error: Send block data reports: %s", bitforce->device_id, pdevbuf);
		return false;
	}

	return true;
}

static uint64_t bitforce_get_result(struct thr_info *thr, struct work *work)
{
	unsigned int delay_time_ms = BITFORCE_CHECK_INTERVAL_MS;
	struct cgpu_info *bitforce = thr->cgpu;
	int fdDev = bitforce->device_fd;
	char pdevbuf[0x100];
	char *pnoncebuf;
	uint32_t nonce;


	if (!fdDev)
		return 0;

	while (bitforce->wait_ms < BITFORCE_LONG_TIMEOUT_MS) {
		mutex_lock(&bitforce->device_mutex);
		BFwrite(fdDev, "ZFX", 3);
		BFgets(pdevbuf, sizeof(pdevbuf), fdDev);
		mutex_unlock(&bitforce->device_mutex);

		if (pdevbuf[0] && pdevbuf[0] != 'B') /* BFL does not respond during throttling */
			break;

		/* if BFL is throttling, no point checking so quickly */
		delay_time_ms = (pdevbuf[0] ? BITFORCE_CHECK_INTERVAL_MS : 2 * WORK_CHECK_INTERVAL_MS);
		usleep(delay_time_ms * 1000);
		bitforce->wait_ms += delay_time_ms;
	}

	if (bitforce->wait_ms >= BITFORCE_TIMEOUT_MS) {
		applog(LOG_ERR, "BFL%i: took longer than %dms", bitforce->device_id, BITFORCE_TIMEOUT_MS);
		bitforce->device_last_not_well = time(NULL);
		bitforce->device_not_well_reason = REASON_DEV_OVER_HEAT;
		bitforce->dev_over_heat_count++;

		if (!pdevbuf[0])           /* Only return if we got nothing after timeout - there still may be results */
			return 1;
	} else if (pdevbuf[0] == 'N') {/* Hashing complete (NONCE-FOUND or NO-NONCE) */
		    /* Simple timing adjustment */
	        delay_time_ms = bitforce->sleep_ms;
		if (bitforce->wait_ms > (bitforce->sleep_ms + BITFORCE_CHECK_INTERVAL_MS))
			bitforce->sleep_ms += (unsigned int) ((double) (bitforce->wait_ms - bitforce->sleep_ms) / 1.6);
		else if (bitforce->wait_ms == bitforce->sleep_ms)
			bitforce->sleep_ms -= WORK_CHECK_INTERVAL_MS;
		if (delay_time_ms != bitforce->sleep_ms)
			  applog(LOG_DEBUG, "BFL%i: Wait time changed to: %d", bitforce->device_id, bitforce->sleep_ms, bitforce->wait_ms);
	}

	applog(LOG_DEBUG, "BFL%i: waited %dms until %s", bitforce->device_id, bitforce->wait_ms, pdevbuf);
	if (pdevbuf[2] == '-')
		return bitforce->nonces;   /* No valid nonce found */
	else if (pdevbuf[0] == 'I') 
		return 1;          /* Device idle */
	else if (strncasecmp(pdevbuf, "NONCE-FOUND", 11)) {
		applog(LOG_WARNING, "BFL%i: Error: Get result reports: %s", bitforce->device_id, pdevbuf);
		return 1;
	}

	pnoncebuf = &pdevbuf[12];

	while (1) {
		hex2bin((void*)&nonce, pnoncebuf, 4);
#ifndef __BIG_ENDIAN__
		nonce = swab32(nonce);
#endif
		if (unlikely(bitforce->nonce_range && (nonce >= work->blk.nonce ||
			(work->blk.nonce > 0 && nonce < work->blk.nonce - bitforce->nonces - 1)))) {
				applog(LOG_DEBUG, "BFL%i: Disabling broken nonce range support", bitforce->device_id);
				bitforce->nonce_range = false;
		}
			
		submit_nonce(thr, work, nonce);
		if (pnoncebuf[8] != ',')
			break;
		pnoncebuf += 9;
	}

	return bitforce->nonces;
}

static void bitforce_shutdown(struct thr_info *thr)
{
	struct cgpu_info *bitforce = thr->cgpu;

	BFclose(bitforce->device_fd);
	bitforce->device_fd = 0;
}

static void biforce_thread_enable(struct thr_info *thr)
{
	struct cgpu_info *bitforce = thr->cgpu;

	bitforce_init(bitforce);
}

static uint64_t bitforce_scanhash(struct thr_info *thr, struct work *work, uint64_t __maybe_unused max_nonce)
{
	struct cgpu_info *bitforce = thr->cgpu;
	unsigned int sleep_time;
	uint64_t ret;

	bitforce->wait_ms = 0;
	ret = bitforce_send_work(thr, work);

	if (!bitforce->nonce_range) {
		/* Initially wait 2/3 of the average cycle time so we can request more
		work before full scan is up */
		sleep_time = (2 * bitforce->sleep_ms) / 3;
		if (!restart_wait(sleep_time))
		{}

		bitforce->wait_ms += sleep_time;
		queue_request(thr, false);

		/* Now wait athe final 1/3rd; no bitforce should be finished by now */
		sleep_time = bitforce->sleep_ms - sleep_time;
		if (!restart_wait(sleep_time))
		{}

		bitforce->wait_ms += sleep_time;
	} else {
		sleep_time = bitforce->sleep_ms;
		if (!restart_wait(sleep_time))
<<<<<<< HEAD
		{}
=======
			return 1;

		bitforce->wait_ms += sleep_time;
>>>>>>> 9e10a6c0
	}

	if (ret)
		ret = bitforce_get_result(thr, work);

	if (!ret) {
		ret = 1;
		applog(LOG_ERR, "BFL%i: Comms error", bitforce->device_id);
		bitforce->device_last_not_well = time(NULL);
		bitforce->device_not_well_reason = REASON_DEV_COMMS_ERROR;
		bitforce->dev_comms_error_count++;
		/* empty read buffer */
		biforce_clear_buffer(bitforce);
	}
	return ret;
}

static bool bitforce_get_stats(struct cgpu_info *bitforce)
{
	return bitforce_get_temp(bitforce);
}

static bool bitforce_thread_init(struct thr_info *thr)
{
	struct cgpu_info *bitforce = thr->cgpu;
	unsigned int wait;

	/* Pause each new thread a random time between 0-100ms 
	so the devices aren't making calls all at the same time. */
	wait = (rand() * MAX_START_DELAY_US)/RAND_MAX;
	applog(LOG_DEBUG, "BFL%i: Delaying start by %dms", bitforce->device_id, wait / 1000);
	usleep(wait);

	return true;
}

static struct api_data *bitforce_api_stats(struct cgpu_info *cgpu)
{
	struct api_data *root = NULL;

	// Warning, access to these is not locked - but we don't really
	// care since hashing performance is way more important than
	// locking access to displaying API debug 'stats'
	// If locking becomes an issue for any of them, use copy_data=true also
	root = api_add_uint(root, "Sleep Time", &(cgpu->sleep_ms), false);

	return root;
}

struct device_api bitforce_api = {
	.dname = "bitforce",
	.name = "BFL",
	.api_detect = bitforce_detect,
	.get_api_stats = bitforce_api_stats,
	.reinit_device = bitforce_init,
	.get_statline_before = get_bitforce_statline_before,
	.get_stats = bitforce_get_stats,
	.thread_prepare = bitforce_thread_prepare,
	.thread_init = bitforce_thread_init,
	.scanhash = bitforce_scanhash,
	.thread_shutdown = bitforce_shutdown,
	.thread_enable = biforce_thread_enable
};<|MERGE_RESOLUTION|>--- conflicted
+++ resolved
@@ -450,13 +450,9 @@
 	} else {
 		sleep_time = bitforce->sleep_ms;
 		if (!restart_wait(sleep_time))
-<<<<<<< HEAD
 		{}
-=======
-			return 1;
 
 		bitforce->wait_ms += sleep_time;
->>>>>>> 9e10a6c0
 	}
 
 	if (ret)
