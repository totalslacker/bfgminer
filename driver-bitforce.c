--- conflicted
+++ resolved
@@ -196,33 +196,13 @@
 		}
 	}
 
-<<<<<<< HEAD
 	i = 0;
-	while (1) {
-=======
-	/* Initially wait 2/3 of the average cycle time so we can request more
-	 * work before full scan is up ~ 3.4 seconds */
-	tdiff.tv_sec = 3;
-	tdiff.tv_usec = 4000000;
-	if (!restart_wait(&tdiff))
-		return 0;
-	queue_request(thr, false);
-	i = 3400;
-
-	/* Now wait another second; no bistream should be finished by now */
-	tdiff.tv_sec = 1;
-	tdiff.tv_usec = 0;
-	if (!restart_wait(&tdiff))
-		return 0;
-	i += 1000;
-
-	/* Now start looking for results. Stupid polling every 10ms... */
+	/* Start looking for results. Stupid polling every 10ms... */
 	tdiff.tv_sec = 0;
 	tdiff.tv_usec = 10000;
 	while (42) {
 		int rc = restart_wait(&tdiff);
 
->>>>>>> fd7b21ed
 		BFwrite(fdDev, "ZFX", 3);
 		BFgets(pdevbuf, sizeof(pdevbuf), fdDev);
 		if (unlikely(!pdevbuf[0])) {
@@ -234,6 +214,10 @@
 		if (!rc)
 			return 0;
 		i += 10;
+
+		/* After 2/3 of the average cycle time (~3.4s), request more work */
+		if (i == 3400)
+			queue_request(thr, false);
 	}
 	applog(LOG_DEBUG, "BitForce waited %dms until %s\n", i, pdevbuf);
 	work->blk.nonce = 0xffffffff;
