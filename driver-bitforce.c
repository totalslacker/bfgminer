--- conflicted
+++ resolved
@@ -612,11 +612,6 @@
 static int64_t bitforce_scanhash(struct thr_info *thr, struct work *work, int64_t __maybe_unused max_nonce)
 {
 	struct cgpu_info *bitforce = thr->cgpu;
-<<<<<<< HEAD
-	unsigned int sleep_time;
-=======
-	bool send_ret;
->>>>>>> c3e32274
 	int64_t ret;
 
 	if (!bitforce_send_work(thr, work)) {
@@ -626,31 +621,8 @@
 		goto commerr;
 	}
 
-<<<<<<< HEAD
-	if (!bitforce->nonce_range) {
-		/* Initially wait 2/3 of the average cycle time so we can request more
-		work before full scan is up */
-		sleep_time = (2 * bitforce->sleep_ms) / 3;
-		if (noisy_stale_wait(sleep_time, work, true))
-			return 0;
-
-		bitforce->wait_ms = sleep_time;
-		queue_request(thr, false);
-
-		/* Now wait athe final 1/3rd; no bitforce should be finished by now */
-		sleep_time = bitforce->sleep_ms - sleep_time;
-		if (noisy_stale_wait(sleep_time, work, true))
-			return 0;
-
-		bitforce->wait_ms += sleep_time;
-	} else {
-		sleep_time = bitforce->sleep_ms;
-		if (noisy_stale_wait(sleep_time, work, true))
-			return 0;
-=======
-	if (!restart_wait(bitforce->sleep_ms))
+	if (noisy_stale_wait(bitforce->sleep_ms, work, true))
 		return 0;
->>>>>>> c3e32274
 
 	bitforce->wait_ms = bitforce->sleep_ms;
 
