/*
 * Copyright 2012 Luke Dashjr
 * Copyright 2012 Con Kolivas
 *
 * This program is free software; you can redistribute it and/or modify it
 * under the terms of the GNU General Public License as published by the Free
 * Software Foundation; either version 3 of the License, or (at your option)
 * any later version.  See COPYING for more details.
 */

#include <limits.h>
#include <pthread.h>
#include <stdio.h>
#include <strings.h>
#include <sys/time.h>
#include <unistd.h>

#include "config.h"

#include "fpgautils.h"
#include "miner.h"


struct device_api bitforce_api;

#define BFopen(devpath)  serial_open(devpath, 0, -1, true)

static void BFgets(char *buf, size_t bufLen, int fd)
{
	do
		--bufLen;
	while (likely(bufLen && read(fd, buf, 1) && (buf++)[0] != '\n'))
		;
	buf[0] = '\0';
}

static ssize_t BFwrite2(int fd, const void *buf, ssize_t bufLen)
{
	return write(fd, buf, bufLen);
}

#define BFwrite(fd, buf, bufLen)  do {  \
	if ((bufLen) != BFwrite2(fd, buf, bufLen)) {  \
		applog(LOG_ERR, "Error writing to BitForce (" #buf ")");  \
		return 0;  \
	}  \
} while(0)

#define BFclose(fd) close(fd)

static bool bitforce_detect_one(const char *devpath)
{
	char *s;
	char pdevbuf[0x100];

	applog(LOG_DEBUG, "BitForce Detect: Attempting to open %s", devpath);

	int fdDev = BFopen(devpath);
	if (unlikely(fdDev == -1)) {
		applog(LOG_ERR, "BitForce Detect: Failed to open %s", devpath);
		return false;
	}
	BFwrite(fdDev, "ZGX", 3);
	BFgets(pdevbuf, sizeof(pdevbuf), fdDev);
	if (unlikely(!pdevbuf[0])) {
		applog(LOG_ERR, "Error reading from BitForce (ZGX)");
		return 0;
	}
	BFclose(fdDev);
	if (unlikely(!strstr(pdevbuf, "SHA256"))) {
		applog(LOG_DEBUG, "BitForce Detect: Didn't recognise BitForce on %s", devpath);
		return false;
	}

	// We have a real BitForce!
	struct cgpu_info *bitforce;
	bitforce = calloc(1, sizeof(*bitforce));
	bitforce->api = &bitforce_api;
	bitforce->device_path = strdup(devpath);
	bitforce->deven = DEV_ENABLED;
	bitforce->threads = 1;
	if (likely((!memcmp(pdevbuf, ">>>ID: ", 7)) && (s = strstr(pdevbuf + 3, ">>>"))))
	{
		s[0] = '\0';
		bitforce->name = strdup(pdevbuf + 7);
	}

	return add_cgpu(bitforce);
}

static char bitforce_detect_auto()
{
	return
	serial_autodetect_udev     (bitforce_detect_one, "BitFORCE*SHA256") ?:
	serial_autodetect_devserial(bitforce_detect_one, "BitFORCE_SHA256") ?:
	0;
}

static void bitforce_detect()
{
	serial_detect_auto(bitforce_api.dname, bitforce_detect_one, bitforce_detect_auto);
}

static void get_bitforce_statline_before(char *buf, struct cgpu_info *bitforce)
{
	float gt = bitforce->temp;
	if (gt > 0)
		tailsprintf(buf, "%5.1fC ", gt);
	else
		tailsprintf(buf, "       ", gt);
	tailsprintf(buf, "        | ");
}

static bool bitforce_thread_prepare(struct thr_info *thr)
{
	struct cgpu_info *bitforce = thr->cgpu;

	struct timeval now;

	int fdDev = BFopen(bitforce->device_path);
	if (unlikely(-1 == fdDev)) {
		applog(LOG_ERR, "Failed to open BitForce on %s", bitforce->device_path);
		return false;
	}

	bitforce->device_fd = fdDev;

	applog(LOG_INFO, "Opened BitForce on %s", bitforce->device_path);
	gettimeofday(&now, NULL);
	get_datestamp(bitforce->init, &now);

	return true;
}

static uint64_t bitforce_scanhash(struct thr_info *thr, struct work *work, uint64_t __maybe_unused max_nonce)
{
	struct cgpu_info *bitforce = thr->cgpu;
	int fdDev = bitforce->device_fd;

	int i;
	char pdevbuf[0x100];
	unsigned char ob[61] = ">>>>>>>>12345678901234567890123456789012123456789012>>>>>>>>";
	struct timeval tdiff;
	char *pnoncebuf;
	char *s;
	uint32_t nonce;

	BFwrite(fdDev, "ZDX", 3);
	BFgets(pdevbuf, sizeof(pdevbuf), fdDev);
	if (unlikely(!pdevbuf[0])) {
		applog(LOG_ERR, "Error reading from BitForce (ZDX)");
		return 0;
	}
	if (unlikely(pdevbuf[0] != 'O' || pdevbuf[1] != 'K')) {
		applog(LOG_ERR, "BitForce ZDX reports: %s", pdevbuf);
		return 0;
	}

	memcpy(ob + 8, work->midstate, 32);
	memcpy(ob + 8 + 32, work->data + 64, 12);
	BFwrite(fdDev, ob, 60);
	if (opt_debug) {
		s = bin2hex(ob + 8, 44);
		applog(LOG_DEBUG, "BitForce block data: %s", s);
		free(s);
	}

	BFgets(pdevbuf, sizeof(pdevbuf), fdDev);
	if (unlikely(!pdevbuf[0])) {
		applog(LOG_ERR, "Error reading from BitForce (block data)");
		return 0;
	}
	if (unlikely(pdevbuf[0] != 'O' || pdevbuf[1] != 'K')) {
		applog(LOG_ERR, "BitForce block data reports: %s", pdevbuf);
		return 0;
	}

	BFwrite(fdDev, "ZLX", 3);
	BFgets(pdevbuf, sizeof(pdevbuf), fdDev);
	if (unlikely(!pdevbuf[0])) {
		applog(LOG_ERR, "Error reading from BitForce (ZKX)");
		return 0;
	}
	if ((!strncasecmp(pdevbuf, "TEMP", 4)) && (s = strchr(pdevbuf + 4, ':'))) {
		float temp = strtof(s + 1, NULL);
		if (temp > 0) {
			bitforce->temp = temp;
			if (temp > bitforce->cutofftemp) {
				applog(LOG_WARNING, "Hit thermal cutoff limit on %s %d, disabling!", bitforce->api->name, bitforce->device_id);
				bitforce->deven = DEV_RECOVER;

				bitforce->device_last_not_well = time(NULL);
				bitforce->device_not_well_reason = REASON_DEV_THERMAL_CUTOFF;
				bitforce->dev_thermal_cutoff_count++;
			}
		}
	}

<<<<<<< HEAD
	i = 0;
	/* Start looking for results. Stupid polling every 10ms... */
	thr->work_restart = 0;
=======
	/* Initially wait 2/3 of the average cycle time so we can request more
	 * work before full scan is up ~ 3.4 seconds */
	tdiff.tv_sec = 3;
	tdiff.tv_usec = 4000000;
	if (!restart_wait(&tdiff))
		return 0;
	queue_request(thr, false);
	i = 3400;

	/* Now wait another second; no bistream should be finished by now */
	tdiff.tv_sec = 1;
	tdiff.tv_usec = 0;
	if (!restart_wait(&tdiff))
		return 0;
	i += 1000;

	/* Now start looking for results. Stupid polling every 10ms... */
>>>>>>> 391e1f7e
	while (42) {
		if (unlikely(thr->work_restart))
			return 0;
		usleep(10000);
		i += 10;

		BFwrite(fdDev, "ZFX", 3);
		BFgets(pdevbuf, sizeof(pdevbuf), fdDev);
		if (unlikely(!pdevbuf[0])) {
			applog(LOG_ERR, "Error reading from BitForce (ZFX)");
			return 0;
		}
		if (pdevbuf[0] != 'B')
		    break;

		/* After 2/3 of the average cycle time (~3.4s), request more work */
		if (i == 3400)
			queue_request(thr, false);
	}
	applog(LOG_DEBUG, "BitForce waited %dms until %s\n", i, pdevbuf);
	work->blk.nonce = 0xffffffff;
	if (pdevbuf[2] == '-')
		return 0xffffffff;
	else if (strncasecmp(pdevbuf, "NONCE-FOUND", 11)) {
		applog(LOG_ERR, "BitForce result reports: %s", pdevbuf);
		return 0;
	}

	pnoncebuf = &pdevbuf[12];

	while (1) {
		hex2bin((void*)&nonce, pnoncebuf, 4);
#ifndef __BIG_ENDIAN__
		nonce = swab32(nonce);
#endif

		submit_nonce(thr, work, nonce);
		if (pnoncebuf[8] != ',')
			break;
		pnoncebuf += 9;
	}

	return 0xffffffff;
}

struct device_api bitforce_api = {
	.dname = "bitforce",
	.name = "BFL",
	.api_detect = bitforce_detect,
	.get_statline_before = get_bitforce_statline_before,
	.thread_prepare = bitforce_thread_prepare,
	.scanhash = bitforce_scanhash,
};<|MERGE_RESOLUTION|>--- conflicted
+++ resolved
@@ -196,29 +196,8 @@
 		}
 	}
 
-<<<<<<< HEAD
+	/* Start looking for results. Stupid polling every 10ms... */
 	i = 0;
-	/* Start looking for results. Stupid polling every 10ms... */
-	thr->work_restart = 0;
-=======
-	/* Initially wait 2/3 of the average cycle time so we can request more
-	 * work before full scan is up ~ 3.4 seconds */
-	tdiff.tv_sec = 3;
-	tdiff.tv_usec = 4000000;
-	if (!restart_wait(&tdiff))
-		return 0;
-	queue_request(thr, false);
-	i = 3400;
-
-	/* Now wait another second; no bistream should be finished by now */
-	tdiff.tv_sec = 1;
-	tdiff.tv_usec = 0;
-	if (!restart_wait(&tdiff))
-		return 0;
-	i += 1000;
-
-	/* Now start looking for results. Stupid polling every 10ms... */
->>>>>>> 391e1f7e
 	while (42) {
 		if (unlikely(thr->work_restart))
 			return 0;
