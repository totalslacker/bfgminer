/*
 * Copyright 2012-2013 Luke Dashjr
 * Copyright 2012 Con Kolivas
 *
 * This program is free software; you can redistribute it and/or modify it
 * under the terms of the GNU General Public License as published by the Free
 * Software Foundation; either version 3 of the License, or (at your option)
 * any later version.  See COPYING for more details.
 */

#include "config.h"

#include <limits.h>
#include <pthread.h>
#include <stdint.h>
#include <stdio.h>
#include <strings.h>
#include <sys/time.h>
#include <unistd.h>

#include "compat.h"
#include "deviceapi.h"
#include "miner.h"
#include "fpgautils.h"

#define BITFORCE_SLEEP_MS 500
#define BITFORCE_TIMEOUT_S 7
#define BITFORCE_TIMEOUT_MS (BITFORCE_TIMEOUT_S * 1000)
#define BITFORCE_LONG_TIMEOUT_S 25
#define BITFORCE_LONG_TIMEOUT_MS (BITFORCE_LONG_TIMEOUT_S * 1000)
#define BITFORCE_CHECK_INTERVAL_MS 10
#define WORK_CHECK_INTERVAL_MS 50
#define MAX_START_DELAY_MS 100
#define tv_to_ms(tval) ((unsigned long)(tval.tv_sec * 1000 + tval.tv_usec / 1000))
#define TIME_AVG_CONSTANT 8

enum bitforce_proto {
	BFP_WORK,
	BFP_RANGE,
	BFP_QUEUE,
};

static const char *protonames[] = {
	"full work",
	"nonce range",
	"work queue",
};

struct device_api bitforce_api;

// Code must deal with a timeout
#define BFopen(devpath)  serial_open(devpath, 0, 250, true)

static void BFgets(char *buf, size_t bufLen, int fd)
{
	do {
		buf[0] = '\0';
		--bufLen;
	} while (likely(bufLen && read(fd, buf, 1) == 1 && (buf++)[0] != '\n'));

	buf[0] = '\0';
}

static ssize_t BFwrite(int fd, const void *buf, ssize_t bufLen)
{
	if ((bufLen) != write(fd, buf, bufLen))
		return 0;
	else
		return bufLen;
}

static ssize_t bitforce_send(int fd, int procid, const void *buf, ssize_t bufLen)
{
	if (!procid)
		return BFwrite(fd, buf, bufLen);
	
	if (bufLen > 255)
		return -1;
	
	size_t bufLeft = bufLen + 3;
	char realbuf[bufLeft], *bufp;
	ssize_t rv;
	memcpy(&realbuf[3], buf, bufLen);
	realbuf[0] = '@';
	realbuf[1] = procid;
	realbuf[2] = bufLen;
	bufp = realbuf;
	while (true)
	{
		rv = BFwrite(fd, bufp, bufLeft);
		if (rv <= 0)
			return rv;
		bufLeft -= rv;
	}
	return bufLen;
}

static
void bitforce_cmd1(int fd, int procid, void *buf, size_t bufsz, const char *cmd)
{
	bitforce_send(fd, procid, cmd, 3);
	BFgets(buf, bufsz, fd);
}

static
void bitforce_cmd2(int fd, int procid, void *buf, size_t bufsz, const char *cmd, void *data, size_t datasz)
{
	bitforce_cmd1(fd, procid, buf, bufsz, cmd);
	if (strncasecmp(buf, "OK", 2))
		return;
	bitforce_send(fd, procid, data, datasz);
	BFgets(buf, bufsz, fd);
}

#define BFclose(fd) close(fd)

struct bitforce_init_data {
	bool sc;
	long devmask;
};

static bool bitforce_detect_one(const char *devpath)
{
	int fdDev = serial_open(devpath, 0, 10, true);
	struct cgpu_info *bitforce;
	char pdevbuf[0x100];
	size_t pdevbuf_len;
	char *s;
	int procs = 1;
	struct bitforce_init_data *initdata;

	applog(LOG_DEBUG, "BFL: Attempting to open %s", devpath);

	if (unlikely(fdDev == -1)) {
		applog(LOG_DEBUG, "BFL: Failed to open %s", devpath);
		return false;
	}

	bitforce_cmd1(fdDev, 0, pdevbuf, sizeof(pdevbuf), "ZGX");
	if (unlikely(!pdevbuf[0])) {
		applog(LOG_DEBUG, "BFL: Error reading/timeout (ZGX)");
		return 0;
	}

	if (unlikely(!strstr(pdevbuf, "SHA256"))) {
		applog(LOG_DEBUG, "BFL: Didn't recognise BitForce on %s", devpath);
		BFclose(fdDev);
		return false;
	}

	applog(LOG_DEBUG, "Found BitForce device on %s", devpath);
	initdata = malloc(sizeof(*initdata));
	*initdata = (struct bitforce_init_data){
		.sc = false,
	};
	for ( bitforce_cmd1(fdDev, 0, pdevbuf, sizeof(pdevbuf), "ZCX");
	      strncasecmp(pdevbuf, "OK", 2);
	      BFgets(pdevbuf, sizeof(pdevbuf), fdDev) )
	{
		pdevbuf_len = strlen(pdevbuf);
		if (unlikely(!pdevbuf_len))
			continue;
		pdevbuf[pdevbuf_len-1] = '\0';  // trim newline
		applog(LOG_DEBUG, "  %s", pdevbuf);
		if (!strncasecmp(pdevbuf, "DEVICES IN CHAIN:", 17))
			procs = atoi(&pdevbuf[17]);
		else
		if (!strncasecmp(pdevbuf, "CHAIN PRESENCE MASK:", 20))
			initdata->devmask = strtol(&pdevbuf[20], NULL, 16);
		else
		if (!strncasecmp(pdevbuf, "DEVICE:", 7) && strstr(pdevbuf, "SC"))
			initdata->sc = true;
	}
	BFclose(fdDev);
	
	// We have a real BitForce!
	bitforce = calloc(1, sizeof(*bitforce));
	bitforce->api = &bitforce_api;
	bitforce->device_path = strdup(devpath);
	bitforce->deven = DEV_ENABLED;
	bitforce->procs = procs;
	bitforce->threads = 1;

	if (likely((!memcmp(pdevbuf, ">>>ID: ", 7)) && (s = strstr(pdevbuf + 3, ">>>")))) {
		s[0] = '\0';
		bitforce->name = strdup(pdevbuf + 7);
	}
	bitforce->cgpu_data = initdata;

	mutex_init(&bitforce->device_mutex);

	return add_cgpu(bitforce);
}

static int bitforce_detect_auto(void)
{
	return serial_autodetect(bitforce_detect_one, "BitFORCE", "SHA256");
}

static void bitforce_detect(void)
{
	serial_detect_auto(&bitforce_api, bitforce_detect_one, bitforce_detect_auto);
}

struct bitforce_data {
	int xlink_id;
	unsigned char next_work_ob[70];  // Data aligned for 32-bit access
	unsigned char *next_work_obs;    // Start of data to send
	unsigned char next_work_obsz;
	const char *next_work_cmd;
	char noncebuf[0x200];  // Large enough for 3 works of queue results
	int poll_func;
	enum bitforce_proto proto;
	bool sc;
	bool queued;
	unsigned result_busy_polled;
	unsigned sleep_ms_default;
};

static void bitforce_clear_buffer(struct cgpu_info *);

static
void bitforce_comm_error(struct thr_info *thr)
{
	struct cgpu_info *bitforce = thr->cgpu;
	struct bitforce_data *data = bitforce->cgpu_data;
	int *p_fdDev = &bitforce->device->device_fd;
	
	data->noncebuf[0] = '\0';
	applog(LOG_ERR, "%"PRIpreprv": Comms error", bitforce->proc_repr);
	dev_error(bitforce, REASON_DEV_COMMS_ERROR);
	++bitforce->hw_errors;
	++hw_errors;
	BFclose(*p_fdDev);
	int fd = *p_fdDev = BFopen(bitforce->device_path);
	if (fd == -1)
	{
		applog(LOG_ERR, "%s: Error reopening %s", bitforce->dev_repr, bitforce->device_path);
		return;
	}
	/* empty read buffer */
	bitforce_clear_buffer(bitforce);
}

static void get_bitforce_statline_before(char *buf, struct cgpu_info *bitforce)
{
	float gt = bitforce->temp;

	if (gt > 0)
		tailsprintf(buf, "%5.1fC ", gt);
	else
		tailsprintf(buf, "       ", gt);
	tailsprintf(buf, "        | ");
}

static bool bitforce_thread_prepare(struct thr_info *thr)
{
	struct cgpu_info *bitforce = thr->cgpu;
	int fdDev = BFopen(bitforce->device_path);
	struct timeval now;

	if (unlikely(fdDev == -1)) {
		applog(LOG_ERR, "%s: Failed to open %s", bitforce->dev_repr, bitforce->device_path);
		return false;
	}

	bitforce->device_fd = fdDev;

	applog(LOG_INFO, "%s: Opened %s", bitforce->dev_repr, bitforce->device_path);
	gettimeofday(&now, NULL);
	get_datestamp(bitforce->init, &now);

	return true;
}

static void bitforce_clear_buffer(struct cgpu_info *bitforce)
{
	pthread_mutex_t *mutexp = &bitforce->device->device_mutex;
	int fdDev = bitforce->device->device_fd;
	char pdevbuf[0x100];
	int count = 0;

	if (!fdDev)
		return;

	applog(LOG_DEBUG, "%"PRIpreprv": Clearing read buffer", bitforce->proc_repr);

	mutex_lock(mutexp);
	do {
		pdevbuf[0] = '\0';
		BFgets(pdevbuf, sizeof(pdevbuf), fdDev);
	} while (pdevbuf[0] && (++count < 10));
	mutex_unlock(mutexp);
}

void bitforce_init(struct cgpu_info *bitforce)
{
	const char *devpath = bitforce->device_path;
	pthread_mutex_t *mutexp = &bitforce->device->device_mutex;
	int *p_fdDev = &bitforce->device->device_fd;
	int fdDev = *p_fdDev, retries = 0;
	char pdevbuf[0x100];
	char *s;

	applog(LOG_WARNING, "%"PRIpreprv": Re-initialising", bitforce->proc_repr);

	bitforce_clear_buffer(bitforce);

	mutex_lock(mutexp);
	if (fdDev) {
		BFclose(fdDev);
		sleep(5);
	}
	*p_fdDev = 0;

	fdDev = BFopen(devpath);
	if (unlikely(fdDev == -1)) {
		mutex_unlock(mutexp);
		applog(LOG_ERR, "%s: Failed to open %s", bitforce->dev_repr, devpath);
		return;
	}

	do {
		bitforce_cmd1(fdDev, 0, pdevbuf, sizeof(pdevbuf), "ZGX");
		if (unlikely(!pdevbuf[0])) {
			mutex_unlock(mutexp);
			applog(LOG_ERR, "%s: Error reading/timeout (ZGX)", bitforce->dev_repr);
			return;
		}

		if (retries++)
			nmsleep(10);
	} while (!strstr(pdevbuf, "BUSY") && (retries * 10 < BITFORCE_TIMEOUT_MS));

	if (unlikely(!strstr(pdevbuf, "SHA256"))) {
		mutex_unlock(mutexp);
		applog(LOG_ERR, "%s: Didn't recognise BitForce on %s returned: %s", bitforce->dev_repr, devpath, pdevbuf);
		return;
	}
	
	if (likely((!memcmp(pdevbuf, ">>>ID: ", 7)) && (s = strstr(pdevbuf + 3, ">>>")))) {
		s[0] = '\0';
		free((void*)bitforce->name);
		bitforce->name = strdup(pdevbuf + 7);
	}

	*p_fdDev = fdDev;
	bitforce->sleep_ms = BITFORCE_SLEEP_MS;

	mutex_unlock(mutexp);
}

static void bitforce_flash_led(struct cgpu_info *bitforce)
{
	struct bitforce_data *data = bitforce->cgpu_data;
	pthread_mutex_t *mutexp = &bitforce->device->device_mutex;
	int fdDev = bitforce->device->device_fd;

	if (!fdDev)
		return;

	/* Do not try to flash the led if we're polling for a result to
	 * minimise the chance of interleaved results */
	if (bitforce->polling)
		return;

	/* It is not critical flashing the led so don't get stuck if we
	 * can't grab the mutex here */
	if (mutex_trylock(mutexp))
		return;

	char pdevbuf[0x100];
	bitforce_cmd1(fdDev, data->xlink_id, pdevbuf, sizeof(pdevbuf), "ZMX");

	/* Once we've tried - don't do it until told to again */
	bitforce->flash_led = false;

	/* However, this stops anything else getting a reply
	 * So best to delay any other access to the BFL */
	sleep(4);

	mutex_unlock(mutexp);

	return; // nothing is returned by the BFL
}

static bool bitforce_get_temp(struct cgpu_info *bitforce)
{
	struct bitforce_data *data = bitforce->cgpu_data;
	pthread_mutex_t *mutexp = &bitforce->device->device_mutex;
	int fdDev = bitforce->device->device_fd;
	char pdevbuf[0x100];
	char *s;

	if (!fdDev)
		return false;

	/* Do not try to get the temperature if we're polling for a result to
	 * minimise the chance of interleaved results */
	if (bitforce->polling)
		return true;

	// Flash instead of Temp - doing both can be too slow
	if (bitforce->flash_led) {
		bitforce_flash_led(bitforce);
 		return true;
	}

	/* It is not critical getting temperature so don't get stuck if we
	 * can't grab the mutex here */
	if (mutex_trylock(mutexp))
		return false;

	bitforce_cmd1(fdDev, data->xlink_id, pdevbuf, sizeof(pdevbuf), "ZLX");
	mutex_unlock(mutexp);
	
	if (unlikely(!pdevbuf[0])) {
		applog(LOG_ERR, "%"PRIpreprv": Error: Get temp returned empty string/timed out", bitforce->proc_repr);
		bitforce->hw_errors++;
		++hw_errors;
		return false;
	}

	if ((!strncasecmp(pdevbuf, "TEMP", 4)) && (s = strchr(pdevbuf + 4, ':'))) {
		float temp = strtof(s + 1, NULL);

		/* Cope with older software  that breaks and reads nonsense
		 * values */
		if (temp > 100)
			temp = strtod(s + 1, NULL);

		if (temp > 0) {
			bitforce->temp = temp;
		}
	} else {
		/* Use the temperature monitor as a kind of watchdog for when
		 * our responses are out of sync and flush the buffer to
		 * hopefully recover */
		applog(LOG_WARNING, "%"PRIpreprv": Garbled response probably throttling, clearing buffer", bitforce->proc_repr);
		dev_error(bitforce, REASON_DEV_THROTTLE);
		/* Count throttling episodes as hardware errors */
		bitforce->hw_errors++;
		++hw_errors;
		bitforce_clear_buffer(bitforce);
		return false;
	}

	return true;
}

static inline
void dbg_block_data(struct cgpu_info *bitforce)
{
	if (!opt_debug)
		return;
	
	struct bitforce_data *data = bitforce->cgpu_data;
	char *s;
	s = bin2hex(&data->next_work_ob[8], 44);
	applog(LOG_DEBUG, "%"PRIpreprv": block data: %s", bitforce->proc_repr, s);
	free(s);
}

static void bitforce_change_mode(struct cgpu_info *, enum bitforce_proto);

static
bool bitforce_job_prepare(struct thr_info *thr, struct work *work, __maybe_unused uint64_t max_nonce)
{
	struct cgpu_info *bitforce = thr->cgpu;
	struct bitforce_data *data = bitforce->cgpu_data;
	int fdDev = bitforce->device->device_fd;
	unsigned char *ob_ms = &data->next_work_ob[8];
	unsigned char *ob_dt = &ob_ms[32];
	
	// If polling job_start, cancel it
	if (data->poll_func == 1)
	{
		thr->tv_poll.tv_sec = -1;
		data->poll_func = 0;
	}
	
	memcpy(ob_ms, work->midstate, 32);
	memcpy(ob_dt, work->data + 64, 12);
	switch (data->proto)
	{
		case BFP_RANGE:
		{
			uint32_t *ob_nonce = (uint32_t*)&(ob_dt[32]);
			ob_nonce[0] = htobe32(work->blk.nonce);
			ob_nonce[1] = htobe32(work->blk.nonce + bitforce->nonces);
			// FIXME: if nonce range fails... we didn't increment enough
			work->blk.nonce += bitforce->nonces + 1;
			break;
		}
		case BFP_QUEUE:
			if (thr->work)
			{
				pthread_mutex_t *mutexp = &bitforce->device->device_mutex;
				char pdevbuf[0x100];
				
				if (unlikely(!fdDev))
					return false;
				
				mutex_lock(mutexp);
				if (data->queued)
					bitforce_cmd1(fdDev, data->xlink_id, pdevbuf, sizeof(pdevbuf), "ZQX");
				bitforce_cmd2(fdDev, data->xlink_id, pdevbuf, sizeof(pdevbuf), data->next_work_cmd, data->next_work_obs, data->next_work_obsz);
				mutex_unlock(mutexp);
				if (unlikely(strncasecmp(pdevbuf, "OK", 2))) {
					applog(LOG_WARNING, "%"PRIpreprv": Does not support work queue, disabling", bitforce->proc_repr);
					bitforce_change_mode(bitforce, BFP_WORK);
				}
				else
				{
					dbg_block_data(bitforce);
					data->queued = true;
				}
			}
			// fallthru...
		case BFP_WORK:
			work->blk.nonce = 0xffffffff;
	}
	
	return true;
}

static
void bitforce_change_mode(struct cgpu_info *bitforce, enum bitforce_proto proto)
{
	struct bitforce_data *data = bitforce->cgpu_data;
	
	if (data->proto == proto)
		return;
	if (data->proto == BFP_RANGE)
	{
		bitforce->nonces = 0xffffffff;
		bitforce->sleep_ms *= 5;
		data->sleep_ms_default *= 5;
		switch (proto)
		{
			case BFP_WORK:
				data->next_work_cmd = "ZDX";
				break;
			case BFP_QUEUE:
				data->next_work_cmd = "ZNX";
			default:
				;
		}
		if (data->sc)
		{
			// "S|---------- MidState ----------||-DataTail-|E"
			data->next_work_ob[7] = 45;
			data->next_work_ob[8+32+12] = '\xAA';
			data->next_work_obsz = 46;
		}
		else
		{
			// ">>>>>>>>|---------- MidState ----------||-DataTail-|>>>>>>>>"
			memset(&data->next_work_ob[8+32+12], '>', 8);
			data->next_work_obsz = 60;
		}
	}
	else
	if (proto == BFP_RANGE)
	{
		/* Split work up into 1/5th nonce ranges */
		bitforce->nonces = 0x33333332;
		bitforce->sleep_ms /= 5;
		data->sleep_ms_default /= 5;
		data->next_work_cmd = "ZPX";
		if (data->sc)
		{
			data->next_work_ob[7] = 53;
			data->next_work_obsz = 54;
		}
		else
			data->next_work_obsz = 68;
	}
	data->proto = proto;
	bitforce->kname = protonames[proto];
}

static
void bitforce_job_start(struct thr_info *thr)
{
	struct cgpu_info *bitforce = thr->cgpu;
	struct bitforce_data *data = bitforce->cgpu_data;
	pthread_mutex_t *mutexp = &bitforce->device->device_mutex;
	int fdDev = bitforce->device->device_fd;
	unsigned char *ob = data->next_work_obs;
	char pdevbuf[0x100];
	struct timeval tv_now;

	data->result_busy_polled = 0;
	
	if (data->queued)
	{
		// get_results collected more accurate job start time
		mt_job_transition(thr);
		job_start_complete(thr);
		data->queued = false;
		timer_set_delay(&thr->tv_morework, &bitforce->work_start_tv, bitforce->sleep_ms * 1000);
		return;
	}

	if (!fdDev)
		goto commerr;
re_send:
	mutex_lock(mutexp);
	bitforce_cmd2(fdDev, data->xlink_id, pdevbuf, sizeof(pdevbuf), data->next_work_cmd, ob, data->next_work_obsz);
	if (!pdevbuf[0] || !strncasecmp(pdevbuf, "B", 1)) {
		mutex_unlock(mutexp);
		gettimeofday(&tv_now, NULL);
		timer_set_delay(&thr->tv_poll, &tv_now, WORK_CHECK_INTERVAL_MS * 1000);
		data->poll_func = 1;
		return;
	} else if (unlikely(strncasecmp(pdevbuf, "OK", 2))) {
		mutex_unlock(mutexp);
		switch (data->proto)
		{
			case BFP_RANGE:
				applog(LOG_WARNING, "%"PRIpreprv": Does not support nonce range, disabling", bitforce->proc_repr);
				bitforce_change_mode(bitforce, BFP_WORK);
				goto re_send;
			case BFP_QUEUE:
				applog(LOG_WARNING, "%"PRIpreprv": Does not support work queue, disabling", bitforce->proc_repr);
				bitforce_change_mode(bitforce, BFP_WORK);
				goto re_send;
			default:
				;
		}
		applog(LOG_ERR, "%"PRIpreprv": Error: Send work reports: %s", bitforce->proc_repr, pdevbuf);
		goto commerr;
	}

	mt_job_transition(thr);
	mutex_unlock(mutexp);

	dbg_block_data(bitforce);

	gettimeofday(&tv_now, NULL);
	bitforce->work_start_tv = tv_now;
	
	timer_set_delay(&thr->tv_morework, &tv_now, bitforce->sleep_ms * 1000);
	
	job_start_complete(thr);
	return;

commerr:
	bitforce_comm_error(thr);
	job_start_abort(thr, true);
}

static char _discardedbuf[0x10];

static
int bitforce_zox(struct thr_info *thr, const char *cmd)
{
	struct cgpu_info *bitforce = thr->cgpu;
	struct bitforce_data *data = bitforce->cgpu_data;
	pthread_mutex_t *mutexp = &bitforce->device->device_mutex;
	int fd = bitforce->device->device_fd;
	char *pdevbuf = &data->noncebuf[0];
	int count;
	
	mutex_lock(mutexp);
	bitforce_cmd1(fd, data->xlink_id, pdevbuf, sizeof(data->noncebuf), cmd);
	if (!strncasecmp(pdevbuf, "COUNT:", 6))
	{
		count = atoi(&pdevbuf[6]);
		size_t cls = strlen(pdevbuf);
		char *pmorebuf = &pdevbuf[cls];
		size_t szleft = sizeof(data->noncebuf) - cls, sz;
		
		if (count && data->queued)
			gettimeofday(&bitforce->work_start_tv, NULL);
		
		while (true)
		{
			BFgets(pmorebuf, szleft, fd);
			if (!strncasecmp(pmorebuf, "OK", 2))
				break;
			sz = strlen(pmorebuf);
			szleft -= sz;
			pmorebuf += sz;
			if (unlikely(!szleft))
			{
				// Out of buffer space somehow :(
				applog(LOG_DEBUG, "%"PRIpreprv": Ran out of buffer space for results, discarding extra data", bitforce->proc_repr);
				pmorebuf = _discardedbuf;
				szleft = sizeof(_discardedbuf);
			}
		}
	}
	else
		count = -1;
	mutex_unlock(mutexp);
	
	return count;
}

static
void bitforce_job_get_results(struct thr_info *thr, struct work *work)
{
	struct cgpu_info *bitforce = thr->cgpu;
	struct bitforce_data *data = bitforce->cgpu_data;
	int fdDev = bitforce->device->device_fd;
	unsigned int delay_time_ms;
	struct timeval elapsed;
	struct timeval now;
	char *pdevbuf = &data->noncebuf[0];
	bool stale;
	int count;

	gettimeofday(&now, NULL);
	timersub(&now, &bitforce->work_start_tv, &elapsed);
	bitforce->wait_ms = tv_to_ms(elapsed);
	bitforce->polling = true;
	
	if (!fdDev)
		goto commerr;

	stale = stale_work(work, true);
	
	if (unlikely(bitforce->wait_ms < bitforce->sleep_ms))
	{
		// We're likely here because of a work restart
		// Since Bitforce cannot stop a work without losing results, only do it if the current job is finding stale shares
		// BFP_QUEUE does not support stopping work at all
		if (data->proto == BFP_QUEUE || !stale)
		{
			delay_time_ms = bitforce->sleep_ms - bitforce->wait_ms;
			timer_set_delay(&thr->tv_poll, &now, delay_time_ms * 1000);
			data->poll_func = 2;
			return;
		}
	}

	while (1) {
		const char *cmd = (data->proto == BFP_QUEUE) ? "ZOX" : "ZFX";
<<<<<<< HEAD
		int count;
		count = bitforce_zox(thr, cmd);
=======
		mutex_lock(mutexp);
		bitforce_cmd1(fdDev, data->xlink_id, pdevbuf, sizeof(data->noncebuf), cmd);
		if (!strncasecmp(pdevbuf, "COUNT:", 6))
		{
			count = atoi(&pdevbuf[6]);
			size_t cls = strlen(pdevbuf);
			char *pmorebuf = &pdevbuf[cls];
			size_t szleft = sizeof(data->noncebuf) - cls, sz;
			
			if (count && data->queued)
			{
				gettimeofday(&now, NULL);
				bitforce->work_start_tv = now;
			}
			
			while (true)
			{
				BFgets(pmorebuf, szleft, fdDev);
				if (!strncasecmp(pmorebuf, "OK", 2))
				{
					pmorebuf[0] = '\0';  // process expects only results
					break;
				}
				sz = strlen(pmorebuf);
				szleft -= sz;
				pmorebuf += sz;
				if (unlikely(!szleft))
				{
					// Out of buffer space somehow :(
					applog(LOG_DEBUG, "%"PRIpreprv": Ran out of buffer space for results, discarding extra data", bitforce->proc_repr);
					pmorebuf = _discardedbuf;
					szleft = sizeof(_discardedbuf);
				}
			}
		}
		else
			count = -1;
		mutex_unlock(mutexp);
>>>>>>> 66583e8c

		gettimeofday(&now, NULL);
		timersub(&now, &bitforce->work_start_tv, &elapsed);

		if (elapsed.tv_sec >= BITFORCE_LONG_TIMEOUT_S) {
			applog(LOG_ERR, "%"PRIpreprv": took %lums - longer than %lums", bitforce->proc_repr,
				tv_to_ms(elapsed), (unsigned long)BITFORCE_LONG_TIMEOUT_MS);
			goto out;
		}

		if (!count)
			goto noqr;
		if (pdevbuf[0] && strncasecmp(pdevbuf, "B", 1)) /* BFL does not respond during throttling */
			break;

		data->result_busy_polled = bitforce->wait_ms;
		
		if (stale && data->proto != BFP_QUEUE)
		{
			applog(LOG_NOTICE, "%"PRIpreprv": Abandoning stale search to restart",
			       bitforce->proc_repr);
			goto out;
		}

noqr:
		data->result_busy_polled = bitforce->wait_ms;
		
		/* if BFL is throttling, no point checking so quickly */
		delay_time_ms = (pdevbuf[0] ? BITFORCE_CHECK_INTERVAL_MS : 2 * WORK_CHECK_INTERVAL_MS);
		timer_set_delay(&thr->tv_poll, &now, delay_time_ms * 1000);
		data->poll_func = 2;
		return;
	}

	if (count < 0 && pdevbuf[0] == 'N')
		count = strncasecmp(pdevbuf, "NONCE-FOUND", 11) ? 1 : 0;
	// At this point, 'count' is:
	//   negative, in case of some kind of error
	//   zero, if NO-NONCE (FPGA either completed with no results, or rebooted)
	//   positive, if at least one job completed successfully

	if (elapsed.tv_sec > BITFORCE_TIMEOUT_S) {
		applog(LOG_ERR, "%"PRIpreprv": took %lums - longer than %lums", bitforce->proc_repr,
			tv_to_ms(elapsed), (unsigned long)BITFORCE_TIMEOUT_MS);
		dev_error(bitforce, REASON_DEV_OVER_HEAT);
		++bitforce->hw_errors;
		++hw_errors;

		/* If the device truly throttled, it didn't process the job and there
		 * are no results. But check first, just in case we're wrong about it
		 * throttling.
		 */
		if (count > 0)
			goto out;
	} else if (count >= 0) {/* Hashing complete (NONCE-FOUND or NO-NONCE) */
		/* Simple timing adjustment. Allow a few polls to cope with
		 * OS timer delays being variably reliable. wait_ms will
		 * always equal sleep_ms when we've waited greater than or
		 * equal to the result return time.*/
		delay_time_ms = bitforce->sleep_ms;

		if (!data->result_busy_polled)
		{
			// No busy polls before results received
			if (bitforce->wait_ms > delay_time_ms + (WORK_CHECK_INTERVAL_MS * 8))
				// ... due to poll being rather late; ignore it as an anomaly
				applog(LOG_DEBUG, "%"PRIpreprv": Got results on first poll after %ums, later than scheduled %ums (ignoring)",
				       bitforce->proc_repr, bitforce->wait_ms, delay_time_ms);
			else
			if (bitforce->sleep_ms > data->sleep_ms_default + (BITFORCE_CHECK_INTERVAL_MS * 0x20))
			{
				applog(LOG_DEBUG, "%"PRIpreprv": Got results on first poll after %ums, on delayed schedule %ums; Wait time changed to: %ums (default sch)",
				       bitforce->proc_repr, bitforce->wait_ms, delay_time_ms, data->sleep_ms_default);
				bitforce->sleep_ms = data->sleep_ms_default;
			}
			else
			{
				applog(LOG_DEBUG, "%"PRIpreprv": Got results on first poll after %ums, on default schedule %ums; Wait time changed to: %ums (check interval)",
				       bitforce->proc_repr, bitforce->wait_ms, delay_time_ms, BITFORCE_CHECK_INTERVAL_MS);
				bitforce->sleep_ms = BITFORCE_CHECK_INTERVAL_MS;
			}
		}
		else
		{
			if (data->result_busy_polled - bitforce->sleep_ms > WORK_CHECK_INTERVAL_MS)
			{
				bitforce->sleep_ms = data->result_busy_polled - (WORK_CHECK_INTERVAL_MS / 2);
				applog(LOG_DEBUG, "%"PRIpreprv": Got results on Nth poll after %ums (busy poll at %ums, sch'd %ums); Wait time changed to: %ums",
				       bitforce->proc_repr, bitforce->wait_ms, data->result_busy_polled, delay_time_ms, bitforce->sleep_ms);
			}
			else
				applog(LOG_DEBUG, "%"PRIpreprv": Got results on Nth poll after %ums (busy poll at %ums, sch'd %ums); Wait time unchanged",
				       bitforce->proc_repr, bitforce->wait_ms, data->result_busy_polled, delay_time_ms);
		}

		/* Work out the average time taken. Float for calculation, uint for display */
		bitforce->avg_wait_f += (tv_to_ms(elapsed) - bitforce->avg_wait_f) / TIME_AVG_CONSTANT;
		bitforce->avg_wait_d = (unsigned int) (bitforce->avg_wait_f + 0.5);
	}

	applog(LOG_DEBUG, "%"PRIpreprv": waited %dms until %s", bitforce->proc_repr, bitforce->wait_ms, pdevbuf);
	if (count < 0 && strncasecmp(pdevbuf, "I", 1)) {
		bitforce->hw_errors++;
		++hw_errors;
		applog(LOG_WARNING, "%"PRIpreprv": Error: Get result reports: %s", bitforce->proc_repr, pdevbuf);
		bitforce_clear_buffer(bitforce);
	}
out:
	bitforce->polling = false;
	job_results_fetched(thr);
	return;

commerr:
	bitforce_comm_error(thr);
	goto out;
}

static
void bitforce_process_result_nonces(struct thr_info *thr, struct work *work, char *pnoncebuf)
{
	struct cgpu_info *bitforce = thr->cgpu;
	struct bitforce_data *data = bitforce->cgpu_data;
	uint32_t nonce;
	
	while (1) {
		hex2bin((void*)&nonce, pnoncebuf, 4);
		nonce = be32toh(nonce);
		if (unlikely(data->proto == BFP_RANGE && (nonce >= work->blk.nonce ||
			/* FIXME: blk.nonce is probably moved on quite a bit now! */
			(work->blk.nonce > 0 && nonce < work->blk.nonce - bitforce->nonces - 1)))) {
				applog(LOG_WARNING, "%"PRIpreprv": Disabling broken nonce range support", bitforce->proc_repr);
				bitforce_change_mode(bitforce, BFP_WORK);
		}
			
		submit_nonce(thr, work, nonce);
		if (strncmp(&pnoncebuf[8], ",", 1))
			break;
		pnoncebuf += 9;
	}
}

static
bool bitforce_process_qresult_line_i(struct thr_info *thr, char *midstate, char *datatail, char *buf, struct work *work)
{
	if (!work)
		return false;
	if (memcmp(work->midstate, midstate, 32))
		return false;
	if (memcmp(&work->data[64], datatail, 12))
		return false;
	
	if (!atoi(&buf[90]))
		return true;
	
	bitforce_process_result_nonces(thr, work, &buf[92]);
	
	return true;
}

static
void bitforce_process_qresult_line(struct thr_info *thr, char *buf, struct work *work)
{
	struct cgpu_info *bitforce = thr->cgpu;
	char midstate[32], datatail[12];
	
	hex2bin((void*)midstate, buf, 32);
	hex2bin((void*)datatail, &buf[65], 12);
	
	if (!( bitforce_process_qresult_line_i(thr, midstate, datatail, buf, work)
	    || bitforce_process_qresult_line_i(thr, midstate, datatail, buf, thr->work)
	    || bitforce_process_qresult_line_i(thr, midstate, datatail, buf, thr->prev_work)
	    || bitforce_process_qresult_line_i(thr, midstate, datatail, buf, thr->next_work) ))
	{
		applog(LOG_ERR, "%"PRIpreprv": Failed to find work for queued results", bitforce->proc_repr);
		++bitforce->hw_errors;
		++hw_errors;
	}
}

static inline
char *next_line(char *in)
{
	while (in[0] && (in++)[0] != '\n')
	{}
	return in;
}

static
int64_t bitforce_job_process_results(struct thr_info *thr, struct work *work, __maybe_unused bool stopping)
{
	struct cgpu_info *bitforce = thr->cgpu;
	struct bitforce_data *data = bitforce->cgpu_data;
	char *pnoncebuf = &data->noncebuf[0];
	int count;
	
	if (!strncasecmp(pnoncebuf, "NO-", 3))
		return bitforce->nonces;   /* No valid nonce found */
	
	if (!strncasecmp(pnoncebuf, "NONCE-FOUND", 11))
	{
		bitforce_process_result_nonces(thr, work, &pnoncebuf[12]);
		count = 1;
	}
	else
	if (!strncasecmp(pnoncebuf, "COUNT:", 6))
	{
		count = 0;
		pnoncebuf = next_line(pnoncebuf);
		while (pnoncebuf[0])
		{
			bitforce_process_qresult_line(thr, pnoncebuf, work);
			++count;
			pnoncebuf = next_line(pnoncebuf);
		}
	}
	else
		return 0;

	// FIXME: This might have changed in the meantime (new job start, or broken)
	return bitforce->nonces * count;
}

static void bitforce_shutdown(struct thr_info *thr)
{
	struct cgpu_info *bitforce = thr->cgpu;
	int *p_fdDev = &bitforce->device->device_fd;

	BFclose(*p_fdDev);
	*p_fdDev = 0;
}

static void biforce_thread_enable(struct thr_info *thr)
{
	struct cgpu_info *bitforce = thr->cgpu;

	bitforce_init(bitforce);
}

static bool bitforce_get_stats(struct cgpu_info *bitforce)
{
	return bitforce_get_temp(bitforce);
}

static bool bitforce_identify(struct cgpu_info *bitforce)
{
	bitforce->flash_led = true;
	return true;
}

static bool bitforce_thread_init(struct thr_info *thr)
{
	struct cgpu_info *bitforce = thr->cgpu;
	unsigned int wait;
	struct bitforce_data *data;
	struct bitforce_init_data *initdata = bitforce->cgpu_data;
	bool sc = initdata->sc;
	int xlink_id = 0;
	
	for ( ; bitforce; bitforce = bitforce->next_proc)
	{
		if (unlikely(xlink_id > 30))
		{
			applog(LOG_ERR, "%"PRIpreprv": Failed to find XLINK address", bitforce->proc_repr);
			dev_error(bitforce, REASON_THREAD_FAIL_INIT);
			bitforce->reinit_backoff = 1e10;
			continue;
		}
		
		bitforce->sleep_ms = BITFORCE_SLEEP_MS;
		bitforce->cgpu_data = data = malloc(sizeof(*data));
		*data = (struct bitforce_data){
			.xlink_id = xlink_id,
			.next_work_ob = ">>>>>>>>|---------- MidState ----------||-DataTail-||Nonces|>>>>>>>>",
			.proto = BFP_RANGE,
			.sc = sc,
			.sleep_ms_default = BITFORCE_SLEEP_MS,
		};
		if (sc)
		{
			// ".......S|---------- MidState ----------||-DataTail-||Nonces|E"
			data->next_work_ob[8+32+12+8] = '\xAA';
			data->next_work_obs = &data->next_work_ob[7];
			
			bitforce_change_mode(bitforce, BFP_QUEUE);
		}
		else
		{
			data->next_work_obs = &data->next_work_ob[0];
			
			// Unconditionally change away from cold-initialized BFP_RANGE, to allow for setting up other variables
			bitforce_change_mode(bitforce, BFP_WORK);
			/* Initially enable support for nonce range and disable it later if it
			 * fails */
			if (opt_bfl_noncerange)
				bitforce_change_mode(bitforce, BFP_RANGE);
		}
		
		while (xlink_id < 31 && !(initdata->devmask & (1 << ++xlink_id)))
		{}
	}
	
	bitforce = thr->cgpu;

	/* Pause each new thread at least 100ms between initialising
	 * so the devices aren't making calls all at the same time. */
	wait = thr->id * MAX_START_DELAY_MS;
	applog(LOG_DEBUG, "%s: Delaying start by %dms", bitforce->dev_repr, wait / 1000);
	nmsleep(wait);

	return true;
}

static struct api_data *bitforce_api_stats(struct cgpu_info *cgpu)
{
	struct api_data *root = NULL;

	// Warning, access to these is not locked - but we don't really
	// care since hashing performance is way more important than
	// locking access to displaying API debug 'stats'
	// If locking becomes an issue for any of them, use copy_data=true also
	root = api_add_uint(root, "Sleep Time", &(cgpu->sleep_ms), false);
	root = api_add_uint(root, "Avg Wait", &(cgpu->avg_wait_d), false);

	return root;
}

void bitforce_poll(struct thr_info *thr)
{
	struct cgpu_info *bitforce = thr->cgpu;
	struct bitforce_data *data = bitforce->cgpu_data;
	int poll = data->poll_func;
	thr->tv_poll.tv_sec = -1;
	data->poll_func = 0;
	switch (poll)
	{
		case 1:
			bitforce_job_start(thr);
			break;
		case 2:
			bitforce_job_get_results(thr, thr->work);
			break;
		default:
			applog(LOG_ERR, "%"PRIpreprv": Unexpected poll from device API!", thr->cgpu->proc_repr);
	}
}

struct device_api bitforce_api = {
	.dname = "bitforce",
	.name = "BFL",
	.api_detect = bitforce_detect,
	.get_api_stats = bitforce_api_stats,
	.minerloop = minerloop_async,
	.reinit_device = bitforce_init,
	.get_statline_before = get_bitforce_statline_before,
	.get_stats = bitforce_get_stats,
	.identify_device = bitforce_identify,
	.thread_prepare = bitforce_thread_prepare,
	.thread_init = bitforce_thread_init,
	.job_prepare = bitforce_job_prepare,
	.job_start = bitforce_job_start,
	.job_get_results = bitforce_job_get_results,
	.poll = bitforce_poll,
	.job_process_results = bitforce_job_process_results,
	.thread_shutdown = bitforce_shutdown,
	.thread_enable = biforce_thread_enable
};<|MERGE_RESOLUTION|>--- conflicted
+++ resolved
@@ -679,7 +679,10 @@
 		{
 			BFgets(pmorebuf, szleft, fd);
 			if (!strncasecmp(pmorebuf, "OK", 2))
+			{
+				pmorebuf[0] = '\0';  // process expects only results
 				break;
+			}
 			sz = strlen(pmorebuf);
 			szleft -= sz;
 			pmorebuf += sz;
@@ -738,49 +741,7 @@
 
 	while (1) {
 		const char *cmd = (data->proto == BFP_QUEUE) ? "ZOX" : "ZFX";
-<<<<<<< HEAD
-		int count;
 		count = bitforce_zox(thr, cmd);
-=======
-		mutex_lock(mutexp);
-		bitforce_cmd1(fdDev, data->xlink_id, pdevbuf, sizeof(data->noncebuf), cmd);
-		if (!strncasecmp(pdevbuf, "COUNT:", 6))
-		{
-			count = atoi(&pdevbuf[6]);
-			size_t cls = strlen(pdevbuf);
-			char *pmorebuf = &pdevbuf[cls];
-			size_t szleft = sizeof(data->noncebuf) - cls, sz;
-			
-			if (count && data->queued)
-			{
-				gettimeofday(&now, NULL);
-				bitforce->work_start_tv = now;
-			}
-			
-			while (true)
-			{
-				BFgets(pmorebuf, szleft, fdDev);
-				if (!strncasecmp(pmorebuf, "OK", 2))
-				{
-					pmorebuf[0] = '\0';  // process expects only results
-					break;
-				}
-				sz = strlen(pmorebuf);
-				szleft -= sz;
-				pmorebuf += sz;
-				if (unlikely(!szleft))
-				{
-					// Out of buffer space somehow :(
-					applog(LOG_DEBUG, "%"PRIpreprv": Ran out of buffer space for results, discarding extra data", bitforce->proc_repr);
-					pmorebuf = _discardedbuf;
-					szleft = sizeof(_discardedbuf);
-				}
-			}
-		}
-		else
-			count = -1;
-		mutex_unlock(mutexp);
->>>>>>> 66583e8c
 
 		gettimeofday(&now, NULL);
 		timersub(&now, &bitforce->work_start_tv, &elapsed);
