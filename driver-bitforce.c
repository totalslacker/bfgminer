/*
 * Copyright 2012 Luke Dashjr
 * Copyright 2012 Con Kolivas
 *
 * This program is free software; you can redistribute it and/or modify it
 * under the terms of the GNU General Public License as published by the Free
 * Software Foundation; either version 3 of the License, or (at your option)
 * any later version.  See COPYING for more details.
 */

#include <limits.h>
#include <pthread.h>
#include <stdint.h>
#include <stdio.h>
#include <strings.h>
#include <sys/time.h>
#include <unistd.h>

#include "config.h"

#ifdef WIN32

#include <windows.h>

#define dlsym (void*)GetProcAddress
#define dlclose FreeLibrary

typedef unsigned long FT_STATUS;
typedef PVOID FT_HANDLE;
__stdcall FT_STATUS (*FT_ListDevices)(PVOID pArg1, PVOID pArg2, DWORD Flags);
__stdcall FT_STATUS (*FT_Open)(int idx, FT_HANDLE*);
__stdcall FT_STATUS (*FT_GetComPortNumber)(FT_HANDLE, LPLONG lplComPortNumber);
__stdcall FT_STATUS (*FT_Close)(FT_HANDLE);
const uint32_t FT_OPEN_BY_DESCRIPTION =       2;
const uint32_t FT_LIST_ALL         = 0x20000000;
const uint32_t FT_LIST_NUMBER_ONLY = 0x80000000;
enum {
	FT_OK,
};

#endif /* WIN32 */

#include "compat.h"
#include "fpgautils.h"
#include "miner.h"

#define BITFORCE_SLEEP_MS 500
#define BITFORCE_TIMEOUT_S 7
#define BITFORCE_TIMEOUT_MS (BITFORCE_TIMEOUT_S * 1000)
#define BITFORCE_LONG_TIMEOUT_S 15
#define BITFORCE_LONG_TIMEOUT_MS (BITFORCE_LONG_TIMEOUT_S * 1000)
#define BITFORCE_CHECK_INTERVAL_MS 10
#define WORK_CHECK_INTERVAL_MS 50
#define MAX_START_DELAY_US 100000
#define tv_to_ms(tval) (tval.tv_sec * 1000 + tval.tv_usec / 1000)
#define TIME_AVG_CONSTANT 8

#define KNAME_WORK  "full work"
#define KNAME_RANGE "nonce range"

struct device_api bitforce_api;

// Code must deal with a timeout
#define BFopen(devpath)  serial_open(devpath, 0, 300, true)

static void BFgets(char *buf, size_t bufLen, int fd)
{
	do {
		buf[0] = '\0';
		--bufLen;
	} while (likely(bufLen && read(fd, buf, 1) == 1 && (buf++)[0] != '\n'));

	buf[0] = '\0';
}

static ssize_t BFwrite(int fd, const void *buf, ssize_t bufLen)
{
	if ((bufLen) != write(fd, buf, bufLen))
		return 0;
	else
		return bufLen;
}

#define BFclose(fd) close(fd)

static bool bitforce_detect_one(const char *devpath)
{
	int fdDev = serial_open(devpath, 0, 10, true);
	struct cgpu_info *bitforce;
	char pdevbuf[0x100];
	char *s;

	applog(LOG_DEBUG, "BFL: Attempting to open %s", devpath);

	if (unlikely(fdDev == -1)) {
		applog(LOG_DEBUG, "BFL: Failed to open %s", devpath);
		return false;
	}

	BFwrite(fdDev, "ZGX", 3);
	BFgets(pdevbuf, sizeof(pdevbuf), fdDev);
	if (unlikely(!pdevbuf[0])) {
		applog(LOG_DEBUG, "BFL: Error reading/timeout (ZGX)");
		return 0;
	}

	BFclose(fdDev);
	if (unlikely(!strstr(pdevbuf, "SHA256"))) {
		applog(LOG_DEBUG, "BFL: Didn't recognise BitForce on %s", devpath);
		return false;
	}

	// We have a real BitForce!
	bitforce = calloc(1, sizeof(*bitforce));
	bitforce->api = &bitforce_api;
	bitforce->device_path = strdup(devpath);
	bitforce->deven = DEV_ENABLED;
	bitforce->threads = 1;
	/* Initially enable support for nonce range and disable it later if it
	 * fails */
	if (opt_bfl_noncerange) {
		bitforce->nonce_range = true;
		bitforce->sleep_ms = BITFORCE_SLEEP_MS;
		bitforce->kname = KNAME_RANGE;
	} else {
		bitforce->sleep_ms = BITFORCE_SLEEP_MS * 5;
		bitforce->kname = KNAME_WORK;
	}

	if (likely((!memcmp(pdevbuf, ">>>ID: ", 7)) && (s = strstr(pdevbuf + 3, ">>>")))) {
		s[0] = '\0';
		bitforce->name = strdup(pdevbuf + 7);
	}

	mutex_init(&bitforce->device_mutex);

	return add_cgpu(bitforce);
}

#define LOAD_SYM(sym)  do { \
	if (!(sym = dlsym(dll, #sym))) {  \
		applog(LOG_DEBUG, "Failed to load " #sym ", not using FTDI bitforce autodetect");  \
		goto out;  \
	}  \
} while(0)

#ifdef WIN32
static int bitforce_autodetect_ftdi(void)
{
	char devpath[] = "\\\\.\\COMnnnnn";
	char *devpathnum = &devpath[7];
	char **bufptrs;
	char *buf;
	int found = 0;
	int i;

	FT_STATUS ftStatus;
	DWORD numDevs;
	HMODULE dll = LoadLibrary("FTD2XX.DLL");
	if (!dll) {
		applog(LOG_DEBUG, "FTD2XX.DLL failed to load, not using FTDI bitforce autodetect");
		return 0;
	}
	LOAD_SYM(FT_ListDevices);
	LOAD_SYM(FT_Open);
	LOAD_SYM(FT_GetComPortNumber);
	LOAD_SYM(FT_Close);
	
	ftStatus = FT_ListDevices(&numDevs, NULL, FT_LIST_NUMBER_ONLY);
	if (ftStatus != FT_OK) {
		applog(LOG_DEBUG, "FTDI device count failed, not using FTDI bitforce autodetect");
		goto out;
	}
	applog(LOG_DEBUG, "FTDI reports %u devices", (unsigned)numDevs);

	buf = alloca(65 * numDevs);
	bufptrs = alloca(numDevs + 1);

	for (i = 0; i < numDevs; ++i)
		bufptrs[i] = &buf[i * 65];
	bufptrs[numDevs] = NULL;
	ftStatus = FT_ListDevices(bufptrs, &numDevs, FT_LIST_ALL | FT_OPEN_BY_DESCRIPTION);
	if (ftStatus != FT_OK) {
		applog(LOG_DEBUG, "FTDI device list failed, not using FTDI bitforce autodetect");
		goto out;
	}
	
	for (i = numDevs; i > 0; ) {
		--i;
		bufptrs[i][64] = '\0';
		
		if (!(strstr(bufptrs[i], "BitFORCE") && strstr(bufptrs[i], "SHA256")))
			continue;
		
		FT_HANDLE ftHandle;
		if (FT_OK != FT_Open(i, &ftHandle))
			continue;
		LONG lComPortNumber;
		ftStatus = FT_GetComPortNumber(ftHandle, &lComPortNumber);
		FT_Close(ftHandle);
		if (FT_OK != ftStatus || lComPortNumber < 0)
			continue;
		
		sprintf(devpathnum, "%d", (int)lComPortNumber);
		
		if (bitforce_detect_one(devpath))
			++found;
	}

out:
	dlclose(dll);
	return found;
}
#else
static int bitforce_autodetect_ftdi(void)
{
	return 0;
}
#endif

static int bitforce_detect_auto(void)
{
	return (serial_autodetect_udev     (bitforce_detect_one, "BitFORCE*SHA256") ?:
		serial_autodetect_devserial(bitforce_detect_one, "BitFORCE_SHA256") ?:
		bitforce_autodetect_ftdi() ?:
		0);
}

static void bitforce_detect(void)
{
	serial_detect_auto(bitforce_api.dname, bitforce_detect_one, bitforce_detect_auto);
}

static void get_bitforce_statline_before(char *buf, struct cgpu_info *bitforce)
{
	float gt = bitforce->temp;

	if (gt > 0)
		tailsprintf(buf, "%5.1fC ", gt);
	else
		tailsprintf(buf, "       ", gt);
	tailsprintf(buf, "        | ");
}

static bool bitforce_thread_prepare(struct thr_info *thr)
{
	struct cgpu_info *bitforce = thr->cgpu;
	int fdDev = BFopen(bitforce->device_path);
	struct timeval now;

	if (unlikely(fdDev == -1)) {
		applog(LOG_ERR, "BFL%i: Failed to open %s", bitforce->device_id, bitforce->device_path);
		return false;
	}

	bitforce->device_fd = fdDev;

	applog(LOG_INFO, "BFL%i: Opened %s", bitforce->device_id, bitforce->device_path);
	gettimeofday(&now, NULL);
	get_datestamp(bitforce->init, &now);

	return true;
}

static void bitforce_clear_buffer(struct cgpu_info *bitforce)
{
	int fdDev = bitforce->device_fd;
	char pdevbuf[0x100];
	int count = 0;

	if (!fdDev)
		return;

	applog(LOG_DEBUG, "BFL%i: Clearing read buffer", bitforce->device_id);

	mutex_lock(&bitforce->device_mutex);
	do {
		pdevbuf[0] = '\0';
		BFgets(pdevbuf, sizeof(pdevbuf), fdDev);
	} while (pdevbuf[0] && (++count < 10));
	mutex_unlock(&bitforce->device_mutex);
}

void bitforce_init(struct cgpu_info *bitforce)
{
	const char *devpath = bitforce->device_path;
	int fdDev = bitforce->device_fd, retries = 0;
	char pdevbuf[0x100];
	char *s;

	applog(LOG_WARNING, "BFL%i: Re-initialising", bitforce->device_id);

	bitforce_clear_buffer(bitforce);

	mutex_lock(&bitforce->device_mutex);
	if (fdDev) {
		BFclose(fdDev);
		sleep(5);
	}
	bitforce->device_fd = 0;

	fdDev = BFopen(devpath);
	if (unlikely(fdDev == -1)) {
		mutex_unlock(&bitforce->device_mutex);
		applog(LOG_ERR, "BFL%i: Failed to open %s", bitforce->device_id, devpath);
		return;
	}

	do {
		BFwrite(fdDev, "ZGX", 3);
		BFgets(pdevbuf, sizeof(pdevbuf), fdDev);

		if (unlikely(!pdevbuf[0])) {
			mutex_unlock(&bitforce->device_mutex);
			applog(LOG_ERR, "BFL%i: Error reading/timeout (ZGX)", bitforce->device_id);
			return;
		}

		if (retries++)
			nmsleep(10);
	} while (!strstr(pdevbuf, "BUSY") && (retries * 10 < BITFORCE_TIMEOUT_MS));

	if (unlikely(!strstr(pdevbuf, "SHA256"))) {
		mutex_unlock(&bitforce->device_mutex);
		applog(LOG_ERR, "BFL%i: Didn't recognise BitForce on %s returned: %s", bitforce->device_id, devpath, pdevbuf);
		return;
	}
	
	if (likely((!memcmp(pdevbuf, ">>>ID: ", 7)) && (s = strstr(pdevbuf + 3, ">>>")))) {
		s[0] = '\0';
		bitforce->name = strdup(pdevbuf + 7);
	}

	bitforce->device_fd = fdDev;
	bitforce->sleep_ms = BITFORCE_SLEEP_MS;

	mutex_unlock(&bitforce->device_mutex);
}

static bool bitforce_get_temp(struct cgpu_info *bitforce)
{
	int fdDev = bitforce->device_fd;
	char pdevbuf[0x100];
	char *s;

	if (!fdDev)
		return false;

	/* It is not critical getting temperature so don't get stuck if  we
	 * can't grab the mutex here */
	if (mutex_trylock(&bitforce->device_mutex))
		return false;

	BFwrite(fdDev, "ZLX", 3);
	BFgets(pdevbuf, sizeof(pdevbuf), fdDev);
	mutex_unlock(&bitforce->device_mutex);
	
	if (unlikely(!pdevbuf[0])) {
		applog(LOG_ERR, "BFL%i: Error: Get temp returned empty string/timed out", bitforce->device_id);
		bitforce->hw_errors++;
		return false;
	}

	if ((!strncasecmp(pdevbuf, "TEMP", 4)) && (s = strchr(pdevbuf + 4, ':'))) {
		float temp = strtof(s + 1, NULL);

		if (temp > 0) {
			bitforce->temp = temp;
			if (unlikely(bitforce->cutofftemp > 0 && temp > bitforce->cutofftemp)) {
				applog(LOG_WARNING, "BFL%i: Hit thermal cutoff limit, disabling!", bitforce->device_id);
				bitforce->deven = DEV_RECOVER;

				bitforce->device_last_not_well = time(NULL);
				bitforce->device_not_well_reason = REASON_DEV_THERMAL_CUTOFF;
				bitforce->dev_thermal_cutoff_count++;
			}
		}
	} else {
		/* Use the temperature monitor as a kind of watchdog for when
		 * our responses are out of sync and flush the buffer to
		 * hopefully recover */
<<<<<<< HEAD
		applog(LOG_WARNING, "BFL%i: Garbled response probably throttling, clearing buffer");
		/* Count throttling episodes as hardware errors */
		bitforce->hw_errors++;
=======
		applog(LOG_WARNING, "BFL%i: Garbled response probably throttling, clearing buffer", bitforce->device_id);
>>>>>>> 6f11522b
		bitforce_clear_buffer(bitforce);
		return false;;
	}

	return true;
}

static bool bitforce_send_work(struct thr_info *thr, struct work *work)
{
	struct cgpu_info *bitforce = thr->cgpu;
	int fdDev = bitforce->device_fd;
	unsigned char ob[70];
	char pdevbuf[0x100];
	char *s;

	if (!fdDev)
		return false;
re_send:
	mutex_lock(&bitforce->device_mutex);
	if (bitforce->nonce_range)
		BFwrite(fdDev, "ZPX", 3);
	else
		BFwrite(fdDev, "ZDX", 3);
	BFgets(pdevbuf, sizeof(pdevbuf), fdDev);
	if (!pdevbuf[0] || !strncasecmp(pdevbuf, "B", 1)) {
		mutex_unlock(&bitforce->device_mutex);
		if (!restart_wait(WORK_CHECK_INTERVAL_MS))
			return false;
		goto re_send;
	} else if (unlikely(strncasecmp(pdevbuf, "OK", 2))) {
		mutex_unlock(&bitforce->device_mutex);
		if (bitforce->nonce_range) {
			applog(LOG_WARNING, "BFL%i: Does not support nonce range, disabling", bitforce->device_id);
			bitforce->nonce_range = false;
			bitforce->sleep_ms *= 5;
			bitforce->kname = KNAME_WORK;
			goto re_send;
		}
		applog(LOG_ERR, "BFL%i: Error: Send work reports: %s", bitforce->device_id, pdevbuf);
		bitforce->hw_errors++;
		bitforce_clear_buffer(bitforce);
		return false;
	}

	sprintf((char *)ob, ">>>>>>>>");
	memcpy(ob + 8, work->midstate, 32);
	memcpy(ob + 8 + 32, work->data + 64, 12);
	if (!bitforce->nonce_range) {
		sprintf((char *)ob + 8 + 32 + 12, ">>>>>>>>");
		work->blk.nonce = bitforce->nonces = 0xffffffff;
		BFwrite(fdDev, ob, 60);
	} else {
		uint32_t *nonce;

		nonce = (uint32_t *)(ob + 8 + 32 + 12);
		*nonce = htobe32(work->blk.nonce);
		nonce = (uint32_t *)(ob + 8 + 32 + 12 + 4);
		/* Split work up into 1/5th nonce ranges */
		bitforce->nonces = 0x33333332;
		*nonce = htobe32(work->blk.nonce + bitforce->nonces);
		work->blk.nonce += bitforce->nonces + 1;
		sprintf((char *)ob + 8 + 32 + 12 + 8, ">>>>>>>>");
		BFwrite(fdDev, ob, 68);
	}

	BFgets(pdevbuf, sizeof(pdevbuf), fdDev);
	mutex_unlock(&bitforce->device_mutex);

	if (opt_debug) {
		s = bin2hex(ob + 8, 44);
		applog(LOG_DEBUG, "BFL%i: block data: %s", bitforce->device_id, s);
		free(s);
	}

	if (unlikely(!pdevbuf[0])) {
		applog(LOG_ERR, "BFL%i: Error: Send block data returned empty string/timed out", bitforce->device_id);
		return false;
	}

	if (unlikely(strncasecmp(pdevbuf, "OK", 2))) {
		applog(LOG_ERR, "BFL%i: Error: Send block data reports: %s", bitforce->device_id, pdevbuf);
		bitforce->hw_errors++;
		bitforce_clear_buffer(bitforce);
		return false;
	}

	gettimeofday(&bitforce->work_start_tv, NULL);
	return true;
}

static inline int noisy_stale_wait(unsigned int mstime, struct work*work, bool checkend, struct cgpu_info*bitforce)
{
	int rv = stale_wait(mstime, work, checkend);
	if (rv)
		applog(LOG_NOTICE, "BFL%i: Abandoning stale search to restart",
		       bitforce->device_id);
	return rv;
}
#define noisy_stale_wait(mstime, work, checkend)  noisy_stale_wait(mstime, work, checkend, bitforce)

static int64_t bitforce_get_result(struct thr_info *thr, struct work *work)
{
	struct cgpu_info *bitforce = thr->cgpu;
	int fdDev = bitforce->device_fd;
	unsigned int delay_time_ms;
	struct timeval elapsed;
	struct timeval now;
	char pdevbuf[0x100];
	char *pnoncebuf;
	uint32_t nonce;

	if (!fdDev)
		return -1;

	while (1) {
		mutex_lock(&bitforce->device_mutex);
		BFwrite(fdDev, "ZFX", 3);
		BFgets(pdevbuf, sizeof(pdevbuf), fdDev);
		mutex_unlock(&bitforce->device_mutex);

		gettimeofday(&now, NULL);
		timersub(&now, &bitforce->work_start_tv, &elapsed);

		if (elapsed.tv_sec >= BITFORCE_LONG_TIMEOUT_S) {
			applog(LOG_ERR, "BFL%i: took %dms - longer than %dms", bitforce->device_id,
				tv_to_ms(elapsed), BITFORCE_LONG_TIMEOUT_MS);
			return 0;
		}

		if (pdevbuf[0] && strncasecmp(pdevbuf, "B", 1)) /* BFL does not respond during throttling */
			break;

		/* if BFL is throttling, no point checking so quickly */
		delay_time_ms = (pdevbuf[0] ? BITFORCE_CHECK_INTERVAL_MS : 2 * WORK_CHECK_INTERVAL_MS);
		if (noisy_stale_wait(delay_time_ms, work, true))
			return 0;
		bitforce->wait_ms += delay_time_ms;
	}

	if (elapsed.tv_sec > BITFORCE_TIMEOUT_S) {
		applog(LOG_ERR, "BFL%i: took %dms - longer than %dms", bitforce->device_id,
			tv_to_ms(elapsed), BITFORCE_TIMEOUT_MS);
		bitforce->device_last_not_well = time(NULL);
		bitforce->device_not_well_reason = REASON_DEV_OVER_HEAT;
		bitforce->dev_over_heat_count++;

		if (!pdevbuf[0])	/* Only return if we got nothing after timeout - there still may be results */
			return 0;
	} else if (!strncasecmp(pdevbuf, "N", 1)) {/* Hashing complete (NONCE-FOUND or NO-NONCE) */
		/* Simple timing adjustment. Allow a few polls to cope with
		 * OS timer delays being variably reliable. wait_ms will
		 * always equal sleep_ms when we've waited greater than or
		 * equal to the result return time.*/
		delay_time_ms = bitforce->sleep_ms;

		if (bitforce->wait_ms > bitforce->sleep_ms + (WORK_CHECK_INTERVAL_MS * 2))
			bitforce->sleep_ms += (bitforce->wait_ms - bitforce->sleep_ms) / 2;
		else if (bitforce->wait_ms == bitforce->sleep_ms) {
			if (bitforce->sleep_ms > WORK_CHECK_INTERVAL_MS)
				bitforce->sleep_ms -= WORK_CHECK_INTERVAL_MS;
			else if (bitforce->sleep_ms > BITFORCE_CHECK_INTERVAL_MS)
				bitforce->sleep_ms -= BITFORCE_CHECK_INTERVAL_MS;
		}

		if (delay_time_ms != bitforce->sleep_ms)
			  applog(LOG_DEBUG, "BFL%i: Wait time changed to: %d, waited %u", bitforce->device_id, bitforce->sleep_ms, bitforce->wait_ms);

		/* Work out the average time taken. Float for calculation, uint for display */
		bitforce->avg_wait_f += (tv_to_ms(elapsed) - bitforce->avg_wait_f) / TIME_AVG_CONSTANT;
		bitforce->avg_wait_d = (unsigned int) (bitforce->avg_wait_f + 0.5);
	}

	applog(LOG_DEBUG, "BFL%i: waited %dms until %s", bitforce->device_id, bitforce->wait_ms, pdevbuf);
	if (!strncasecmp(&pdevbuf[2], "-", 1))
		return bitforce->nonces;   /* No valid nonce found */
	else if (!strncasecmp(pdevbuf, "I", 1))
		return 0;	/* Device idle */
	else if (strncasecmp(pdevbuf, "NONCE-FOUND", 11)) {
		bitforce->hw_errors++;
		applog(LOG_WARNING, "BFL%i: Error: Get result reports: %s", bitforce->device_id, pdevbuf);
		bitforce_clear_buffer(bitforce);
		return 0;
	}

	pnoncebuf = &pdevbuf[12];

	while (1) {
		hex2bin((void*)&nonce, pnoncebuf, 4);
		nonce = be32toh(nonce);
		if (unlikely(bitforce->nonce_range && (nonce >= work->blk.nonce ||
			(work->blk.nonce > 0 && nonce < work->blk.nonce - bitforce->nonces - 1)))) {
				applog(LOG_WARNING, "BFL%i: Disabling broken nonce range support", bitforce->device_id);
				bitforce->nonce_range = false;
				work->blk.nonce = 0xffffffff;
				bitforce->sleep_ms *= 5;
				bitforce->kname = KNAME_WORK;
		}
			
		submit_nonce(thr, work, nonce);
		if (strncmp(&pnoncebuf[8], ",", 1))
			break;
		pnoncebuf += 9;
	}

	return bitforce->nonces;
}

static void bitforce_shutdown(struct thr_info *thr)
{
	struct cgpu_info *bitforce = thr->cgpu;

	BFclose(bitforce->device_fd);
	bitforce->device_fd = 0;
}

static void biforce_thread_enable(struct thr_info *thr)
{
	struct cgpu_info *bitforce = thr->cgpu;

	bitforce_init(bitforce);
}

static int64_t bitforce_scanhash(struct thr_info *thr, struct work *work, int64_t __maybe_unused max_nonce)
{
	struct cgpu_info *bitforce = thr->cgpu;
	unsigned int sleep_time;
	int64_t ret;

	if (!bitforce_send_work(thr, work)) {
		if (thr->work_restart)
			return 0;
		sleep(opt_fail_pause);
		goto commerr;
	}

	if (!bitforce->nonce_range) {
		/* Initially wait 2/3 of the average cycle time so we can request more
		work before full scan is up */
		sleep_time = (2 * bitforce->sleep_ms) / 3;
		if (noisy_stale_wait(sleep_time, work, true))
			return 0;

		bitforce->wait_ms = sleep_time;
		queue_request(thr, false);

		/* Now wait athe final 1/3rd; no bitforce should be finished by now */
		sleep_time = bitforce->sleep_ms - sleep_time;
		if (noisy_stale_wait(sleep_time, work, true))
			return 0;

		bitforce->wait_ms += sleep_time;
	} else {
		sleep_time = bitforce->sleep_ms;
		if (noisy_stale_wait(sleep_time, work, true))
			return 0;

		bitforce->wait_ms = sleep_time;
	}

	ret = bitforce_get_result(thr, work);

	if (ret == -1) {
commerr:
		ret = 0;
		applog(LOG_ERR, "BFL%i: Comms error", bitforce->device_id);
		bitforce->device_last_not_well = time(NULL);
		bitforce->device_not_well_reason = REASON_DEV_COMMS_ERROR;
		bitforce->dev_comms_error_count++;
		bitforce->hw_errors++;
		BFclose(bitforce->device_fd);
		int fd = bitforce->device_fd = BFopen(bitforce->device_path);
		if (fd == -1) {
			applog(LOG_ERR, "BFL%i: Error reopening");
			return -1;
		}
		/* empty read buffer */
		bitforce_clear_buffer(bitforce);
	}
	return ret;
}

static bool bitforce_get_stats(struct cgpu_info *bitforce)
{
	return bitforce_get_temp(bitforce);
}

static bool bitforce_thread_init(struct thr_info *thr)
{
	struct cgpu_info *bitforce = thr->cgpu;
	unsigned int wait;

	/* Pause each new thread at least 100ms between initialising
	 * so the devices aren't making calls all at the same time. */
	wait = thr->id * MAX_START_DELAY_US;
	applog(LOG_DEBUG, "BFL%i: Delaying start by %dms", bitforce->device_id, wait / 1000);
	usleep(wait);

	return true;
}

static struct api_data *bitforce_api_stats(struct cgpu_info *cgpu)
{
	struct api_data *root = NULL;

	// Warning, access to these is not locked - but we don't really
	// care since hashing performance is way more important than
	// locking access to displaying API debug 'stats'
	// If locking becomes an issue for any of them, use copy_data=true also
	root = api_add_uint(root, "Sleep Time", &(cgpu->sleep_ms), false);
	root = api_add_uint(root, "Avg Wait", &(cgpu->avg_wait_d), false);

	return root;
}

struct device_api bitforce_api = {
	.dname = "bitforce",
	.name = "BFL",
	.api_detect = bitforce_detect,
	.get_api_stats = bitforce_api_stats,
	.reinit_device = bitforce_init,
	.get_statline_before = get_bitforce_statline_before,
	.get_stats = bitforce_get_stats,
	.thread_prepare = bitforce_thread_prepare,
	.thread_init = bitforce_thread_init,
	.scanhash = bitforce_scanhash,
	.thread_shutdown = bitforce_shutdown,
	.thread_enable = biforce_thread_enable
};<|MERGE_RESOLUTION|>--- conflicted
+++ resolved
@@ -379,13 +379,9 @@
 		/* Use the temperature monitor as a kind of watchdog for when
 		 * our responses are out of sync and flush the buffer to
 		 * hopefully recover */
-<<<<<<< HEAD
-		applog(LOG_WARNING, "BFL%i: Garbled response probably throttling, clearing buffer");
+		applog(LOG_WARNING, "BFL%i: Garbled response probably throttling, clearing buffer", bitforce->device_id);
 		/* Count throttling episodes as hardware errors */
 		bitforce->hw_errors++;
-=======
-		applog(LOG_WARNING, "BFL%i: Garbled response probably throttling, clearing buffer", bitforce->device_id);
->>>>>>> 6f11522b
 		bitforce_clear_buffer(bitforce);
 		return false;;
 	}
