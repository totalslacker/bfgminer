/*
 * Copyright 2011-2012 Con Kolivas
 * Copyright 2012 Luke Dashjr
 * Copyright 2011 Nils Schneider
 *
 * This program is free software; you can redistribute it and/or modify it
 * under the terms of the GNU General Public License as published by the Free
 * Software Foundation; either version 3 of the License, or (at your option)
 * any later version.  See COPYING for more details.
 */

#include "config.h"
#ifdef HAVE_OPENCL

#include <stdio.h>
#include <inttypes.h>
#include <pthread.h>
#include <string.h>

#include "findnonce.h"
#include "miner.h"
#include "scrypt.h"

const uint32_t SHA256_K[64] = {
	0x428a2f98, 0x71374491, 0xb5c0fbcf, 0xe9b5dba5,
	0x3956c25b, 0x59f111f1, 0x923f82a4, 0xab1c5ed5,
	0xd807aa98, 0x12835b01, 0x243185be, 0x550c7dc3,
	0x72be5d74, 0x80deb1fe, 0x9bdc06a7, 0xc19bf174,
	0xe49b69c1, 0xefbe4786, 0x0fc19dc6, 0x240ca1cc,
	0x2de92c6f, 0x4a7484aa, 0x5cb0a9dc, 0x76f988da,
	0x983e5152, 0xa831c66d, 0xb00327c8, 0xbf597fc7,
	0xc6e00bf3, 0xd5a79147, 0x06ca6351, 0x14292967,
	0x27b70a85, 0x2e1b2138, 0x4d2c6dfc, 0x53380d13,
	0x650a7354, 0x766a0abb, 0x81c2c92e, 0x92722c85,
	0xa2bfe8a1, 0xa81a664b, 0xc24b8b70, 0xc76c51a3,
	0xd192e819, 0xd6990624, 0xf40e3585, 0x106aa070,
	0x19a4c116, 0x1e376c08, 0x2748774c, 0x34b0bcb5,
	0x391c0cb3, 0x4ed8aa4a, 0x5b9cca4f, 0x682e6ff3,
	0x748f82ee, 0x78a5636f, 0x84c87814, 0x8cc70208,
	0x90befffa, 0xa4506ceb, 0xbef9a3f7, 0xc67178f2
};

#define rotate(x,y) ((x<<y) | (x>>(sizeof(x)*8-y)))
#define rotr(x,y) ((x>>y) | (x<<(sizeof(x)*8-y)))

#define R(a, b, c, d, e, f, g, h, w, k) \
	h = h + (rotate(e, 26) ^ rotate(e, 21) ^ rotate(e, 7)) + (g ^ (e & (f ^ g))) + k + w; \
	d = d + h; \
	h = h + (rotate(a, 30) ^ rotate(a, 19) ^ rotate(a, 10)) + ((a & b) | (c & (a | b)))

void precalc_hash(dev_blk_ctx *blk, uint32_t *state, uint32_t *data)
{
	cl_uint A, B, C, D, E, F, G, H;

	A = state[0];
	B = state[1];
	C = state[2];
	D = state[3];
	E = state[4];
	F = state[5];
	G = state[6];
	H = state[7];

	R(A, B, C, D, E, F, G, H, data[0], SHA256_K[0]);
	R(H, A, B, C, D, E, F, G, data[1], SHA256_K[1]);
	R(G, H, A, B, C, D, E, F, data[2], SHA256_K[2]);

	blk->cty_a = A;
	blk->cty_b = B;
	blk->cty_c = C;
	blk->cty_d = D;

	blk->D1A = D + 0xb956c25b;

	blk->cty_e = E;
	blk->cty_f = F;
	blk->cty_g = G;
	blk->cty_h = H;

	blk->ctx_a = state[0];
	blk->ctx_b = state[1];
	blk->ctx_c = state[2];
	blk->ctx_d = state[3];
	blk->ctx_e = state[4];
	blk->ctx_f = state[5];
	blk->ctx_g = state[6];
	blk->ctx_h = state[7];

	blk->merkle = data[0];
	blk->ntime = data[1];
	blk->nbits = data[2];

	blk->W16 = blk->fW0 = data[0] + (rotr(data[1], 7) ^ rotr(data[1], 18) ^ (data[1] >> 3));
	blk->W17 = blk->fW1 = data[1] + (rotr(data[2], 7) ^ rotr(data[2], 18) ^ (data[2] >> 3)) + 0x01100000;
	blk->PreVal4 = blk->fcty_e = blk->ctx_e + (rotr(B, 6) ^ rotr(B, 11) ^ rotr(B, 25)) + (D ^ (B & (C ^ D))) + 0xe9b5dba5;
	blk->T1 = blk->fcty_e2 = (rotr(F, 2) ^ rotr(F, 13) ^ rotr(F, 22)) + ((F & G) | (H & (F | G)));
	blk->PreVal4_2 = blk->PreVal4 + blk->T1;
	blk->PreVal0 = blk->PreVal4 + blk->ctx_a;
	blk->PreW31 = 0x00000280 + (rotr(blk->W16,  7) ^ rotr(blk->W16, 18) ^ (blk->W16 >> 3));
	blk->PreW32 = blk->W16 + (rotr(blk->W17, 7) ^ rotr(blk->W17, 18) ^ (blk->W17 >> 3));
	blk->PreW18 = data[2] + (rotr(blk->W16, 17) ^ rotr(blk->W16, 19) ^ (blk->W16 >> 10));
	blk->PreW19 = 0x11002000 + (rotr(blk->W17, 17) ^ rotr(blk->W17, 19) ^ (blk->W17 >> 10));


	blk->W2 = data[2];

	blk->W2A = blk->W2 + (rotr(blk->W16, 19) ^ rotr(blk->W16, 17) ^ (blk->W16 >> 10));
	blk->W17_2 = 0x11002000 + (rotr(blk->W17, 19) ^ rotr(blk->W17, 17) ^ (blk->W17 >> 10));

	blk->fW2 = data[2] + (rotr(blk->fW0, 17) ^ rotr(blk->fW0, 19) ^ (blk->fW0 >> 10));
	blk->fW3 = 0x11002000 + (rotr(blk->fW1, 17) ^ rotr(blk->fW1, 19) ^ (blk->fW1 >> 10));
	blk->fW15 = 0x00000280 + (rotr(blk->fW0, 7) ^ rotr(blk->fW0, 18) ^ (blk->fW0 >> 3));
	blk->fW01r = blk->fW0 + (rotr(blk->fW1, 7) ^ rotr(blk->fW1, 18) ^ (blk->fW1 >> 3));


	blk->PreVal4addT1 = blk->PreVal4 + blk->T1;
	blk->T1substate0 = blk->ctx_a - blk->T1;

	blk->C1addK5 = blk->cty_c + SHA256_K[5];
	blk->B1addK6 = blk->cty_b + SHA256_K[6];
	blk->PreVal0addK7 = blk->PreVal0 + SHA256_K[7];
	blk->W16addK16 = blk->W16 + SHA256_K[16];
	blk->W17addK17 = blk->W17 + SHA256_K[17];

	blk->zeroA = blk->ctx_a + 0x98c7e2a2;
	blk->zeroB = blk->ctx_a + 0xfc08884d;
	blk->oneA = blk->ctx_b + 0x90bb1e3c;
	blk->twoA = blk->ctx_c + 0x50c6645b;
	blk->threeA = blk->ctx_d + 0x3ac42e24;
	blk->fourA = blk->ctx_e + SHA256_K[4];
	blk->fiveA = blk->ctx_f + SHA256_K[5];
	blk->sixA = blk->ctx_g + SHA256_K[6];
	blk->sevenA = blk->ctx_h + SHA256_K[7];
}

struct pc_data {
	struct thr_info *thr;
	struct work work;
	uint32_t res[MAXBUFFERS];
	pthread_t pth;
	int found;
};

static void *postcalc_hash(void *userdata)
{
	struct pc_data *pcd = (struct pc_data *)userdata;
	struct thr_info *thr = pcd->thr;
	unsigned int entry = 0;

	pthread_detach(pthread_self());
	RenameThread("postcalchsh");

	/* To prevent corrupt values in FOUND from trying to read beyond the
	 * end of the res[] array */
	if (unlikely(pcd->res[FOUND] & ~FOUND)) {
<<<<<<< HEAD
		applog(LOG_WARNING, "%s%d: invalid nonce count - HW error",
				thr->cgpu->api->name, thr->cgpu->device_id);
=======
		applog(LOG_WARNING, "%"PRIpreprv": invalid nonce count - HW error",
				thr->cgpu->proc_repr);
>>>>>>> 382ebf7f
		hw_errors++;
		thr->cgpu->hw_errors++;
		pcd->res[FOUND] &= FOUND;
	}

	for (entry = 0; entry < pcd->res[FOUND]; entry++) {
		uint32_t nonce = pcd->res[entry];

		applog(LOG_DEBUG, "OCL NONCE %u found in slot %d", nonce, entry);
		submit_nonce(thr, &pcd->work, nonce);
	}

	free(pcd);

	return NULL;
}

void postcalc_hash_async(struct thr_info *thr, struct work *work, uint32_t *res)
{
	struct pc_data *pcd = malloc(sizeof(struct pc_data));
	if (unlikely(!pcd)) {
		applog(LOG_ERR, "Failed to malloc pc_data in postcalc_hash_async");
		return;
	}

	*pcd = (struct pc_data){
		.thr = thr,
	};
	__copy_work(&pcd->work, work);
	memcpy(&pcd->res, res, BUFFERSIZE);

	if (pthread_create(&pcd->pth, NULL, postcalc_hash, (void *)pcd)) {
		applog(LOG_ERR, "Failed to create postcalc_hash thread");
		return;
	}
}
#endif /* HAVE_OPENCL */<|MERGE_RESOLUTION|>--- conflicted
+++ resolved
@@ -153,13 +153,8 @@
 	/* To prevent corrupt values in FOUND from trying to read beyond the
 	 * end of the res[] array */
 	if (unlikely(pcd->res[FOUND] & ~FOUND)) {
-<<<<<<< HEAD
-		applog(LOG_WARNING, "%s%d: invalid nonce count - HW error",
-				thr->cgpu->api->name, thr->cgpu->device_id);
-=======
 		applog(LOG_WARNING, "%"PRIpreprv": invalid nonce count - HW error",
 				thr->cgpu->proc_repr);
->>>>>>> 382ebf7f
 		hw_errors++;
 		thr->cgpu->hw_errors++;
 		pcd->res[FOUND] &= FOUND;
