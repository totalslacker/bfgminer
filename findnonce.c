/*
 * Copyright 2011-2012 Con Kolivas
 * Copyright 2011 Nils Schneider
 *
 * This program is free software; you can redistribute it and/or modify it
 * under the terms of the GNU General Public License as published by the Free
 * Software Foundation; either version 3 of the License, or (at your option)
 * any later version.  See COPYING for more details.
 */

#include "config.h"
#ifdef HAVE_OPENCL

#include <stdio.h>
#include <inttypes.h>
#include <pthread.h>
#include <string.h>

#include "findnonce.h"
#include "miner.h"
#include "scrypt.h"

const uint32_t SHA256_K[64] = {
	0x428a2f98, 0x71374491, 0xb5c0fbcf, 0xe9b5dba5,
	0x3956c25b, 0x59f111f1, 0x923f82a4, 0xab1c5ed5,
	0xd807aa98, 0x12835b01, 0x243185be, 0x550c7dc3,
	0x72be5d74, 0x80deb1fe, 0x9bdc06a7, 0xc19bf174,
	0xe49b69c1, 0xefbe4786, 0x0fc19dc6, 0x240ca1cc,
	0x2de92c6f, 0x4a7484aa, 0x5cb0a9dc, 0x76f988da,
	0x983e5152, 0xa831c66d, 0xb00327c8, 0xbf597fc7,
	0xc6e00bf3, 0xd5a79147, 0x06ca6351, 0x14292967,
	0x27b70a85, 0x2e1b2138, 0x4d2c6dfc, 0x53380d13,
	0x650a7354, 0x766a0abb, 0x81c2c92e, 0x92722c85,
	0xa2bfe8a1, 0xa81a664b, 0xc24b8b70, 0xc76c51a3,
	0xd192e819, 0xd6990624, 0xf40e3585, 0x106aa070,
	0x19a4c116, 0x1e376c08, 0x2748774c, 0x34b0bcb5,
	0x391c0cb3, 0x4ed8aa4a, 0x5b9cca4f, 0x682e6ff3,
	0x748f82ee, 0x78a5636f, 0x84c87814, 0x8cc70208,
	0x90befffa, 0xa4506ceb, 0xbef9a3f7, 0xc67178f2
};

#define rotate(x,y) ((x<<y) | (x>>(sizeof(x)*8-y)))
#define rotr(x,y) ((x>>y) | (x<<(sizeof(x)*8-y)))

#define R(a, b, c, d, e, f, g, h, w, k) \
	h = h + (rotate(e, 26) ^ rotate(e, 21) ^ rotate(e, 7)) + (g ^ (e & (f ^ g))) + k + w; \
	d = d + h; \
	h = h + (rotate(a, 30) ^ rotate(a, 19) ^ rotate(a, 10)) + ((a & b) | (c & (a | b)))

void precalc_hash(dev_blk_ctx *blk, uint32_t *state, uint32_t *data)
{
	cl_uint A, B, C, D, E, F, G, H;

	A = state[0];
	B = state[1];
	C = state[2];
	D = state[3];
	E = state[4];
	F = state[5];
	G = state[6];
	H = state[7];

	R(A, B, C, D, E, F, G, H, data[0], SHA256_K[0]);
	R(H, A, B, C, D, E, F, G, data[1], SHA256_K[1]);
	R(G, H, A, B, C, D, E, F, data[2], SHA256_K[2]);

	blk->cty_a = A;
	blk->cty_b = B;
	blk->cty_c = C;
	blk->cty_d = D;

	blk->D1A = D + 0xb956c25b;

	blk->cty_e = E;
	blk->cty_f = F;
	blk->cty_g = G;
	blk->cty_h = H;

	blk->ctx_a = state[0];
	blk->ctx_b = state[1];
	blk->ctx_c = state[2];
	blk->ctx_d = state[3];
	blk->ctx_e = state[4];
	blk->ctx_f = state[5];
	blk->ctx_g = state[6];
	blk->ctx_h = state[7];

	blk->merkle = data[0];
	blk->ntime = data[1];
	blk->nbits = data[2];

	blk->W16 = blk->fW0 = data[0] + (rotr(data[1], 7) ^ rotr(data[1], 18) ^ (data[1] >> 3));
	blk->W17 = blk->fW1 = data[1] + (rotr(data[2], 7) ^ rotr(data[2], 18) ^ (data[2] >> 3)) + 0x01100000;
	blk->PreVal4 = blk->fcty_e = blk->ctx_e + (rotr(B, 6) ^ rotr(B, 11) ^ rotr(B, 25)) + (D ^ (B & (C ^ D))) + 0xe9b5dba5;
	blk->T1 = blk->fcty_e2 = (rotr(F, 2) ^ rotr(F, 13) ^ rotr(F, 22)) + ((F & G) | (H & (F | G)));
	blk->PreVal4_2 = blk->PreVal4 + blk->T1;
	blk->PreVal0 = blk->PreVal4 + blk->ctx_a;
	blk->PreW31 = 0x00000280 + (rotr(blk->W16,  7) ^ rotr(blk->W16, 18) ^ (blk->W16 >> 3));
	blk->PreW32 = blk->W16 + (rotr(blk->W17, 7) ^ rotr(blk->W17, 18) ^ (blk->W17 >> 3));
	blk->PreW18 = data[2] + (rotr(blk->W16, 17) ^ rotr(blk->W16, 19) ^ (blk->W16 >> 10));
	blk->PreW19 = 0x11002000 + (rotr(blk->W17, 17) ^ rotr(blk->W17, 19) ^ (blk->W17 >> 10));


	blk->W2 = data[2];

	blk->W2A = blk->W2 + (rotr(blk->W16, 19) ^ rotr(blk->W16, 17) ^ (blk->W16 >> 10));
	blk->W17_2 = 0x11002000 + (rotr(blk->W17, 19) ^ rotr(blk->W17, 17) ^ (blk->W17 >> 10));

	blk->fW2 = data[2] + (rotr(blk->fW0, 17) ^ rotr(blk->fW0, 19) ^ (blk->fW0 >> 10));
	blk->fW3 = 0x11002000 + (rotr(blk->fW1, 17) ^ rotr(blk->fW1, 19) ^ (blk->fW1 >> 10));
	blk->fW15 = 0x00000280 + (rotr(blk->fW0, 7) ^ rotr(blk->fW0, 18) ^ (blk->fW0 >> 3));
	blk->fW01r = blk->fW0 + (rotr(blk->fW1, 7) ^ rotr(blk->fW1, 18) ^ (blk->fW1 >> 3));


	blk->PreVal4addT1 = blk->PreVal4 + blk->T1;
	blk->T1substate0 = blk->ctx_a - blk->T1;

	blk->C1addK5 = blk->cty_c + SHA256_K[5];
	blk->B1addK6 = blk->cty_b + SHA256_K[6];
	blk->PreVal0addK7 = blk->PreVal0 + SHA256_K[7];
	blk->W16addK16 = blk->W16 + SHA256_K[16];
	blk->W17addK17 = blk->W17 + SHA256_K[17];

	blk->zeroA = blk->ctx_a + 0x98c7e2a2;
	blk->zeroB = blk->ctx_a + 0xfc08884d;
	blk->oneA = blk->ctx_b + 0x90bb1e3c;
	blk->twoA = blk->ctx_c + 0x50c6645b;
	blk->threeA = blk->ctx_d + 0x3ac42e24;
	blk->fourA = blk->ctx_e + SHA256_K[4];
	blk->fiveA = blk->ctx_f + SHA256_K[5];
	blk->sixA = blk->ctx_g + SHA256_K[6];
	blk->sevenA = blk->ctx_h + SHA256_K[7];
}

struct pc_data {
	struct thr_info *thr;
	struct work *work;
	uint32_t res[MAXBUFFERS];
	pthread_t pth;
	int found;
};

<<<<<<< HEAD
static void send_sha_nonce(struct pc_data *pcd, cl_uint nonce)
{
	dev_blk_ctx *blk = &pcd->work->blk;
	struct thr_info *thr = pcd->thr;
	cl_uint A, B, C, D, E, F, G, H;
	struct work *work = pcd->work;
	cl_uint W[16];

	A = blk->cty_a; B = blk->cty_b;
	C = blk->cty_c; D = blk->cty_d;
	E = blk->cty_e; F = blk->cty_f;
	G = blk->cty_g; H = blk->cty_h;
	W[0] = blk->merkle; W[1] = blk->ntime;
	W[2] = blk->nbits; W[3] = nonce;
	W[4] = 0x80000000; W[5] = 0x00000000; W[6] = 0x00000000; W[7] = 0x00000000;
	W[8] = 0x00000000; W[9] = 0x00000000; W[10] = 0x00000000; W[11] = 0x00000000;
	W[12] = 0x00000000; W[13] = 0x00000000; W[14] = 0x00000000; W[15] = 0x00000280;
	PIR(0); IR(8);
	FR(16); FR(24);
	FR(32); FR(40);
	FR(48); FR(56);

	W[0] = A + blk->ctx_a; W[1] = B + blk->ctx_b;
	W[2] = C + blk->ctx_c; W[3] = D + blk->ctx_d;
	W[4] = E + blk->ctx_e; W[5] = F + blk->ctx_f;
	W[6] = G + blk->ctx_g; W[7] = H + blk->ctx_h;
	W[8] = 0x80000000; W[9] = 0x00000000; W[10] = 0x00000000; W[11] = 0x00000000;
	W[12] = 0x00000000; W[13] = 0x00000000; W[14] = 0x00000000; W[15] = 0x00000100;
	A = 0x6a09e667; B = 0xbb67ae85;
	C = 0x3c6ef372; D = 0xa54ff53a;
	E = 0x510e527f; F = 0x9b05688c;
	G = 0x1f83d9ab; H = 0x5be0cd19;
	IR(0); IR(8);
	FR(16); FR(24);
	FR(32); FR(40);
	FR(48); PFR(56);

	if (likely(H == 0xa41f32e7)) {
		if (unlikely(submit_nonce(thr, work, nonce) == false))
			applog(LOG_ERR, "Failed to submit work, exiting");
	} else {
		applog(LOG_DEBUG, "No best_g found! Error in OpenCL code?");
		hw_errors++;
		thr->cgpu->hw_errors++;
	}
}

static void send_scrypt_nonce(struct pc_data *pcd, uint32_t nonce)
{
	struct thr_info *thr = pcd->thr;
	struct work *work = pcd->work;

	if (scrypt_test(work->data, work->target, nonce))
		submit_nonce(thr, pcd->work, nonce);
	else {
		applog(LOG_INFO, "Scrypt error, review settings");
		thr->cgpu->hw_errors++;
	}
}

static void *postcalc_hash(void *userdata)
{
	struct pc_data *pcd = (struct pc_data *)userdata;
=======
static void *postcalc_hash(void *userdata)
{
	struct pc_data *pcd = (struct pc_data *)userdata;
	struct thr_info *thr = pcd->thr;
	struct work *work = pcd->work;
>>>>>>> 48c9aafa
	unsigned int entry = 0;

	pthread_detach(pthread_self());
	rename_thr("bfg-postcalchsh");

	for (entry = 0; entry < pcd->res[FOUND]; entry++) {
		uint32_t nonce = pcd->res[entry];

		applog(LOG_DEBUG, "OCL NONCE %u found in slot %d", nonce, entry);
<<<<<<< HEAD
		if (opt_scrypt)
			send_scrypt_nonce(pcd, nonce);
		else
			send_sha_nonce(pcd, nonce);
=======
		submit_nonce(thr, work, nonce);
>>>>>>> 48c9aafa
	}

	free(pcd);

	return NULL;
}

void postcalc_hash_async(struct thr_info *thr, struct work *work, uint32_t *res)
{
	struct pc_data *pcd = malloc(sizeof(struct pc_data));
	if (unlikely(!pcd)) {
		applog(LOG_ERR, "Failed to malloc pc_data in postcalc_hash_async");
		return;
	}
	pcd->work = calloc(1, sizeof(struct work));
	if (unlikely(!pcd->work)) {
		applog(LOG_ERR, "Failed to malloc work in postcalc_hash_async");
		return;
	}

	pcd->thr = thr;
	memcpy(pcd->work, work, sizeof(struct work));
	memcpy(&pcd->res, res, BUFFERSIZE);

	if (pthread_create(&pcd->pth, NULL, postcalc_hash, (void *)pcd)) {
		applog(LOG_ERR, "Failed to create postcalc_hash thread");
		return;
	}
}
#endif /* HAVE_OPENCL */<|MERGE_RESOLUTION|>--- conflicted
+++ resolved
@@ -140,77 +140,11 @@
 	int found;
 };
 
-<<<<<<< HEAD
-static void send_sha_nonce(struct pc_data *pcd, cl_uint nonce)
-{
-	dev_blk_ctx *blk = &pcd->work->blk;
-	struct thr_info *thr = pcd->thr;
-	cl_uint A, B, C, D, E, F, G, H;
-	struct work *work = pcd->work;
-	cl_uint W[16];
-
-	A = blk->cty_a; B = blk->cty_b;
-	C = blk->cty_c; D = blk->cty_d;
-	E = blk->cty_e; F = blk->cty_f;
-	G = blk->cty_g; H = blk->cty_h;
-	W[0] = blk->merkle; W[1] = blk->ntime;
-	W[2] = blk->nbits; W[3] = nonce;
-	W[4] = 0x80000000; W[5] = 0x00000000; W[6] = 0x00000000; W[7] = 0x00000000;
-	W[8] = 0x00000000; W[9] = 0x00000000; W[10] = 0x00000000; W[11] = 0x00000000;
-	W[12] = 0x00000000; W[13] = 0x00000000; W[14] = 0x00000000; W[15] = 0x00000280;
-	PIR(0); IR(8);
-	FR(16); FR(24);
-	FR(32); FR(40);
-	FR(48); FR(56);
-
-	W[0] = A + blk->ctx_a; W[1] = B + blk->ctx_b;
-	W[2] = C + blk->ctx_c; W[3] = D + blk->ctx_d;
-	W[4] = E + blk->ctx_e; W[5] = F + blk->ctx_f;
-	W[6] = G + blk->ctx_g; W[7] = H + blk->ctx_h;
-	W[8] = 0x80000000; W[9] = 0x00000000; W[10] = 0x00000000; W[11] = 0x00000000;
-	W[12] = 0x00000000; W[13] = 0x00000000; W[14] = 0x00000000; W[15] = 0x00000100;
-	A = 0x6a09e667; B = 0xbb67ae85;
-	C = 0x3c6ef372; D = 0xa54ff53a;
-	E = 0x510e527f; F = 0x9b05688c;
-	G = 0x1f83d9ab; H = 0x5be0cd19;
-	IR(0); IR(8);
-	FR(16); FR(24);
-	FR(32); FR(40);
-	FR(48); PFR(56);
-
-	if (likely(H == 0xa41f32e7)) {
-		if (unlikely(submit_nonce(thr, work, nonce) == false))
-			applog(LOG_ERR, "Failed to submit work, exiting");
-	} else {
-		applog(LOG_DEBUG, "No best_g found! Error in OpenCL code?");
-		hw_errors++;
-		thr->cgpu->hw_errors++;
-	}
-}
-
-static void send_scrypt_nonce(struct pc_data *pcd, uint32_t nonce)
-{
-	struct thr_info *thr = pcd->thr;
-	struct work *work = pcd->work;
-
-	if (scrypt_test(work->data, work->target, nonce))
-		submit_nonce(thr, pcd->work, nonce);
-	else {
-		applog(LOG_INFO, "Scrypt error, review settings");
-		thr->cgpu->hw_errors++;
-	}
-}
-
-static void *postcalc_hash(void *userdata)
-{
-	struct pc_data *pcd = (struct pc_data *)userdata;
-=======
 static void *postcalc_hash(void *userdata)
 {
 	struct pc_data *pcd = (struct pc_data *)userdata;
 	struct thr_info *thr = pcd->thr;
 	struct work *work = pcd->work;
->>>>>>> 48c9aafa
 	unsigned int entry = 0;
 
 	pthread_detach(pthread_self());
@@ -220,14 +154,7 @@
 		uint32_t nonce = pcd->res[entry];
 
 		applog(LOG_DEBUG, "OCL NONCE %u found in slot %d", nonce, entry);
-<<<<<<< HEAD
-		if (opt_scrypt)
-			send_scrypt_nonce(pcd, nonce);
-		else
-			send_sha_nonce(pcd, nonce);
-=======
 		submit_nonce(thr, work, nonce);
->>>>>>> 48c9aafa
 	}
 
 	free(pcd);
