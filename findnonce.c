/*
 * Copyright 2011-2012 Con Kolivas
 * Copyright 2012-2013 Luke Dashjr
 * Copyright 2011 Nils Schneider
 *
 * This program is free software; you can redistribute it and/or modify it
 * under the terms of the GNU General Public License as published by the Free
 * Software Foundation; either version 3 of the License, or (at your option)
 * any later version.  See COPYING for more details.
 */

#include "config.h"
#ifdef HAVE_OPENCL

#include <stdio.h>
#include <inttypes.h>
#include <pthread.h>
#include <string.h>

#include "findnonce.h"
#include "miner.h"
#include "scrypt.h"

const uint32_t SHA256_K[64] = {
	0x428a2f98, 0x71374491, 0xb5c0fbcf, 0xe9b5dba5,
	0x3956c25b, 0x59f111f1, 0x923f82a4, 0xab1c5ed5,
	0xd807aa98, 0x12835b01, 0x243185be, 0x550c7dc3,
	0x72be5d74, 0x80deb1fe, 0x9bdc06a7, 0xc19bf174,
	0xe49b69c1, 0xefbe4786, 0x0fc19dc6, 0x240ca1cc,
	0x2de92c6f, 0x4a7484aa, 0x5cb0a9dc, 0x76f988da,
	0x983e5152, 0xa831c66d, 0xb00327c8, 0xbf597fc7,
	0xc6e00bf3, 0xd5a79147, 0x06ca6351, 0x14292967,
	0x27b70a85, 0x2e1b2138, 0x4d2c6dfc, 0x53380d13,
	0x650a7354, 0x766a0abb, 0x81c2c92e, 0x92722c85,
	0xa2bfe8a1, 0xa81a664b, 0xc24b8b70, 0xc76c51a3,
	0xd192e819, 0xd6990624, 0xf40e3585, 0x106aa070,
	0x19a4c116, 0x1e376c08, 0x2748774c, 0x34b0bcb5,
	0x391c0cb3, 0x4ed8aa4a, 0x5b9cca4f, 0x682e6ff3,
	0x748f82ee, 0x78a5636f, 0x84c87814, 0x8cc70208,
	0x90befffa, 0xa4506ceb, 0xbef9a3f7, 0xc67178f2
};

#define rotate(x,y) ((x<<y) | (x>>(sizeof(x)*8-y)))
#define rotr(x,y) ((x>>y) | (x<<(sizeof(x)*8-y)))

#define R(a, b, c, d, e, f, g, h, w, k) \
	h = h + (rotate(e, 26) ^ rotate(e, 21) ^ rotate(e, 7)) + (g ^ (e & (f ^ g))) + k + w; \
	d = d + h; \
	h = h + (rotate(a, 30) ^ rotate(a, 19) ^ rotate(a, 10)) + ((a & b) | (c & (a | b)))

void precalc_hash(dev_blk_ctx *blk, uint32_t *state, uint32_t *data)
{
	cl_uint A, B, C, D, E, F, G, H;

	A = state[0];
	B = state[1];
	C = state[2];
	D = state[3];
	E = state[4];
	F = state[5];
	G = state[6];
	H = state[7];

	R(A, B, C, D, E, F, G, H, data[0], SHA256_K[0]);
	R(H, A, B, C, D, E, F, G, data[1], SHA256_K[1]);
	R(G, H, A, B, C, D, E, F, data[2], SHA256_K[2]);

	blk->cty_a = A;
	blk->cty_b = B;
	blk->cty_c = C;
	blk->cty_d = D;

	blk->D1A = D + 0xb956c25b;

	blk->cty_e = E;
	blk->cty_f = F;
	blk->cty_g = G;
	blk->cty_h = H;

	blk->ctx_a = state[0];
	blk->ctx_b = state[1];
	blk->ctx_c = state[2];
	blk->ctx_d = state[3];
	blk->ctx_e = state[4];
	blk->ctx_f = state[5];
	blk->ctx_g = state[6];
	blk->ctx_h = state[7];

	blk->merkle = data[0];
	blk->ntime = data[1];
	blk->nbits = data[2];

	blk->W16 = blk->fW0 = data[0] + (rotr(data[1], 7) ^ rotr(data[1], 18) ^ (data[1] >> 3));
	blk->W17 = blk->fW1 = data[1] + (rotr(data[2], 7) ^ rotr(data[2], 18) ^ (data[2] >> 3)) + 0x01100000;
	blk->PreVal4 = blk->fcty_e = blk->ctx_e + (rotr(B, 6) ^ rotr(B, 11) ^ rotr(B, 25)) + (D ^ (B & (C ^ D))) + 0xe9b5dba5;
	blk->T1 = blk->fcty_e2 = (rotr(F, 2) ^ rotr(F, 13) ^ rotr(F, 22)) + ((F & G) | (H & (F | G)));
	blk->PreVal4_2 = blk->PreVal4 + blk->T1;
	blk->PreVal0 = blk->PreVal4 + blk->ctx_a;
	blk->PreW31 = 0x00000280 + (rotr(blk->W16,  7) ^ rotr(blk->W16, 18) ^ (blk->W16 >> 3));
	blk->PreW32 = blk->W16 + (rotr(blk->W17, 7) ^ rotr(blk->W17, 18) ^ (blk->W17 >> 3));
	blk->PreW18 = data[2] + (rotr(blk->W16, 17) ^ rotr(blk->W16, 19) ^ (blk->W16 >> 10));
	blk->PreW19 = 0x11002000 + (rotr(blk->W17, 17) ^ rotr(blk->W17, 19) ^ (blk->W17 >> 10));


	blk->W2 = data[2];

	blk->W2A = blk->W2 + (rotr(blk->W16, 19) ^ rotr(blk->W16, 17) ^ (blk->W16 >> 10));
	blk->W17_2 = 0x11002000 + (rotr(blk->W17, 19) ^ rotr(blk->W17, 17) ^ (blk->W17 >> 10));

	blk->fW2 = data[2] + (rotr(blk->fW0, 17) ^ rotr(blk->fW0, 19) ^ (blk->fW0 >> 10));
	blk->fW3 = 0x11002000 + (rotr(blk->fW1, 17) ^ rotr(blk->fW1, 19) ^ (blk->fW1 >> 10));
	blk->fW15 = 0x00000280 + (rotr(blk->fW0, 7) ^ rotr(blk->fW0, 18) ^ (blk->fW0 >> 3));
	blk->fW01r = blk->fW0 + (rotr(blk->fW1, 7) ^ rotr(blk->fW1, 18) ^ (blk->fW1 >> 3));


	blk->PreVal4addT1 = blk->PreVal4 + blk->T1;
	blk->T1substate0 = blk->ctx_a - blk->T1;

	blk->C1addK5 = blk->cty_c + SHA256_K[5];
	blk->B1addK6 = blk->cty_b + SHA256_K[6];
	blk->PreVal0addK7 = blk->PreVal0 + SHA256_K[7];
	blk->W16addK16 = blk->W16 + SHA256_K[16];
	blk->W17addK17 = blk->W17 + SHA256_K[17];

	blk->zeroA = blk->ctx_a + 0x98c7e2a2;
	blk->zeroB = blk->ctx_a + 0xfc08884d;
	blk->oneA = blk->ctx_b + 0x90bb1e3c;
	blk->twoA = blk->ctx_c + 0x50c6645b;
	blk->threeA = blk->ctx_d + 0x3ac42e24;
	blk->fourA = blk->ctx_e + SHA256_K[4];
	blk->fiveA = blk->ctx_f + SHA256_K[5];
	blk->sixA = blk->ctx_g + SHA256_K[6];
	blk->sevenA = blk->ctx_h + SHA256_K[7];
}

struct pc_data {
	struct thr_info *thr;
<<<<<<< HEAD
	struct work work;
	uint32_t res[MAXBUFFERS];
=======
	struct work *work;
	uint32_t res[SCRYPT_MAXBUFFERS];
>>>>>>> b196d4fa
	pthread_t pth;
	int found;
};

static void *postcalc_hash(void *userdata)
{
	struct pc_data *pcd = (struct pc_data *)userdata;
	struct thr_info *thr = pcd->thr;
	unsigned int entry = 0;
	int found = opt_scrypt ? SCRYPT_FOUND : FOUND;

	pthread_detach(pthread_self());
	RenameThread("postcalchsh");

	/* To prevent corrupt values in FOUND from trying to read beyond the
	 * end of the res[] array */
<<<<<<< HEAD
	if (unlikely(pcd->res[FOUND] & ~FOUND)) {
		applog(LOG_WARNING, "%"PRIpreprv": invalid nonce count - HW error",
				thr->cgpu->proc_repr);
=======
	if (unlikely(pcd->res[found] & ~found)) {
		applog(LOG_WARNING, "%s%d: invalid nonce count - HW error",
				thr->cgpu->drv->name, thr->cgpu->device_id);
>>>>>>> b196d4fa
		hw_errors++;
		thr->cgpu->hw_errors++;
		pcd->res[found] &= found;
	}

	for (entry = 0; entry < pcd->res[found]; entry++) {
		uint32_t nonce = pcd->res[entry];

		applog(LOG_DEBUG, "OCL NONCE %u found in slot %d", nonce, entry);
		submit_nonce(thr, &pcd->work, nonce);
	}

	clean_work(&pcd->work);
	free(pcd);

	return NULL;
}

void postcalc_hash_async(struct thr_info *thr, struct work *work, uint32_t *res)
{
	struct pc_data *pcd = malloc(sizeof(struct pc_data));
	int buffersize;

	if (unlikely(!pcd)) {
		applog(LOG_ERR, "Failed to malloc pc_data in postcalc_hash_async");
		return;
	}

<<<<<<< HEAD
	*pcd = (struct pc_data){
		.thr = thr,
	};
	__copy_work(&pcd->work, work);
	memcpy(&pcd->res, res, BUFFERSIZE);
=======
	pcd->thr = thr;
	pcd->work = copy_work(work);
	buffersize = opt_scrypt ? SCRYPT_BUFFERSIZE : BUFFERSIZE;
	memcpy(&pcd->res, res, buffersize);
>>>>>>> b196d4fa

	if (pthread_create(&pcd->pth, NULL, postcalc_hash, (void *)pcd)) {
		applog(LOG_ERR, "Failed to create postcalc_hash thread");
		return;
	}
}
#endif /* HAVE_OPENCL */<|MERGE_RESOLUTION|>--- conflicted
+++ resolved
@@ -135,13 +135,8 @@
 
 struct pc_data {
 	struct thr_info *thr;
-<<<<<<< HEAD
 	struct work work;
-	uint32_t res[MAXBUFFERS];
-=======
-	struct work *work;
 	uint32_t res[SCRYPT_MAXBUFFERS];
->>>>>>> b196d4fa
 	pthread_t pth;
 	int found;
 };
@@ -158,15 +153,9 @@
 
 	/* To prevent corrupt values in FOUND from trying to read beyond the
 	 * end of the res[] array */
-<<<<<<< HEAD
-	if (unlikely(pcd->res[FOUND] & ~FOUND)) {
+	if (unlikely(pcd->res[found] & ~found)) {
 		applog(LOG_WARNING, "%"PRIpreprv": invalid nonce count - HW error",
 				thr->cgpu->proc_repr);
-=======
-	if (unlikely(pcd->res[found] & ~found)) {
-		applog(LOG_WARNING, "%s%d: invalid nonce count - HW error",
-				thr->cgpu->drv->name, thr->cgpu->device_id);
->>>>>>> b196d4fa
 		hw_errors++;
 		thr->cgpu->hw_errors++;
 		pcd->res[found] &= found;
@@ -195,18 +184,12 @@
 		return;
 	}
 
-<<<<<<< HEAD
 	*pcd = (struct pc_data){
 		.thr = thr,
 	};
 	__copy_work(&pcd->work, work);
-	memcpy(&pcd->res, res, BUFFERSIZE);
-=======
-	pcd->thr = thr;
-	pcd->work = copy_work(work);
 	buffersize = opt_scrypt ? SCRYPT_BUFFERSIZE : BUFFERSIZE;
 	memcpy(&pcd->res, res, buffersize);
->>>>>>> b196d4fa
 
 	if (pthread_create(&pcd->pth, NULL, postcalc_hash, (void *)pcd)) {
 		applog(LOG_ERR, "Failed to create postcalc_hash thread");
