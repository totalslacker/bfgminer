##--##--##--##--##--##--##--##--##--##--##--##--##--##--##--##--##
##--##--##--##--##--##--##--##--##--##--##--##--##--##--##--##--##
m4_define([v_maj], [2])
m4_define([v_min], [8])
m4_define([v_mic], [2])
##--##--##--##--##--##--##--##--##--##--##--##--##--##--##--##--##
m4_define([v_ver], [v_maj.v_min.v_mic])
m4_define([lt_rev], m4_eval(v_maj + v_min))
m4_define([lt_cur], v_mic)
m4_define([lt_age], v_min)
##--##--##--##--##--##--##--##--##--##--##--##--##--##--##--##--##
##--##--##--##--##--##--##--##--##--##--##--##--##--##--##--##--##

AC_INIT([bfgminer], [v_ver], [luke-jr+bfgminer@utopios.org])

AC_PREREQ([2.59c])
AC_CANONICAL_SYSTEM
AC_CONFIG_MACRO_DIR([m4])
AC_CONFIG_SRCDIR([miner.c])
AC_CONFIG_HEADERS([config.h])

AM_INIT_AUTOMAKE([foreign])
m4_ifdef([AM_SILENT_RULES], [AM_SILENT_RULES([yes])])
AC_USE_SYSTEM_EXTENSIONS

##--##--##--##--##--##--##--##--##--##--##--##--##--##--##--##--##
##--##--##--##--##--##--##--##--##--##--##--##--##--##--##--##--##
m4_ifdef([v_rev], , [m4_define([v_rev], [0])])
m4_ifdef([v_rel], , [m4_define([v_rel], [])])
AC_DEFINE_UNQUOTED(CGMINER_MAJOR_VERSION, [v_maj], [Major version])
AC_DEFINE_UNQUOTED(CGMINER_MINOR_VERSION, [v_min], [Minor version])
AC_DEFINE_UNQUOTED(CGMINER_MINOR_SUBVERSION, [v_mic], [Micro version])
version_info="lt_rev:lt_cur:lt_age"
release_info="v_rel"
AC_SUBST(version_info)
AC_SUBST(release_info)
##--##--##--##--##--##--##--##--##--##--##--##--##--##--##--##--##
##--##--##--##--##--##--##--##--##--##--##--##--##--##--##--##--##
VMAJ=v_maj
AC_SUBST(VMAJ)

AC_CANONICAL_BUILD
AC_CANONICAL_HOST

dnl Make sure anyone changing configure.ac/Makefile.am has a clue
AM_MAINTAINER_MODE

dnl Checks for programs
AC_PROG_CC_C99
gl_EARLY
AC_PROG_GCC_TRADITIONAL
AM_PROG_CC_C_O
AC_PROG_RANLIB

gl_INIT

dnl Checks for header files.
AC_HEADER_STDC
AC_CHECK_HEADERS(syslog.h)
AC_CHECK_HEADERS([sys/epoll.h])
AC_CHECK_HEADERS([sys/prctl.h])

AC_FUNC_ALLOCA

have_cygwin=false
have_win32=false
PTHREAD_FLAGS="-lpthread"
USB_LIBS=""
USB_FLAGS=""
DLOPEN_FLAGS="-ldl"
WS2_LIBS=""
TIMER_LIBS=""
MATH_LIBS="-lm"

case $target in
  x86_64-*)
    have_x86_64=true
    ;;
  *)
    have_x86_64=false
    ;;
esac

case $target in
	x86_64-w64-mingw32)
	have_x86_64=true
	have_win32=true
	PTHREAD_FLAGS=""
	DLOPEN_FLAGS=""
	WS2_LIBS="-lws2_32"
	TIMER_LIBS="-lwinmm"
	;;
  *-*-mingw*)
    have_x86_64=false
    have_win32=true
    PTHREAD_FLAGS=""
    DLOPEN_FLAGS=""
    WS2_LIBS="-lws2_32"
<<<<<<< HEAD
	TIMER_LIBS="-lwinmm"
=======
    AC_DEFINE([_WIN32_WINNT], [0x0501], "WinNT version for XP+ support")
>>>>>>> c113534f
    ;;
  *-*-cygwin*)
	have_cygwin=true
	;;
  powerpc-*-darwin*)
    CFLAGS="$CFLAGS -faltivec"
    PTHREAD_FLAGS=""
    ;;
  *-*-darwin*)
    PTHREAD_FLAGS=""
	;;
esac

cpumining="no"

AC_ARG_ENABLE([cpumining],
	[AC_HELP_STRING([--enable-cpumining],[Build with cpu mining support(default disabled)])],
	[cpumining=$enableval]
	)
if test "x$cpumining" = xyes; then
	AC_DEFINE_UNQUOTED([WANT_CPUMINE], [1], [Enable CPUMINING])
fi
AM_CONDITIONAL([HAS_CPUMINE], [test x$cpumining = xyes])

opencl="yes"

AC_ARG_ENABLE([opencl],
	[AC_HELP_STRING([--disable-opencl],[Build without support for OpenCL (default enabled)])],
	[opencl=$enableval]
	)
if test "x$opencl" = xyes; then
	AC_DEFINE([HAVE_OPENCL], [1], [Defined to 1 if OpenCL support is wanted])
else
	DLOPEN_FLAGS=""
fi
AM_CONDITIONAL([HAVE_OPENCL], [test x$opencl = xyes])

AC_CHECK_LIB(pthread, pthread_create, ,
        AC_MSG_ERROR([Could not find pthread library - please install libpthread]))
PTHREAD_LIBS=-lpthread

AC_CHECK_LIB(jansson, json_loads, ,
	AC_MSG_ERROR([Could not find jansson library]))

if test "x$opencl" = xyes; then
	adl="yes"
	
AC_ARG_ENABLE([adl],
	[AC_HELP_STRING([--disable-adl],[Build without ADL monitoring (default enabled)])],
	[adl=$enableval]
	)

	if test x$adl = xyes
		then
			AC_DEFINE([HAVE_ADL], [1], [Defined if ADL headers were found])
		fi
else
	adl="no"
fi

AC_ARG_ENABLE([bitforce],
	[AC_HELP_STRING([--disable-bitforce],[Compile support for BitForce (default enabled)])],
	[bitforce=$enableval],
	[bitforce=yes]
	)
if test "x$bitforce" = xyes; then
	AC_DEFINE([USE_BITFORCE], [1], [Defined to 1 if BitForce support is wanted])
fi
AM_CONDITIONAL([HAS_BITFORCE], [test x$bitforce = xyes])

AC_ARG_ENABLE([icarus],
	[AC_HELP_STRING([--disable-icarus],[Compile support for Icarus (default enabled)])],
	[icarus=$enableval],
	[icarus=yes]
	)
if test "x$icarus" = xyes; then
	AC_DEFINE([USE_ICARUS], [1], [Defined to 1 if Icarus support is wanted])
fi
AM_CONDITIONAL([HAS_ICARUS], [test x$icarus = xyes])

AC_ARG_ENABLE([modminer],
	[AC_HELP_STRING([--disable-modminer],[Compile support for ModMiner (default enabled)])],
	[modminer=$enableval],
	[modminer=yes]
	)
if test "x$modminer" = xyes; then
	AC_DEFINE([USE_MODMINER], [1], [Defined to 1 if ModMiner support is wanted])
fi
AM_CONDITIONAL([HAS_MODMINER], [test x$modminer = xyes])

AC_CHECK_LIB(usb-1.0, libusb_init,
	[
		libusb=yes
		AC_DEFINE([HAVE_LIBUSB], [1], [Defined to 1 if libusb is wanted])
		USB_LIBS="-lusb-1.0"
		USB_FLAGS=""
	],
	[libusb=no]
)

AC_ARG_ENABLE([ztex],
	[AC_HELP_STRING([--disable-ztex],[Compile support for Ztex (default if libusb)])],
	[ztex=$enableval],
	[ztex=auto]
	)
if test "x$ztex$libusb" = xyesno; then
	AC_MSG_ERROR([Could not find libusb, required for Ztex support])
elif test "x$ztex" = xauto; then
	ztex="$libusb"
	if test "x$libusb" = xno; then
		AC_MSG_WARN([Could not find libusb, required for Ztex support])
		ztexwarn=yes
	fi
fi
if test "x$ztex" = xyes; then
	AC_DEFINE([USE_ZTEX], [1], [Defined to 1 if Ztex support is wanted])
fi
AM_CONDITIONAL([HAS_ZTEX], [test x$ztex = xyes])


scrypt="no"

AC_ARG_ENABLE([scrypt],
	[AC_HELP_STRING([--enable-scrypt],[Compile support for scrypt mining (default disabled)])],
	[scrypt=$enableval]
	)
if test "x$scrypt" = xyes; then
	AC_DEFINE([USE_SCRYPT], [1], [Defined to 1 if scrypt support is wanted])
fi


curses="auto"

AC_ARG_WITH([curses],
	[AC_HELP_STRING([--without-curses],[Compile support for curses TUI (default enabled)])],
	[curses=$withval]
	)
if test "x$curses" = "xno"; then
	cursesmsg='User specified --without-curses. TUI support DISABLED'
else
	if test "x$cross_compiling" != "xyes"; then
		AC_MSG_CHECKING([for best native curses library])
		orig_libs="$LIBS"
		orig_cflags="$CFLAGS"
		for curses_lib in ncurses{w,}{,6,5}; do
			if ! ${curses_lib}-config --cflags >/dev/null 2>/dev/null; then
				continue
			fi
			CFLAGS="$orig_cflags $(${curses_lib}-config --cflags)"
			LIBS="$orig_libs $(${curses_lib}-config --libs)"
			AC_LINK_IFELSE([AC_LANG_PROGRAM([[
				#include <curses.h>
			]], [[
				WINDOW *w = NULL;
				mvwprintw(w, 2, 2, "Testing %s", "o hai");
			]])], [
				curses=yes
				cursesmsg="FOUND: ${curses_lib}"
				AC_MSG_RESULT([$curses_lib])
				NCURSES_LIBS=`${curses_lib}-config --libs`
				NCURSES_CPPFLAGS=`${curses_lib}-config --cflags`
				break
			], [
				AC_MSG_WARN([${curses_lib} doesn't seem to be installed properly])
			])
		done
		LIBS="$orig_libs"
		CFLAGS="$orig_cflags"
	fi
	if test "x$curses" != "xyes"; then

	AC_SEARCH_LIBS(addstr, ncursesw ncurses pdcurses, [
		curses=yes
		cursesmsg="FOUND: ${ac_cv_search_addstr:2}"
	], [
		if test "x$curses" = "xyes"; then
			AC_MSG_ERROR([Could not find curses library - please install libncurses-dev or pdcurses-dev (or configure --without-curses)])
		else
			AC_MSG_WARN([Could not find curses library - if you want a TUI, install libncurses-dev or pdcurses-dev])
			curses=no
			cursesmsg='NOT FOUND. TUI support DISABLED'
		fi
	])

	fi
	if test "x$curses" = "xyes"; then
		AC_DEFINE([HAVE_CURSES], [1], [Defined to 1 if curses TUI support is wanted])
	fi
fi


AC_CONFIG_SUBDIRS([libblkmaker])

AM_CONDITIONAL([NEED_LIBBLKMAKER], [true])
AM_CONDITIONAL([NEED_DYNCLOCK], [test x$icarus$modminer$ztex != xnonono])
AM_CONDITIONAL([NEED_FPGAUTILS], [test x$icarus$bitforce$modminer$ztex != xnononono])
AM_CONDITIONAL([HAS_SCRYPT], [test x$scrypt = xyes])
AM_CONDITIONAL([HAVE_CURSES], [test x$curses = xyes])
AM_CONDITIONAL([HAVE_CYGWIN], [test x$have_cygwin = xtrue])
AM_CONDITIONAL([HAVE_WINDOWS], [test x$have_win32 = xtrue])
AM_CONDITIONAL([HAVE_x86_64], [test x$have_x86_64 = xtrue])

JANSSON_LIBS=-ljansson

dnl Find YASM
has_yasm=false
AC_PATH_PROG([YASM],[yasm],[false])
if test "x$YASM" != "xfalse" ; then
  AC_MSG_CHECKING([if yasm version is greater than 1.0.1])
  yasmver=`yasm --version | head -1 | cut -d\  -f2`
  yamajor=`echo $yasmver | cut -d. -f1`
  yaminor=`echo $yasmver | cut -d. -f2`
  yamini=`echo $yasmver | cut -d. -f3`
  if test "$yamajor" -ge "1" ; then
    if test "$yamajor" -eq "1" ; then
      if test "$yaminor" -ge "0" ; then
        if test "$yaminor" -eq "0"; then
          if test "$yamini" -ge "1"; then
            has_yasm=true
          fi
        else
          has_yasm=true
        fi
      fi
    fi
  else
    has_yasm=false
  fi
  if test "x$has_yasm" = "xtrue" ; then
    AC_MSG_RESULT([yes])
  else
    AC_MSG_RESULT([no])
  fi
fi
if test "x$has_yasm" = "xfalse" ; then
  AC_MSG_NOTICE([yasm is required for the assembly algorithms. They will be skipped.])
fi

AM_CONDITIONAL([HAS_YASM], [test x$has_yasm = xtrue])

if test "x$bitforce$modminer" != xnono; then
	AC_ARG_WITH([libudev], [AC_HELP_STRING([--without-libudev], [Autodetect FPGAs using libudev (default enabled)])],
		[libudev=$withval],
		[libudev=auto]
		)
	if test "x$libudev" != "xno"; then
		AC_CHECK_HEADER([libudev.h],[
			libudev=yes
			UDEV_LIBS=-ludev
			AC_DEFINE([HAVE_LIBUDEV], [1], [Defined to 1 if libudev is wanted])
		], [
			if test "x$libudev" = "xyes"; then
				AC_MSG_ERROR([libudev not found])
			fi
			libudev=no
		])
	fi
fi
AM_CONDITIONAL([HAVE_LIBUDEV], [test x$libudev != xno])

PKG_PROG_PKG_CONFIG()

PKG_CHECK_MODULES([LIBCURL], [libcurl >= 7.15.6], [AC_DEFINE([CURL_HAS_SOCKOPT], [1], [Defined if version of curl supports sockopts.])],
[PKG_CHECK_MODULES([LIBCURL], [libcurl >= 7.10.1], ,[AC_MSG_ERROR([Missing required libcurl dev >= 7.10.1])])])
AC_SUBST(LIBCURL_LIBS)

dnl CCAN wants to know a lot of vars.
# All the configuration checks.  Regrettably, the __attribute__ checks will
# give false positives on old GCCs, since they just cause warnings.  But that's
# fairly harmless.
AC_COMPILE_IFELSE([AC_LANG_SOURCE([static void __attribute__((cold)) cleanup(void) { }])],
			  AC_DEFINE([HAVE_ATTRIBUTE_COLD], [1],
                                    [Define if __attribute__((cold))]))
AC_COMPILE_IFELSE([AC_LANG_SOURCE([static void __attribute__((const)) cleanup(void) { }])],
			  AC_DEFINE([HAVE_ATTRIBUTE_CONST], [1],
                                    [Define if __attribute__((const))]))
AC_COMPILE_IFELSE([AC_LANG_SOURCE([static void __attribute__((noreturn)) cleanup(void) { exit(1); }])],
			  AC_DEFINE([HAVE_ATTRIBUTE_NORETURN], [1],
                                    [Define if __attribute__((noreturn))]))
AC_COMPILE_IFELSE([AC_LANG_SOURCE([static void __attribute__((format(__printf__, 1, 2))) cleanup(const char *fmt, ...) { }])],
			  AC_DEFINE([HAVE_ATTRIBUTE_PRINTF], [1],
                                    [Define if __attribute__((format(__printf__)))]))
AC_COMPILE_IFELSE([AC_LANG_SOURCE([static void __attribute__((unused)) cleanup(void) { }])],
			  AC_DEFINE([HAVE_ATTRIBUTE_UNUSED], [1],
                                    [Define if __attribute__((unused))]))
AC_COMPILE_IFELSE([AC_LANG_SOURCE([static void __attribute__((used)) cleanup(void) { }])],
			  AC_DEFINE([HAVE_ATTRIBUTE_USED], [1],
                                    [Define if __attribute__((used))]))
AC_LINK_IFELSE([AC_LANG_SOURCE([int main(void) { return __builtin_constant_p(1) ? 0 : 1; }])],
			  AC_DEFINE([HAVE_BUILTIN_CONSTANT_P], [1],
                                    [Define if have __builtin_constant_p]))
AC_LINK_IFELSE([AC_LANG_SOURCE([int main(void) { return __builtin_types_compatible_p(char *, int) ? 1 : 0; }])],
			  AC_DEFINE([HAVE_BUILTIN_TYPES_COMPATIBLE_P], [1],
                                    [Define if have __builtin_types_compatible_p]))
AC_COMPILE_IFELSE([AC_LANG_SOURCE([static int __attribute__((warn_unused_result)) func(int x) { return x; }])],
			  AC_DEFINE([HAVE_WARN_UNUSED_RESULT], [1],
                                    [Define if __attribute__((warn_unused_result))]))

if test "x$prefix" = xNONE; then
	prefix=/usr/local
fi

AC_DEFINE_UNQUOTED([CGMINER_PREFIX], ["$prefix/bin"], [Path to bfgminer install])

AC_DEFINE_UNQUOTED([PHATK_KERNNAME], ["phatk120823"], [Filename for phatk kernel])
AC_DEFINE_UNQUOTED([POCLBM_KERNNAME], ["poclbm120823"], [Filename for poclbm kernel])
AC_DEFINE_UNQUOTED([DIAKGCN_KERNNAME], ["diakgcn120823"], [Filename for diakgcn kernel])
AC_DEFINE_UNQUOTED([DIABLO_KERNNAME], ["diablo120823"], [Filename for diablo kernel])
AC_DEFINE_UNQUOTED([SCRYPT_KERNNAME], ["scrypt120823"], [Filename for scrypt kernel])


AC_SUBST(JANSSON_LIBS)
AC_SUBST(PTHREAD_FLAGS)
AC_SUBST(DLOPEN_FLAGS)
AC_SUBST(PTHREAD_LIBS)
AC_SUBST(NCURSES_CPPFLAGS)
AC_SUBST(NCURSES_LIBS)
AC_SUBST(PDCURSES_LIBS)
AC_SUBST(WS2_LIBS)
AC_SUBST(TIMER_LIBS)
AC_SUBST(MATH_LIBS)
AC_SUBST(UDEV_LIBS)
AC_SUBST(USB_LIBS)
AC_SUBST(USB_FLAGS)

AC_CONFIG_FILES([
	Makefile
	x86_64/Makefile
	x86_32/Makefile
	ccan/Makefile
	lib/Makefile
	])
AC_OUTPUT


echo
echo
echo
echo "------------------------------------------------------------------------"
echo "$PACKAGE $VERSION"
echo "------------------------------------------------------------------------"
echo
echo
echo "Configuration Options Summary:"
echo

echo "  curses.TUI...........: $cursesmsg"
if test "x$scrypt" != xno; then
	echo "  scrypt...............: Enabled"
else
	echo "  scrypt...............: Disabled"
fi

echo

if test "x$opencl" = xyes; then
	echo "  OpenCL...............: Enabled"
else
	echo "  OpenCL...............: Disabled"
fi

if test "x$adl" = xyes; then
	echo "    ADL.monitoring.....: Enabled"
elif test "x$opencl" = xyes; then
	echo "    ADL.monitoring.....: Disabled"
else
	echo "    ADL.monitoring.....: n/a"
fi

if test "x$bitforce" = xyes; then
	echo "  BitForce.FPGAs.......: Enabled"
else
	echo "  BitForce.FPGAs.......: Disabled"
fi

if test "x$icarus" = xyes; then
	echo "  Icarus.FPGAs.........: Enabled"
else
	echo "  Icarus.FPGAs.........: Disabled"
fi

if test "x$modminer" = xyes; then
	echo "  ModMiner.FPGAs.......: Enabled"
else
	echo "  ModMiner.FPGAs.......: Disabled"
fi

if test "x$ztex" = xyes; then
	echo "  Ztex.FPGAs...........: Enabled"
elif test "x$ztexwarn" = xyes; then
	echo "  Ztex.FPGAs...........: Disabled (libusb not found)"
else
	echo "  Ztex.FPGAs...........: Disabled"
fi

if test "x$bitforce$modminer" != xnono; then
	echo "  libudev.detection....: $libudev"
fi

echo
if test "x$cpumining" = xyes; then
	echo "  CPU Mining...........: Enabled"
	echo "  ASM.(for CPU mining).: $has_yasm"
else
	echo "  CPU Mining...........: Disabled"
fi

echo
echo "Compilation............: make (or gmake)"
echo "  CPPFLAGS.............: $CPPFLAGS $NCURSES_CPPFLAGS"
echo "  CFLAGS...............: $CFLAGS"
echo "  LDFLAGS..............: $LDFLAGS $PTHREAD_FLAGS $USB_FLAGS"
echo "  LDADD................: $DLOPEN_FLAGS $LIBCURL_LIBS $JANSSON_LIBS $PTHREAD_LIBS $NCURSES_LIBS $PDCURSES_LIBS $WS2_LIBS $TIMER_LIBS $MATH_LIBS $UDEV_LIBS $USB_LIBS"
echo
echo "Installation...........: make install (as root if needed, with 'su' or 'sudo')"
echo "  prefix...............: $prefix"
echo
<|MERGE_RESOLUTION|>--- conflicted
+++ resolved
@@ -96,11 +96,8 @@
     PTHREAD_FLAGS=""
     DLOPEN_FLAGS=""
     WS2_LIBS="-lws2_32"
-<<<<<<< HEAD
 	TIMER_LIBS="-lwinmm"
-=======
     AC_DEFINE([_WIN32_WINNT], [0x0501], "WinNT version for XP+ support")
->>>>>>> c113534f
     ;;
   *-*-cygwin*)
 	have_cygwin=true
