--- conflicted
+++ resolved
@@ -423,16 +423,11 @@
 AC_SUBST(LIBUSB_LIBS)
 AC_SUBST(LIBUSB_CFLAGS)
 
-<<<<<<< HEAD
 PKG_CHECK_MODULES([LIBCURL], [libcurl >= 7.18.2], ,[AC_MSG_ERROR([Missing required libcurl dev >= 7.18.2])])
-=======
-PKG_CHECK_MODULES([LIBCURL], [libcurl >= 7.15.6], [AC_DEFINE([CURL_HAS_SOCKOPT], [1], [Defined if version of curl supports sockopts.])],
-[PKG_CHECK_MODULES([LIBCURL], [libcurl >= 7.10.1], ,[AC_MSG_ERROR([Missing required libcurl dev >= 7.10.1])])])
 if echo "$LIBCURL_CFLAGS" | grep '@CPPFLAG_CURL_STATICLIB@' >/dev/null 2>&1; then
 	AC_MSG_WARN([Your libcurl pkgconfig file is broken, applying workaround])
 	LIBCURL_CFLAGS=`echo "$LIBCURL_CFLAGS" | sed 's/@CPPFLAG_CURL_STATICLIB@//'`
 fi
->>>>>>> 9bbe96eb
 AC_SUBST(LIBCURL_LIBS)
 
 dnl CCAN wants to know a lot of vars.
