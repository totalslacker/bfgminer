##--##--##--##--##--##--##--##--##--##--##--##--##--##--##--##--##
##--##--##--##--##--##--##--##--##--##--##--##--##--##--##--##--##
m4_define([v_maj], [2])
m4_define([v_min], [9])
m4_define([v_mic], [3])
##--##--##--##--##--##--##--##--##--##--##--##--##--##--##--##--##
m4_define([v_ver], [v_maj.v_min.v_mic])
m4_define([lt_rev], m4_eval(v_maj + v_min))
m4_define([lt_cur], v_mic)
m4_define([lt_age], v_min)
##--##--##--##--##--##--##--##--##--##--##--##--##--##--##--##--##
##--##--##--##--##--##--##--##--##--##--##--##--##--##--##--##--##

AC_INIT([bfgminer], [v_ver], [luke-jr+bfgminer@utopios.org])

AC_PREREQ([2.59c])
AC_CANONICAL_SYSTEM
AC_CONFIG_MACRO_DIR([m4])
AC_CONFIG_SRCDIR([miner.c])
AC_CONFIG_HEADERS([config.h])

AM_INIT_AUTOMAKE([foreign])
m4_ifdef([AM_SILENT_RULES], [AM_SILENT_RULES([yes])])
AC_USE_SYSTEM_EXTENSIONS

##--##--##--##--##--##--##--##--##--##--##--##--##--##--##--##--##
##--##--##--##--##--##--##--##--##--##--##--##--##--##--##--##--##
m4_ifdef([v_rev], , [m4_define([v_rev], [0])])
m4_ifdef([v_rel], , [m4_define([v_rel], [])])
AC_DEFINE_UNQUOTED(CGMINER_MAJOR_VERSION, [v_maj], [Major version])
AC_DEFINE_UNQUOTED(CGMINER_MINOR_VERSION, [v_min], [Minor version])
AC_DEFINE_UNQUOTED(CGMINER_MINOR_SUBVERSION, [v_mic], [Micro version])
version_info="lt_rev:lt_cur:lt_age"
release_info="v_rel"
AC_SUBST(version_info)
AC_SUBST(release_info)
##--##--##--##--##--##--##--##--##--##--##--##--##--##--##--##--##
##--##--##--##--##--##--##--##--##--##--##--##--##--##--##--##--##
VMAJ=v_maj
AC_SUBST(VMAJ)

AC_CANONICAL_BUILD
AC_CANONICAL_HOST

dnl Make sure anyone changing configure.ac/Makefile.am has a clue
AM_MAINTAINER_MODE

dnl Checks for programs
AC_PROG_CC_C99
gl_EARLY
AC_PROG_GCC_TRADITIONAL
AM_PROG_CC_C_O
AC_PROG_RANLIB

gl_INIT

dnl Checks for header files.
AC_HEADER_STDC
AC_CHECK_HEADERS(syslog.h)
AC_CHECK_HEADERS([sys/epoll.h])
AC_CHECK_HEADERS([sys/prctl.h])

AC_FUNC_ALLOCA

have_cygwin=false
have_win32=false
PTHREAD_FLAGS="-lpthread"
<<<<<<< HEAD
USB_LIBS=""
USB_CFLAGS=""
=======
>>>>>>> 3ab03e8f
DLOPEN_FLAGS="-ldl"
WS2_LIBS=""
MATH_LIBS="-lm"

case $target in
  amd64-*)
    have_x86_64=true
    ;;
  x86_64-*)
    have_x86_64=true
    ;;
  *)
    have_x86_64=false
    ;;
esac

case $target in
  *-*-mingw*)
    have_x86_64=false
    have_win32=true
    PTHREAD_FLAGS=""
    DLOPEN_FLAGS=""
    WS2_LIBS="-lws2_32"
    AC_DEFINE([_WIN32_WINNT], [0x0501], "WinNT version for XP+ support")
    ;;
  *-*-cygwin*)
	have_cygwin=true
	;;
  powerpc-*-darwin*)
    CFLAGS="$CFLAGS -faltivec"
    PTHREAD_FLAGS=""
    ;;
  *-*-darwin*)
    PTHREAD_FLAGS=""
	;;
esac

cpumining="no"

AC_ARG_ENABLE([cpumining],
	[AC_HELP_STRING([--enable-cpumining],[Build with cpu mining support(default disabled)])],
	[cpumining=$enableval]
	)
if test "x$cpumining" = xyes; then
	AC_DEFINE_UNQUOTED([WANT_CPUMINE], [1], [Enable CPUMINING])
fi
AM_CONDITIONAL([HAS_CPUMINE], [test x$cpumining = xyes])

opencl="yes"

AC_ARG_ENABLE([opencl],
	[AC_HELP_STRING([--disable-opencl],[Build without support for OpenCL (default enabled)])],
	[opencl=$enableval]
	)
if test "x$opencl" = xyes; then
	AC_DEFINE([HAVE_OPENCL], [1], [Defined to 1 if OpenCL support is wanted])
else
	DLOPEN_FLAGS=""
fi
AM_CONDITIONAL([HAVE_OPENCL], [test x$opencl = xyes])

AC_CHECK_LIB(pthread, pthread_create, ,
        AC_MSG_ERROR([Could not find pthread library - please install libpthread]))
PTHREAD_LIBS=-lpthread

AC_CHECK_LIB(jansson, json_loads, ,
	AC_MSG_ERROR([Could not find jansson library]))

if test "x$opencl" = xyes; then
	adl="yes"
	
AC_ARG_ENABLE([adl],
	[AC_HELP_STRING([--disable-adl],[Build without ADL monitoring (default enabled)])],
	[adl=$enableval]
	)

	if test x$adl = xyes
		then
			AC_DEFINE([HAVE_ADL], [1], [Defined if ADL headers were found])
		fi
else
	adl="no"
fi

AC_ARG_ENABLE([bitforce],
	[AC_HELP_STRING([--disable-bitforce],[Compile support for BitForce (default enabled)])],
	[bitforce=$enableval],
	[bitforce=yes]
	)
if test "x$bitforce" = xyes; then
	AC_DEFINE([USE_BITFORCE], [1], [Defined to 1 if BitForce support is wanted])
fi
AM_CONDITIONAL([HAS_BITFORCE], [test x$bitforce = xyes])

AC_ARG_ENABLE([icarus],
	[AC_HELP_STRING([--disable-icarus],[Compile support for Icarus (default enabled)])],
	[icarus=$enableval],
	[icarus=yes]
	)
if test "x$icarus" = xyes; then
	AC_DEFINE([USE_ICARUS], [1], [Defined to 1 if Icarus support is wanted])
fi
AM_CONDITIONAL([HAS_ICARUS], [test x$icarus = xyes])

AC_ARG_ENABLE([modminer],
	[AC_HELP_STRING([--disable-modminer],[Compile support for ModMiner (default enabled)])],
	[modminer=$enableval],
	[modminer=yes]
	)
if test "x$modminer" = xyes; then
	AC_DEFINE([USE_MODMINER], [1], [Defined to 1 if ModMiner support is wanted])
fi
AM_CONDITIONAL([HAS_MODMINER], [test x$modminer = xyes])

PKG_PROG_PKG_CONFIG()

libusb=no
libusb_include_path=""
PKG_CHECK_MODULES([USB], [libusb-1.0],[
	libusb=yes
],[
	for usb_lib in usb-1.0 usb; do
		AC_CHECK_LIB($usb_lib, libusb_init, [
			libusb=yes
			break
		], [])
	done
	if test "x$libusb" = xyes; then
			AC_CHECK_DECL([libusb_init],[
			],[
				AC_MSG_CHECKING([whether libusb_init is declared in subdirectory])
				libusb_include_path=`echo '#include <libusb-1.0/libusb.h>' | cpp -M 2>/dev/null | sed 's/^[^[:space:]]\+[[:space:]]\+\([^[:space:]]\+\)\/.*$/\1/;t;d'`
				if test "x$libusb_include_path" != "x"; then
					USB_LIBS="-l$usb_lib"
					USB_CFLAGS="-I$libusb_include_path"
					AC_MSG_RESULT([yes])
				else
					libusb=no
					AC_MSG_RESULT([no])
				fi
			],[#include <libusb.h>])
	fi
])
if test "x$libusb" = xyes; then
	AC_DEFINE([HAVE_LIBUSB], [1], [Defined to 1 if libusb is wanted])
	save_CFLAGS="$CFLAGS"
	CFLAGS="$USB_CFLAGS $CFLAGS"
	AC_CHECK_DECLS([libusb_error_name],[],[],[#include <libusb.h>])
	CFLAGS="$save_CFLAGS"
fi

AC_ARG_ENABLE([x6500],
	[AC_HELP_STRING([--disable-x6500],[Compile support for X6500 (default if libusb)])],
	[x6500=$enableval],
	[x6500=auto]
	)
if test "x$x6500$libusb" = xyesno; then
	AC_MSG_ERROR([Could not find libusb, required for X6500 support])
elif test "x$x6500" = xauto; then
	x6500="$libusb"
	if test "x$libusb" = xno; then
		AC_MSG_WARN([Could not find libusb, required for X6500 support])
		x6500warn=yes
	fi
fi
if test "x$x6500" = xyes; then
	AC_DEFINE([USE_X6500], [1], [Defined to 1 if X6500 support is wanted])
fi
AM_CONDITIONAL([HAS_X6500], [test x$x6500 = xyes])

AC_ARG_ENABLE([ztex],
	[AC_HELP_STRING([--disable-ztex],[Compile support for Ztex (default if libusb)])],
	[ztex=$enableval],
	[ztex=auto]
	)
if test "x$ztex$libusb" = xyesno; then
	AC_MSG_ERROR([Could not find libusb, required for Ztex support])
elif test "x$ztex" = xauto; then
	ztex="$libusb"
	if test "x$libusb" = xno; then
		AC_MSG_WARN([Could not find libusb, required for Ztex support])
		ztexwarn=yes
	fi
fi
if test "x$ztex" = xyes; then
	AC_DEFINE([USE_ZTEX], [1], [Defined to 1 if Ztex support is wanted])
fi
AM_CONDITIONAL([HAS_ZTEX], [test x$ztex = xyes])


scrypt="no"

AC_ARG_ENABLE([scrypt],
	[AC_HELP_STRING([--enable-scrypt],[Compile support for scrypt mining (default disabled)])],
	[scrypt=$enableval]
	)
if test "x$scrypt" = xyes; then
	AC_DEFINE([USE_SCRYPT], [1], [Defined to 1 if scrypt support is wanted])
fi


curses="auto"

AC_ARG_WITH([curses],
	[AC_HELP_STRING([--without-curses],[Compile support for curses TUI (default enabled)])],
	[curses=$withval]
	)
if test "x$curses" = "xno"; then
	cursesmsg='User specified --without-curses. TUI support DISABLED'
else
	if test "x$cross_compiling" != "xyes"; then
		AC_MSG_CHECKING([for best native curses library])
		orig_libs="$LIBS"
		orig_cflags="$CFLAGS"
		for curses_lib in ncurses{w,}{,6,5}; do
			if ! ${curses_lib}-config --cflags >/dev/null 2>/dev/null; then
				continue
			fi
			CFLAGS="$orig_cflags $(${curses_lib}-config --cflags)"
			LIBS="$orig_libs $(${curses_lib}-config --libs)"
			AC_LINK_IFELSE([AC_LANG_PROGRAM([[
				#include <curses.h>
			]], [[
				WINDOW *w = NULL;
				mvwprintw(w, 2, 2, "Testing %s", "o hai");
			]])], [
				curses=yes
				cursesmsg="FOUND: ${curses_lib}"
				AC_MSG_RESULT([$curses_lib])
				NCURSES_LIBS=`${curses_lib}-config --libs`
				NCURSES_CPPFLAGS=`${curses_lib}-config --cflags`
				break
			], [
				AC_MSG_WARN([${curses_lib} doesn't seem to be installed properly])
			])
		done
		LIBS="$orig_libs"
		CFLAGS="$orig_cflags"
	fi
	if test "x$curses" != "xyes"; then

	AC_SEARCH_LIBS(addstr, ncursesw ncurses pdcurses, [
		curses=yes
		cursesmsg="FOUND: ${ac_cv_search_addstr}"
		cursesmsg="${cursesmsg/-l/}"
	], [
		if test "x$curses" = "xyes"; then
			AC_MSG_ERROR([Could not find curses library - please install libncurses-dev or pdcurses-dev (or configure --without-curses)])
		else
			AC_MSG_WARN([Could not find curses library - if you want a TUI, install libncurses-dev or pdcurses-dev])
			curses=no
			cursesmsg='NOT FOUND. TUI support DISABLED'
		fi
	])

	fi
	if test "x$curses" = "xyes"; then
		AC_DEFINE([HAVE_CURSES], [1], [Defined to 1 if curses TUI support is wanted])
	fi
fi


AC_CONFIG_SUBDIRS([libblkmaker])

AM_CONDITIONAL([NEED_LIBBLKMAKER], [true])
AM_CONDITIONAL([NEED_DYNCLOCK], [test x$icarus$modminer$x6500$ztex != xnonono])
AM_CONDITIONAL([NEED_FPGAUTILS], [test x$icarus$bitforce$modminer$x6500$ztex != xnononono])
AM_CONDITIONAL([HAS_SCRYPT], [test x$scrypt = xyes])
AM_CONDITIONAL([HAVE_CURSES], [test x$curses = xyes])
AM_CONDITIONAL([HAVE_CYGWIN], [test x$have_cygwin = xtrue])
AM_CONDITIONAL([HAVE_WINDOWS], [test x$have_win32 = xtrue])
AM_CONDITIONAL([HAVE_x86_64], [test x$have_x86_64 = xtrue])

JANSSON_LIBS=-ljansson

dnl Find YASM
has_yasm=false
AC_PATH_PROG([YASM],[yasm],[false])
if test "x$YASM" != "xfalse" ; then
  AC_MSG_CHECKING([if yasm version is greater than 1.0.1])
  yasmver=`yasm --version | head -1 | cut -d\  -f2`
  yamajor=`echo $yasmver | cut -d. -f1`
  yaminor=`echo $yasmver | cut -d. -f2`
  yamini=`echo $yasmver | cut -d. -f3`
  if test "$yamajor" -ge "1" ; then
    if test "$yamajor" -eq "1" ; then
      if test "$yaminor" -ge "0" ; then
        if test "$yaminor" -eq "0"; then
          if test "$yamini" -ge "1"; then
            has_yasm=true
          fi
        else
          has_yasm=true
        fi
      fi
    fi
  else
    has_yasm=false
  fi
  if test "x$has_yasm" = "xtrue" ; then
    AC_MSG_RESULT([yes])
  else
    AC_MSG_RESULT([no])
  fi
fi
if test "x$has_yasm" = "xfalse" ; then
  AC_MSG_NOTICE([yasm is required for the assembly algorithms. They will be skipped.])
fi

AM_CONDITIONAL([HAS_YASM], [test x$has_yasm = xtrue])

if test "x$bitforce$modminer" != xnono; then
	AC_ARG_WITH([libudev], [AC_HELP_STRING([--without-libudev], [Autodetect FPGAs using libudev (default enabled)])],
		[libudev=$withval],
		[libudev=auto]
		)
	if test "x$libudev" != "xno"; then
		AC_CHECK_HEADER([libudev.h],[
			libudev=yes
			UDEV_LIBS=-ludev
			AC_DEFINE([HAVE_LIBUDEV], [1], [Defined to 1 if libudev is wanted])
		], [
			if test "x$libudev" = "xyes"; then
				AC_MSG_ERROR([libudev not found])
			fi
			libudev=no
		])
	fi
fi
AM_CONDITIONAL([HAVE_LIBUDEV], [test x$libudev != xno])

<<<<<<< HEAD
=======
PKG_PROG_PKG_CONFIG()

if test "x$ztex" != xno; then
  case $target in
    *-*-freebsd*)
      LIBUSB_LIBS="-lusb"
      LIBUSB_CFLAGS=""
      AC_DEFINE(HAVE_LIBUSB, 1, [Define if you have libusb-1.0])
      ;;
    *)
      PKG_CHECK_MODULES(LIBUSB, libusb-1.0, [AC_DEFINE(HAVE_LIBUSB, 1, [Define if you have libusb-1.0])], [AC_MSG_ERROR([Could not find usb library - please install libusb-1.0])])
      ;;
  esac
fi
AC_SUBST(LIBUSB_LIBS)
AC_SUBST(LIBUSB_CFLAGS)

>>>>>>> 3ab03e8f
PKG_CHECK_MODULES([LIBCURL], [libcurl >= 7.18.2], ,[AC_MSG_ERROR([Missing required libcurl dev >= 7.18.2])])
AC_SUBST(LIBCURL_LIBS)

dnl CCAN wants to know a lot of vars.
# All the configuration checks.  Regrettably, the __attribute__ checks will
# give false positives on old GCCs, since they just cause warnings.  But that's
# fairly harmless.
AC_COMPILE_IFELSE([AC_LANG_SOURCE([static void __attribute__((cold)) cleanup(void) { }])],
			  AC_DEFINE([HAVE_ATTRIBUTE_COLD], [1],
                                    [Define if __attribute__((cold))]))
AC_COMPILE_IFELSE([AC_LANG_SOURCE([static void __attribute__((const)) cleanup(void) { }])],
			  AC_DEFINE([HAVE_ATTRIBUTE_CONST], [1],
                                    [Define if __attribute__((const))]))
AC_COMPILE_IFELSE([AC_LANG_SOURCE([static void __attribute__((noreturn)) cleanup(void) { exit(1); }])],
			  AC_DEFINE([HAVE_ATTRIBUTE_NORETURN], [1],
                                    [Define if __attribute__((noreturn))]))
AC_COMPILE_IFELSE([AC_LANG_SOURCE([static void __attribute__((format(__printf__, 1, 2))) cleanup(const char *fmt, ...) { }])],
			  AC_DEFINE([HAVE_ATTRIBUTE_PRINTF], [1],
                                    [Define if __attribute__((format(__printf__)))]))
AC_COMPILE_IFELSE([AC_LANG_SOURCE([static void __attribute__((unused)) cleanup(void) { }])],
			  AC_DEFINE([HAVE_ATTRIBUTE_UNUSED], [1],
                                    [Define if __attribute__((unused))]))
AC_COMPILE_IFELSE([AC_LANG_SOURCE([static void __attribute__((used)) cleanup(void) { }])],
			  AC_DEFINE([HAVE_ATTRIBUTE_USED], [1],
                                    [Define if __attribute__((used))]))
AC_LINK_IFELSE([AC_LANG_SOURCE([int main(void) { return __builtin_constant_p(1) ? 0 : 1; }])],
			  AC_DEFINE([HAVE_BUILTIN_CONSTANT_P], [1],
                                    [Define if have __builtin_constant_p]))
AC_LINK_IFELSE([AC_LANG_SOURCE([int main(void) { return __builtin_types_compatible_p(char *, int) ? 1 : 0; }])],
			  AC_DEFINE([HAVE_BUILTIN_TYPES_COMPATIBLE_P], [1],
                                    [Define if have __builtin_types_compatible_p]))
AC_COMPILE_IFELSE([AC_LANG_SOURCE([static int __attribute__((warn_unused_result)) func(int x) { return x; }])],
			  AC_DEFINE([HAVE_WARN_UNUSED_RESULT], [1],
                                    [Define if __attribute__((warn_unused_result))]))

if test "x$prefix" = xNONE; then
	prefix=/usr/local
fi

AC_DEFINE_UNQUOTED([CGMINER_PREFIX], ["$prefix/bin"], [Path to bfgminer install])

AC_DEFINE_UNQUOTED([PHATK_KERNNAME], ["phatk121016"], [Filename for phatk kernel])
AC_DEFINE_UNQUOTED([POCLBM_KERNNAME], ["poclbm121016"], [Filename for poclbm kernel])
AC_DEFINE_UNQUOTED([DIAKGCN_KERNNAME], ["diakgcn121016"], [Filename for diakgcn kernel])
AC_DEFINE_UNQUOTED([DIABLO_KERNNAME], ["diablo121016"], [Filename for diablo kernel])
AC_DEFINE_UNQUOTED([SCRYPT_KERNNAME], ["scrypt121016"], [Filename for scrypt kernel])


AC_SUBST(JANSSON_LIBS)
AC_SUBST(PTHREAD_FLAGS)
AC_SUBST(DLOPEN_FLAGS)
AC_SUBST(PTHREAD_LIBS)
AC_SUBST(NCURSES_CPPFLAGS)
AC_SUBST(NCURSES_LIBS)
AC_SUBST(PDCURSES_LIBS)
AC_SUBST(WS2_LIBS)
AC_SUBST(MATH_LIBS)
AC_SUBST(UDEV_LIBS)
<<<<<<< HEAD
AC_SUBST(USB_LIBS)
AC_SUBST(USB_CFLAGS)
=======
>>>>>>> 3ab03e8f

AC_CONFIG_FILES([
	Makefile
	x86_64/Makefile
	x86_32/Makefile
	ccan/Makefile
	lib/Makefile
	])
AC_OUTPUT


echo
echo
echo
echo "------------------------------------------------------------------------"
echo "$PACKAGE $VERSION"
echo "------------------------------------------------------------------------"
echo
echo
echo "Configuration Options Summary:"
echo

echo "  curses.TUI...........: $cursesmsg"
if test "x$scrypt" != xno; then
	echo "  scrypt...............: Enabled"
else
	echo "  scrypt...............: Disabled"
fi

echo

if test "x$opencl" = xyes; then
	echo "  OpenCL...............: Enabled"
else
	echo "  OpenCL...............: Disabled"
fi

if test "x$adl" = xyes; then
	echo "    ADL.monitoring.....: Enabled"
elif test "x$opencl" = xyes; then
	echo "    ADL.monitoring.....: Disabled"
else
	echo "    ADL.monitoring.....: n/a"
fi

if test "x$bitforce" = xyes; then
	echo "  BitForce.FPGAs.......: Enabled"
else
	echo "  BitForce.FPGAs.......: Disabled"
fi

if test "x$icarus" = xyes; then
	echo "  Icarus.FPGAs.........: Enabled"
else
	echo "  Icarus.FPGAs.........: Disabled"
fi

if test "x$modminer" = xyes; then
	echo "  ModMiner.FPGAs.......: Enabled"
else
	echo "  ModMiner.FPGAs.......: Disabled"
fi

if test "x$x6500" = xyes; then
	echo "  X6500.FPGAs..........: Enabled"
elif test "x$ztexwarn" = xyes; then
	echo "  X6500.FPGAs..........: Disabled (libusb not found)"
else
	echo "  X6500.FPGAs..........: Disabled"
fi

if test "x$ztex" = xyes; then
	echo "  Ztex.FPGAs...........: Enabled"
elif test "x$ztexwarn" = xyes; then
	echo "  Ztex.FPGAs...........: Disabled (libusb not found)"
else
	echo "  Ztex.FPGAs...........: Disabled"
fi

if test "x$bitforce$modminer" != xnono; then
	echo "  libudev.detection....: $libudev"
fi

echo
if test "x$cpumining" = xyes; then
	echo "  CPU Mining...........: Enabled"
	echo "  ASM.(for CPU mining).: $has_yasm"
else
	echo "  CPU Mining...........: Disabled"
fi

echo
echo "Compilation............: make (or gmake)"
<<<<<<< HEAD
echo "  CPPFLAGS.............: $CPPFLAGS $NCURSES_CPPFLAGS"
echo "  CFLAGS...............: $CFLAGS"
echo "  LDFLAGS..............: $LDFLAGS $PTHREAD_FLAGS $USB_CFLAGS"
echo "  LDADD................: $DLOPEN_FLAGS $LIBCURL_LIBS $JANSSON_LIBS $PTHREAD_LIBS $NCURSES_LIBS $PDCURSES_LIBS $WS2_LIBS $MATH_LIBS $UDEV_LIBS $USB_LIBS"
=======
echo "  CPPFLAGS.............: $CPPFLAGS"
echo "  CFLAGS...............: $CFLAGS $LIBUSB_CFLAGS"
echo "  LDFLAGS..............: $LDFLAGS $PTHREAD_FLAGS"
echo "  LDADD................: $DLOPEN_FLAGS $LIBCURL_LIBS $JANSSON_LIBS $PTHREAD_LIBS $OPENCL_LIBS $NCURSES_LIBS $PDCURSES_LIBS $WS2_LIBS $MATH_LIBS $UDEV_LIBS $LIBUSB_LIBS"
>>>>>>> 3ab03e8f
echo
echo "Installation...........: make install (as root if needed, with 'su' or 'sudo')"
echo "  prefix...............: $prefix"
echo
<|MERGE_RESOLUTION|>--- conflicted
+++ resolved
@@ -65,11 +65,6 @@
 have_cygwin=false
 have_win32=false
 PTHREAD_FLAGS="-lpthread"
-<<<<<<< HEAD
-USB_LIBS=""
-USB_CFLAGS=""
-=======
->>>>>>> 3ab03e8f
 DLOPEN_FLAGS="-ldl"
 WS2_LIBS=""
 MATH_LIBS="-lm"
@@ -188,7 +183,7 @@
 
 libusb=no
 libusb_include_path=""
-PKG_CHECK_MODULES([USB], [libusb-1.0],[
+PKG_CHECK_MODULES([LIBUSB], [libusb-1.0],[
 	libusb=yes
 ],[
 	for usb_lib in usb-1.0 usb; do
@@ -214,9 +209,9 @@
 	fi
 ])
 if test "x$libusb" = xyes; then
-	AC_DEFINE([HAVE_LIBUSB], [1], [Defined to 1 if libusb is wanted])
+	AC_DEFINE([HAVE_LIBUSB], [1], [Define if you have libusb-1.0])
 	save_CFLAGS="$CFLAGS"
-	CFLAGS="$USB_CFLAGS $CFLAGS"
+	CFLAGS="$LIBUSB_CFLAGS $CFLAGS"
 	AC_CHECK_DECLS([libusb_error_name],[],[],[#include <libusb.h>])
 	CFLAGS="$save_CFLAGS"
 fi
@@ -401,26 +396,9 @@
 fi
 AM_CONDITIONAL([HAVE_LIBUDEV], [test x$libudev != xno])
 
-<<<<<<< HEAD
-=======
-PKG_PROG_PKG_CONFIG()
-
-if test "x$ztex" != xno; then
-  case $target in
-    *-*-freebsd*)
-      LIBUSB_LIBS="-lusb"
-      LIBUSB_CFLAGS=""
-      AC_DEFINE(HAVE_LIBUSB, 1, [Define if you have libusb-1.0])
-      ;;
-    *)
-      PKG_CHECK_MODULES(LIBUSB, libusb-1.0, [AC_DEFINE(HAVE_LIBUSB, 1, [Define if you have libusb-1.0])], [AC_MSG_ERROR([Could not find usb library - please install libusb-1.0])])
-      ;;
-  esac
-fi
 AC_SUBST(LIBUSB_LIBS)
 AC_SUBST(LIBUSB_CFLAGS)
 
->>>>>>> 3ab03e8f
 PKG_CHECK_MODULES([LIBCURL], [libcurl >= 7.18.2], ,[AC_MSG_ERROR([Missing required libcurl dev >= 7.18.2])])
 AC_SUBST(LIBCURL_LIBS)
 
@@ -479,11 +457,6 @@
 AC_SUBST(WS2_LIBS)
 AC_SUBST(MATH_LIBS)
 AC_SUBST(UDEV_LIBS)
-<<<<<<< HEAD
-AC_SUBST(USB_LIBS)
-AC_SUBST(USB_CFLAGS)
-=======
->>>>>>> 3ab03e8f
 
 AC_CONFIG_FILES([
 	Makefile
@@ -577,17 +550,10 @@
 
 echo
 echo "Compilation............: make (or gmake)"
-<<<<<<< HEAD
 echo "  CPPFLAGS.............: $CPPFLAGS $NCURSES_CPPFLAGS"
-echo "  CFLAGS...............: $CFLAGS"
-echo "  LDFLAGS..............: $LDFLAGS $PTHREAD_FLAGS $USB_CFLAGS"
-echo "  LDADD................: $DLOPEN_FLAGS $LIBCURL_LIBS $JANSSON_LIBS $PTHREAD_LIBS $NCURSES_LIBS $PDCURSES_LIBS $WS2_LIBS $MATH_LIBS $UDEV_LIBS $USB_LIBS"
-=======
-echo "  CPPFLAGS.............: $CPPFLAGS"
 echo "  CFLAGS...............: $CFLAGS $LIBUSB_CFLAGS"
 echo "  LDFLAGS..............: $LDFLAGS $PTHREAD_FLAGS"
-echo "  LDADD................: $DLOPEN_FLAGS $LIBCURL_LIBS $JANSSON_LIBS $PTHREAD_LIBS $OPENCL_LIBS $NCURSES_LIBS $PDCURSES_LIBS $WS2_LIBS $MATH_LIBS $UDEV_LIBS $LIBUSB_LIBS"
->>>>>>> 3ab03e8f
+echo "  LDADD................: $DLOPEN_FLAGS $LIBCURL_LIBS $JANSSON_LIBS $PTHREAD_LIBS $NCURSES_LIBS $PDCURSES_LIBS $WS2_LIBS $MATH_LIBS $UDEV_LIBS $LIBUSB_LIBS"
 echo
 echo "Installation...........: make install (as root if needed, with 'su' or 'sudo')"
 echo "  prefix...............: $prefix"
