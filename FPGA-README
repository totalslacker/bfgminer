--- conflicted
+++ resolved
@@ -5,45 +5,10 @@
 ModMinerQuad (MMQ)
 ------------------
 
-<<<<<<< HEAD
 The mining bitstream does not survive a power cycle, so BFGMiner will upload
-it, if it needs to, before it starts mining
-=======
-The mining bitstream does not survive a power cycle, so cgminer will upload
-it, if it needs to, before it starts mining (approx 7min 40sec)
+it, if it needs to, before it starts mining (approx 3min)
 
 The red LED also flashes while it is uploading the bitstream
-
--
-
-When mining on windows, the driver being used will determine if mining will work.
-
-If the driver doesn't allow mining, you will get a "USB init," error message
-i.e. one of:
- open device failed, err %d, you need to install a Windows USB driver for the device
-or
- kernel detach failed :(
-or
- claim interface %d failed, err %d
-
-The best solution for this is to use a tool called Zadig to set the driver:
- http://sourceforge.net/projects/libwdi/files/zadig/
-
-This allows you set the driver for the device to be WinUSB which is usually
-required to make it work if your having problems
-
-You must also make sure you are using the latest libusb-1.0.dll supplied
-with cgminer (not the libusbx version)
-
--
-
-There is a hidden option in cgminer to dump out a lot of information
-about USB that will help the developers to assist you if you are having
-problems:
-
- --usb-dump 0
-
-It will only help if you have a working MMQ device attached to the computer
 
 -
 
@@ -69,7 +34,6 @@
 -
 
 Device 0 is on the power end of the board
->>>>>>> 28f251e4
 
 -
 
