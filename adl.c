/*
 * Copyright 2011-2012 Con Kolivas
 *
 * This program is free software; you can redistribute it and/or modify it
 * under the terms of the GNU General Public License as published by the Free
 * Software Foundation; either version 3 of the License, or (at your option)
 * any later version.  See COPYING for more details.
 */

#include "config.h"

#ifdef HAVE_ADL

#include <stdio.h>
#include <string.h>
#include <math.h>

#ifdef HAVE_CURSES
#include <curses.h>
#endif

#include "miner.h"
#include "ADL/adl_sdk.h"
#include "compat.h"

#ifndef WIN32
#include <dlfcn.h>
#include <stdlib.h>
#include <unistd.h>
#else /* WIN32 */
#include <windows.h>
#include <tchar.h>
#endif
#include "adl_functions.h"

#ifndef __stdcall
#define __stdcall
#endif

#ifndef HAVE_CURSES
#define wlogprint(...)  applog(LOG_WARNING, __VA_ARGS__)
#endif

bool adl_active;
bool opt_reorder = false;

static
const int opt_targettemp = 75;
const int opt_overheattemp = 85;
static pthread_mutex_t adl_lock;

struct gpu_adapters {
	int iAdapterIndex;
	int iBusNumber;
	int virtual_gpu;
	int id;
};

// Memory allocation function
static void * __stdcall ADL_Main_Memory_Alloc(int iSize)
{
	void *lpBuffer = malloc(iSize);

	return lpBuffer;
}

// Optional Memory de-allocation function
static void __stdcall ADL_Main_Memory_Free (void **lpBuffer)
{
	if (*lpBuffer) {
		free (*lpBuffer);
		*lpBuffer = NULL;
	}
}

#ifndef WIN32
// equivalent functions in linux
static void *GetProcAddress(void *pLibrary, const char *name)
{
	return dlsym( pLibrary, name);
}
#endif

static	ADL_MAIN_CONTROL_CREATE		ADL_Main_Control_Create;
static	ADL_MAIN_CONTROL_DESTROY	ADL_Main_Control_Destroy;
static	ADL_ADAPTER_NUMBEROFADAPTERS_GET	ADL_Adapter_NumberOfAdapters_Get;
static	ADL_ADAPTER_ADAPTERINFO_GET	ADL_Adapter_AdapterInfo_Get;
static	ADL_ADAPTER_ID_GET		ADL_Adapter_ID_Get;
static	ADL_OVERDRIVE5_TEMPERATURE_GET	ADL_Overdrive5_Temperature_Get;
static	ADL_OVERDRIVE5_CURRENTACTIVITY_GET	ADL_Overdrive5_CurrentActivity_Get;
static	ADL_OVERDRIVE5_ODPARAMETERS_GET	ADL_Overdrive5_ODParameters_Get;
static	ADL_OVERDRIVE5_FANSPEEDINFO_GET	ADL_Overdrive5_FanSpeedInfo_Get;
static	ADL_OVERDRIVE5_FANSPEED_GET	ADL_Overdrive5_FanSpeed_Get;
static	ADL_OVERDRIVE5_FANSPEED_SET	ADL_Overdrive5_FanSpeed_Set;
static	ADL_OVERDRIVE5_ODPERFORMANCELEVELS_GET	ADL_Overdrive5_ODPerformanceLevels_Get;
static	ADL_OVERDRIVE5_ODPERFORMANCELEVELS_SET	ADL_Overdrive5_ODPerformanceLevels_Set;
static	ADL_MAIN_CONTROL_REFRESH	ADL_Main_Control_Refresh;
static	ADL_OVERDRIVE5_POWERCONTROL_GET	ADL_Overdrive5_PowerControl_Get;
static	ADL_OVERDRIVE5_POWERCONTROL_SET	ADL_Overdrive5_PowerControl_Set;
static	ADL_OVERDRIVE5_FANSPEEDTODEFAULT_SET	ADL_Overdrive5_FanSpeedToDefault_Set;

#ifndef WIN32
	static void *hDLL;	// Handle to .so library
#else /* WIN32 */
	HINSTANCE hDLL;		// Handle to DLL
#endif
static int iNumberAdapters;
static LPAdapterInfo lpInfo = NULL;

int set_fanspeed(int gpu, int iFanSpeed);
static float __gpu_temp(struct gpu_adl *ga);

static inline void lock_adl(void)
{
	mutex_lock(&adl_lock);
}

static inline void unlock_adl(void)
{
	mutex_unlock(&adl_lock);
}

/* This looks for the twin GPU that has the fanspeed control of a non fanspeed
 * control GPU on dual GPU cards */
static bool fanspeed_twin(struct gpu_adl *ga, struct gpu_adl *other_ga)
{
	if (!other_ga->has_fanspeed)
		return false;
	if (abs(ga->iBusNumber - other_ga->iBusNumber) != 1)
		return false;
	if (strcmp(ga->strAdapterName, other_ga->strAdapterName))
		return false;
	return true;
}

static bool prepare_adl(void)
{
	int result;

#if defined(WIN32) || defined(__CYGWIN__)
#	ifdef __CYGWIN__
#		define LoadLibrary(x) dlopen(x, RTLD_LAZY|RTLD_GLOBAL);
#	endif
	hDLL = LoadLibrary("atiadlxx.dll");
	if (hDLL == NULL)
		// A 32 bit calling application on 64 bit OS will fail to LoadLIbrary.
		// Try to load the 32 bit library (atiadlxy.dll) instead
		hDLL = LoadLibrary("atiadlxy.dll");
#else
	hDLL = dlopen( "libatiadlxx.so", RTLD_LAZY|RTLD_GLOBAL);
#endif
	if (hDLL == NULL) {
		applog(LOG_INFO, "Unable to load ati adl library");
		return false;
	}
	ADL_Main_Control_Create = (ADL_MAIN_CONTROL_CREATE) GetProcAddress(hDLL,"ADL_Main_Control_Create");
	ADL_Main_Control_Destroy = (ADL_MAIN_CONTROL_DESTROY) GetProcAddress(hDLL,"ADL_Main_Control_Destroy");
	ADL_Adapter_NumberOfAdapters_Get = (ADL_ADAPTER_NUMBEROFADAPTERS_GET) GetProcAddress(hDLL,"ADL_Adapter_NumberOfAdapters_Get");
	ADL_Adapter_AdapterInfo_Get = (ADL_ADAPTER_ADAPTERINFO_GET) GetProcAddress(hDLL,"ADL_Adapter_AdapterInfo_Get");
	ADL_Adapter_ID_Get = (ADL_ADAPTER_ID_GET) GetProcAddress(hDLL,"ADL_Adapter_ID_Get");
	ADL_Overdrive5_Temperature_Get = (ADL_OVERDRIVE5_TEMPERATURE_GET) GetProcAddress(hDLL,"ADL_Overdrive5_Temperature_Get");
	ADL_Overdrive5_CurrentActivity_Get = (ADL_OVERDRIVE5_CURRENTACTIVITY_GET) GetProcAddress(hDLL, "ADL_Overdrive5_CurrentActivity_Get");
	ADL_Overdrive5_ODParameters_Get = (ADL_OVERDRIVE5_ODPARAMETERS_GET) GetProcAddress(hDLL, "ADL_Overdrive5_ODParameters_Get");
	ADL_Overdrive5_FanSpeedInfo_Get = (ADL_OVERDRIVE5_FANSPEEDINFO_GET) GetProcAddress(hDLL, "ADL_Overdrive5_FanSpeedInfo_Get");
	ADL_Overdrive5_FanSpeed_Get = (ADL_OVERDRIVE5_FANSPEED_GET) GetProcAddress(hDLL, "ADL_Overdrive5_FanSpeed_Get");
	ADL_Overdrive5_FanSpeed_Set = (ADL_OVERDRIVE5_FANSPEED_SET) GetProcAddress(hDLL, "ADL_Overdrive5_FanSpeed_Set");
	ADL_Overdrive5_ODPerformanceLevels_Get = (ADL_OVERDRIVE5_ODPERFORMANCELEVELS_GET) GetProcAddress(hDLL, "ADL_Overdrive5_ODPerformanceLevels_Get");
	ADL_Overdrive5_ODPerformanceLevels_Set = (ADL_OVERDRIVE5_ODPERFORMANCELEVELS_SET) GetProcAddress(hDLL, "ADL_Overdrive5_ODPerformanceLevels_Set");
	ADL_Main_Control_Refresh = (ADL_MAIN_CONTROL_REFRESH) GetProcAddress(hDLL, "ADL_Main_Control_Refresh");
	ADL_Overdrive5_PowerControl_Get = (ADL_OVERDRIVE5_POWERCONTROL_GET) GetProcAddress(hDLL, "ADL_Overdrive5_PowerControl_Get");
	ADL_Overdrive5_PowerControl_Set = (ADL_OVERDRIVE5_POWERCONTROL_SET) GetProcAddress(hDLL, "ADL_Overdrive5_PowerControl_Set");
	ADL_Overdrive5_FanSpeedToDefault_Set = (ADL_OVERDRIVE5_FANSPEEDTODEFAULT_SET) GetProcAddress(hDLL, "ADL_Overdrive5_FanSpeedToDefault_Set");

	if (!ADL_Main_Control_Create || !ADL_Main_Control_Destroy ||
		!ADL_Adapter_NumberOfAdapters_Get || !ADL_Adapter_AdapterInfo_Get ||
		!ADL_Adapter_ID_Get || !ADL_Overdrive5_Temperature_Get ||
		!ADL_Overdrive5_CurrentActivity_Get ||
		!ADL_Overdrive5_ODParameters_Get || !ADL_Overdrive5_FanSpeedInfo_Get ||
		!ADL_Overdrive5_FanSpeed_Get || !ADL_Overdrive5_FanSpeed_Set ||
		!ADL_Overdrive5_ODPerformanceLevels_Get || !ADL_Overdrive5_ODPerformanceLevels_Set ||
		!ADL_Main_Control_Refresh || !ADL_Overdrive5_PowerControl_Get ||
		!ADL_Overdrive5_PowerControl_Set || !ADL_Overdrive5_FanSpeedToDefault_Set) {
			applog(LOG_WARNING, "ATI ADL's API is missing");
		return false;
	}

	// Initialise ADL. The second parameter is 1, which means:
	// retrieve adapter information only for adapters that are physically present and enabled in the system
	result = ADL_Main_Control_Create (ADL_Main_Memory_Alloc, 1);
	if (result != ADL_OK) {
		applog(LOG_INFO, "ADL Initialisation Error! Error %d!", result);
		return false;
	}

	result = ADL_Main_Control_Refresh();
	if (result != ADL_OK) {
		applog(LOG_INFO, "ADL Refresh Error! Error %d!", result);
		return false;
	}

	return true;
}

void init_adl(int nDevs)
{
	int result, i, j, devices = 0, last_adapter = -1, gpu = 0, dummy = 0;
	struct gpu_adapters adapters[MAX_GPUDEVICES], vadapters[MAX_GPUDEVICES];
	bool devs_match = true;

	if (unlikely(pthread_mutex_init(&adl_lock, NULL))) {
		applog(LOG_ERR, "Failed to init adl_lock in init_adl");
		return;
	}

	if (!prepare_adl())
		return;

	// Obtain the number of adapters for the system
	result = ADL_Adapter_NumberOfAdapters_Get (&iNumberAdapters);
	if (result != ADL_OK) {
		applog(LOG_INFO, "Cannot get the number of adapters! Error %d!", result);
		return ;
	}

	if (iNumberAdapters > 0) {
		lpInfo = malloc ( sizeof (AdapterInfo) * iNumberAdapters );
		memset ( lpInfo,'\0', sizeof (AdapterInfo) * iNumberAdapters );

		lpInfo->iSize = sizeof(lpInfo);
		// Get the AdapterInfo structure for all adapters in the system
		result = ADL_Adapter_AdapterInfo_Get (lpInfo, sizeof (AdapterInfo) * iNumberAdapters);
		if (result != ADL_OK) {
			applog(LOG_INFO, "ADL_Adapter_AdapterInfo_Get Error! Error %d", result);
			return ;
		}
	} else {
		applog(LOG_INFO, "No adapters found");
		return;
	}

	/* Iterate over iNumberAdapters and find the lpAdapterID of real devices */
	for (i = 0; i < iNumberAdapters; i++) {
		int iAdapterIndex;
		int lpAdapterID;

		iAdapterIndex = lpInfo[i].iAdapterIndex;
		/* Get unique identifier of the adapter, 0 means not AMD */
		result = ADL_Adapter_ID_Get(iAdapterIndex, &lpAdapterID);
		if (result != ADL_OK) {
			applog(LOG_INFO, "Failed to ADL_Adapter_ID_Get. Error %d", result);
			if (result == -10)
				applog(LOG_INFO, "This error says the device is not enabled");
			continue;
		}

		/* Each adapter may have multiple entries */
		if (lpAdapterID == last_adapter)
			continue;

		applog(LOG_DEBUG, "GPU %d "
		       "iAdapterIndex %d "
		       "strUDID %s "
		       "iBusNumber %d "
		       "iDeviceNumber %d "
		       "iFunctionNumber %d "
		       "iVendorID %d "
		       "strAdapterName  %s ",
		       devices,
		       iAdapterIndex,
		       lpInfo[i].strUDID,
		       lpInfo[i].iBusNumber,
		       lpInfo[i].iDeviceNumber,
		       lpInfo[i].iFunctionNumber,
		       lpInfo[i].iVendorID,
		       lpInfo[i].strAdapterName);

		adapters[devices].iAdapterIndex = iAdapterIndex;
		adapters[devices].iBusNumber = lpInfo[i].iBusNumber;
		adapters[devices].id = i;

		/* We found a truly new adapter instead of a logical
		 * one. Now since there's no way of correlating the
		 * opencl enumerated devices and the ADL enumerated
		 * ones, we have to assume they're in the same order.*/
		if (++devices > nDevs && devs_match) {
			applog(LOG_ERR, "ADL found more devices than opencl!");
			applog(LOG_ERR, "There is possibly at least one GPU that doesn't support OpenCL");
			applog(LOG_ERR, "Use the gpu map feature to reliably map OpenCL to ADL");
			devs_match = false;
		}
		last_adapter = lpAdapterID;

		if (!lpAdapterID) {
			applog(LOG_INFO, "Adapter returns ID 0 meaning not AMD. Card order might be confused");
			continue;
		}
	}

	if (devices < nDevs) {
		applog(LOG_ERR, "ADL found less devices than opencl!");
		applog(LOG_ERR, "There is possibly more than one display attached to a GPU");
		applog(LOG_ERR, "Use the gpu map feature to reliably map OpenCL to ADL");
		devs_match = false;
	}

	for (i = 0; i < devices; i++) {
		vadapters[i].virtual_gpu = i;
		vadapters[i].id = adapters[i].id;
	}

	/* Apply manually provided OpenCL to ADL mapping, if any */
	for (i = 0; i < nDevs; i++) {
		if (gpus[i].mapped) {
			vadapters[gpus[i].virtual_adl].virtual_gpu = i;
			applog(LOG_INFO, "Mapping OpenCL device %d to ADL device %d", i, gpus[i].virtual_adl);
		} else
			gpus[i].virtual_adl = i;
	}

	if (!devs_match) {
		applog(LOG_ERR, "WARNING: Number of OpenCL and ADL devices did not match!");
		applog(LOG_ERR, "Hardware monitoring may NOT match up with devices!");
	} else if (opt_reorder) {
		/* Windows has some kind of random ordering for bus number IDs and
		 * ordering the GPUs according to ascending order fixes it. Linux
		 * has usually sequential but decreasing order instead! */
		for (i = 0; i < devices; i++) {
			int j, virtual_gpu;

			virtual_gpu = 0;
			for (j = 0; j < devices; j++) {
				if (i == j)
					continue;
#ifdef WIN32
				if (adapters[j].iBusNumber < adapters[i].iBusNumber)
#else
				if (adapters[j].iBusNumber > adapters[i].iBusNumber)
#endif
					virtual_gpu++;
			}
			if (virtual_gpu != i) {
				applog(LOG_INFO, "Mapping device %d to GPU %d according to Bus Number order",
				       i, virtual_gpu);
				vadapters[virtual_gpu].virtual_gpu = i;
				vadapters[virtual_gpu].id = adapters[i].id;
			}
		}
	}

	if (devices > nDevs)
		devices = nDevs;

	for (gpu = 0; gpu < devices; gpu++) {
		struct gpu_adl *ga;
		int iAdapterIndex;
		int lpAdapterID;
		ADLODPerformanceLevels *lpOdPerformanceLevels;
		int lev, adlGpu;

		adlGpu = gpus[gpu].virtual_adl;
		i = vadapters[adlGpu].id;
		iAdapterIndex = lpInfo[i].iAdapterIndex;
		gpus[gpu].virtual_gpu = vadapters[adlGpu].virtual_gpu;

		/* Get unique identifier of the adapter, 0 means not AMD */
		result = ADL_Adapter_ID_Get(iAdapterIndex, &lpAdapterID);
		if (result != ADL_OK) {
			applog(LOG_INFO, "Failed to ADL_Adapter_ID_Get. Error %d", result);
			continue;
		}

		if (gpus[gpu].deven == DEV_DISABLED) {
			gpus[gpu].gpu_engine =
			gpus[gpu].gpu_memclock =
			gpus[gpu].gpu_vddc =
			gpus[gpu].gpu_fan =
			gpus[gpu].gpu_powertune = 0;
			continue;
		}

		applog(LOG_INFO, "GPU %d %s hardware monitoring enabled", gpu, lpInfo[i].strAdapterName);
		if (gpus[gpu].name)
			free((void*)gpus[gpu].name);
		gpus[gpu].name = lpInfo[i].strAdapterName;
		gpus[gpu].has_adl = true;
		/* Flag adl as active if any card is successfully activated */
		adl_active = true;

		/* From here on we know this device is a discrete device and
		 * should support ADL */
		ga = &gpus[gpu].adl;
		ga->gpu = gpu;
		ga->iAdapterIndex = iAdapterIndex;
		ga->lpAdapterID = lpAdapterID;
		strcpy(ga->strAdapterName, lpInfo[i].strAdapterName);
		ga->DefPerfLev = NULL;
		ga->twin = NULL;

		ga->lpOdParameters.iSize = sizeof(ADLODParameters);
		if (ADL_Overdrive5_ODParameters_Get(iAdapterIndex, &ga->lpOdParameters) != ADL_OK)
			applog(LOG_INFO, "Failed to ADL_Overdrive5_ODParameters_Get");

		lev = ga->lpOdParameters.iNumberOfPerformanceLevels - 1;
		/* We're only interested in the top performance level */
		lpOdPerformanceLevels = malloc(sizeof(ADLODPerformanceLevels) + (lev * sizeof(ADLODPerformanceLevel)));
		lpOdPerformanceLevels->iSize = sizeof(ADLODPerformanceLevels) + sizeof(ADLODPerformanceLevel) * lev;

		/* Get default performance levels first */
		if (ADL_Overdrive5_ODPerformanceLevels_Get(iAdapterIndex, 1, lpOdPerformanceLevels) != ADL_OK)
			applog(LOG_INFO, "Failed to ADL_Overdrive5_ODPerformanceLevels_Get");
		/* Set the limits we'd use based on default gpu speeds */
		ga->maxspeed = ga->minspeed = lpOdPerformanceLevels->aLevels[lev].iEngineClock;

		ga->lpTemperature.iSize = sizeof(ADLTemperature);
		ga->lpFanSpeedInfo.iSize = sizeof(ADLFanSpeedInfo);
		ga->lpFanSpeedValue.iSize = ga->DefFanSpeedValue.iSize = sizeof(ADLFanSpeedValue);
		/* Now get the current performance levels for any existing overclock */
		ADL_Overdrive5_ODPerformanceLevels_Get(iAdapterIndex, 0, lpOdPerformanceLevels);
		/* Save these values as the defaults in case we wish to reset to defaults */
		ga->DefPerfLev = lpOdPerformanceLevels;

		if (gpus[gpu].gpu_engine) {
			int setengine = gpus[gpu].gpu_engine * 100;

			/* Lower profiles can't have a higher setting */
			for (j = 0; j < lev; j++) {
				if (lpOdPerformanceLevels->aLevels[j].iEngineClock > setengine)
					lpOdPerformanceLevels->aLevels[j].iEngineClock = setengine;
			}
			lpOdPerformanceLevels->aLevels[lev].iEngineClock = setengine;
			applog(LOG_INFO, "Setting GPU %d engine clock to %d", gpu, gpus[gpu].gpu_engine);
			ADL_Overdrive5_ODPerformanceLevels_Set(iAdapterIndex, lpOdPerformanceLevels);
			ga->maxspeed = setengine;
			if (gpus[gpu].min_engine)
				ga->minspeed = gpus[gpu].min_engine * 100;
			ga->managed = true;
			if (gpus[gpu].gpu_memdiff)
				set_memoryclock(gpu, gpus[gpu].gpu_engine + gpus[gpu].gpu_memdiff);
		}

		if (gpus[gpu].gpu_memclock) {
			int setmem = gpus[gpu].gpu_memclock * 100;

			for (j = 0; j < lev; j++) {
				if (lpOdPerformanceLevels->aLevels[j].iMemoryClock > setmem)
					lpOdPerformanceLevels->aLevels[j].iMemoryClock = setmem;
			}
			lpOdPerformanceLevels->aLevels[lev].iMemoryClock = setmem;
			applog(LOG_INFO, "Setting GPU %d memory clock to %d", gpu, gpus[gpu].gpu_memclock);
			ADL_Overdrive5_ODPerformanceLevels_Set(iAdapterIndex, lpOdPerformanceLevels);
			ga->managed = true;
		}

		if (gpus[gpu].gpu_vddc) {
			int setv = gpus[gpu].gpu_vddc * 1000;

			for (j = 0; j < lev; j++) {
				if (lpOdPerformanceLevels->aLevels[j].iVddc > setv)
					lpOdPerformanceLevels->aLevels[j].iVddc = setv;
			}
			lpOdPerformanceLevels->aLevels[lev].iVddc = setv;
			applog(LOG_INFO, "Setting GPU %d voltage to %.3f", gpu, gpus[gpu].gpu_vddc);
			ADL_Overdrive5_ODPerformanceLevels_Set(iAdapterIndex, lpOdPerformanceLevels);
			ga->managed = true;
		}

		ADL_Overdrive5_ODPerformanceLevels_Get(iAdapterIndex, 0, lpOdPerformanceLevels);
		ga->iEngineClock = lpOdPerformanceLevels->aLevels[lev].iEngineClock;
		ga->iMemoryClock = lpOdPerformanceLevels->aLevels[lev].iMemoryClock;
		ga->iVddc = lpOdPerformanceLevels->aLevels[lev].iVddc;
		ga->iBusNumber = lpInfo[i].iBusNumber;

		if (ADL_Overdrive5_FanSpeedInfo_Get(iAdapterIndex, 0, &ga->lpFanSpeedInfo) != ADL_OK)
			applog(LOG_INFO, "Failed to ADL_Overdrive5_FanSpeedInfo_Get");
		else
			ga->has_fanspeed = true;

		/* Save the fanspeed values as defaults in case we reset later */
		ADL_Overdrive5_FanSpeed_Get(ga->iAdapterIndex, 0, &ga->DefFanSpeedValue);
		if (gpus[gpu].gpu_fan)
			set_fanspeed(gpu, gpus[gpu].gpu_fan);
		else
			gpus[gpu].gpu_fan = 85; /* Set a nominal upper limit of 85% */

		/* Not fatal if powercontrol get fails */
		if (ADL_Overdrive5_PowerControl_Get(ga->iAdapterIndex, &ga->iPercentage, &dummy) != ADL_OK)
			applog(LOG_INFO, "Failed to ADL_Overdrive5_PowerControl_get");

		if (gpus[gpu].gpu_powertune) {
			ADL_Overdrive5_PowerControl_Set(ga->iAdapterIndex, gpus[gpu].gpu_powertune);
			ADL_Overdrive5_PowerControl_Get(ga->iAdapterIndex, &ga->iPercentage, &dummy);
			ga->managed = true;
		}

		/* Set some default temperatures for autotune when enabled */
		if (!gpus[gpu].targettemp)
			gpus[gpu].targettemp = opt_targettemp;
		if (!ga->overtemp)
			ga->overtemp = opt_overheattemp;
		if (!gpus[gpu].cutofftemp)
			gpus[gpu].cutofftemp = opt_cutofftemp;
		if (opt_autofan) {
			ga->autofan = true;
			/* Set a safe starting default if we're automanaging fan speeds */
			set_fanspeed(gpu, 50);
		}
		if (opt_autoengine) {
			ga->autoengine = true;
			ga->managed = true;
		}
		gpus[gpu].temp =
		ga->lasttemp = __gpu_temp(ga);
	}

	for (gpu = 0; gpu < devices; gpu++) {
		struct gpu_adl *ga = &gpus[gpu].adl;
		int j;

		for (j = 0; j < devices; j++) {
			struct gpu_adl *other_ga;

			if (j == gpu)
				continue;

			other_ga = &gpus[j].adl;

			/* Search for twin GPUs on a single card. They will be
			 * separated by one bus id and one will have fanspeed
			 * while the other won't. */
			if (!ga->has_fanspeed) {
				if (fanspeed_twin(ga, other_ga)) {
					applog(LOG_INFO, "Dual GPUs detected: %d and %d",
						ga->gpu, other_ga->gpu);
					ga->twin = other_ga;
					other_ga->twin = ga;
				}
			}
		}
	}
}

static float __gpu_temp(struct gpu_adl *ga)
{
	if (ADL_Overdrive5_Temperature_Get(ga->iAdapterIndex, 0, &ga->lpTemperature) != ADL_OK)
		return -1;
	return (float)ga->lpTemperature.iTemperature / 1000;
}

float gpu_temp(int gpu)
{
	struct gpu_adl *ga;
	float ret = -1;

	if (!gpus[gpu].has_adl || !adl_active)
		return ret;

	ga = &gpus[gpu].adl;
	lock_adl();
	ret = __gpu_temp(ga);
	unlock_adl();
	gpus[gpu].temp = ret;
	return ret;
}

static inline int __gpu_engineclock(struct gpu_adl *ga)
{
	return ga->lpActivity.iEngineClock / 100;
}

int gpu_engineclock(int gpu)
{
	struct gpu_adl *ga;
	int ret = -1;

	if (!gpus[gpu].has_adl || !adl_active)
		return ret;

	ga = &gpus[gpu].adl;
	lock_adl();
	if (ADL_Overdrive5_CurrentActivity_Get(ga->iAdapterIndex, &ga->lpActivity) != ADL_OK)
		goto out;
	ret = __gpu_engineclock(ga);
out:
	unlock_adl();
	return ret;
}

static inline int __gpu_memclock(struct gpu_adl *ga)
{
	return ga->lpActivity.iMemoryClock / 100;
}

int gpu_memclock(int gpu)
{
	struct gpu_adl *ga;
	int ret = -1;

	if (!gpus[gpu].has_adl || !adl_active)
		return ret;

	ga = &gpus[gpu].adl;
	lock_adl();
	if (ADL_Overdrive5_CurrentActivity_Get(ga->iAdapterIndex, &ga->lpActivity) != ADL_OK)
		goto out;
	ret = __gpu_memclock(ga);
out:
	unlock_adl();
	return ret;
}

static inline float __gpu_vddc(struct gpu_adl *ga)
{
	return (float)ga->lpActivity.iVddc / 1000;
}

float gpu_vddc(int gpu)
{
	struct gpu_adl *ga;
	float ret = -1;

	if (!gpus[gpu].has_adl || !adl_active)
		return ret;

	ga = &gpus[gpu].adl;
	lock_adl();
	if (ADL_Overdrive5_CurrentActivity_Get(ga->iAdapterIndex, &ga->lpActivity) != ADL_OK)
		goto out;
	ret = __gpu_vddc(ga);
out:
	unlock_adl();
	return ret;
}

static inline int __gpu_activity(struct gpu_adl *ga)
{
	if (!ga->lpOdParameters.iActivityReportingSupported)
		return -1;
	return ga->lpActivity.iActivityPercent;
}

int gpu_activity(int gpu)
{
	struct gpu_adl *ga;
	int ret = -1;

	if (!gpus[gpu].has_adl || !adl_active)
		return ret;

	ga = &gpus[gpu].adl;
	lock_adl();
	ret = ADL_Overdrive5_CurrentActivity_Get(ga->iAdapterIndex, &ga->lpActivity);
	unlock_adl();
	if (ret != ADL_OK)
		return ret;
	if (!ga->lpOdParameters.iActivityReportingSupported)
		return ret;
	return ga->lpActivity.iActivityPercent;
}

static inline int __gpu_fanspeed(struct gpu_adl *ga)
{
	if (!ga->has_fanspeed && ga->twin)
		return __gpu_fanspeed(ga->twin);

	if (!(ga->lpFanSpeedInfo.iFlags & ADL_DL_FANCTRL_SUPPORTS_RPM_READ))
		return -1;
	ga->lpFanSpeedValue.iSpeedType = ADL_DL_FANCTRL_SPEED_TYPE_RPM;
	if (ADL_Overdrive5_FanSpeed_Get(ga->iAdapterIndex, 0, &ga->lpFanSpeedValue) != ADL_OK)
		return -1;
	return ga->lpFanSpeedValue.iFanSpeed;
}

int gpu_fanspeed(int gpu)
{
	struct gpu_adl *ga;
	int ret = -1;

	if (!gpus[gpu].has_adl || !adl_active)
		return ret;

	ga = &gpus[gpu].adl;
	lock_adl();
	ret = __gpu_fanspeed(ga);
	unlock_adl();
	return ret;
}

static int __gpu_fanpercent(struct gpu_adl *ga)
{
	if (!ga->has_fanspeed && ga->twin)
		return __gpu_fanpercent(ga->twin);

	if (!(ga->lpFanSpeedInfo.iFlags & ADL_DL_FANCTRL_SUPPORTS_PERCENT_READ ))
		return -1;
	ga->lpFanSpeedValue.iSpeedType = ADL_DL_FANCTRL_SPEED_TYPE_PERCENT;
	if (ADL_Overdrive5_FanSpeed_Get(ga->iAdapterIndex, 0, &ga->lpFanSpeedValue) != ADL_OK)
		return -1;
	return ga->lpFanSpeedValue.iFanSpeed;
}

int gpu_fanpercent(int gpu)
{
	struct gpu_adl *ga;
	int ret = -1;

	if (!gpus[gpu].has_adl || !adl_active)
		return ret;

	ga = &gpus[gpu].adl;
	lock_adl();
	ret = __gpu_fanpercent(ga);
	unlock_adl();
	return ret;
}

static inline int __gpu_powertune(struct gpu_adl *ga)
{
	int dummy = 0;

	if (ADL_Overdrive5_PowerControl_Get(ga->iAdapterIndex, &ga->iPercentage, &dummy) != ADL_OK)
		return -1;
	return ga->iPercentage;
}

int gpu_powertune(int gpu)
{
	struct gpu_adl *ga;
	int ret = -1;

	if (!gpus[gpu].has_adl || !adl_active)
		return ret;

	ga = &gpus[gpu].adl;
	lock_adl();
	ret = __gpu_powertune(ga);
	unlock_adl();
	return ret;
}

bool gpu_stats(int gpu, float *temp, int *engineclock, int *memclock, float *vddc,
	       int *activity, int *fanspeed, int *fanpercent, int *powertune)
{
	struct gpu_adl *ga;

	if (!gpus[gpu].has_adl || !adl_active)
		return false;

	ga = &gpus[gpu].adl;

	lock_adl();
	gpus[gpu].temp =
	*temp = __gpu_temp(ga);
	if (ADL_Overdrive5_CurrentActivity_Get(ga->iAdapterIndex, &ga->lpActivity) != ADL_OK) {
		*engineclock = 0;
		*memclock = 0;
		*vddc = 0;
		*activity = 0;
	} else {
		*engineclock = __gpu_engineclock(ga);
		*memclock = __gpu_memclock(ga);
		*vddc = __gpu_vddc(ga);
		*activity = __gpu_activity(ga);
	}
	*fanspeed = __gpu_fanspeed(ga);
	*fanpercent = __gpu_fanpercent(ga);
	*powertune = __gpu_powertune(ga);
	unlock_adl();

	return true;
}

#ifdef HAVE_CURSES
static void get_enginerange(int gpu, int *imin, int *imax)
{
	struct gpu_adl *ga;

	if (!gpus[gpu].has_adl || !adl_active) {
		wlogprint("Get enginerange not supported\n");
		return;
	}
	ga = &gpus[gpu].adl;
	*imin = ga->lpOdParameters.sEngineClock.iMin / 100;
	*imax = ga->lpOdParameters.sEngineClock.iMax / 100;
}
#endif

int set_engineclock(int gpu, int iEngineClock)
{
	ADLODPerformanceLevels *lpOdPerformanceLevels;
	struct cgpu_info *cgpu;
	int i, lev, ret = 1;
	struct gpu_adl *ga;

	if (!gpus[gpu].has_adl || !adl_active) {
		wlogprint("Set engineclock not supported\n");
		return ret;
	}

	iEngineClock *= 100;
	ga = &gpus[gpu].adl;

	/* Keep track of intended engine clock in case the device changes
	 * profile and drops while idle, not taking the new engine clock */
	ga->lastengine = iEngineClock;

	lev = ga->lpOdParameters.iNumberOfPerformanceLevels - 1;
	lpOdPerformanceLevels = alloca(sizeof(ADLODPerformanceLevels) + (lev * sizeof(ADLODPerformanceLevel)));
	lpOdPerformanceLevels->iSize = sizeof(ADLODPerformanceLevels) + sizeof(ADLODPerformanceLevel) * lev;

	lock_adl();
	if (ADL_Overdrive5_ODPerformanceLevels_Get(ga->iAdapterIndex, 0, lpOdPerformanceLevels) != ADL_OK)
		goto out;
	for (i = 0; i < lev; i++) {
		if (lpOdPerformanceLevels->aLevels[i].iEngineClock > iEngineClock)
			lpOdPerformanceLevels->aLevels[i].iEngineClock = iEngineClock;
	}
	lpOdPerformanceLevels->aLevels[lev].iEngineClock = iEngineClock;
	ADL_Overdrive5_ODPerformanceLevels_Set(ga->iAdapterIndex, lpOdPerformanceLevels);
	ADL_Overdrive5_ODPerformanceLevels_Get(ga->iAdapterIndex, 0, lpOdPerformanceLevels);
	if (lpOdPerformanceLevels->aLevels[lev].iEngineClock == iEngineClock)
		ret = 0;
	ga->iEngineClock = lpOdPerformanceLevels->aLevels[lev].iEngineClock;
	if (ga->iEngineClock > ga->maxspeed)
		ga->maxspeed = ga->iEngineClock;
	if (ga->iEngineClock < ga->minspeed)
		ga->minspeed = ga->iEngineClock;
	ga->iMemoryClock = lpOdPerformanceLevels->aLevels[lev].iMemoryClock;
	ga->iVddc = lpOdPerformanceLevels->aLevels[lev].iVddc;
	ga->managed = true;
out:
	unlock_adl();

	cgpu = &gpus[gpu];
	if (cgpu->gpu_memdiff)
		set_memoryclock(gpu, iEngineClock / 100 + cgpu->gpu_memdiff);

	return ret;
}

#ifdef HAVE_CURSES
static void get_memoryrange(int gpu, int *imin, int *imax)
{
	struct gpu_adl *ga;

	if (!gpus[gpu].has_adl || !adl_active) {
		wlogprint("Get memoryrange not supported\n");
		return;
	}
	ga = &gpus[gpu].adl;
	*imin = ga->lpOdParameters.sMemoryClock.iMin / 100;
	*imax = ga->lpOdParameters.sMemoryClock.iMax / 100;
}
#endif

int set_memoryclock(int gpu, int iMemoryClock)
{
	ADLODPerformanceLevels *lpOdPerformanceLevels;
	int i, lev, ret = 1;
	struct gpu_adl *ga;

	if (!gpus[gpu].has_adl || !adl_active) {
		wlogprint("Set memoryclock not supported\n");
		return ret;
	}

	gpus[gpu].gpu_memclock = iMemoryClock;

	iMemoryClock *= 100;
	ga = &gpus[gpu].adl;

	lev = ga->lpOdParameters.iNumberOfPerformanceLevels - 1;
	lpOdPerformanceLevels = alloca(sizeof(ADLODPerformanceLevels) + (lev * sizeof(ADLODPerformanceLevel)));
	lpOdPerformanceLevels->iSize = sizeof(ADLODPerformanceLevels) + sizeof(ADLODPerformanceLevel) * lev;

	lock_adl();
	if (ADL_Overdrive5_ODPerformanceLevels_Get(ga->iAdapterIndex, 0, lpOdPerformanceLevels) != ADL_OK)
		goto out;
	lpOdPerformanceLevels->aLevels[lev].iMemoryClock = iMemoryClock;
	for (i = 0; i < lev; i++) {
		if (lpOdPerformanceLevels->aLevels[i].iMemoryClock > iMemoryClock)
			lpOdPerformanceLevels->aLevels[i].iMemoryClock = iMemoryClock;
	}
	ADL_Overdrive5_ODPerformanceLevels_Set(ga->iAdapterIndex, lpOdPerformanceLevels);
	ADL_Overdrive5_ODPerformanceLevels_Get(ga->iAdapterIndex, 0, lpOdPerformanceLevels);
	if (lpOdPerformanceLevels->aLevels[lev].iMemoryClock == iMemoryClock)
		ret = 0;
	ga->iEngineClock = lpOdPerformanceLevels->aLevels[lev].iEngineClock;
	ga->iMemoryClock = lpOdPerformanceLevels->aLevels[lev].iMemoryClock;
	ga->iVddc = lpOdPerformanceLevels->aLevels[lev].iVddc;
	ga->managed = true;
out:
	unlock_adl();
	return ret;
}

#ifdef HAVE_CURSES
static void get_vddcrange(int gpu, float *imin, float *imax)
{
	struct gpu_adl *ga;

	if (!gpus[gpu].has_adl || !adl_active) {
		wlogprint("Get vddcrange not supported\n");
		return;
	}
	ga = &gpus[gpu].adl;
	*imin = (float)ga->lpOdParameters.sVddc.iMin / 1000;
	*imax = (float)ga->lpOdParameters.sVddc.iMax / 1000;
}

static float curses_float(const char *query)
{
	float ret;
	char *cvar;

	cvar = curses_input(query);
	ret = atof(cvar);
	free(cvar);
	return ret;
}
#endif

int set_vddc(int gpu, float fVddc)
{
	ADLODPerformanceLevels *lpOdPerformanceLevels;
	int i, iVddc, lev, ret = 1;
	struct gpu_adl *ga;

	if (!gpus[gpu].has_adl || !adl_active) {
		wlogprint("Set vddc not supported\n");
		return ret;
	}

	iVddc = 1000 * fVddc;
	ga = &gpus[gpu].adl;

	lev = ga->lpOdParameters.iNumberOfPerformanceLevels - 1;
	lpOdPerformanceLevels = alloca(sizeof(ADLODPerformanceLevels) + (lev * sizeof(ADLODPerformanceLevel)));
	lpOdPerformanceLevels->iSize = sizeof(ADLODPerformanceLevels) + sizeof(ADLODPerformanceLevel) * lev;

	lock_adl();
	if (ADL_Overdrive5_ODPerformanceLevels_Get(ga->iAdapterIndex, 0, lpOdPerformanceLevels) != ADL_OK)
		goto out;
	for (i = 0; i < lev; i++) {
		if (lpOdPerformanceLevels->aLevels[i].iVddc > iVddc)
			lpOdPerformanceLevels->aLevels[i].iVddc = iVddc;
	}
	lpOdPerformanceLevels->aLevels[lev].iVddc = iVddc;
	ADL_Overdrive5_ODPerformanceLevels_Set(ga->iAdapterIndex, lpOdPerformanceLevels);
	ADL_Overdrive5_ODPerformanceLevels_Get(ga->iAdapterIndex, 0, lpOdPerformanceLevels);
	if (lpOdPerformanceLevels->aLevels[lev].iVddc == iVddc)
		ret = 0;
	ga->iEngineClock = lpOdPerformanceLevels->aLevels[lev].iEngineClock;
	ga->iMemoryClock = lpOdPerformanceLevels->aLevels[lev].iMemoryClock;
	ga->iVddc = lpOdPerformanceLevels->aLevels[lev].iVddc;
	ga->managed = true;
out:
	unlock_adl();
	return ret;
}

static void get_fanrange(int gpu, int *imin, int *imax)
{
	struct gpu_adl *ga;

	if (!gpus[gpu].has_adl || !adl_active) {
		wlogprint("Get fanrange not supported\n");
		return;
	}
	ga = &gpus[gpu].adl;
	*imin = ga->lpFanSpeedInfo.iMinPercent;
	*imax = ga->lpFanSpeedInfo.iMaxPercent;
}

int set_fanspeed(int gpu, int iFanSpeed)
{
	struct gpu_adl *ga;
	int ret = 1;

	if (!gpus[gpu].has_adl || !adl_active) {
		wlogprint("Set fanspeed not supported\n");
		return ret;
	}

	ga = &gpus[gpu].adl;
	if (!(ga->lpFanSpeedInfo.iFlags & (ADL_DL_FANCTRL_SUPPORTS_RPM_WRITE | ADL_DL_FANCTRL_SUPPORTS_PERCENT_WRITE ))) {
		applog(LOG_DEBUG, "GPU %d doesn't support rpm or percent write", gpu);
		return ret;
	}

	/* Store what fanspeed we're actually aiming for for re-entrant changes
	 * in case this device does not support fine setting changes */
	ga->targetfan = iFanSpeed;

	lock_adl();
	if (ADL_Overdrive5_FanSpeed_Get(ga->iAdapterIndex, 0, &ga->lpFanSpeedValue) != ADL_OK) {
		applog(LOG_DEBUG, "GPU %d call to fanspeed get failed", gpu);
	}
	if (!(ga->lpFanSpeedInfo.iFlags & ADL_DL_FANCTRL_SUPPORTS_PERCENT_WRITE)) {
		/* Must convert speed to an RPM */
		iFanSpeed = ga->lpFanSpeedInfo.iMaxRPM * iFanSpeed / 100;
		ga->lpFanSpeedValue.iSpeedType = ADL_DL_FANCTRL_SPEED_TYPE_RPM;
	} else
		ga->lpFanSpeedValue.iSpeedType = ADL_DL_FANCTRL_SPEED_TYPE_PERCENT;
	if (!(ga->lpFanSpeedValue.iFlags & ADL_DL_FANCTRL_FLAG_USER_DEFINED_SPEED)) {
		/* If user defined is not already specified, set it first */
		ga->lpFanSpeedValue.iFlags = ADL_DL_FANCTRL_FLAG_USER_DEFINED_SPEED;
		ADL_Overdrive5_FanSpeed_Set(ga->iAdapterIndex, 0, &ga->lpFanSpeedValue);
	}
	ga->lpFanSpeedValue.iFanSpeed = iFanSpeed;
	ret = ADL_Overdrive5_FanSpeed_Set(ga->iAdapterIndex, 0, &ga->lpFanSpeedValue);
	ga->managed = true;
	unlock_adl();

	return ret;
}

#ifdef HAVE_CURSES
static int set_powertune(int gpu, int iPercentage)
{
	struct gpu_adl *ga;
	int dummy, ret = 1;

	if (!gpus[gpu].has_adl || !adl_active) {
		wlogprint("Set powertune not supported\n");
		return ret;
	}

	ga = &gpus[gpu].adl;

	lock_adl();
	ADL_Overdrive5_PowerControl_Set(ga->iAdapterIndex, iPercentage);
	ADL_Overdrive5_PowerControl_Get(ga->iAdapterIndex, &ga->iPercentage, &dummy);
	if (ga->iPercentage == iPercentage)
		ret = 0;
	ga->managed = true;
	unlock_adl();
	return ret;
}
#endif

/* Returns whether the fanspeed is optimal already or not. The fan_window bool
 * tells us whether the current fanspeed is in the target range for fanspeeds.
 */
static bool fan_autotune(int gpu, int temp, int fanpercent, int lasttemp, bool *fan_window)
{
	struct cgpu_info *cgpu = &gpus[gpu];
	int tdiff = round(temp - lasttemp);
	struct gpu_adl *ga = &cgpu->adl;
	int top = gpus[gpu].gpu_fan;
	int bot = gpus[gpu].min_fan;
	int newpercent = fanpercent;
	int iMin = 0, iMax = 100;

	get_fanrange(gpu, &iMin, &iMax);
	if (temp > ga->overtemp && fanpercent < iMax) {
		applog(LOG_WARNING, "Overheat detected on GPU %d, increasing fan to 100%", gpu);
		newpercent = iMax;

		cgpu->device_last_not_well = time(NULL);
		cgpu->device_not_well_reason = REASON_DEV_OVER_HEAT;
		cgpu->dev_over_heat_count++;
	} else if (temp > gpus[gpu].targettemp && fanpercent < top && tdiff >= 0) {
		applog(LOG_DEBUG, "Temperature over target, increasing fanspeed");
		if (temp > gpus[gpu].targettemp + opt_hysteresis)
			newpercent = ga->targetfan + 10;
		else
			newpercent = ga->targetfan + 5;
		if (newpercent > top)
			newpercent = top;
	} else if (fanpercent > bot && temp < gpus[gpu].targettemp - opt_hysteresis) {
		/* Detect large swings of 5 degrees or more and change fan by
		 * a proportion more */
		if (tdiff <= 0) {
			applog(LOG_DEBUG, "Temperature %d degrees below target, decreasing fanspeed", opt_hysteresis);
			newpercent = ga->targetfan - 1 + tdiff / 5;
		} else if (tdiff >= 5) {
			applog(LOG_DEBUG, "Temperature climbed %d while below target, increasing fanspeed", tdiff);
			newpercent = ga->targetfan + tdiff / 5;
		}
	} else {

		/* We're in the optimal range, make minor adjustments if the
		 * temp is still drifting */
		if (fanpercent > bot && tdiff < 0 && lasttemp < gpus[gpu].targettemp) {
			applog(LOG_DEBUG, "Temperature dropping while in target range, decreasing fanspeed");
			newpercent = ga->targetfan + tdiff;
		} else if (fanpercent < top && tdiff > 0 && temp > gpus[gpu].targettemp - opt_hysteresis) {
			applog(LOG_DEBUG, "Temperature rising while in target range, increasing fanspeed");
			newpercent = ga->targetfan + tdiff;
		}
	}

	if (newpercent > iMax)
		newpercent = iMax;
	else if (newpercent < iMin)
		newpercent = iMin;

	if (newpercent <= top)
		*fan_window = true;
	else
		*fan_window = false;

	if (newpercent != fanpercent) {
		applog(LOG_INFO, "Setting GPU %d fan percentage to %d", gpu, newpercent);
		set_fanspeed(gpu, newpercent);
		/* If the fanspeed is going down and we're below the top speed,
		 * consider the fan optimal to prevent minute changes in
		 * fanspeed delaying GPU engine speed changes */
		if (newpercent < fanpercent && *fan_window)
			return true;
		return false;
	}
	return true;
}

void gpu_autotune(int gpu, enum dev_enable *denable)
{
	int temp, fanpercent, engine, newengine, twintemp = 0;
	bool fan_optimal = true, fan_window = true;
	struct cgpu_info *cgpu;
	struct gpu_adl *ga;

	cgpu = &gpus[gpu];
	ga = &cgpu->adl;

	lock_adl();
	ADL_Overdrive5_CurrentActivity_Get(ga->iAdapterIndex, &ga->lpActivity);
	gpus[gpu].temp =
	temp = __gpu_temp(ga);
	if (ga->twin)
		twintemp = __gpu_temp(ga->twin);
	fanpercent = __gpu_fanpercent(ga);
	unlock_adl();

	newengine = engine = gpu_engineclock(gpu) * 100;

	if (temp && fanpercent >= 0 && ga->autofan) {
		if (!ga->twin)
			fan_optimal = fan_autotune(gpu, temp, fanpercent, ga->lasttemp, &fan_window);
		else if (ga->autofan && (ga->has_fanspeed || !ga->twin->autofan)) {
			/* On linked GPUs, we autotune the fan only once, based
			 * on the highest temperature from either GPUs */
			int hightemp, fan_gpu;
			int lasttemp;

			if (twintemp > temp) {
				lasttemp = ga->twin->lasttemp;
				hightemp = twintemp;
			} else {
				lasttemp = ga->lasttemp;
				hightemp = temp;
			}
			if (ga->has_fanspeed)
				fan_gpu = gpu;
			else
				fan_gpu = ga->twin->gpu;
			fan_optimal = fan_autotune(fan_gpu, hightemp, fanpercent, lasttemp, &fan_window);
		}
	}

	if (engine && ga->autoengine) {
		if (temp > cgpu->cutofftemp) {
			// Shutoff and recovery happens back in watchdog_thread
			newengine = ga->minspeed;
		} else if (temp > ga->overtemp && engine > ga->minspeed) {
			applog(LOG_WARNING, "Overheat detected, decreasing GPU %d clock speed", gpu);
			newengine = ga->minspeed;

			cgpu->device_last_not_well = time(NULL);
			cgpu->device_not_well_reason = REASON_DEV_OVER_HEAT;
			cgpu->dev_over_heat_count++;
		} else if (temp > gpus[gpu].targettemp + opt_hysteresis && engine > ga->minspeed && fan_optimal) {
			applog(LOG_DEBUG, "Temperature %d degrees over target, decreasing clock speed", opt_hysteresis);
			newengine = engine - ga->lpOdParameters.sEngineClock.iStep;
			/* Only try to tune engine speed up if this GPU is not disabled */
<<<<<<< HEAD
		} else if (temp < gpus[gpu].targettemp && engine < ga->maxspeed && fan_window && *denable == DEV_ENABLED) {
			applog(LOG_DEBUG, "Temperature below target, increasing clock speed");
			if (temp < gpus[gpu].targettemp - opt_hysteresis)
				newengine = ga->maxspeed;
			else
				newengine = engine + ga->lpOdParameters.sEngineClock.iStep;
=======
		} else if (temp < ga->targettemp && engine < ga->maxspeed && fan_window && *denable == DEV_ENABLED) {
			int iStep = ga->lpOdParameters.sEngineClock.iStep;

			applog(LOG_DEBUG, "Temperature below target, increasing clock speed");
			if (temp < ga->targettemp - opt_hysteresis)
				iStep *= 2;
			newengine = engine + iStep;
		} else if (temp < ga->targettemp && *denable == DEV_RECOVER && opt_restart) {
			applog(LOG_NOTICE, "Device recovered to temperature below target, re-enabling");
			*denable = DEV_ENABLED;
>>>>>>> b6066217
		}

		if (newengine > ga->maxspeed)
			newengine = ga->maxspeed;
		else if (newengine < ga->minspeed)
			newengine = ga->minspeed;

		/* Adjust engine clock speed if it's lower, or if it's higher
		 * but higher than the last intended value as well as the
		 * current speed, to avoid setting the engine clock speed to
		 * a speed relateive to a lower profile during idle periods. */
		if (newengine < engine || (newengine > engine && newengine > ga->lastengine)) {
			newengine /= 100;
			applog(LOG_INFO, "Setting GPU %d engine clock to %d", gpu, newengine);
			set_engineclock(gpu, newengine);
		}
	}
	ga->lasttemp = temp;
}

void set_defaultfan(int gpu)
{
	struct gpu_adl *ga;
	if (!gpus[gpu].has_adl || !adl_active)
		return;

	ga = &gpus[gpu].adl;
	lock_adl();
	ADL_Overdrive5_FanSpeed_Set(ga->iAdapterIndex, 0, &ga->DefFanSpeedValue);
	unlock_adl();
}

void set_defaultengine(int gpu)
{
	struct gpu_adl *ga;
	if (!gpus[gpu].has_adl || !adl_active)
		return;

	ga = &gpus[gpu].adl;
	lock_adl();
	ADL_Overdrive5_ODPerformanceLevels_Set(ga->iAdapterIndex, ga->DefPerfLev);
	unlock_adl();
}

#ifdef HAVE_CURSES
void change_autosettings(int gpu)
{
	struct gpu_adl *ga = &gpus[gpu].adl;
	char input;
	int val;

	wlogprint("Target temperature: %d\n", gpus[gpu].targettemp);
	wlogprint("Overheat temperature: %d\n", ga->overtemp);
	wlogprint("Cutoff temperature: %d\n", gpus[gpu].cutofftemp);
	wlogprint("Toggle [F]an auto [G]PU auto\nChange [T]arget [O]verheat [C]utoff\n");
	wlogprint("Or press any other key to continue\n");
	input = getch();
	if (!strncasecmp(&input, "f", 1)) {
		ga->autofan ^= true;
		wlogprint("Fan autotune is now %s\n", ga->autofan ? "enabled" : "disabled");
		if (!ga->autofan) {
			wlogprint("Resetting fan to startup settings\n");
			set_defaultfan(gpu);
		}
	} else if (!strncasecmp(&input, "g", 1)) {
		ga->autoengine ^= true;
		wlogprint("GPU engine clock autotune is now %s\n", ga->autoengine ? "enabled" : "disabled");
		if (!ga->autoengine) {
			wlogprint("Resetting GPU engine clock to startup settings\n");
			set_defaultengine(gpu);
		}
	} else if (!strncasecmp(&input, "t", 1)) {
		val = curses_int("Enter target temperature for this GPU in C (0-200)");
		if (val < 0 || val > 200)
			wlogprint("Invalid temperature");
		else
			gpus[gpu].targettemp = val;
	} else if (!strncasecmp(&input, "o", 1)) {
		wlogprint("Enter overheat temperature for this GPU in C (%d+)", gpus[gpu].targettemp);
		val = curses_int("");
		if (val <= gpus[gpu].targettemp || val > 200)
			wlogprint("Invalid temperature");
		else
			ga->overtemp = val;
	} else if (!strncasecmp(&input, "c", 1)) {
		wlogprint("Enter cutoff temperature for this GPU in C (%d+)", ga->overtemp);
		val = curses_int("");
		if (val <= ga->overtemp || val > 200)
			wlogprint("Invalid temperature");
		else
			gpus[gpu].cutofftemp = val;
	}
}

void change_gpusettings(int gpu)
{
	struct gpu_adl *ga = &gpus[gpu].adl;
	float fval, fmin = 0, fmax = 0;
	int val, imin = 0, imax = 0;
	char input;
	int engineclock = 0, memclock = 0, activity = 0, fanspeed = 0, fanpercent = 0, powertune = 0;
	float temp = 0, vddc = 0;

updated:
	if (gpu_stats(gpu, &temp, &engineclock, &memclock, &vddc, &activity, &fanspeed, &fanpercent, &powertune))
	wlogprint("Temp: %.1f C\n", temp);
	if (fanpercent >= 0 || fanspeed >= 0) {
		wlogprint("Fan Speed: ");
		if (fanpercent >= 0)
			wlogprint("%d%% ", fanpercent);
		if (fanspeed >= 0)
			wlogprint("(%d RPM)", fanspeed);
		wlogprint("\n");
	}
	wlogprint("Engine Clock: %d MHz\nMemory Clock: %d Mhz\nVddc: %.3f V\nActivity: %d%%\nPowertune: %d%%\n",
		engineclock, memclock, vddc, activity, powertune);
	wlogprint("Fan autotune is %s (%d-%d)\n", ga->autofan ? "enabled" : "disabled",
		  gpus[gpu].min_fan, gpus[gpu].gpu_fan);
	wlogprint("GPU engine clock autotune is %s (%d-%d)\n", ga->autoengine ? "enabled" : "disabled",
		ga->minspeed / 100, ga->maxspeed / 100);
	wlogprint("Change [A]utomatic [E]ngine [F]an [M]emory [V]oltage [P]owertune\n");
	wlogprint("Or press any other key to continue\n");
	input = getch();

	if (!strncasecmp(&input, "a", 1)) {
		change_autosettings(gpu);
	} else if (!strncasecmp(&input, "e", 1)) {
		get_enginerange(gpu, &imin, &imax);
		wlogprint("Enter GPU engine clock speed (%d - %d Mhz)", imin, imax);
		val = curses_int("");
		if (val < imin || val > imax) {
			wlogprint("Value is outside safe range, are you sure?\n");
			input = getch();
			if (strncasecmp(&input, "y", 1))
				return;
		}
		if (!set_engineclock(gpu, val))
			wlogprint("Driver reports success but check values below\n");
		else
			wlogprint("Failed to modify engine clock speed\n");
	} else if (!strncasecmp(&input, "f", 1)) {
		get_fanrange(gpu, &imin, &imax);
		wlogprint("Enter fan percentage (%d - %d %)", imin, imax);
		val = curses_int("");
		if (val < imin || val > imax) {
			wlogprint("Value is outside safe range, are you sure?\n");
			input = getch();
			if (strncasecmp(&input, "y", 1))
				return;
		}
		if (!set_fanspeed(gpu, val))
			wlogprint("Driver reports success but check values below\n");
		else
			wlogprint("Failed to modify fan speed\n");
	} else if (!strncasecmp(&input, "m", 1)) {
		get_memoryrange(gpu, &imin, &imax);
		wlogprint("Enter GPU memory clock speed (%d - %d Mhz)", imin, imax);
		val = curses_int("");
		if (val < imin || val > imax) {
			wlogprint("Value is outside safe range, are you sure?\n");
			input = getch();
			if (strncasecmp(&input, "y", 1))
				return;
		}
		if (!set_memoryclock(gpu, val))
			wlogprint("Driver reports success but check values below\n");
		else
			wlogprint("Failed to modify memory clock speed\n");
	} else if (!strncasecmp(&input, "v", 1)) {
		get_vddcrange(gpu, &fmin, &fmax);
		wlogprint("Enter GPU voltage (%.3f - %.3f V)", fmin, fmax);
		fval = curses_float("");
		if (fval < fmin || fval > fmax) {
			wlogprint("Value is outside safe range, are you sure?\n");
			input = getch();
			if (strncasecmp(&input, "y", 1))
				return;
		}
		if (!set_vddc(gpu, fval))
			wlogprint("Driver reports success but check values below\n");
		else
			wlogprint("Failed to modify voltage\n");
	} else if (!strncasecmp(&input, "p", 1)) {
		val = curses_int("Enter powertune value (-20 - 20)");
		if (val < -20 || val > 20) {
			wlogprint("Value is outside safe range, are you sure?\n");
			input = getch();
			if (strncasecmp(&input, "y", 1))
				return;
		}
		if (!set_powertune(gpu, val))
			wlogprint("Driver reports success but check values below\n");
		else
			wlogprint("Failed to modify powertune value\n");
	} else {
		clear_logwin();
		return;
	}
	sleep(1);
	goto updated;
}
#endif

static void free_adl(void)
{
	ADL_Main_Memory_Free ((void **)&lpInfo);
	ADL_Main_Control_Destroy ();
#ifndef WIN32
	dlclose(hDLL);
#else
	FreeLibrary(hDLL);
#endif
}

void clear_adl(int nDevs)
{
	struct gpu_adl *ga;
	int i;

	if (!adl_active)
		return;

	lock_adl();
	/* Try to reset values to their defaults */
	for (i = 0; i < nDevs; i++) {
		ga = &gpus[i].adl;
		/*  Only reset the values if we've changed them at any time */
		if (!gpus[i].has_adl || !ga->managed)
			continue;
		ADL_Overdrive5_ODPerformanceLevels_Set(ga->iAdapterIndex, ga->DefPerfLev);
		free(ga->DefPerfLev);
		ADL_Overdrive5_FanSpeed_Set(ga->iAdapterIndex, 0, &ga->DefFanSpeedValue);
		ADL_Overdrive5_FanSpeedToDefault_Set(ga->iAdapterIndex, 0);
	}
	adl_active = false;
	unlock_adl();
	free_adl();
}
#endif /* HAVE_ADL */<|MERGE_RESOLUTION|>--- conflicted
+++ resolved
@@ -1173,25 +1173,13 @@
 			applog(LOG_DEBUG, "Temperature %d degrees over target, decreasing clock speed", opt_hysteresis);
 			newengine = engine - ga->lpOdParameters.sEngineClock.iStep;
 			/* Only try to tune engine speed up if this GPU is not disabled */
-<<<<<<< HEAD
 		} else if (temp < gpus[gpu].targettemp && engine < ga->maxspeed && fan_window && *denable == DEV_ENABLED) {
+			int iStep = ga->lpOdParameters.sEngineClock.iStep;
+
 			applog(LOG_DEBUG, "Temperature below target, increasing clock speed");
 			if (temp < gpus[gpu].targettemp - opt_hysteresis)
-				newengine = ga->maxspeed;
-			else
-				newengine = engine + ga->lpOdParameters.sEngineClock.iStep;
-=======
-		} else if (temp < ga->targettemp && engine < ga->maxspeed && fan_window && *denable == DEV_ENABLED) {
-			int iStep = ga->lpOdParameters.sEngineClock.iStep;
-
-			applog(LOG_DEBUG, "Temperature below target, increasing clock speed");
-			if (temp < ga->targettemp - opt_hysteresis)
 				iStep *= 2;
 			newengine = engine + iStep;
-		} else if (temp < ga->targettemp && *denable == DEV_RECOVER && opt_restart) {
-			applog(LOG_NOTICE, "Device recovered to temperature below target, re-enabling");
-			*denable = DEV_ENABLED;
->>>>>>> b6066217
 		}
 
 		if (newengine > ga->maxspeed)
