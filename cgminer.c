/*
 * Copyright 2011-2012 Con Kolivas
 * Copyright 2011-2012 Luke Dashjr
 * Copyright 2010 Jeff Garzik
 *
 * This program is free software; you can redistribute it and/or modify it
 * under the terms of the GNU General Public License as published by the Free
 * Software Foundation; either version 3 of the License, or (at your option)
 * any later version.  See COPYING for more details.
 */

#include "config.h"

#ifdef HAVE_CURSES
#include <curses.h>
#endif

#include <stdio.h>
#include <stdlib.h>
#include <string.h>
#include <stdbool.h>
#include <stdint.h>
#include <unistd.h>
#include <sys/time.h>
#include <time.h>
#include <math.h>
#include <stdarg.h>
#include <assert.h>
#include <signal.h>

#include <sys/stat.h>
#include <sys/types.h>

#ifndef WIN32
#include <sys/resource.h>
#endif
#include <ccan/opt/opt.h>
#include <jansson.h>
#include <curl/curl.h>
#include <libgen.h>
#include <sha2.h>

#include "compat.h"
#include "miner.h"
#include "findnonce.h"
#include "adl.h"
#include "device-cpu.h"
#include "device-gpu.h"
#include "bench_block.h"

#if defined(unix)
	#include <errno.h>
	#include <fcntl.h>
	#include <sys/wait.h>
#endif


enum workio_commands {
	WC_GET_WORK,
	WC_SUBMIT_WORK,
};

struct workio_cmd {
	enum workio_commands	cmd;
	struct thr_info		*thr;
	union {
		struct work	*work;
	} u;
	bool			lagging;
};

struct strategies strategies[] = {
	{ "Failover" },
	{ "Round Robin" },
	{ "Rotate" },
	{ "Load Balance" },
};

static char packagename[255];

int gpu_threads;

bool opt_protocol = false;
static bool opt_benchmark;
static bool want_longpoll = true;
static bool have_longpoll = false;
static bool want_per_device_stats = false;
bool use_syslog = false;
static bool opt_quiet = false;
static bool opt_realquiet = false;
bool opt_loginput = false;
const int opt_cutofftemp = 95;
static int opt_retries = -1;
static int opt_fail_pause = 5;
static int fail_pause = 5;
int opt_log_interval = 5;
static int opt_queue = 1;
int opt_scantime = 60;
int opt_expiry = 120;
int opt_bench_algo = -1;
static const bool opt_time = true;

#ifdef HAVE_OPENCL
int opt_dynamic_interval = 7;
bool opt_restart = true;
static bool opt_nogpu;
#endif

struct list_head scan_devices;
int nDevs;
int opt_g_threads = 2;
static signed int devices_enabled = 0;
static bool opt_removedisabled = false;
int total_devices = 0;
struct cgpu_info *devices[MAX_DEVICES];
bool have_opencl = false;
int gpu_threads;
int opt_n_threads = -1;
int mining_threads;
int num_processors;
bool use_curses =
#ifdef HAVE_CURSES
	true
#else
	false
#endif
;
static bool opt_submit_stale;
static int opt_shares;
static bool opt_fail_only;
bool opt_autofan;
bool opt_autoengine;
bool opt_noadl;
char *opt_api_allow = NULL;
char *opt_api_description = PACKAGE_STRING;
int opt_api_port = 4028;
bool opt_api_listen = false;
bool opt_api_network = false;
bool opt_delaynet = false;

char *opt_kernel_path;
char *cgminer_path;

#define QUIET	(opt_quiet || opt_realquiet)

struct thr_info *thr_info;
static int work_thr_id;
int longpoll_thr_id;
static int stage_thr_id;
static int watchpool_thr_id;
static int watchdog_thr_id;
#ifdef HAVE_CURSES
static int input_thr_id;
#endif
int gpur_thr_id;
static int api_thr_id;
static int total_threads;

struct work_restart *work_restart = NULL;

static pthread_mutex_t hash_lock;
static pthread_mutex_t qd_lock;
static pthread_mutex_t *stgd_lock;
#ifdef HAVE_CURSES
static pthread_mutex_t curses_lock;
#endif
static pthread_rwlock_t blk_lock;
pthread_rwlock_t netacc_lock;

double total_mhashes_done;
static struct timeval total_tv_start, total_tv_end;

pthread_mutex_t control_lock;

int hw_errors;
int total_accepted, total_rejected;
int total_getworks, total_stale, total_discarded;
static int total_queued;
unsigned int new_blocks;
static unsigned int work_block;
unsigned int found_blocks;

unsigned int local_work;
unsigned int total_go, total_ro;

struct pool *pools[MAX_POOLS];
static struct pool *currentpool = NULL;

int total_pools;
enum pool_strategy pool_strategy = POOL_FAILOVER;
int opt_rotate_period;
static int total_urls, total_users, total_passes, total_userpasses;

#ifndef HAVE_CURSES
const
#endif
static bool curses_active = false;

static char current_block[37];
static char *current_hash;
static char datestamp[40];
static char blocktime[30];

struct block {
	char hash[37];
	UT_hash_handle hh;
};

static struct block *blocks = NULL;

char *opt_socks_proxy = NULL;

static const char def_conf[] = "cgminer.conf";
static bool config_loaded = false;
static int include_count = 0;
#define JSON_INCLUDE_CONF "include"
#define JSON_LOAD_ERROR "JSON decode of file '%s' failed"
#define JSON_LOAD_ERROR_LEN strlen(JSON_LOAD_ERROR)
#define JSON_MAX_DEPTH 10
#define JSON_MAX_DEPTH_ERR "Too many levels of JSON includes (limit 10) or a loop"

#if defined(unix)
	static char *opt_stderr_cmd = NULL;
#endif // defined(unix)

bool ping = true;

struct sigaction termhandler, inthandler;

struct thread_q *getq;

static int total_work;
struct work *staged_work = NULL;
static int staged_extras;

struct schedtime {
	bool enable;
	struct tm tm;
};

struct schedtime schedstart;
struct schedtime schedstop;
bool sched_paused;

static bool time_before(struct tm *tm1, struct tm *tm2)
{
	if (tm1->tm_hour < tm2->tm_hour)
		return true;
	if (tm1->tm_hour == tm2->tm_hour && tm1->tm_min < tm2->tm_min)
		return true;
	return false;
}

static bool should_run(void)
{
	struct timeval tv;
	struct tm *tm;

	if (!schedstart.enable && !schedstop.enable)
		return true;

	gettimeofday(&tv, NULL);
	tm = localtime(&tv.tv_sec);
	if (schedstart.enable) {
		if (!schedstop.enable) {
			if (time_before(tm, &schedstart.tm))
				return false;

			/* This is a once off event with no stop time set */
			schedstart.enable = false;
			return true;
		}
		if (time_before(&schedstart.tm, &schedstop.tm)) {
			if (time_before(tm, &schedstop.tm) && !time_before(tm, &schedstart.tm))
				return true;
			return false;
		} /* Times are reversed */
		if (time_before(tm, &schedstart.tm)) {
			if (time_before(tm, &schedstop.tm))
				return true;
			return false;
		}
		return true;
	}
	/* only schedstop.enable == true */
	if (!time_before(tm, &schedstop.tm))
		return false;
	return true;
}

void get_datestamp(char *f, struct timeval *tv)
{
	struct tm *tm;

	tm = localtime(&tv->tv_sec);
	sprintf(f, "[%d-%02d-%02d %02d:%02d:%02d]",
		tm->tm_year + 1900,
		tm->tm_mon + 1,
		tm->tm_mday,
		tm->tm_hour,
		tm->tm_min,
		tm->tm_sec);
}

void get_timestamp(char *f, struct timeval *tv)
{
	struct tm *tm;

	tm = localtime(&tv->tv_sec);
	sprintf(f, "[%02d:%02d:%02d]",
		tm->tm_hour,
		tm->tm_min,
		tm->tm_sec);
}

static void applog_and_exit(const char *fmt, ...)
{
	va_list ap;

	va_start(ap, fmt);
	vapplog(LOG_ERR, fmt, ap);
	va_end(ap);
	exit(1);
}

static void add_pool(void)
{
	struct pool *pool;

	pool = calloc(sizeof(struct pool), 1);
	if (!pool) {
		applog(LOG_ERR, "Failed to malloc pool in add_pool");
		exit (1);
	}
	pool->pool_no = pool->prio = total_pools;
	pools[total_pools++] = pool;
	if (unlikely(pthread_mutex_init(&pool->pool_lock, NULL))) {
		applog(LOG_ERR, "Failed to pthread_mutex_init in add_pool");
		exit (1);
	}
	/* Make sure the pool doesn't think we've been idle since time 0 */
	pool->tv_idle.tv_sec = ~0UL;
}

/* Pool variant of test and set */
static bool pool_tset(struct pool *pool, bool *var)
{
	bool ret;

	mutex_lock(&pool->pool_lock);
	ret = *var;
	*var = true;
	mutex_unlock(&pool->pool_lock);
	return ret;
}

bool pool_tclear(struct pool *pool, bool *var)
{
	bool ret;

	mutex_lock(&pool->pool_lock);
	ret = *var;
	*var = false;
	mutex_unlock(&pool->pool_lock);
	return ret;
}

static bool pool_isset(struct pool *pool, bool *var)
{
	bool ret;

	mutex_lock(&pool->pool_lock);
	ret = *var;
	mutex_unlock(&pool->pool_lock);
	return ret;
}

struct pool *current_pool(void)
{
	struct pool *pool;

	mutex_lock(&control_lock);
	pool = currentpool;
	mutex_unlock(&control_lock);
	return pool;
}

char *set_int_range(const char *arg, int *i, int min, int max)
{
	char *err = opt_set_intval(arg, i);
	if (err)
		return err;

	if (*i < min || *i > max)
		return "Value out of range";

	return NULL;
}

static char *set_int_0_to_9999(const char *arg, int *i)
{
	return set_int_range(arg, i, 0, 9999);
}

static char *set_int_1_to_65535(const char *arg, int *i)
{
	return set_int_range(arg, i, 1, 65535);
}

static char *set_int_0_to_10(const char *arg, int *i)
{
	return set_int_range(arg, i, 0, 10);
}

static char *set_int_1_to_10(const char *arg, int *i)
{
	return set_int_range(arg, i, 1, 10);
}

#if defined(USE_BITFORCE) || defined(USE_ICARUS)
static char *add_serial(char *arg)
{
	string_elist_add(arg, &scan_devices);
	return NULL;
}
#endif

static char *set_devices(char *arg)
{
	int i = strtol(arg, &arg, 0);

	if (*arg) {
		if (*arg == '?') {
			devices_enabled = -1;
			return NULL;
		}
		return "Invalid device number";
	}

	if (i < 0 || i >= (int)(sizeof(devices_enabled) * 8) - 1)
		return "Invalid device number";
	devices_enabled |= 1 << i;
	return NULL;
}

static char *set_loadbalance(enum pool_strategy *strategy)
{
	*strategy = POOL_LOADBALANCE;
	return NULL;
}

static char *set_rotate(const char *arg, int *i)
{
	pool_strategy = POOL_ROTATE;
	return set_int_range(arg, i, 0, 9999);
}

static char *set_rr(enum pool_strategy *strategy)
{
	*strategy = POOL_ROUNDROBIN;
	return NULL;
}

static char *set_url(char *arg)
{
	struct pool *pool;

	total_urls++;
	if (total_urls > total_pools)
		add_pool();
	pool = pools[total_urls - 1];

	opt_set_charp(arg, &pool->rpc_url);
	if (strncmp(arg, "http://", 7) &&
	    strncmp(arg, "https://", 8)) {
		char *httpinput;

		httpinput = malloc(255);
		if (!httpinput)
			quit(1, "Failed to malloc httpinput");
		strcpy(httpinput, "http://");
		strncat(httpinput, arg, 248);
		pool->rpc_url = httpinput;
	}

	return NULL;
}

static char *set_user(const char *arg)
{
	struct pool *pool;

	if (total_userpasses)
		return "Use only user + pass or userpass, but not both";
	total_users++;
	if (total_users > total_pools)
		add_pool();

	pool = pools[total_users - 1];
	opt_set_charp(arg, &pool->rpc_user);

	return NULL;
}

static char *set_pass(const char *arg)
{
	struct pool *pool;

	if (total_userpasses)
		return "Use only user + pass or userpass, but not both";
	total_passes++;
	if (total_passes > total_pools)
		add_pool();

	pool = pools[total_passes - 1];
	opt_set_charp(arg, &pool->rpc_pass);

	return NULL;
}

static char *set_userpass(const char *arg)
{
	struct pool *pool;

	if (total_users || total_passes)
		return "Use only user + pass or userpass, but not both";
	total_userpasses++;
	if (total_userpasses > total_pools)
		add_pool();

	pool = pools[total_userpasses - 1];
	opt_set_charp(arg, &pool->rpc_userpass);

	return NULL;
}

static char *enable_debug(bool *flag)
{
	*flag = true;
	/* Turn out verbose output, too. */
	opt_log_output = true;
	return NULL;
}

static char *set_schedtime(const char *arg, struct schedtime *st)
{
	if (sscanf(arg, "%d:%d", &st->tm.tm_hour, &st->tm.tm_min) != 2)
		return "Invalid time set, should be HH:MM";
	if (st->tm.tm_hour > 23 || st->tm.tm_min > 59 || st->tm.tm_hour < 0 || st->tm.tm_min < 0)
		return "Invalid time set.";
	st->enable = true;
	return NULL;
}

static char *temp_cutoff_str = NULL;

char *set_temp_cutoff(char *arg)
{
	int val;

	if (!(arg && arg[0]))
		return "Invalid parameters for set temp cutoff";
	val = atoi(arg);
	if (val < 0 || val > 200)
		return "Invalid value passed to set temp cutoff";
	temp_cutoff_str = arg;

	return NULL;
}

static void load_temp_cutoffs()
{
	int i, val = 0, device = 0;
	char *nextptr;

	if (temp_cutoff_str) {
		for (device = 0, nextptr = strtok(temp_cutoff_str, ","); nextptr; ++device, nextptr = strtok(NULL, ",")) {
			if (device >= total_devices)
				quit(1, "Too many values passed to set temp cutoff");
			val = atoi(nextptr);
			if (val < 0 || val > 200)
				quit(1, "Invalid value passed to set temp cutoff");

			devices[device]->cutofftemp = val;
		}
	}
	else
		val = opt_cutofftemp;
	if (device <= 1) {
		for (i = device; i < total_devices; ++i)
			devices[i]->cutofftemp = val;
	}
}

static char *set_api_allow(const char *arg)
{
	opt_set_charp(arg, &opt_api_allow);

	return NULL;
}

static char *set_api_description(const char *arg)
{
	opt_set_charp(arg, &opt_api_description);

	return NULL;
}

/* These options are available from config file or commandline */
static struct opt_table opt_config_table[] = {
#ifdef WANT_CPUMINE
	OPT_WITH_ARG("--algo|-a",
		     set_algo, show_algo, &opt_algo,
		     "Specify sha256 implementation for CPU mining:\n"
		     "\tauto\t\tBenchmark at startup and pick fastest algorithm"
		     "\n\tc\t\tLinux kernel sha256, implemented in C"
#ifdef WANT_SSE2_4WAY
		     "\n\t4way\t\ttcatm's 4-way SSE2 implementation"
#endif
#ifdef WANT_VIA_PADLOCK
		     "\n\tvia\t\tVIA padlock implementation"
#endif
		     "\n\tcryptopp\tCrypto++ C/C++ implementation"
#ifdef WANT_CRYPTOPP_ASM32
		     "\n\tcryptopp_asm32\tCrypto++ 32-bit assembler implementation"
#endif
#ifdef WANT_X8632_SSE2
		     "\n\tsse2_32\t\tSSE2 32 bit implementation for i386 machines"
#endif
#ifdef WANT_X8664_SSE2
		     "\n\tsse2_64\t\tSSE2 64 bit implementation for x86_64 machines"
#endif
#ifdef WANT_X8664_SSE4
		     "\n\tsse4_64\t\tSSE4.1 64 bit implementation for x86_64 machines"
#endif
#ifdef WANT_ALTIVEC_4WAY
    "\n\taltivec_4way\tAltivec implementation for PowerPC G4 and G5 machines"
#endif
		),
#endif
	OPT_WITH_ARG("--api-allow",
		     set_api_allow, NULL, NULL,
		     "Allow API access only to the given list of IP[/Prefix] addresses[/subnets]"),
	OPT_WITH_ARG("--api-description",
		     set_api_description, NULL, NULL,
		     "Description placed in the API status header, default: cgminer version"),
	OPT_WITHOUT_ARG("--api-listen",
			opt_set_bool, &opt_api_listen,
			"Enable API, default: disabled"),
	OPT_WITHOUT_ARG("--api-network",
			opt_set_bool, &opt_api_network,
			"Allow API (if enabled) to listen on/for any address, default: only 127.0.0.1"),
	OPT_WITH_ARG("--api-port",
		     set_int_1_to_65535, opt_show_intval, &opt_api_port,
		     "Port number of miner API"),
#ifdef HAVE_ADL
	OPT_WITHOUT_ARG("--auto-fan",
			opt_set_bool, &opt_autofan,
			"Automatically adjust all GPU fan speeds to maintain a target temperature"),
	OPT_WITHOUT_ARG("--auto-gpu",
			opt_set_bool, &opt_autoengine,
			"Automatically adjust all GPU engine clock speeds to maintain a target temperature"),
#endif
	OPT_WITHOUT_ARG("--benchmark",
			opt_set_bool, &opt_benchmark,
			"Run cgminer in benchmark mode - produces no shares"),
#ifdef WANT_CPUMINE
	OPT_WITH_ARG("--bench-algo|-b",
		     set_int_0_to_9999, opt_show_intval, &opt_bench_algo,
		     opt_hidden),
	OPT_WITH_ARG("--cpu-threads|-t",
		     force_nthreads_int, opt_show_intval, &opt_n_threads,
		     "Number of miner CPU threads"),
#endif
	OPT_WITHOUT_ARG("--debug|-D",
		     enable_debug, &opt_debug,
		     "Enable debug output"),
	OPT_WITH_ARG("--device|-d",
		     set_devices, NULL, NULL,
	             "Select device to use, (Use repeat -d for multiple devices, default: all)"),
#ifdef HAVE_OPENCL
	OPT_WITHOUT_ARG("--disable-gpu|-G",
			opt_set_bool, &opt_nogpu,
			"Disable GPU mining even if suitable devices exist"),
#endif
#if defined(WANT_CPUMINE) && (defined(HAVE_OPENCL) || defined(USE_BITFORCE) || defined(USE_ICARUS))
	OPT_WITHOUT_ARG("--enable-cpu|-C",
			opt_set_bool, &opt_usecpu,
			"Enable CPU mining with other mining (default: no CPU mining if other devices exist)"),
#endif
	OPT_WITH_ARG("--expiry|-E",
		     set_int_0_to_9999, opt_show_intval, &opt_expiry,
		     "Upper bound on how many seconds after getting work we consider a share from it stale"),
	OPT_WITHOUT_ARG("--failover-only",
			opt_set_bool, &opt_fail_only,
			"Don't leak work to backup pools when primary pool is lagging"),
#ifdef HAVE_OPENCL
	OPT_WITH_ARG("--gpu-dyninterval",
		     set_int_1_to_65535, opt_show_intval, &opt_dynamic_interval,
		     "Set the refresh interval in ms for GPUs using dynamic intensity"),
	OPT_WITH_ARG("--gpu-platform",
		     set_int_0_to_9999, opt_show_intval, &opt_platform_id,
		     "Select OpenCL platform ID to use for GPU mining"),
	OPT_WITH_ARG("--gpu-threads|-g",
		     set_int_1_to_10, opt_show_intval, &opt_g_threads,
		     "Number of threads per GPU (1 - 10)"),
#ifdef HAVE_ADL
	OPT_WITH_ARG("--gpu-engine",
		     set_gpu_engine, NULL, NULL,
		     "GPU engine (over)clock range in Mhz - one value, range and/or comma separated list (e.g. 850-900,900,750-850)"),
	OPT_WITH_ARG("--gpu-fan",
		     set_gpu_fan, NULL, NULL,
		     "GPU fan percentage range - one value, range and/or comma separated list (e.g. 0-85,85,65)"),
	OPT_WITH_ARG("--gpu-memclock",
		     set_gpu_memclock, NULL, NULL,
		     "Set the GPU memory (over)clock in Mhz - one value for all or separate by commas for per card"),
	OPT_WITH_ARG("--gpu-memdiff",
		     set_gpu_memdiff, NULL, NULL,
		     "Set a fixed difference in clock speed between the GPU and memory in auto-gpu mode"),
	OPT_WITH_ARG("--gpu-powertune",
		     set_gpu_powertune, NULL, NULL,
		     "Set the GPU powertune percentage - one value for all or separate by commas for per card"),
	OPT_WITHOUT_ARG("--gpu-reorder",
			opt_set_bool, &opt_reorder,
			"Attempt to reorder GPU devices according to PCI Bus ID"),
	OPT_WITH_ARG("--gpu-vddc",
		     set_gpu_vddc, NULL, NULL,
		     "Set the GPU voltage in Volts - one value for all or separate by commas for per card"),
#endif
	OPT_WITH_ARG("--intensity|-I",
		     set_intensity, NULL, NULL,
		     "Intensity of GPU scanning (d or " _MIN_INTENSITY_STR " -> " _MAX_INTENSITY_STR ", default: d to maintain desktop interactivity)"),
	OPT_WITH_ARG("--kernel-path|-K",
		     opt_set_charp, opt_show_charp, &opt_kernel_path,
	             "Specify a path to where the kernel .cl files are"),
	OPT_WITH_ARG("--kernel|-k",
		     set_kernel, NULL, NULL,
		     "Override kernel to use (diablo, poclbm, phatk or diakgcn) - one value or comma separated"),
#endif
	OPT_WITHOUT_ARG("--load-balance",
		     set_loadbalance, &pool_strategy,
		     "Change multipool strategy from failover to even load balance"),
	OPT_WITH_ARG("--log|-l",
		     set_int_0_to_9999, opt_show_intval, &opt_log_interval,
		     "Interval in seconds between log output"),
#if defined(unix)
	OPT_WITH_ARG("--monitor|-m",
		     opt_set_charp, NULL, &opt_stderr_cmd,
		     "Use custom pipe cmd for output messages"),
#endif // defined(unix)
	OPT_WITHOUT_ARG("--net-delay",
			opt_set_bool, &opt_delaynet,
			"Impose small delays in networking to not overload slow routers"),
#ifdef HAVE_ADL
	OPT_WITHOUT_ARG("--no-adl",
			opt_set_bool, &opt_noadl,
			"Disable the ATI display library used for monitoring and setting GPU parameters"),
#endif
	OPT_WITHOUT_ARG("--no-longpoll",
			opt_set_invbool, &want_longpoll,
			"Disable X-Long-Polling support"),
#ifdef HAVE_OPENCL
	OPT_WITHOUT_ARG("--no-restart",
			opt_set_invbool, &opt_restart,
			"Do not attempt to restart GPUs that hang"),
#endif
	OPT_WITH_ARG("--pass|-p",
		     set_pass, NULL, NULL,
		     "Password for bitcoin JSON-RPC server"),
	OPT_WITHOUT_ARG("--per-device-stats",
			opt_set_bool, &want_per_device_stats,
			"Force verbose mode and output per-device statistics"),
	OPT_WITHOUT_ARG("--protocol-dump|-P",
			opt_set_bool, &opt_protocol,
			"Verbose dump of protocol-level activities"),
	OPT_WITH_ARG("--queue|-Q",
		     set_int_0_to_10, opt_show_intval, &opt_queue,
		     "Minimum number of work items to have queued (0 - 10)"),
	OPT_WITHOUT_ARG("--quiet|-q",
			opt_set_bool, &opt_quiet,
			"Disable logging output, display status and errors"),
	OPT_WITHOUT_ARG("--real-quiet",
			opt_set_bool, &opt_realquiet,
			"Disable all output"),
	OPT_WITHOUT_ARG("--remove-disabled",
		     opt_set_bool, &opt_removedisabled,
	         "Remove disabled devices entirely, as if they didn't exist"),
	OPT_WITH_ARG("--retries|-r",
		     opt_set_intval, opt_show_intval, &opt_retries,
		     "Number of times to retry before giving up, if JSON-RPC call fails (-1 means never)"),
	OPT_WITH_ARG("--retry-pause|-R",
		     set_int_0_to_9999, opt_show_intval, &opt_fail_pause,
		     "Number of seconds to pause, between retries"),
	OPT_WITH_ARG("--rotate",
		     set_rotate, opt_show_intval, &opt_rotate_period,
		     "Change multipool strategy from failover to regularly rotate at N minutes"),
	OPT_WITHOUT_ARG("--round-robin",
		     set_rr, &pool_strategy,
		     "Change multipool strategy from failover to round robin on failure"),
#if defined(USE_BITFORCE) || defined(USE_ICARUS)
	OPT_WITH_ARG("--scan-serial|-S",
		     add_serial, NULL, NULL,
		     "Serial port to probe for FPGA Mining device"),
#endif
	OPT_WITH_ARG("--scan-time|-s",
		     set_int_0_to_9999, opt_show_intval, &opt_scantime,
		     "Upper bound on time spent scanning current work, in seconds"),
	OPT_WITH_ARG("--sched-start",
		     set_schedtime, NULL, &schedstart,
		     "Set a time of day in HH:MM to start mining (a once off without a stop time)"),
	OPT_WITH_ARG("--sched-stop",
		     set_schedtime, NULL, &schedstop,
		     "Set a time of day in HH:MM to stop mining (will quit without a start time)"),
	OPT_WITH_ARG("--shares",
		     opt_set_intval, NULL, &opt_shares,
		     "Quit after mining N shares (default: unlimited)"),
	OPT_WITH_ARG("--socks-proxy",
		     opt_set_charp, NULL, &opt_socks_proxy,
		     "Set socks4 proxy (host:port)"),
	OPT_WITHOUT_ARG("--submit-stale",
			opt_set_bool, &opt_submit_stale,
		        "Submit shares even if they would normally be considered stale"),
#ifdef HAVE_SYSLOG_H
	OPT_WITHOUT_ARG("--syslog",
			opt_set_bool, &use_syslog,
			"Use system log for output messages (default: standard error)"),
#endif
#if defined(HAVE_ADL) || defined(USE_BITFORCE)
	OPT_WITH_ARG("--temp-cutoff",
		     set_temp_cutoff, opt_show_intval, &opt_cutofftemp,
		     "Temperature where a device will be automatically disabled, one value or comma separated list"),
#endif
#ifdef HAVE_ADL
	OPT_WITH_ARG("--temp-hysteresis",
		     set_int_1_to_10, opt_show_intval, &opt_hysteresis,
		     "Set how much the temperature can fluctuate outside limits when automanaging speeds"),
	OPT_WITH_ARG("--temp-overheat",
		     set_temp_overheat, opt_show_intval, &opt_overheattemp,
		     "Overheat temperature when automatically managing fan and GPU speeds, one value or comma separated list"),
	OPT_WITH_ARG("--temp-target",
		     set_temp_target, opt_show_intval, &opt_targettemp,
		     "Target temperature when automatically managing fan and GPU speeds, one value or comma separated list"),
#endif
	OPT_WITHOUT_ARG("--text-only|-T",
			opt_set_invbool, &use_curses,
#ifdef HAVE_CURSES
			"Disable ncurses formatted screen output"
#else
			opt_hidden
#endif
	),
	OPT_WITH_ARG("--url|-o",
		     set_url, NULL, NULL,
		     "URL for bitcoin JSON-RPC server"),
	OPT_WITH_ARG("--user|-u",
		     set_user, NULL, NULL,
		     "Username for bitcoin JSON-RPC server"),
#ifdef HAVE_OPENCL
	OPT_WITH_ARG("--vectors|-v",
		     set_vector, NULL, NULL,
		     "Override detected optimal vector (1, 2 or 4) - one value or comma separated list"),
#endif
	OPT_WITHOUT_ARG("--verbose",
			opt_set_bool, &opt_log_output,
			"Log verbose output to stderr as well as status output"),
#ifdef HAVE_OPENCL
	OPT_WITH_ARG("--worksize|-w",
		     set_worksize, NULL, NULL,
		     "Override detected optimal worksize - one value or comma separated list"),
#endif
	OPT_WITH_ARG("--userpass|-O",
		     set_userpass, NULL, NULL,
		     "Username:Password pair for bitcoin JSON-RPC server"),
	OPT_WITH_ARG("--pools",
			opt_set_bool, NULL, NULL, opt_hidden),
	OPT_ENDTABLE
};

static char *load_config(const char *arg, void __maybe_unused *unused);

static char *parse_config(json_t *config, bool fileconf)
{
	static char err_buf[200];
	json_t *val;
	struct opt_table *opt;

	for (opt = opt_config_table; opt->type != OPT_END; opt++) {
		char *p, *name;

		/* We don't handle subtables. */
		assert(!(opt->type & OPT_SUBTABLE));

		/* Pull apart the option name(s). */
		name = strdup(opt->names);
		for (p = strtok(name, "|"); p; p = strtok(NULL, "|")) {
			char *err = NULL;
			/* Ignore short options. */
			if (p[1] != '-')
				continue;

			val = json_object_get(config, p+2);
			if (!val)
				continue;

			if ((opt->type & OPT_HASARG) && json_is_string(val)) {
				err = opt->cb_arg(json_string_value(val),
						  opt->u.arg);
			} else if ((opt->type & OPT_HASARG) && json_is_array(val)) {
				int n, size = json_array_size(val);
				for(n = 0; n < size && !err; n++) {
					if (json_is_string(json_array_get(val, n)))
						err = opt->cb_arg(json_string_value(json_array_get(val, n)), opt->u.arg);
					else if (json_is_object(json_array_get(val, n)))
						err = parse_config(json_array_get(val, n), false);
				}
			} else if ((opt->type&OPT_NOARG) && json_is_true(val)) {
				err = opt->cb(opt->u.arg);
			} else {
				err = "Invalid value";
			}
			if (err) {
				/* Allow invalid values to be in configuration
				 * file, just skipping over them provided the
				 * JSON is still valid after that. */
				if (fileconf)
					applog(LOG_ERR, "Invalid config option %s: %s", p, err);
				else {
					sprintf(err_buf, "Parsing JSON option %s: %s",
						p, err);
					return err_buf;
				}
			}
		}
		free(name);
	}

	val = json_object_get(config, JSON_INCLUDE_CONF);
	if (val && json_is_string(val))
		return load_config(json_string_value(val), NULL);

	return NULL;
}

static char *load_config(const char *arg, void __maybe_unused *unused)
{
	json_error_t err;
	json_t *config;
	char *json_error;

	if(++include_count > JSON_MAX_DEPTH)
		return JSON_MAX_DEPTH_ERR;

#if JANSSON_MAJOR_VERSION > 1
	config = json_load_file(arg, 0, &err);
#else
	config = json_load_file(arg, &err);
#endif
	if (!json_is_object(config)) {
		json_error = malloc(JSON_LOAD_ERROR_LEN + strlen(arg));
		if (!json_error)
			quit(1, "Malloc failure in json error");

		sprintf(json_error, JSON_LOAD_ERROR, arg);
		return json_error;
	}

	config_loaded = true;
	/* Parse the config now, so we can override it.  That can keep pointers
	 * so don't free config object. */
	return parse_config(config, true);
}

static void load_default_config(void)
{
	char buf[PATH_MAX];

#if defined(unix)
	if (getenv("HOME") && *getenv("HOME")) {
	        strcpy(buf, getenv("HOME"));
		strcat(buf, "/");
	}
	else
		strcpy(buf, "");
	strcat(buf, ".cgminer/");
#else
	strcpy(buf, "");
#endif
	strcat(buf, def_conf);
	if (!access(buf, R_OK))
		load_config(buf, NULL);
}

extern const char *opt_argv0;

static char *opt_verusage_and_exit(const char *extra)
{
	printf("%s\nBuilt with "
#ifdef HAVE_OPENCL
		"GPU "
#endif
#ifdef WANT_CPUMINE
		"CPU "
#endif
#ifdef USE_BITFORCE
		"bitforce "
#endif
#ifdef USE_ICARUS
		"icarus "
#endif
		"mining support.\n"
		, packagename);
	printf("%s", opt_usage(opt_argv0, extra));
	fflush(stdout);
	exit(0);
}

/* These options are available from commandline only */
static struct opt_table opt_cmdline_table[] = {
	OPT_WITH_ARG("--config|-c",
		     load_config, NULL, NULL,
		     "Load a JSON-format configuration file\n"
		     "See example.conf for an example configuration."),
	OPT_WITHOUT_ARG("--help|-h",
			opt_verusage_and_exit, NULL,
			"Print this message"),
#ifdef HAVE_OPENCL
	OPT_WITHOUT_ARG("--ndevs|-n",
			print_ndevs_and_exit, &nDevs,
			"Display number of detected GPUs, OpenCL platform information, and exit"),
#endif
	OPT_WITHOUT_ARG("--version|-V",
			opt_version_and_exit, packagename,
			"Display version and exit"),
	OPT_ENDTABLE
};

static bool jobj_binary(const json_t *obj, const char *key,
			void *buf, size_t buflen, bool required)
{
	const char *hexstr;
	json_t *tmp;

	tmp = json_object_get(obj, key);
	if (unlikely(!tmp)) {
		if (unlikely(required))
			applog(LOG_ERR, "JSON key '%s' not found", key);
		return false;
	}
	hexstr = json_string_value(tmp);
	if (unlikely(!hexstr)) {
		applog(LOG_ERR, "JSON key '%s' is not a string", key);
		return false;
	}
	if (!hex2bin(buf, hexstr, buflen))
		return false;

	return true;
}

static bool work_decode(const json_t *val, struct work *work)
{
	if (unlikely(!jobj_binary(val, "data", work->data, sizeof(work->data), true))) {
		applog(LOG_ERR, "JSON inval data");
		goto err_out;
	}

	if (likely(!jobj_binary(val, "midstate",
			 work->midstate, sizeof(work->midstate), false))) {
		// Calculate it ourselves
		union {
			unsigned char c[64];
			uint32_t i[16];
		} data;
		int swapcounter;
		for (swapcounter = 0; swapcounter < 16; swapcounter++)
			data.i[swapcounter] = swab32(((uint32_t*) (work->data))[swapcounter]);
		sha2_context ctx;
		sha2_starts( &ctx, 0 );
		sha2_update( &ctx, data.c, 64 );
		memcpy(work->midstate, ctx.state, sizeof(work->midstate));
	}

	if (likely(!jobj_binary(val, "hash1", work->hash1, sizeof(work->hash1), false))) {
		// Always the same anyway
		memcpy(work->hash1, "\0\0\0\0\0\0\0\0\0\0\0\0\0\0\0\0\0\0\0\0\0\0\0\0\0\0\0\0\0\0\0\0\0\0\0\x80\0\0\0\0\0\0\0\0\0\0\0\0\0\0\0\0\0\0\0\0\0\0\0\0\0\1\0\0", 64);
	}

	if (unlikely(!jobj_binary(val, "target", work->target, sizeof(work->target), true))) {
		applog(LOG_ERR, "JSON inval target");
		goto err_out;
	}

	memset(work->hash, 0, sizeof(work->hash));

#ifdef __BIG_ENDIAN__
        int swapcounter = 0;
        for (swapcounter = 0; swapcounter < 32; swapcounter++)
            (((uint32_t*) (work->data))[swapcounter]) = swab32(((uint32_t*) (work->data))[swapcounter]);
        for (swapcounter = 0; swapcounter < 16; swapcounter++)
            (((uint32_t*) (work->hash1))[swapcounter]) = swab32(((uint32_t*) (work->hash1))[swapcounter]);
        for (swapcounter = 0; swapcounter < 8; swapcounter++)
            (((uint32_t*) (work->midstate))[swapcounter]) = swab32(((uint32_t*) (work->midstate))[swapcounter]);
        for (swapcounter = 0; swapcounter < 8; swapcounter++)
            (((uint32_t*) (work->target))[swapcounter]) = swab32(((uint32_t*) (work->target))[swapcounter]);
#endif

	gettimeofday(&work->tv_staged, NULL);

	return true;

err_out:
	return false;
}

int dev_from_id(int thr_id)
{
	return thr_info[thr_id].cgpu->device_id;
}

/* Make the change in the recent value adjust dynamically when the difference
 * is large, but damp it when the values are closer together. This allows the
 * value to change quickly, but not fluctuate too dramatically when it has
 * stabilised. */
void decay_time(double *f, double fadd)
{
	double ratio = 0;

	if (likely(*f > 0)) {
		ratio = fadd / *f;
		if (ratio > 1)
			ratio = 1 / ratio;
	}

	if (ratio > 0.95)
		*f = (fadd * 0.1 + *f) / 1.1;
	else
		*f = (fadd + *f * 0.1) / 1.1;
}

static int requests_staged(void)
{
	int ret;

	mutex_lock(stgd_lock);
	ret = HASH_COUNT(staged_work);
	mutex_unlock(stgd_lock);
	return ret;
}

#ifdef HAVE_CURSES
WINDOW *mainwin, *statuswin, *logwin;
#endif
double total_secs = 0.1;
static char statusline[256];
static int devcursor, logstart, logcursor;
struct cgpu_info gpus[MAX_GPUDEVICES]; /* Maximum number apparently possible */
struct cgpu_info *cpus;

#ifdef HAVE_CURSES
static inline void unlock_curses(void)
{
	mutex_unlock(&curses_lock);
}

static inline void lock_curses(void)
{
	mutex_lock(&curses_lock);
}

static bool curses_active_locked(void)
{
	bool ret;

	lock_curses();
	ret = curses_active;
	if (!ret)
		unlock_curses();
	return ret;
}
#endif

void tailsprintf(char *f, const char *fmt, ...)
{
	va_list ap;

	va_start(ap, fmt);
	vsprintf(f + strlen(f), fmt, ap);
	va_end(ap);
}

static void get_statline(char *buf, struct cgpu_info *cgpu)
{
	sprintf(buf, "%s%d ", cgpu->api->name, cgpu->device_id);
	if (cgpu->api->get_statline_before)
		cgpu->api->get_statline_before(buf, cgpu);
	tailsprintf(buf, "(%ds):%.1f (avg):%.1f Mh/s | A:%d R:%d HW:%d U:%.2f/m",
		opt_log_interval,
		cgpu->rolling,
		cgpu->total_mhashes / total_secs,
		cgpu->accepted,
		cgpu->rejected,
		cgpu->hw_errors,
		cgpu->utility);
	if (cgpu->api->get_statline)
		cgpu->api->get_statline(buf, cgpu);
}

static void text_print_status(int thr_id)
{
	struct cgpu_info *cgpu = thr_info[thr_id].cgpu;
	char logline[255];

	if (cgpu) {
		get_statline(logline, cgpu);
		printf("%s\n", logline);
	}
}

#ifdef HAVE_CURSES
/* Must be called with curses mutex lock held and curses_active */
static void curses_print_status(void)
{
	struct pool *pool = current_pool();

	wattron(statuswin, A_BOLD);
	mvwprintw(statuswin, 0, 0, " " PACKAGE " version " VERSION " - Started: %s", datestamp);
#ifdef WANT_CPUMINE
	if (opt_n_threads)
		wprintw(statuswin, " CPU Algo: %s", algo_names[opt_algo]);
#endif
	wattroff(statuswin, A_BOLD);
	mvwhline(statuswin, 1, 0, '-', 80);
	mvwprintw(statuswin, 2, 0, " %s", statusline);
	wclrtoeol(statuswin);
	mvwprintw(statuswin, 3, 0, " TQ: %d  ST: %d  SS: %d  DW: %d  NB: %d  LW: %d  GF: %d  RF: %d",
		total_queued, requests_staged(), total_stale, total_discarded, new_blocks,
		local_work, total_go, total_ro);
	wclrtoeol(statuswin);
	if (pool_strategy == POOL_LOADBALANCE && total_pools > 1)
		mvwprintw(statuswin, 4, 0, " Connected to multiple pools with%s LP",
			have_longpoll ? "": "out");
	else
		mvwprintw(statuswin, 4, 0, " Connected to %s with%s LP as user %s",
			pool->rpc_url, have_longpoll ? "": "out", pool->rpc_user);
	wclrtoeol(statuswin);
	mvwprintw(statuswin, 5, 0, " Block: %s...  Started: %s", current_hash, blocktime);
	mvwhline(statuswin, 6, 0, '-', 80);
	mvwhline(statuswin, logstart - 1, 0, '-', 80);
	mvwprintw(statuswin, devcursor - 1, 1, "[P]ool management %s[S]ettings [D]isplay options [Q]uit",
		have_opencl ? "[G]PU management " : "");
}

static void adj_width(int var, int *length)
{
	if ((int)(log10(var) + 1) > *length)
		(*length)++;
}

static void curses_print_devstatus(int thr_id)
{
	static int awidth = 1, rwidth = 1, hwwidth = 1, uwidth = 1;
	struct cgpu_info *cgpu = thr_info[thr_id].cgpu;
	char logline[255];

		cgpu->utility = cgpu->accepted / ( total_secs ? total_secs : 1 ) * 60;

	mvwprintw(statuswin, devcursor + cgpu->cgminer_id, 0, " %s %d: ", cgpu->api->name, cgpu->device_id);
	if (cgpu->api->get_statline_before) {
		logline[0] = '\0';
		cgpu->api->get_statline_before(logline, cgpu);
		wprintw(statuswin, "%s", logline);
	}
		if (cgpu->status == LIFE_DEAD)
			wprintw(statuswin, "DEAD ");
		else if (cgpu->status == LIFE_SICK)
			wprintw(statuswin, "SICK ");
	else if (cgpu->deven == DEV_DISABLED)
		wprintw(statuswin, "OFF  ");
	else if (cgpu->deven == DEV_RECOVER)
		wprintw(statuswin, "REST  ");
	else
		wprintw(statuswin, "%5.1f", cgpu->rolling);
		adj_width(cgpu->accepted, &awidth);
		adj_width(cgpu->rejected, &rwidth);
		adj_width(cgpu->hw_errors, &hwwidth);
		adj_width(cgpu->utility, &uwidth);
	wprintw(statuswin, "/%5.1fMh/s | A:%*d R:%*d HW:%*d U:%*.2f/m",
			cgpu->total_mhashes / total_secs,
			awidth, cgpu->accepted,
			rwidth, cgpu->rejected,
			hwwidth, cgpu->hw_errors,
		uwidth + 3, cgpu->utility);

	if (cgpu->api->get_statline) {
		logline[0] = '\0';
		cgpu->api->get_statline(logline, cgpu);
		wprintw(statuswin, "%s", logline);
	}

		wclrtoeol(statuswin);
}
#endif

static void print_status(int thr_id)
{
	if (!curses_active)
		text_print_status(thr_id);
}

#ifdef HAVE_CURSES
/* Check for window resize. Called with curses mutex locked */
static inline bool change_logwinsize(void)
{
	int x, y, logx, logy;

	getmaxyx(mainwin, y, x);
	getmaxyx(logwin, logy, logx);
	y -= logcursor;
	/* Detect screen size change */
	if ((x != logx || y != logy) && x >= 80 && y >= 25) {
		wresize(logwin, y, x);
		return true;
	}
	return false;
}

static void check_winsizes(void)
{
	if (!use_curses)
		return;
	if (curses_active_locked()) {
		int y, x;

		x = getmaxx(statuswin);
		wresize(statuswin, logstart, x);
		getmaxyx(mainwin, y, x);
		y -= logcursor;
		wresize(logwin, y, x);
		mvwin(logwin, logcursor, 0);
		unlock_curses();
	}
}

/* For mandatory printing when mutex is already locked */
void wlog(const char *f, ...)
{
	va_list ap;

	va_start(ap, f);
	vw_printw(logwin, f, ap);
	va_end(ap);
}

/* Mandatory printing */
void wlogprint(const char *f, ...)
{
	va_list ap;

	if (curses_active_locked()) {
		va_start(ap, f);
		vw_printw(logwin, f, ap);
		va_end(ap);
		unlock_curses();
	}
}
#endif

#ifdef HAVE_CURSES
void log_curses(int prio, const char *f, va_list ap)
{
	bool high_prio;

	if (opt_quiet && prio != LOG_ERR)
		return;

	high_prio = (prio == LOG_WARNING || prio == LOG_ERR);

	if (curses_active_locked()) {
		if (!opt_loginput || high_prio) {
			vw_printw(logwin, f, ap);
			if (high_prio) {
				touchwin(logwin);
				wrefresh(logwin);
			}
		}
		unlock_curses();
	} else
		vprintf(f, ap);
}

void clear_logwin(void)
{
	if (curses_active_locked()) {
		wclear(logwin);
		unlock_curses();
	}
}
#endif

/* regenerate the full work->hash value and also return true if it's a block */
bool regeneratehash(const struct work *work)
{
	uint32_t *data32 = (uint32_t *)(work->data);
	unsigned char swap[128];
	uint32_t *swap32 = (uint32_t *)swap;
	unsigned char hash1[32];
	uint32_t *hash32 = (uint32_t *)(work->hash);
	uint32_t difficulty = 0;
	uint32_t diffbytes = 0;
	uint32_t diffvalue = 0;
	uint32_t diffcmp[8];
	int diffshift = 0;
	int i;

	for (i = 0; i < 80 / 4; i++)
		swap32[i] = swab32(data32[i]);

	sha2(swap, 80, hash1, false);
	sha2(hash1, 32, (unsigned char *)(work->hash), false);

	difficulty = swab32(*((uint32_t *)(work->data + 72)));

	diffbytes = ((difficulty >> 24) & 0xff) - 3;
	diffvalue = difficulty & 0x00ffffff;

	diffshift = (diffbytes % 4) * 8;
	if (diffshift == 0) {
		diffshift = 32;
		diffbytes--;
	}

	memset(diffcmp, 0, 32);
	diffcmp[(diffbytes >> 2) + 1] = diffvalue >> (32 - diffshift);
	diffcmp[diffbytes >> 2] = diffvalue << diffshift;

	for (i = 7; i >= 0; i--) {
		if (hash32[i] > diffcmp[i])
			return false;
		if (hash32[i] < diffcmp[i])
			return true;
	}

	// https://en.bitcoin.it/wiki/Block says: "numerically below"
	// https://en.bitcoin.it/wiki/Target says: "lower than or equal to"
	// code in bitcoind 0.3.24 main.cpp CheckWork() says: if (hash > hashTarget) return false;
	if (hash32[0] == diffcmp[0])
		return true;
	else
		return false;
}

static bool submit_upstream_work(const struct work *work)
{
	char *hexstr = NULL;
	json_t *val, *res;
	char s[345], sd[345];
	bool rc = false;
	int thr_id = work->thr_id;
	struct cgpu_info *cgpu = thr_info[thr_id].cgpu;
	CURL *curl = curl_easy_init();
	struct pool *pool = work->pool;
	bool rolltime;
	uint32_t *hash32;
	char hashshow[64+1] = "";
	bool isblock;

	if (unlikely(!curl)) {
		applog(LOG_ERR, "CURL initialisation failed");
		return rc;
	}

#ifdef __BIG_ENDIAN__
        int swapcounter = 0;
        for (swapcounter = 0; swapcounter < 32; swapcounter++)
            (((uint32_t*) (work->data))[swapcounter]) = swab32(((uint32_t*) (work->data))[swapcounter]);
#endif

	/* build hex string */
	hexstr = bin2hex(work->data, sizeof(work->data));
	if (unlikely(!hexstr)) {
		applog(LOG_ERR, "submit_upstream_work OOM");
		goto out_nofree;
	}

	/* build JSON-RPC request */
	sprintf(s,
	      "{\"method\": \"getwork\", \"params\": [ \"%s\" ], \"id\":1}\r\n",
		hexstr);
	sprintf(sd,
	      "{\"method\": \"getwork\", \"params\": [ \"%s\" ], \"id\":1}",
		hexstr);

	applog(LOG_DEBUG, "DBG: sending %s submit RPC call: %s", pool->rpc_url, sd);

	/* Force a fresh connection in case there are dead persistent
	 * connections to this pool */
	if (pool_isset(pool, &pool->submit_fail))
		curl_easy_setopt(curl, CURLOPT_FRESH_CONNECT, 1);

	/* issue JSON-RPC request */
	val = json_rpc_call(curl, pool->rpc_url, pool->rpc_userpass, s, false, false, &rolltime, pool, true);
	if (unlikely(!val)) {
		applog(LOG_INFO, "submit_upstream_work json_rpc_call failed");
		if (!pool_tset(pool, &pool->submit_fail)) {
			total_ro++;
			pool->remotefail_occasions++;
			applog(LOG_WARNING, "Pool %d communication failure, caching submissions", pool->pool_no);
		}
		goto out;
	} else if (pool_tclear(pool, &pool->submit_fail))
		applog(LOG_WARNING, "Pool %d communication resumed, submitting work", pool->pool_no);

	res = json_object_get(val, "result");

	if (!QUIET) {
		isblock = regeneratehash(work);
		if (isblock)
			found_blocks++;
		hash32 = (uint32_t *)(work->hash);
		sprintf(hashshow, "%08lx.%08lx.%08lx%s",
			(unsigned long)(hash32[7]), (unsigned long)(hash32[6]), (unsigned long)(hash32[5]),
			isblock ? " BLOCK!" : "");
	}

	/* Theoretically threads could race when modifying accepted and
	 * rejected values but the chance of two submits completing at the
	 * same time is zero so there is no point adding extra locking */
	if (json_is_true(res)) {
		cgpu->accepted++;
		total_accepted++;
		pool->accepted++;
		cgpu->last_share_pool = pool->pool_no;
		cgpu->last_share_pool_time = time(NULL);
		applog(LOG_DEBUG, "PROOF OF WORK RESULT: true (yay!!!)");
		if (!QUIET) {
			if (total_pools > 1)
				applog(LOG_NOTICE, "Accepted %s %s %d thread %d pool %d",
				       hashshow, cgpu->api->name, cgpu->device_id, thr_id, work->pool->pool_no);
			else
				applog(LOG_NOTICE, "Accepted %s %s %d thread %d",
				       hashshow, cgpu->api->name, cgpu->device_id, thr_id);
		}
		if (opt_shares && total_accepted >= opt_shares) {
			applog(LOG_WARNING, "Successfully mined %d accepted shares as requested and exiting.", opt_shares);
			kill_work();
			goto out;
		}
	} else {
		cgpu->rejected++;
		total_rejected++;
		pool->rejected++;
		applog(LOG_DEBUG, "PROOF OF WORK RESULT: false (booooo)");
		if (!QUIET) {
			char where[17];
			char reason[32];

			if (total_pools > 1)
				sprintf(where, " pool %d", work->pool->pool_no);
			else
				strcpy(where, "");

			res = json_object_get(val, "reject-reason");
			if (res) {
				const char *reasontmp = json_string_value(res);

				size_t reasonLen = strlen(reasontmp);
				if (reasonLen > 28)
					reasonLen = 28;
				reason[0] = ' '; reason[1] = '(';
				memcpy(2 + reason, reasontmp, reasonLen);
				reason[reasonLen + 2] = ')'; reason[reasonLen + 3] = '\0';
			} else
				strcpy(reason, "");

			applog(LOG_NOTICE, "Rejected %s %s %d thread %d%s%s",
			       hashshow, cgpu->api->name, cgpu->device_id, thr_id, where, reason);
		}
	}

	cgpu->utility = cgpu->accepted / ( total_secs ? total_secs : 1 ) * 60;

	if (!opt_realquiet)
		print_status(thr_id);
	if (!want_per_device_stats) {
		char logline[255];

		get_statline(logline, cgpu);
		applog(LOG_INFO, "%s", logline);
	}

	json_decref(val);

	rc = true;
out:
	free(hexstr);
out_nofree:
	curl_easy_cleanup(curl);
	return rc;
}

static const char *rpc_req =
	"{\"method\": \"getwork\", \"params\": [], \"id\":0}\r\n";

/* Select any active pool in a rotating fashion when loadbalance is chosen */
static inline struct pool *select_pool(bool lagging)
{
	static int rotating_pool = 0;
	struct pool *pool, *cp;

	cp = current_pool();

	if (pool_strategy != POOL_LOADBALANCE && !lagging)
		pool = cp;
	else
		pool = NULL;

	while (!pool) {
		if (++rotating_pool >= total_pools)
			rotating_pool = 0;
		pool = pools[rotating_pool];
		if ((!pool->idle && pool->enabled) || pool == cp)
			break;
		pool = NULL;
	}

	return pool;
}

static void get_benchmark_work(struct work *work)
{
	// Use a random work block pulled from a pool
	static uint8_t bench_block[] = { CGMINER_BENCHMARK_BLOCK };

	size_t bench_size = sizeof(work);
	size_t work_size = sizeof(bench_block);
	size_t min_size = (work_size < bench_size ? work_size : bench_size);
	memset(work, 0, sizeof(work));
	memcpy(work, &bench_block, min_size);
}

static bool get_upstream_work(struct work *work, bool lagging)
{
	bool rc = false, req_longpoll = false;
	struct pool *pool;
	json_t *val = NULL;
	int retries = 0;
	CURL *curl;
	char *url;

	curl = curl_easy_init();
	if (unlikely(!curl)) {
		applog(LOG_ERR, "CURL initialisation failed");
		return rc;
	}

	pool = select_pool(lagging);
	applog(LOG_DEBUG, "DBG: sending %s get RPC call: %s", pool->rpc_url, rpc_req);

	url = pool->rpc_url;

	/* If this is the current pool and supports longpoll but has not sent
	 * a longpoll, send one now */
	if (unlikely(want_longpoll && !pool->is_lp && pool == current_pool() &&
		pool->hdr_path && !pool_tset(pool, &pool->lp_sent))) {
			req_longpoll = true;
			url = pool->lp_url;
	}

retry:
	/* A single failure response here might be reported as a dead pool and
	 * there may be temporary denied messages etc. falsely reporting
	 * failure so retry a few times before giving up */
	while (!val && retries++ < 3) {
		val = json_rpc_call(curl, url, pool->rpc_userpass, rpc_req,
			    false, req_longpoll, &work->rolltime, pool, false);
	}
	if (unlikely(!val)) {
		applog(LOG_DEBUG, "Failed json_rpc_call in get_upstream_work");
		goto out;
	}

	rc = work_decode(json_object_get(val, "result"), work);
	if (!rc && retries < 3) {
		/* Force a fresh connection in case there are dead persistent
		 * connections */
		curl_easy_setopt(curl, CURLOPT_FRESH_CONNECT, 1);
		goto retry;
	}
	work->pool = pool;
	work->longpoll = req_longpoll;
	total_getworks++;
	pool->getwork_requested++;

	json_decref(val);
out:
	curl_easy_cleanup(curl);

	return rc;
}

static struct work *make_work(void)
{
	struct work *work = calloc(1, sizeof(struct work));

	if (unlikely(!work))
		quit(1, "Failed to calloc work in make_work");
	work->id = total_work++;
	return work;
}

static void free_work(struct work *work)
{
	free(work);
}

static void workio_cmd_free(struct workio_cmd *wc)
{
	if (!wc)
		return;

	switch (wc->cmd) {
	case WC_SUBMIT_WORK:
		free_work(wc->u.work);
		break;
	default: /* do nothing */
		break;
	}

	memset(wc, 0, sizeof(*wc));	/* poison */
	free(wc);
}

#ifdef HAVE_CURSES
static void disable_curses(void)
{
	if (curses_active_locked()) {
		curses_active = false;
		leaveok(logwin, false);
		leaveok(statuswin, false);
		leaveok(mainwin, false);
		nocbreak();
		echo();
		delwin(logwin);
		delwin(statuswin);
		delwin(mainwin);
		endwin();
#ifdef WIN32
		// Move the cursor to after curses output.
		HANDLE hout = GetStdHandle(STD_OUTPUT_HANDLE);
		CONSOLE_SCREEN_BUFFER_INFO csbi;
		COORD coord;

		if (GetConsoleScreenBufferInfo(hout, &csbi)) {
			coord.X = 0;
			coord.Y = csbi.dwSize.Y - 1;
			SetConsoleCursorPosition(hout, coord);
		}
#endif
		unlock_curses();
	}
}
#endif

static void print_summary(void);

/* This should be the common exit path */
void kill_work(void)
{
	struct thr_info *thr;
	int i;

	applog(LOG_INFO, "Received kill message");

	applog(LOG_DEBUG, "Killing off watchpool thread");
	/* Kill the watchpool thread */
	thr = &thr_info[watchpool_thr_id];
	thr_info_cancel(thr);

	applog(LOG_DEBUG, "Killing off watchdog thread");
	/* Kill the watchdog thread */
	thr = &thr_info[watchdog_thr_id];
	thr_info_cancel(thr);

	applog(LOG_DEBUG, "Stopping mining threads");
	/* Stop the mining threads*/
	for (i = 0; i < mining_threads; i++) {
		thr = &thr_info[i];
		thr_info_freeze(thr);
		thr->pause = true;
	}

	sleep(1);

	applog(LOG_DEBUG, "Killing off mining threads");
	/* Kill the mining threads*/
	for (i = 0; i < mining_threads; i++) {
		thr = &thr_info[i];
		thr_info_cancel(thr);
	}

	applog(LOG_DEBUG, "Killing off stage thread");
	/* Stop the others */
	thr = &thr_info[stage_thr_id];
	thr_info_cancel(thr);

	applog(LOG_DEBUG, "Killing off longpoll thread");
	thr = &thr_info[longpoll_thr_id];
	if (have_longpoll)
		thr_info_cancel(thr);

	applog(LOG_DEBUG, "Killing off API thread");
	thr = &thr_info[api_thr_id];
	thr_info_cancel(thr);

	quit(0, "Shutdown signal received.");
}

void quit(int status, const char *format, ...);

static void sighandler(int __maybe_unused sig)
{
	/* Restore signal handlers so we can still quit if kill_work fails */
	sigaction(SIGTERM, &termhandler, NULL);
	sigaction(SIGINT, &inthandler, NULL);
	kill_work();
}

static void *get_work_thread(void *userdata)
{
	struct workio_cmd *wc = (struct workio_cmd *)userdata;
	struct work *ret_work;
	int failures = 0;

	pthread_detach(pthread_self());
	ret_work = make_work();

	if (wc->thr)
		ret_work->thr = wc->thr;
	else
		ret_work->thr = NULL;

	/* obtain new work from bitcoin via JSON-RPC */
	while (!get_upstream_work(ret_work, wc->lagging)) {
		if (unlikely((opt_retries >= 0) && (++failures > opt_retries))) {
			applog(LOG_ERR, "json_rpc_call failed, terminating workio thread");
			free_work(ret_work);
			kill_work();
			goto out;
		}

		/* pause, then restart work-request loop */
		applog(LOG_DEBUG, "json_rpc_call failed on get work, retry after %d seconds",
			fail_pause);
		sleep(fail_pause);
		fail_pause += opt_fail_pause;
	}
	fail_pause = opt_fail_pause;

	applog(LOG_DEBUG, "Pushing work to requesting thread");

	/* send work to requesting thread */
	if (unlikely(!tq_push(thr_info[stage_thr_id].q, ret_work))) {
		applog(LOG_ERR, "Failed to tq_push work in workio_get_work");
		kill_work();
		free_work(ret_work);
	}

out:
	workio_cmd_free(wc);
	return NULL;
}

static bool workio_get_work(struct workio_cmd *wc)
{
	pthread_t get_thread;

	if (unlikely(pthread_create(&get_thread, NULL, get_work_thread, (void *)wc))) {
		applog(LOG_ERR, "Failed to create get_work_thread");
		return false;
	}
	return true;
}

static bool stale_work(struct work *work, bool share)
{
	struct timeval now;

	if (opt_benchmark)
		return false;

	gettimeofday(&now, NULL);
	if (share) {
		if ((now.tv_sec - work->tv_staged.tv_sec) >= opt_expiry)
			return true;
	} else if ((now.tv_sec - work->tv_staged.tv_sec) >= opt_scantime)
		return true;

	if (work->work_block != work_block)
		return true;

	if (opt_fail_only && !share && work->pool != current_pool())
		return true;

	return false;
}

static void *submit_work_thread(void *userdata)
{
	struct workio_cmd *wc = (struct workio_cmd *)userdata;
	struct work *work = wc->u.work;
	struct pool *pool = work->pool;
	int failures = 0;

	pthread_detach(pthread_self());

	if (stale_work(work, true)) {
		total_stale++;
		pool->stale_shares++;
		if (!opt_submit_stale && !pool->submit_old) {
			applog(LOG_NOTICE, "Stale share detected, discarding");
			goto out;
		}
		if (opt_submit_stale)
			applog(LOG_NOTICE, "Stale share detected, submitting as user requested");
		else if (pool->submit_old)
			applog(LOG_NOTICE, "Stale share detected, submitting as pool requested");
	}

	/* submit solution to bitcoin via JSON-RPC */
	while (!submit_upstream_work(work)) {
		if (!opt_submit_stale && stale_work(work, true)) {
			applog(LOG_NOTICE, "Stale share detected, discarding");
			total_stale++;
			pool->stale_shares++;
			break;
		}
		if (unlikely((opt_retries >= 0) && (++failures > opt_retries))) {
			applog(LOG_ERR, "Failed %d retries ...terminating workio thread", opt_retries);
			kill_work();
			break;
		}

		/* pause, then restart work-request loop */
		applog(LOG_INFO, "json_rpc_call failed on submit_work, retry after %d seconds",
			fail_pause);
		sleep(fail_pause);
		fail_pause += opt_fail_pause;
	}
	fail_pause = opt_fail_pause;
out:
	workio_cmd_free(wc);
	return NULL;
}

static bool workio_submit_work(struct workio_cmd *wc)
{
	pthread_t submit_thread;

	if (unlikely(pthread_create(&submit_thread, NULL, submit_work_thread, (void *)wc))) {
		applog(LOG_ERR, "Failed to create submit_work_thread");
		return false;
	}
	return true;
}

/* Find the pool that currently has the highest priority */
static struct pool *priority_pool(int choice)
{
	struct pool *ret = NULL;
	int i;

	for (i = 0; i < total_pools; i++) {
		struct pool *pool = pools[i];

		if (pool->prio == choice) {
			ret = pool;
			break;
		}
	}

	if (unlikely(!ret)) {
		applog(LOG_ERR, "WTF No pool %d found!", choice);
		return pools[choice];
	}
	return ret;
}

void switch_pools(struct pool *selected)
{
	struct pool *pool, *last_pool;
	int i, pool_no;

	mutex_lock(&control_lock);
	last_pool = currentpool;
	pool_no = currentpool->pool_no;

	/* Switch selected to pool number 0 and move the rest down */
	if (selected) {
		if (selected->prio != 0) {
			for (i = 0; i < total_pools; i++) {
				pool = pools[i];
				if (pool->prio < selected->prio)
					pool->prio++;
			}
			selected->prio = 0;
		}
	}

	switch (pool_strategy) {
		/* Both of these set to the master pool */
		case POOL_FAILOVER:
		case POOL_LOADBALANCE:
			for (i = 0; i < total_pools; i++) {
				pool = priority_pool(i);
				if (!pool->idle && pool->enabled) {
					pool_no = pool->pool_no;
					break;
				}
			}
			break;
		/* Both of these simply increment and cycle */
		case POOL_ROUNDROBIN:
		case POOL_ROTATE:
			if (selected) {
				pool_no = selected->pool_no;
				break;
			}
			pool_no++;
			if (pool_no >= total_pools)
				pool_no = 0;
			break;
		default:
			break;
	}

	currentpool = pools[pool_no];
	pool = currentpool;
	mutex_unlock(&control_lock);

	if (pool != last_pool)
		applog(LOG_WARNING, "Switching to %s", pool->rpc_url);

	/* Reset the queued amount to allow more to be queued for the new pool */
	mutex_lock(&qd_lock);
	total_queued = 0;
	mutex_unlock(&qd_lock);
}

static void discard_work(struct work *work)
{
	if (!work->clone && !work->rolls && !work->mined) {
		if (work->pool)
			work->pool->discarded_work++;
		total_discarded++;
		applog(LOG_DEBUG, "Discarded work");
	} else
		applog(LOG_DEBUG, "Discarded cloned or rolled work");
	free_work(work);
}

/* This is overkill, but at least we'll know accurately how much work is
 * queued to prevent ever being left without work */
static void inc_queued(void)
{
	mutex_lock(&qd_lock);
	total_queued++;
	mutex_unlock(&qd_lock);
}

static void dec_queued(void)
{
	mutex_lock(&qd_lock);
	if (total_queued > 0)
		total_queued--;
	mutex_unlock(&qd_lock);
}

static int requests_queued(void)
{
	int ret;

	mutex_lock(&qd_lock);
	ret = total_queued;
	mutex_unlock(&qd_lock);
	return ret;
}

static int discard_stale(void)
{
	struct work *work, *tmp;
	int i, stale = 0;

	mutex_lock(stgd_lock);
	HASH_ITER(hh, staged_work, work, tmp) {
		if (stale_work(work, false)) {
			HASH_DEL(staged_work, work);
			if (work->clone || work->longpoll)
				--staged_extras;
			discard_work(work);
			stale++;
		}
	}
	mutex_unlock(stgd_lock);

	applog(LOG_DEBUG, "Discarded %d stales that didn't match current hash", stale);

	/* Dec queued outside the loop to not have recursive locks */
	for (i = 0; i < stale; i++)
		dec_queued();

	return stale;
}

static bool queue_request(struct thr_info *thr, bool needed);

static void restart_threads(void)
{
	int i, stale;

	/* Discard staged work that is now stale */
	stale = discard_stale();

	for (i = 0; i < stale; i++)
		queue_request(NULL, true);

	for (i = 0; i < mining_threads; i++)
		work_restart[i].restart = 1;
}

static void set_curblock(char *hexstr, unsigned char *hash)
{
	unsigned char hash_swap[32];
	char *old_hash = NULL;
	struct timeval tv_now;

	/* Don't free current_hash directly to avoid dereferencing it when
	 * we might be accessing its data elsewhere */
	if (current_hash)
		old_hash = current_hash;
	strcpy(current_block, hexstr);
	gettimeofday(&tv_now, NULL);
	get_timestamp(blocktime, &tv_now);
	swap256(hash_swap, hash);
	current_hash = bin2hex(hash_swap, 16);
	if (unlikely(!current_hash))
		quit (1, "set_curblock OOM");
	if (old_hash)
		free(old_hash);
}

/* Search to see if this string is from a block that has been seen before */
static bool block_exists(char *hexstr)
{
	struct block *s;

	rd_lock(&blk_lock);
	HASH_FIND_STR(blocks, hexstr, s);
	rd_unlock(&blk_lock);
	if (s)
		return true;
	return false;
}

/* Tests if this work is from a block that has been seen before */
static inline bool from_existing_block(struct work *work)
{
	char *hexstr = bin2hex(work->data, 18);
	bool ret;

	if (unlikely(!hexstr)) {
		applog(LOG_ERR, "from_existing_block OOM");
		return true;
	}
	ret = block_exists(hexstr);
	free(hexstr);
	return ret;
}

static void test_work_current(struct work *work)
{
	char *hexstr;

	if (opt_benchmark)
		return;

	hexstr = bin2hex(work->data, 18);
	if (unlikely(!hexstr)) {
		applog(LOG_ERR, "stage_thread OOM");
		return;
	}

	/* Search to see if this block exists yet and if not, consider it a
	 * new block and set the current block details to this one */
	if (!block_exists(hexstr)) {
		struct block *s = calloc(sizeof(struct block), 1);

		if (unlikely(!s))
			quit (1, "test_work_current OOM");
		strcpy(s->hash, hexstr);
		wr_lock(&blk_lock);
		HASH_ADD_STR(blocks, hash, s);
		wr_unlock(&blk_lock);
		set_curblock(hexstr, work->data);
		if (unlikely(++new_blocks == 1))
			goto out_free;

		work_block++;

		if (work->longpoll) {
			applog(LOG_NOTICE, "LONGPOLL detected new block on network, waiting on fresh work");
			work->longpoll = false;
		} else if (have_longpoll)
			applog(LOG_NOTICE, "New block detected on network before longpoll, waiting on fresh work");
		else
			applog(LOG_NOTICE, "New block detected on network, waiting on fresh work");
		restart_threads();
	} else if (work->longpoll) {
		work->longpoll = false;
		applog(LOG_NOTICE, "LONGPOLL requested work restart, waiting on fresh work");
		work_block++;
		restart_threads();
	}
out_free:
	free(hexstr);
}

static int tv_sort(struct work *worka, struct work *workb)
{
	return worka->tv_staged.tv_sec - workb->tv_staged.tv_sec;
}

static bool hash_push(struct work *work)
{
	bool rc = true;

	mutex_lock(stgd_lock);
	if (likely(!getq->frozen)) {
		HASH_ADD_INT(staged_work, id, work);
		HASH_SORT(staged_work, tv_sort);
		if (work->clone || work->longpoll)
			++staged_extras;
	} else
		rc = false;
	pthread_cond_signal(&getq->cond);
	mutex_unlock(stgd_lock);
	return rc;
}

static void *stage_thread(void *userdata)
{
	struct thr_info *mythr = userdata;
	bool ok = true;

	pthread_setcanceltype(PTHREAD_CANCEL_ASYNCHRONOUS, NULL);

	while (ok) {
		struct work *work = NULL;

		applog(LOG_DEBUG, "Popping work to stage thread");

		work = tq_pop(mythr->q, NULL);
		if (unlikely(!work)) {
			applog(LOG_ERR, "Failed to tq_pop in stage_thread");
			ok = false;
			break;
		}
		work->work_block = work_block;

		test_work_current(work);

		applog(LOG_DEBUG, "Pushing work to getwork queue");

		if (unlikely(!hash_push(work))) {
			applog(LOG_WARNING, "Failed to hash_push in stage_thread");
			continue;
		}
	}

	tq_freeze(mythr->q);
	return NULL;
}

static bool stage_work(struct work *work)
{
	applog(LOG_DEBUG, "Pushing work to stage thread");

	if (unlikely(!tq_push(thr_info[stage_thr_id].q, work))) {
		applog(LOG_ERR, "Could not tq_push work in stage_work");
		return false;
	}
	return true;
}

#ifdef HAVE_CURSES
int curses_int(const char *query)
{
	int ret;
	char *cvar;

	cvar = curses_input(query);
	ret = atoi(cvar);
	free(cvar);
	return ret;
}
#endif

#ifdef HAVE_CURSES
static bool input_pool(bool live);
#endif

int active_pools(void)
{
	int ret = 0;
	int i;

	for (i = 0; i < total_pools; i++) {
		if ((pools[i])->enabled)
			ret++;
	}
	return ret;
}

#ifdef HAVE_CURSES
static void display_pool_summary(struct pool *pool)
{
	double efficiency = 0.0;

	if (curses_active_locked()) {
		wlog("Pool: %s\n", pool->rpc_url);
		wlog("%s long-poll support\n", pool->hdr_path ? "Has" : "Does not have");
		wlog(" Queued work requests: %d\n", pool->getwork_requested);
		wlog(" Share submissions: %d\n", pool->accepted + pool->rejected);
		wlog(" Accepted shares: %d\n", pool->accepted);
		wlog(" Rejected shares: %d\n", pool->rejected);
		if (pool->accepted || pool->rejected)
			wlog(" Reject ratio: %.1f%%\n", (double)(pool->rejected * 100) / (double)(pool->accepted + pool->rejected));
		efficiency = pool->getwork_requested ? pool->accepted * 100.0 / pool->getwork_requested : 0.0;
		wlog(" Efficiency (accepted / queued): %.0f%%\n", efficiency);

		wlog(" Discarded work due to new blocks: %d\n", pool->discarded_work);
		wlog(" Stale submissions discarded due to new blocks: %d\n", pool->stale_shares);
		wlog(" Unable to get work from server occasions: %d\n", pool->getfail_occasions);
		wlog(" Submitting work remotely delay occasions: %d\n\n", pool->remotefail_occasions);
		unlock_curses();
	}
}

/* We can't remove the memory used for this struct pool because there may
 * still be work referencing it. We just remove it from the pools list */
static void remove_pool(struct pool *pool)
{
	int i, last_pool = total_pools - 1;
	struct pool *other;

	/* Boost priority of any lower prio than this one */
	for (i = 0; i < total_pools; i++) {
		other = pools[i];
		if (other->prio > pool->prio)
			other->prio--;
	}

	if (pool->pool_no < last_pool) {
		/* Swap the last pool for this one */
		(pools[last_pool])->pool_no = pool->pool_no;
		pools[pool->pool_no] = pools[last_pool];
	}
	/* Give it an invalid number */
	pool->pool_no = total_pools;
	total_pools--;
}
#endif

void write_config(FILE *fcfg)
{
	int i;

	/* Write pool values */
	fputs("{\n\"pools\" : [", fcfg);
	for(i = 0; i < total_pools; i++) {
		fprintf(fcfg, "%s\n\t{\n\t\t\"url\" : \"%s\",", i > 0 ? "," : "", pools[i]->rpc_url);
		fprintf(fcfg, "\n\t\t\"user\" : \"%s\",", pools[i]->rpc_user);
		fprintf(fcfg, "\n\t\t\"pass\" : \"%s\"\n\t}", pools[i]->rpc_pass);
		}
	fputs("\n],\n\n", fcfg);

	if (nDevs) {
		/* Write GPU device values */
		fputs("\"intensity\" : \"", fcfg);
		for(i = 0; i < nDevs; i++)
			fprintf(fcfg, gpus[i].dynamic ? "%sd" : "%s%d", i > 0 ? "," : "", gpus[i].intensity);
#ifdef HAVE_OPENCL
		fputs("\",\n\"vectors\" : \"", fcfg);
		for(i = 0; i < nDevs; i++)
			fprintf(fcfg, "%s%d", i > 0 ? "," : "",
				gpus[i].vwidth);
		fputs("\",\n\"worksize\" : \"", fcfg);
		for(i = 0; i < nDevs; i++)
			fprintf(fcfg, "%s%d", i > 0 ? "," : "",
				(int)gpus[i].work_size);
		fputs("\",\n\"kernel\" : \"", fcfg);
		for(i = 0; i < nDevs; i++) {
			fprintf(fcfg, "%s", i > 0 ? "," : "");
			switch (gpus[i].kernel) {
				case KL_NONE: // Shouldn't happen
					break;
				case KL_POCLBM:
					fprintf(fcfg, "poclbm");
					break;
				case KL_PHATK:
					fprintf(fcfg, "phatk");
					break;
				case KL_DIAKGCN:
					fprintf(fcfg, "diakgcn");
					break;
				case KL_DIABLO:
					fprintf(fcfg, "diablo");
					break;
			}
		}
#ifdef HAVE_ADL
		fputs("\",\n\"gpu-engine\" : \"", fcfg);
		for(i = 0; i < nDevs; i++)
			fprintf(fcfg, "%s%d-%d", i > 0 ? "," : "", gpus[i].min_engine, gpus[i].gpu_engine);
		fputs("\",\n\"gpu-fan\" : \"", fcfg);
		for(i = 0; i < nDevs; i++)
			fprintf(fcfg, "%s%d-%d", i > 0 ? "," : "", gpus[i].min_fan, gpus[i].gpu_fan);
		fputs("\",\n\"gpu-memclock\" : \"", fcfg);
		for(i = 0; i < nDevs; i++)
			fprintf(fcfg, "%s%d", i > 0 ? "," : "", gpus[i].gpu_memclock);
		fputs("\",\n\"gpu-memdiff\" : \"", fcfg);
		for(i = 0; i < nDevs; i++)
			fprintf(fcfg, "%s%d", i > 0 ? "," : "", gpus[i].gpu_memdiff);
		fputs("\",\n\"gpu-powertune\" : \"", fcfg);
		for(i = 0; i < nDevs; i++)
			fprintf(fcfg, "%s%d", i > 0 ? "," : "", gpus[i].gpu_powertune);
		fputs("\",\n\"gpu-vddc\" : \"", fcfg);
		for(i = 0; i < nDevs; i++)
			fprintf(fcfg, "%s%1.3f", i > 0 ? "," : "", gpus[i].gpu_vddc);
		fputs("\",\n\"temp-cutoff\" : \"", fcfg);
		for(i = 0; i < nDevs; i++)
			fprintf(fcfg, "%s%d", i > 0 ? "," : "", gpus[i].cutofftemp);
		fputs("\",\n\"temp-overheat\" : \"", fcfg);
		for(i = 0; i < nDevs; i++)
			fprintf(fcfg, "%s%d", i > 0 ? "," : "", gpus[i].adl.overtemp);
		fputs("\",\n\"temp-target\" : \"", fcfg);
		for(i = 0; i < nDevs; i++)
			fprintf(fcfg, "%s%d", i > 0 ? "," : "", gpus[i].adl.targettemp);
#endif
#endif
		fputs("\"", fcfg);
#ifdef WANT_CPUMINE
		fputs(",\n", fcfg);
#endif
	}
#ifdef HAVE_ADL
	if (opt_reorder)
		fprintf(fcfg, ",\n\"gpu-reorder\" : true");
#endif
#ifdef WANT_CPUMINE
	fprintf(fcfg, "\n\"algo\" : \"%s\"", algo_names[opt_algo]);
#endif

	/* Simple bool and int options */
	struct opt_table *opt;
	for (opt = opt_config_table; opt->type != OPT_END; opt++) {
		char *p, *name = strdup(opt->names);
		for (p = strtok(name, "|"); p; p = strtok(NULL, "|")) {
			if (p[1] != '-')
				continue;
			if (opt->type & OPT_NOARG &&
			   ((void *)opt->cb == (void *)opt_set_bool || (void *)opt->cb == (void *)opt_set_invbool) &&
			   (*(bool *)opt->u.arg == ((void *)opt->cb == (void *)opt_set_bool)))
				fprintf(fcfg, ",\n\"%s\" : true", p+2);

			if (opt->type & OPT_HASARG &&
			   ((void *)opt->cb_arg == (void *)set_int_0_to_9999 ||
			   (void *)opt->cb_arg == (void *)set_int_1_to_65535 ||
			   (void *)opt->cb_arg == (void *)set_int_0_to_10 ||
			   (void *)opt->cb_arg == (void *)set_int_1_to_10) && opt->desc != opt_hidden)
				fprintf(fcfg, ",\n\"%s\" : \"%d\"", p+2, *(int *)opt->u.arg);
		}
	}

	/* Special case options */
	fprintf(fcfg, ",\n\"shares\" : \"%d\"", opt_shares);
	if (pool_strategy == POOL_LOADBALANCE)
		fputs(",\n\"load-balance\" : true", fcfg);
	if (pool_strategy == POOL_ROUNDROBIN)
		fputs(",\n\"round-robin\" : true", fcfg);
	if (pool_strategy == POOL_ROTATE)
		fprintf(fcfg, ",\n\"rotate\" : \"%d\"", opt_rotate_period);
#if defined(unix)
	if (opt_stderr_cmd && *opt_stderr_cmd)
		fprintf(fcfg, ",\n\"monitor\" : \"%s\"", opt_stderr_cmd);
#endif // defined(unix)
	if (opt_kernel_path && *opt_kernel_path) {
		char *kpath = strdup(opt_kernel_path);
		if (kpath[strlen(kpath)-1] == '/')
			kpath[strlen(kpath)-1] = 0;
		fprintf(fcfg, ",\n\"kernel-path\" : \"%s\"", kpath);
	}
	if (schedstart.enable)
		fprintf(fcfg, ",\n\"sched-time\" : \"%d:%d\"", schedstart.tm.tm_hour, schedstart.tm.tm_min);
	if (schedstop.enable)
		fprintf(fcfg, ",\n\"stop-time\" : \"%d:%d\"", schedstop.tm.tm_hour, schedstop.tm.tm_min);
	if (opt_socks_proxy && *opt_socks_proxy)
		fprintf(fcfg, ",\n\"socks-proxy\" : \"%s\"", opt_socks_proxy);
	for(i = 0; i < nDevs; i++)
		if (gpus[i].deven == DEV_DISABLED)
			break;
	if (i < nDevs)
		for (i = 0; i < nDevs; i++)
			if (gpus[i].deven != DEV_DISABLED)
				fprintf(fcfg, ",\n\"device\" : \"%d\"", i);
	if (opt_api_allow)
		fprintf(fcfg, ",\n\"api-allow\" : \"%s\"", opt_api_allow);
	if (strcmp(opt_api_description, PACKAGE_STRING) != 0)
		fprintf(fcfg, ",\n\"api-description\" : \"%s\"", opt_api_description);
	fputs("\n}", fcfg);
}

#ifdef HAVE_CURSES
static void display_pools(void)
{
	struct pool *pool;
	int selected, i;
	char input;

	opt_loginput = true;
	immedok(logwin, true);
	clear_logwin();
updated:
	for (i = 0; i < total_pools; i++) {
		pool = pools[i];

		if (pool == current_pool())
			wattron(logwin, A_BOLD);
		if (!pool->enabled)
			wattron(logwin, A_DIM);
		wlogprint("%d: %s %s Priority %d: %s  User:%s\n",
			pool->pool_no,
			pool->enabled? "Enabled" : "Disabled",
			pool->idle? "Dead" : "Alive",
			pool->prio,
			pool->rpc_url, pool->rpc_user);
		wattroff(logwin, A_BOLD | A_DIM);
	}
retry:
	wlogprint("\nCurrent pool management strategy: %s\n",
		strategies[pool_strategy]);
	if (pool_strategy == POOL_ROTATE)
		wlogprint("Set to rotate every %d minutes\n", opt_rotate_period);
	wlogprint("[A]dd pool [R]emove pool [D]isable pool [E]nable pool\n");
	wlogprint("[C]hange management strategy [S]witch pool [I]nformation\n");
	wlogprint("Or press any other key to continue\n");
	input = getch();

	if (!strncasecmp(&input, "a", 1)) {
		input_pool(true);
		goto updated;
	} else if (!strncasecmp(&input, "r", 1)) {
		if (total_pools <= 1) {
			wlogprint("Cannot remove last pool");
			goto retry;
		}
		selected = curses_int("Select pool number");
		if (selected < 0 || selected >= total_pools) {
			wlogprint("Invalid selection\n");
			goto retry;
		}
		pool = pools[selected];
		if (pool == current_pool())
			switch_pools(NULL);
		if (pool == current_pool()) {
			wlogprint("Unable to remove pool due to activity\n");
			goto retry;
		}
		pool->enabled = false;
		remove_pool(pool);
		goto updated;
	} else if (!strncasecmp(&input, "s", 1)) {
		selected = curses_int("Select pool number");
		if (selected < 0 || selected >= total_pools) {
			wlogprint("Invalid selection\n");
			goto retry;
		}
		pool = pools[selected];
		pool->enabled = true;
		switch_pools(pool);
		goto updated;
	} else if (!strncasecmp(&input, "d", 1)) {
		if (active_pools() <= 1) {
			wlogprint("Cannot disable last pool");
			goto retry;
		}
		selected = curses_int("Select pool number");
		if (selected < 0 || selected >= total_pools) {
			wlogprint("Invalid selection\n");
			goto retry;
		}
		pool = pools[selected];
		pool->enabled = false;
		if (pool == current_pool())
			switch_pools(NULL);
		goto updated;
	} else if (!strncasecmp(&input, "e", 1)) {
		selected = curses_int("Select pool number");
		if (selected < 0 || selected >= total_pools) {
			wlogprint("Invalid selection\n");
			goto retry;
		}
		pool = pools[selected];
		pool->enabled = true;
		if (pool->prio < current_pool()->prio)
			switch_pools(pool);
		goto updated;
	} else if (!strncasecmp(&input, "c", 1)) {
		for (i = 0; i <= TOP_STRATEGY; i++)
			wlogprint("%d: %s\n", i, strategies[i]);
		selected = curses_int("Select strategy number type");
		if (selected < 0 || selected > TOP_STRATEGY) {
			wlogprint("Invalid selection\n");
			goto retry;
		}
		if (selected == POOL_ROTATE) {
			opt_rotate_period = curses_int("Select interval in minutes");

			if (opt_rotate_period < 0 || opt_rotate_period > 9999) {
				opt_rotate_period = 0;
				wlogprint("Invalid selection\n");
				goto retry;
			}
		}
		pool_strategy = selected;
		switch_pools(NULL);
		goto updated;
	} else if (!strncasecmp(&input, "i", 1)) {
		selected = curses_int("Select pool number");
		if (selected < 0 || selected >= total_pools) {
			wlogprint("Invalid selection\n");
			goto retry;
		}
		pool = pools[selected];
		display_pool_summary(pool);
		goto retry;
	} else
		clear_logwin();

	immedok(logwin, false);
	opt_loginput = false;
}

static void display_options(void)
{
	int selected;
	char input;

	opt_loginput = true;
	immedok(logwin, true);
	clear_logwin();
retry:
	wlogprint("[N]ormal [C]lear [S]ilent mode (disable all output)\n");
	wlogprint("[D]ebug:%s\n[P]er-device:%s\n[Q]uiet:%s\n[V]erbose:%s\n[R]PC debug:%s\n[L]og interval:%d\n",
		opt_debug ? "on" : "off",
	        want_per_device_stats? "on" : "off",
		opt_quiet ? "on" : "off",
		opt_log_output ? "on" : "off",
		opt_protocol ? "on" : "off",
		opt_log_interval);
	wlogprint("Select an option or any other key to return\n");
	input = getch();
	if (!strncasecmp(&input, "q", 1)) {
		opt_quiet ^= true;
		wlogprint("Quiet mode %s\n", opt_quiet ? "enabled" : "disabled");
		goto retry;
	} else if (!strncasecmp(&input, "v", 1)) {
		opt_log_output ^= true;
		if (opt_log_output)
			opt_quiet = false;
		wlogprint("Verbose mode %s\n", opt_log_output ? "enabled" : "disabled");
		goto retry;
	} else if (!strncasecmp(&input, "n", 1)) {
		opt_log_output = false;
		opt_debug = false;
		opt_quiet = false;
		opt_protocol = false;
		want_per_device_stats = false;
		wlogprint("Output mode reset to normal\n");
		goto retry;
	} else if (!strncasecmp(&input, "d", 1)) {
		opt_debug ^= true;
		opt_log_output = opt_debug;
		if (opt_debug)
			opt_quiet = false;
		wlogprint("Debug mode %s\n", opt_debug ? "enabled" : "disabled");
		goto retry;
	} else if (!strncasecmp(&input, "p", 1)) {
		want_per_device_stats ^= true;
		opt_log_output = want_per_device_stats;
		wlogprint("Per-device stats %s\n", want_per_device_stats ? "enabled" : "disabled");
		goto retry;
	} else if (!strncasecmp(&input, "r", 1)) {
		opt_protocol ^= true;
		if (opt_protocol)
			opt_quiet = false;
		wlogprint("RPC protocol debugging %s\n", opt_protocol ? "enabled" : "disabled");
		goto retry;
	} else if (!strncasecmp(&input, "c", 1))
		clear_logwin();
	else if (!strncasecmp(&input, "l", 1)) {
		selected = curses_int("Interval in seconds");
		if (selected < 0 || selected > 9999) {
			wlogprint("Invalid selection\n");
			goto retry;
		}
		opt_log_interval = selected;
		wlogprint("Log interval set to %d seconds\n", opt_log_interval);
		goto retry;
	} else if (!strncasecmp(&input, "s", 1)) {
		opt_realquiet = true;
	} else
		clear_logwin();

	immedok(logwin, false);
	opt_loginput = false;
}
#endif

static void start_longpoll(void);
static void stop_longpoll(void);

#ifdef HAVE_CURSES
static void set_options(void)
{
	int selected;
	char input;

	opt_loginput = true;
	immedok(logwin, true);
	clear_logwin();
retry:
	wlogprint("\n[L]ongpoll: %s\n", want_longpoll ? "On" : "Off");
	wlogprint("[Q]ueue: %d\n[S]cantime: %d\n[E]xpiry: %d\n[R]etries: %d\n[P]ause: %d\n[W]rite config file\n",
		opt_queue, opt_scantime, opt_expiry, opt_retries, opt_fail_pause);
	wlogprint("Select an option or any other key to return\n");
	input = getch();

	if (!strncasecmp(&input, "q", 1)) {
		selected = curses_int("Extra work items to queue");
		if (selected < 0 || selected > 9999) {
			wlogprint("Invalid selection\n");
			goto retry;
		}
		opt_queue = selected;
		goto retry;
	} else if (!strncasecmp(&input, "l", 1)) {
		want_longpoll ^= true;
		applog(LOG_WARNING, "Longpoll %s", want_longpoll ? "enabled" : "disabled");
		if (!want_longpoll) {
			if (have_longpoll)
				stop_longpoll();
		} else
			start_longpoll();
		goto retry;
	} else if  (!strncasecmp(&input, "s", 1)) {
		selected = curses_int("Set scantime in seconds");
		if (selected < 0 || selected > 9999) {
			wlogprint("Invalid selection\n");
			goto retry;
		}
		opt_scantime = selected;
		goto retry;
	} else if  (!strncasecmp(&input, "e", 1)) {
		selected = curses_int("Set expiry time in seconds");
		if (selected < 0 || selected > 9999) {
			wlogprint("Invalid selection\n");
			goto retry;
		}
		opt_expiry = selected;
		goto retry;
	} else if  (!strncasecmp(&input, "r", 1)) {
		selected = curses_int("Retries before failing (-1 infinite)");
		if (selected < -1 || selected > 9999) {
			wlogprint("Invalid selection\n");
			goto retry;
		}
		opt_retries = selected;
		goto retry;
	} else if  (!strncasecmp(&input, "p", 1)) {
		selected = curses_int("Seconds to pause before network retries");
		if (selected < 1 || selected > 9999) {
			wlogprint("Invalid selection\n");
			goto retry;
		}
		opt_fail_pause = selected;
		goto retry;
	} else if  (!strncasecmp(&input, "w", 1)) {
		FILE *fcfg;
		char *str, filename[PATH_MAX], prompt[PATH_MAX + 50];

#if defined(unix)
		if (getenv("HOME") && *getenv("HOME")) {
		        strcpy(filename, getenv("HOME"));
			strcat(filename, "/");
		}
		else
			strcpy(filename, "");
		strcat(filename, ".cgminer/");
		mkdir(filename, 0777);
#else
		strcpy(filename, "");
#endif
		strcat(filename, def_conf);
		sprintf(prompt, "Config filename to write (Enter for default) [%s]", filename);
		str = curses_input(prompt);
		if (strcmp(str, "-1")) {
			struct stat statbuf;

			strcpy(filename, str);
			if (!stat(filename, &statbuf)) {
				wlogprint("File exists, overwrite?\n");
				input = getch();
				if (strncasecmp(&input, "y", 1))
					goto retry;
			}
		}
		fcfg = fopen(filename, "w");
		if (!fcfg) {
			wlogprint("Cannot open or create file\n");
			goto retry;
		}
		write_config(fcfg);
		fclose(fcfg);
		goto retry;

	} else
		clear_logwin();

	immedok(logwin, false);
	opt_loginput = false;
}

static void *input_thread(void __maybe_unused *userdata)
{
	pthread_setcanceltype(PTHREAD_CANCEL_ASYNCHRONOUS, NULL);

	if (!curses_active)
		return NULL;

	while (1) {
		char input;

		input = getch();
		if (!strncasecmp(&input, "q", 1)) {
			kill_work();
			return NULL;
		} else if (!strncasecmp(&input, "d", 1))
			display_options();
		else if (!strncasecmp(&input, "p", 1))
			display_pools();
		else if (!strncasecmp(&input, "s", 1))
			set_options();
		else if (have_opencl && !strncasecmp(&input, "g", 1))
			manage_gpu();
		if (opt_realquiet) {
			disable_curses();
			break;
		}
	}

	return NULL;
}
#endif

/* This thread should not be shut down unless a problem occurs */
static void *workio_thread(void *userdata)
{
	struct thr_info *mythr = userdata;
	bool ok = true;

	pthread_setcanceltype(PTHREAD_CANCEL_ASYNCHRONOUS, NULL);

	while (ok) {
		struct workio_cmd *wc;

		applog(LOG_DEBUG, "Popping work to work thread");

		/* wait for workio_cmd sent to us, on our queue */
		wc = tq_pop(mythr->q, NULL);
		if (unlikely(!wc)) {
			applog(LOG_ERR, "Failed to tq_pop in workio_thread");
			ok = false;
			break;
		}

		/* process workio_cmd */
		switch (wc->cmd) {
		case WC_GET_WORK:
			ok = workio_get_work(wc);
			break;
		case WC_SUBMIT_WORK:
			ok = workio_submit_work(wc);
			break;
		default:
			ok = false;
			break;
		}
	}

	tq_freeze(mythr->q);

	return NULL;
}

static void *api_thread(void *userdata)
{
	struct thr_info *mythr = userdata;

	pthread_setcanceltype(PTHREAD_CANCEL_ASYNCHRONOUS, NULL);

	api(api_thr_id);

	PTH(mythr) = 0L;

	return NULL;
}

void thread_reportin(struct thr_info *thr)
{
	gettimeofday(&thr->last, NULL);
	thr->cgpu->status = LIFE_WELL;
	thr->getwork = false;
}

static inline void thread_reportout(struct thr_info *thr)
{
	thr->getwork = true;
}

static void hashmeter(int thr_id, struct timeval *diff,
		      unsigned long hashes_done)
{
	struct timeval temp_tv_end, total_diff;
	double secs;
	double local_secs;
	double utility, efficiency = 0.0;
	static double local_mhashes_done = 0;
	static double rolling = 0;
	double local_mhashes = (double)hashes_done / 1000000.0;
	bool showlog = false;

	/* Update the last time this thread reported in */
	if (thr_id >= 0)
		gettimeofday(&thr_info[thr_id].last, NULL);

	/* Don't bother calculating anything if we're not displaying it */
	if (opt_realquiet || !opt_log_interval)
		return;

	secs = (double)diff->tv_sec + ((double)diff->tv_usec / 1000000.0);

	/* So we can call hashmeter from a non worker thread */
	if (thr_id >= 0) {
		struct thr_info *thr = &thr_info[thr_id];
		struct cgpu_info *cgpu = thr_info[thr_id].cgpu;
		double thread_rolling = 0.0;
		int i;

		applog(LOG_DEBUG, "[thread %d: %lu hashes, %.0f khash/sec]",
			thr_id, hashes_done, hashes_done / secs);

		/* Rolling average for each thread and each device */
		decay_time(&thr->rolling, local_mhashes / secs);
		for (i = 0; i < mining_threads; i++) {
			struct thr_info *th = &thr_info[i];

			if (th->cgpu == cgpu)
				thread_rolling += th->rolling;
		}
		decay_time(&cgpu->rolling, thread_rolling);
		cgpu->total_mhashes += local_mhashes;

		// If needed, output detailed, per-device stats
		if (want_per_device_stats) {
			struct timeval now;
			struct timeval elapsed;
			gettimeofday(&now, NULL);
			timeval_subtract(&elapsed, &now, &thr->cgpu->last_message_tv);
			if (opt_log_interval <= elapsed.tv_sec) {
				struct cgpu_info *cgpu = thr->cgpu;
				char logline[255];

				cgpu->last_message_tv = now;

				get_statline(logline, cgpu);
				if (!curses_active) {
					printf("%s          \r", logline);
					fflush(stdout);
				} else
					applog(LOG_INFO, "%s", logline);
			}
		}
	}

	/* Totals are updated by all threads so can race without locking */
	mutex_lock(&hash_lock);
	gettimeofday(&temp_tv_end, NULL);
	timeval_subtract(&total_diff, &temp_tv_end, &total_tv_end);

	total_mhashes_done += local_mhashes;
	local_mhashes_done += local_mhashes;
	if (total_diff.tv_sec < opt_log_interval)
		/* Only update the total every opt_log_interval seconds */
		goto out_unlock;
	showlog = true;
	gettimeofday(&total_tv_end, NULL);

	local_secs = (double)total_diff.tv_sec + ((double)total_diff.tv_usec / 1000000.0);
	decay_time(&rolling, local_mhashes_done / local_secs);

	timeval_subtract(&total_diff, &total_tv_end, &total_tv_start);
	total_secs = (double)total_diff.tv_sec +
		((double)total_diff.tv_usec / 1000000.0);

	utility = total_accepted / ( total_secs ? total_secs : 1 ) * 60;
	efficiency = total_getworks ? total_accepted * 100.0 / total_getworks : 0.0;

	sprintf(statusline, "%s(%ds):%.1f (avg):%.1f Mh/s | Q:%d  A:%d  R:%d  HW:%d  E:%.0f%%  U:%.2f/m",
		want_per_device_stats ? "ALL " : "",
		opt_log_interval, rolling, total_mhashes_done / total_secs,
		total_getworks, total_accepted, total_rejected, hw_errors, efficiency, utility);


	local_mhashes_done = 0;
out_unlock:
	mutex_unlock(&hash_lock);
	if (showlog) {
		if (!curses_active) {
			printf("%s          \r", statusline);
			fflush(stdout);
		} else
			applog(LOG_INFO, "%s", statusline);
	}
}

static bool pool_active(struct pool *pool, bool pinging)
{
	bool ret = false;
	json_t *val;
	CURL *curl;
	bool rolltime;

	curl = curl_easy_init();
	if (unlikely(!curl)) {
		applog(LOG_ERR, "CURL initialisation failed");
		return false;
	}

	applog(LOG_INFO, "Testing pool %s", pool->rpc_url);
	val = json_rpc_call(curl, pool->rpc_url, pool->rpc_userpass, rpc_req,
			true, false, &rolltime, pool, false);

	if (val) {
		struct work *work = make_work();
		bool rc;

		rc = work_decode(json_object_get(val, "result"), work);
		if (rc) {
			applog(LOG_DEBUG, "Successfully retrieved and deciphered work from pool %u %s",
			       pool->pool_no, pool->rpc_url);
			work->pool = pool;
			work->rolltime = rolltime;
			applog(LOG_DEBUG, "Pushing pooltest work to base pool");

			tq_push(thr_info[stage_thr_id].q, work);
			total_getworks++;
			pool->getwork_requested++;
			inc_queued();
			ret = true;
			gettimeofday(&pool->tv_idle, NULL);
		} else {
			applog(LOG_DEBUG, "Successfully retrieved but FAILED to decipher work from pool %u %s",
			       pool->pool_no, pool->rpc_url);
			free_work(work);
		}
		json_decref(val);

		/* We may be updating the url after the pool has died */
		if (pool->lp_url)
			free(pool->lp_url);

		/* Decipher the longpoll URL, if any, and store it in ->lp_url */
		if (pool->hdr_path) {
			char *copy_start, *hdr_path;
			bool need_slash = false;

			hdr_path = pool->hdr_path;
			if (strstr(hdr_path, "://")) {
				pool->lp_url = hdr_path;
				hdr_path = NULL;
			} else {
				/* absolute path, on current server */
				copy_start = (*hdr_path == '/') ? (hdr_path + 1) : hdr_path;
				if (pool->rpc_url[strlen(pool->rpc_url) - 1] != '/')
					need_slash = true;

				pool->lp_url = malloc(strlen(pool->rpc_url) + strlen(copy_start) + 2);
				if (!pool->lp_url) {
					applog(LOG_ERR, "Malloc failure in pool_active");
					return false;
				}

				sprintf(pool->lp_url, "%s%s%s", pool->rpc_url, need_slash ? "/" : "", copy_start);
			}
		} else
			pool->lp_url = NULL;
	} else {
		applog(LOG_DEBUG, "FAILED to retrieve work from pool %u %s",
		       pool->pool_no, pool->rpc_url);
		if (!pinging)
			applog(LOG_WARNING, "Pool %u slow/down or URL or credentials invalid", pool->pool_no);
	}

	curl_easy_cleanup(curl);
	return ret;
}

static void pool_died(struct pool *pool)
{
	if (!pool_tset(pool, &pool->idle)) {
		applog(LOG_WARNING, "Pool %d %s not responding!", pool->pool_no, pool->rpc_url);
		gettimeofday(&pool->tv_idle, NULL);
		switch_pools(NULL);
	}
}

static inline int cp_prio(void)
{
	int prio;

	mutex_lock(&control_lock);
	prio = currentpool->prio;
	mutex_unlock(&control_lock);
	return prio;
}

static void pool_resus(struct pool *pool)
{
	applog(LOG_WARNING, "Pool %d %s alive", pool->pool_no, pool->rpc_url);
	if (pool->prio < cp_prio() && pool_strategy == POOL_FAILOVER)
		switch_pools(NULL);
}

static long requested_tv_sec;

static bool queue_request(struct thr_info *thr, bool needed)
{
	int rq = requests_queued();
	struct workio_cmd *wc;
	struct timeval now;

	gettimeofday(&now, NULL);

	/* Space out retrieval of extra work according to the number of mining
	 * threads */
	if (rq >= mining_threads + staged_extras &&
	    (now.tv_sec - requested_tv_sec) < opt_scantime / (mining_threads + 1))
		return true;

	/* fill out work request message */
	wc = calloc(1, sizeof(*wc));
	if (unlikely(!wc)) {
		applog(LOG_ERR, "Failed to calloc wc in queue_request");
		return false;
	}

	wc->cmd = WC_GET_WORK;
	if (thr)
		wc->thr = thr;
	else
		wc->thr = NULL;

	/* If we're queueing work faster than we can stage it, consider the
	 * system lagging and allow work to be gathered from another pool if
	 * possible */
	if (rq && needed && !requests_staged() && !opt_fail_only)
		wc->lagging = true;

	applog(LOG_DEBUG, "Queueing getwork request to work thread");

	/* send work request to workio thread */
	if (unlikely(!tq_push(thr_info[work_thr_id].q, wc))) {
		applog(LOG_ERR, "Failed to tq_push in queue_request");
		workio_cmd_free(wc);
		return false;
	}

	requested_tv_sec = now.tv_sec;
	inc_queued();
	return true;
}

static struct work *hash_pop(const struct timespec *abstime)
{
	struct work *work = NULL;
	int rc = 0;

	mutex_lock(stgd_lock);
	while (!getq->frozen && !HASH_COUNT(staged_work) && !rc)
		rc = pthread_cond_timedwait(&getq->cond, stgd_lock, abstime);

	if (HASH_COUNT(staged_work)) {
		work = staged_work;
		HASH_DEL(staged_work, work);
		if (work->clone || work->longpoll)
			--staged_extras;
	}
	mutex_unlock(stgd_lock);

	return work;
}

static inline bool should_roll(struct work *work)
{
	if (work->pool == current_pool() || pool_strategy == POOL_LOADBALANCE)
		return true;
	return false;
}

static inline bool can_roll(struct work *work)
{
	return (work->pool && !stale_work(work, false) && work->rolltime &&
		work->rolls < 11 && !work->clone);
}

static void roll_work(struct work *work)
{
	uint32_t *work_ntime;
	uint32_t ntime;

	work_ntime = (uint32_t *)(work->data + 68);
	ntime = be32toh(*work_ntime);
	ntime++;
	*work_ntime = htobe32(ntime);
	local_work++;
	work->rolls++;
	work->blk.nonce = 0;
	applog(LOG_DEBUG, "Successfully rolled work");

	/* This is now a different work item so it needs a different ID for the
	 * hashtable */
	work->id = total_work++;
}

static bool reuse_work(struct work *work)
{
	if (can_roll(work) && should_roll(work)) {
		roll_work(work);
		return true;
	}
	return false;
}

static bool get_work(struct work *work, bool requested, struct thr_info *thr,
		     const int thr_id)
{
	bool newreq = false, ret = false;
	struct timespec abstime = {0, 0};
	struct timeval now;
	struct work *work_heap;
	struct pool *pool;
	int failures = 0;

	/* Tell the watchdog thread this thread is waiting on getwork and
	 * should not be restarted */
	thread_reportout(thr);

	if (opt_benchmark) {
		get_benchmark_work(work);
		thread_reportin(thr);
		return true;
	}
retry:
	pool = current_pool();
	if (!requested || requests_queued() < opt_queue) {
		if (unlikely(!queue_request(thr, true))) {
			applog(LOG_WARNING, "Failed to queue_request in get_work");
			goto out;
		}
		newreq = true;
	}

	if (reuse_work(work)) {
		ret = true;
		goto out;
	}

	if (requested && !newreq && !requests_staged() && requests_queued() >= mining_threads &&
	    !pool_tset(pool, &pool->lagging)) {
		applog(LOG_WARNING, "Pool %d not providing work fast enough", pool->pool_no);
		pool->getfail_occasions++;
		total_go++;
	}

	newreq = requested = false;
	gettimeofday(&now, NULL);
	abstime.tv_sec = now.tv_sec + 60;

	applog(LOG_DEBUG, "Popping work from get queue to get work");

	/* wait for 1st response, or get cached response */
	work_heap = hash_pop(&abstime);
	if (unlikely(!work_heap)) {
		/* Attempt to switch pools if this one times out */
		pool_died(pool);
		goto retry;
	}

	if (stale_work(work_heap, false)) {
		dec_queued();
		discard_work(work_heap);
		goto retry;
	}

	pool = work_heap->pool;
	/* If we make it here we have succeeded in getting fresh work */
	if (!work_heap->mined) {
		pool_tclear(pool, &pool->lagging);
		if (pool_tclear(pool, &pool->idle))
			pool_resus(pool);
	}

	memcpy(work, work_heap, sizeof(*work));

	/* Hand out a clone if we can roll this work item */
	if (reuse_work(work_heap)) {
		applog(LOG_DEBUG, "Pushing divided work to get queue head");

		stage_work(work_heap);
		work->clone = true;
	} else {
		dec_queued();
		free_work(work_heap);
	}

	ret = true;
out:
	if (unlikely(ret == false)) {
		if ((opt_retries >= 0) && (++failures > opt_retries)) {
			applog(LOG_ERR, "Failed %d times to get_work");
			return ret;
		}
		applog(LOG_DEBUG, "Retrying after %d seconds", fail_pause);
		sleep(fail_pause);
		fail_pause += opt_fail_pause;
		goto retry;
	}
	fail_pause = opt_fail_pause;

	work->thr_id = thr_id;
	thread_reportin(thr);
	if (ret)
		work->mined = true;
	return ret;
}

bool submit_work_sync(struct thr_info *thr, const struct work *work_in)
{
	struct workio_cmd *wc;

	/* fill out work request message */
	wc = calloc(1, sizeof(*wc));
	if (unlikely(!wc)) {
		applog(LOG_ERR, "Failed to calloc wc in submit_work_sync");
		return false;
	}

	wc->u.work = make_work();
	wc->cmd = WC_SUBMIT_WORK;
	wc->thr = thr;
	memcpy(wc->u.work, work_in, sizeof(*work_in));

	applog(LOG_DEBUG, "Pushing submit work to work thread");

	/* send solution to workio thread */
	if (unlikely(!tq_push(thr_info[work_thr_id].q, wc))) {
		applog(LOG_ERR, "Failed to tq_push work in submit_work_sync");
		goto err_out;
	}

	return true;
err_out:
	workio_cmd_free(wc);
	return false;
}

bool hashtest(const struct work *work)
{
	uint32_t *data32 = (uint32_t *)(work->data);
	unsigned char swap[128];
	uint32_t *swap32 = (uint32_t *)swap;
	unsigned char hash1[32];
	unsigned char hash2[32];
	uint32_t *hash2_32 = (uint32_t *)hash2;
	int i;

	for (i = 0; i < 80 / 4; i++)
		swap32[i] = swab32(data32[i]);

	sha2(swap, 80, hash1, false);
	sha2(hash1, 32, hash2, false);

	for (i = 0; i < 32 / 4; i++)
		hash2_32[i] = swab32(hash2_32[i]);

	memcpy((void*)work->hash, hash2, 32);

	return fulltest(work->hash, work->target);

}

bool submit_nonce(struct thr_info *thr, struct work *work, uint32_t nonce)
{
	work->data[64 + 12 + 0] = (nonce >> 0) & 0xff;
	work->data[64 + 12 + 1] = (nonce >> 8) & 0xff;
	work->data[64 + 12 + 2] = (nonce >> 16) & 0xff;
	work->data[64 + 12 + 3] = (nonce >> 24) & 0xff;

	/* Do one last check before attempting to submit the work */
	if (!hashtest(work)) {
		applog(LOG_INFO, "Share below target");
		return true;
	}
	return submit_work_sync(thr, work);
}

static inline bool abandon_work(struct work *work, struct timeval *wdiff, uint64_t hashes)
{
	if (wdiff->tv_sec > opt_scantime ||
	    work->blk.nonce >= MAXTHREADS - hashes ||
	    hashes >= 0xfffffffe ||
	    stale_work(work, false))
		return true;
	return false;
}

void *miner_thread(void *userdata)
{
	struct thr_info *mythr = userdata;
	const int thr_id = mythr->id;
	struct cgpu_info *cgpu = mythr->cgpu;
	struct device_api *api = cgpu->api;

	/* Try to cycle approximately 5 times before each log update */
	const unsigned long def_cycle = opt_log_interval / 5 ? : 1;
	long cycle;
	struct timeval tv_start, tv_end, tv_workstart, tv_lastupdate;
	struct timeval diff, sdiff, wdiff;
	uint32_t max_nonce = api->can_limit_work ? api->can_limit_work(mythr) : 0xffffffff;
	uint32_t hashes_done = 0;
	uint32_t hashes;
	struct work *work = make_work();
	unsigned const int request_interval = opt_scantime * 2 / 3 ? : 1;
	unsigned const long request_nonce = MAXTHREADS / 3 * 2;
	bool requested = false;
	pthread_setcanceltype(PTHREAD_CANCEL_ASYNCHRONOUS, NULL);

	if (api->thread_init && !api->thread_init(mythr))
		goto out;

	thread_reportout(mythr);
	applog(LOG_DEBUG, "Popping ping in miner thread");
	tq_pop(mythr->q, NULL); /* Wait for a ping to start */

	sdiff.tv_sec = sdiff.tv_usec = 0;
	gettimeofday(&tv_lastupdate, NULL);

	while (1) {
		work_restart[thr_id].restart = 0;
		if (api->free_work && likely(work->pool))
			api->free_work(mythr, work);
		if (unlikely(!get_work(work, requested, mythr, thr_id))) {
			applog(LOG_ERR, "work retrieval failed, exiting "
				"mining thread %d", thr_id);
			break;
		}
		requested = false;
		cycle = (can_roll(work) && should_roll(work)) ? 1 : def_cycle;
		gettimeofday(&tv_workstart, NULL);
		work->blk.nonce = 0;
		cgpu->max_hashes = 0;
		if (api->prepare_work && !api->prepare_work(mythr, work)) {
			applog(LOG_ERR, "work prepare failed, exiting "
				"mining thread %d", thr_id);
			break;
		}

		do {
			gettimeofday(&tv_start, NULL);

			hashes = api->scanhash(mythr, work, work->blk.nonce + max_nonce);
			if (unlikely(work_restart[thr_id].restart)) {

				/* Apart from device_thread 0, we stagger the
				 * starting of every next thread to try and get
				 * all devices busy before worrying about
				 * getting work for their extra threads */
				if (mythr->device_thread) {
					struct timespec rgtp;

					rgtp.tv_sec = 0;
					rgtp.tv_nsec = 250 * mythr->device_thread * 1000000;
					nanosleep(&rgtp, NULL);
				}
				break;
			}

			if (unlikely(!hashes))
				goto out;
			hashes_done += hashes;
			if (hashes > cgpu->max_hashes)
				cgpu->max_hashes = hashes;

			gettimeofday(&tv_end, NULL);
			timeval_subtract(&diff, &tv_end, &tv_start);
			sdiff.tv_sec += diff.tv_sec;
			sdiff.tv_usec += diff.tv_usec;
			if (sdiff.tv_usec > 1000000) {
				++sdiff.tv_sec;
				sdiff.tv_usec -= 1000000;
			}

			timeval_subtract(&wdiff, &tv_end, &tv_workstart);
			if (!requested) {
				if (wdiff.tv_sec > request_interval || work->blk.nonce > request_nonce) {
					thread_reportout(mythr);
					if (unlikely(!queue_request(mythr, false))) {
						applog(LOG_ERR, "Failed to queue_request in miner_thread %d", thr_id);
						goto out;
					}
					thread_reportin(mythr);
					requested = true;
				}
			}

			if (unlikely(sdiff.tv_sec < cycle)) {
				if (likely(!api->can_limit_work || max_nonce == 0xffffffff))
					continue;

				{
					int mult = 1000000 / ((sdiff.tv_usec + 0x400) / 0x400) + 0x10;
					mult *= cycle;
					if (max_nonce > (0xffffffff * 0x400) / mult)
						max_nonce = 0xffffffff;
					else
						max_nonce = (max_nonce * mult) / 0x400;
				}
			} else if (unlikely(sdiff.tv_sec > cycle) && api->can_limit_work) {
				max_nonce = max_nonce * cycle / sdiff.tv_sec;
			} else if (unlikely(sdiff.tv_usec > 100000) && api->can_limit_work) {
				max_nonce = max_nonce * 0x400 / (((cycle * 1000000) + sdiff.tv_usec) / (cycle * 1000000 / 0x400));
			}

			timeval_subtract(&diff, &tv_end, &tv_lastupdate);
			if (diff.tv_sec >= opt_log_interval) {
				hashmeter(thr_id, &diff, hashes_done);
				hashes_done = 0;
				tv_lastupdate = tv_end;
			}

			if (unlikely(mythr->pause || cgpu->deven == DEV_DISABLED)) {
				applog(LOG_WARNING, "Thread %d being disabled", thr_id);
				mythr->rolling = mythr->cgpu->rolling = 0;
				applog(LOG_DEBUG, "Popping wakeup ping in miner thread");
				thread_reportout(mythr);
				tq_pop(mythr->q, NULL); /* Ignore ping that's popped */
				thread_reportin(mythr);
				applog(LOG_WARNING, "Thread %d being re-enabled", thr_id);
			}

			sdiff.tv_sec = sdiff.tv_usec = 0;
		} while (!abandon_work(work, &wdiff, cgpu->max_hashes));
	}

out:
	if (api->thread_shutdown)
		api->thread_shutdown(mythr);

	thread_reportin(mythr);
	applog(LOG_ERR, "Thread %d failure, exiting", thr_id);
	tq_freeze(mythr->q);

	return NULL;
}

enum {
	STAT_SLEEP_INTERVAL		= 1,
	STAT_CTR_INTERVAL		= 10000000,
	FAILURE_INTERVAL		= 30,
};

/* Stage another work item from the work returned in a longpoll */
static void convert_to_work(json_t *val, bool rolltime, struct pool *pool)
{
	struct work *work, *work_clone;
	bool rc;

	work = make_work();

	rc= work_decode(json_object_get(val, "result"), work);
	if (unlikely(!rc)) {
		applog(LOG_ERR, "Could not convert longpoll data to work");
		return;
	}
	work->pool = pool;
	work->rolltime = rolltime;
	work->longpoll = true;

	/* We'll be checking this work item twice, but we already know it's
	 * from a new block so explicitly force the new block detection now
	 * rather than waiting for it to hit the stage thread. This also
	 * allows testwork to know whether LP discovered the block or not. */
	test_work_current(work);

	work_clone = make_work();
	memcpy(work_clone, work, sizeof(struct work));
	while (reuse_work(work)) {
		work_clone->clone = true;
		work_clone->longpoll = false;
		applog(LOG_DEBUG, "Pushing rolled converted work to stage thread");
		if (unlikely(!stage_work(work_clone)))
			break;
		work_clone = make_work();
		memcpy(work_clone, work, sizeof(struct work));
	}
	free_work(work_clone);

	applog(LOG_DEBUG, "Pushing converted work to stage thread");

	if (unlikely(!stage_work(work)))
		free_work(work);
	else
		applog(LOG_DEBUG, "Converted longpoll data to work");
}

/* If we want longpoll, enable it for the chosen default pool, or, if
 * the pool does not support longpoll, find the first one that does
 * and use its longpoll support */
static struct pool *select_longpoll_pool(void)
{
	struct pool *cp = current_pool();
	int i;

	if (cp->hdr_path)
		return cp;
	for (i = 0; i < total_pools; i++) {
		struct pool *pool = pools[i];

		if (pool->hdr_path)
			return pool;
	}
	return NULL;
}

static void *longpoll_thread(void *userdata)
{
	struct thr_info *mythr = userdata;
	struct timeval start, end;
	struct pool *sp, *pool;
	CURL *curl = NULL;
	int failures = 0;
	bool rolltime;

	pthread_setcanceltype(PTHREAD_CANCEL_ASYNCHRONOUS, NULL);
	pthread_detach(pthread_self());

	curl = curl_easy_init();
	if (unlikely(!curl)) {
		applog(LOG_ERR, "CURL initialisation failed");
		goto out;
	}

	tq_pop(mythr->q, NULL);

	pool = select_longpoll_pool();
	if (!pool) {
		applog(LOG_WARNING, "No long-poll found on any pool server");
		while (!pool) {
			sleep(30);
			pool = select_longpoll_pool();
		}
	}

	pool->is_lp = true;
	have_longpoll = true;
	applog(LOG_WARNING, "Long-polling activated for %s", pool->lp_url);

	while (1) {
		json_t *val, *soval;

		gettimeofday(&start, NULL);

		/* Longpoll connections can be persistent for a very long time
		 * and any number of issues could have come up in the meantime
		 * so always establish a fresh connection instead of relying on
		 * a persistent one. */
		curl_easy_setopt(curl, CURLOPT_FRESH_CONNECT, 1);
		val = json_rpc_call(curl, pool->lp_url, pool->rpc_userpass, rpc_req,
				    false, true, &rolltime, pool, false);
		if (likely(val)) {
			soval = json_object_get(json_object_get(val, "result"), "submitold");
			if (soval)
				pool->submit_old = json_is_true(soval);
			else
				pool->submit_old = false;
			convert_to_work(val, rolltime, pool);
			failures = 0;
			json_decref(val);
		} else {
			/* Some pools regularly drop the longpoll request so
			 * only see this as longpoll failure if it happens
			 * immediately and just restart it the rest of the
			 * time. */
			gettimeofday(&end, NULL);
			if (end.tv_sec - start.tv_sec > 30)
				continue;
			if (opt_retries == -1 || failures++ < opt_retries) {
				applog(LOG_WARNING,
					"longpoll failed for %s, sleeping for 30s", pool->lp_url);
				sleep(30);
			} else {
				applog(LOG_ERR,
					"longpoll failed for %s, ending thread", pool->lp_url);
				goto out;
			}
		}
		sp = select_longpoll_pool();
		if (sp != pool) {
			pool->is_lp = false;
			pool = sp;
			pool->is_lp = true;
			applog(LOG_WARNING, "Long-polling changed to %s", pool->lp_url);
		}
	}

out:
	if (curl)
		curl_easy_cleanup(curl);

	tq_freeze(mythr->q);
	return NULL;
}

__maybe_unused
static void stop_longpoll(void)
{
	struct thr_info *thr = &thr_info[longpoll_thr_id];

	thr_info_cancel(thr);
	have_longpoll = false;
	tq_freeze(thr->q);
}

static void start_longpoll(void)
{
	struct thr_info *thr = &thr_info[longpoll_thr_id];

	tq_thaw(thr->q);
	if (unlikely(thr_info_create(thr, NULL, longpoll_thread, thr)))
		quit(1, "longpoll thread create failed");
	applog(LOG_DEBUG, "Pushing ping to longpoll thread");
	tq_push(thr_info[longpoll_thr_id].q, &ping);
}

void reinit_device(struct cgpu_info *cgpu)
{
	if (cgpu->api->reinit_device)
		cgpu->api->reinit_device(cgpu);
}

static struct timeval rotate_tv;

static void *watchpool_thread(void __maybe_unused *userdata)
{
	pthread_setcanceltype(PTHREAD_CANCEL_ASYNCHRONOUS, NULL);

	while (42) {
		struct timeval now;
		int i;

		gettimeofday(&now, NULL);

		for (i = 0; i < total_pools; i++) {
			struct pool *pool = pools[i];

			if (!pool->enabled)
				continue;

			/* Test pool is idle once every minute */
			if (pool->idle && now.tv_sec - pool->tv_idle.tv_sec > 60) {
				gettimeofday(&pool->tv_idle, NULL);
				if (pool_active(pool, true) && pool_tclear(pool, &pool->idle))
					pool_resus(pool);
			}
		}

		if (pool_strategy == POOL_ROTATE && now.tv_sec - rotate_tv.tv_sec > 60 * opt_rotate_period) {
			gettimeofday(&rotate_tv, NULL);
			switch_pools(NULL);
		}

		sleep(10);
	}
	return NULL;
}


/* Makes sure the hashmeter keeps going even if mining threads stall, updates
 * the screen at regular intervals, and restarts threads if they appear to have
 * died. */
static void *watchdog_thread(void __maybe_unused *userdata)
{
	const unsigned int interval = 3;
	struct timeval zero_tv;

	pthread_setcanceltype(PTHREAD_CANCEL_ASYNCHRONOUS, NULL);

	memset(&zero_tv, 0, sizeof(struct timeval));
	gettimeofday(&rotate_tv, NULL);

	while (1) {
		int i;
		struct timeval now;

		sleep(interval);
		if (requests_queued() < opt_queue)
			queue_request(NULL, false);

		hashmeter(-1, &zero_tv, 0);

#ifdef HAVE_CURSES
		if (curses_active_locked()) {
			change_logwinsize();
			curses_print_status();
			for (i = 0; i < mining_threads; i++)
				curses_print_devstatus(i);
			touchwin(statuswin);
			wrefresh(statuswin);
			touchwin(logwin);
			wrefresh(logwin);
			unlock_curses();
		}
#endif

		gettimeofday(&now, NULL);

		if (!sched_paused && !should_run()) {
			applog(LOG_WARNING, "Pausing execution as per stop time %02d:%02d scheduled",
			       schedstop.tm.tm_hour, schedstop.tm.tm_min);
			if (!schedstart.enable) {
				quit(0, "Terminating execution as planned");
				break;
			}

			applog(LOG_WARNING, "Will restart execution as scheduled at %02d:%02d",
			       schedstart.tm.tm_hour, schedstart.tm.tm_min);
			sched_paused = true;
			for (i = 0; i < mining_threads; i++) {
				struct thr_info *thr;
				thr = &thr_info[i];

				thr->pause = true;
			}
		} else if (sched_paused && should_run()) {
			applog(LOG_WARNING, "Restarting execution as per start time %02d:%02d scheduled",
				schedstart.tm.tm_hour, schedstart.tm.tm_min);
			if (schedstop.enable)
				applog(LOG_WARNING, "Will pause execution as scheduled at %02d:%02d",
					schedstop.tm.tm_hour, schedstop.tm.tm_min);
			sched_paused = false;

			for (i = 0; i < mining_threads; i++) {
				struct thr_info *thr;
				thr = &thr_info[i];

				/* Don't touch disabled devices */
				if (thr->cgpu->deven == DEV_DISABLED)
					continue;
				thr->pause = false;
				tq_push(thr->q, &ping);
			}
		}

#ifdef HAVE_OPENCL
		for (i = 0; i < total_devices; ++i) {
			struct cgpu_info *cgpu = devices[i];
			struct thr_info *thr = cgpu->thread;
			enum dev_enable *denable;
			int gpu;

			if (cgpu->api != &opencl_api)
				continue;
			/* Use only one thread per device to determine if the GPU is healthy */
			if (i >= nDevs)
				break;
			gpu = thr->cgpu->device_id;
			denable = &cgpu->deven;
#ifdef HAVE_ADL
			if (adl_active && gpus[gpu].has_adl)
				gpu_autotune(gpu, denable);
			if (opt_debug && gpus[gpu].has_adl) {
				int engineclock = 0, memclock = 0, activity = 0, fanspeed = 0, fanpercent = 0, powertune = 0;
				float temp = 0, vddc = 0;

				if (gpu_stats(gpu, &temp, &engineclock, &memclock, &vddc, &activity, &fanspeed, &fanpercent, &powertune))
					applog(LOG_DEBUG, "%.1f C  F: %d%%(%dRPM)  E: %dMHz  M: %dMhz  V: %.3fV  A: %d%%  P: %d%%",
					temp, fanpercent, fanspeed, engineclock, memclock, vddc, activity, powertune);
			}
#endif
			/* Thread is waiting on getwork or disabled */
			if (thr->getwork || *denable == DEV_DISABLED)
				continue;

			if (gpus[gpu].status != LIFE_WELL && now.tv_sec - thr->last.tv_sec < 60) {
				applog(LOG_ERR, "Device %d recovered, GPU %d declared WELL!", i, gpu);
				gpus[gpu].status = LIFE_WELL;
			} else if (now.tv_sec - thr->last.tv_sec > 60 && gpus[gpu].status == LIFE_WELL) {
				thr->rolling = thr->cgpu->rolling = 0;
				gpus[gpu].status = LIFE_SICK;
				applog(LOG_ERR, "Device %d idle for more than 60 seconds, GPU %d declared SICK!", i, gpu);
				gettimeofday(&thr->sick, NULL);
#ifdef HAVE_ADL
				if (adl_active && gpus[gpu].has_adl && gpu_activity(gpu) > 50) {
					applog(LOG_ERR, "GPU still showing activity suggesting a hard hang.");
					applog(LOG_ERR, "Will not attempt to auto-restart it.");
				} else
#endif
				if (opt_restart) {
					applog(LOG_ERR, "Attempting to restart GPU");
					reinit_device(thr->cgpu);
				}
			} else if (now.tv_sec - thr->last.tv_sec > 600 && gpus[i].status == LIFE_SICK) {
				gpus[gpu].status = LIFE_DEAD;
				applog(LOG_ERR, "Device %d not responding for more than 10 minutes, GPU %d declared DEAD!", i, gpu);
				gettimeofday(&thr->sick, NULL);
			} else if (now.tv_sec - thr->sick.tv_sec > 60 &&
				   (gpus[i].status == LIFE_SICK || gpus[i].status == LIFE_DEAD)) {
				/* Attempt to restart a GPU that's sick or dead once every minute */
				gettimeofday(&thr->sick, NULL);
#ifdef HAVE_ADL
				if (adl_active && gpus[gpu].has_adl && gpu_activity(gpu) > 50) {
					/* Again do not attempt to restart a device that may have hard hung */
				} else
#endif
				if (opt_restart)
					reinit_device(thr->cgpu);
			}
		}
#endif
	}

	return NULL;
}

static void log_print_status(struct cgpu_info *cgpu)
{
	char logline[255];

		get_statline(logline, cgpu);
		applog(LOG_WARNING, "%s", logline);
}

static void print_summary(void)
{
	struct timeval diff;
	int hours, mins, secs, i;
	double utility, efficiency = 0.0;

	timeval_subtract(&diff, &total_tv_end, &total_tv_start);
	hours = diff.tv_sec / 3600;
	mins = (diff.tv_sec % 3600) / 60;
	secs = diff.tv_sec % 60;

	utility = total_accepted / ( total_secs ? total_secs : 1 ) * 60;
	efficiency = total_getworks ? total_accepted * 100.0 / total_getworks : 0.0;

	applog(LOG_WARNING, "\nSummary of runtime statistics:\n");
	applog(LOG_WARNING, "Started at %s", datestamp);
	if (total_pools == 1)
		applog(LOG_WARNING, "Pool: %s", pools[0]->rpc_url);
#ifdef WANT_CPUMINE
	if (opt_n_threads)
		applog(LOG_WARNING, "CPU hasher algorithm used: %s", algo_names[opt_algo]);
#endif
	applog(LOG_WARNING, "Runtime: %d hrs : %d mins : %d secs", hours, mins, secs);
	if (total_secs)
		applog(LOG_WARNING, "Average hashrate: %.1f Megahash/s", total_mhashes_done / total_secs);
	applog(LOG_WARNING, "Solved blocks: %d", found_blocks);
	applog(LOG_WARNING, "Queued work requests: %d", total_getworks);
	applog(LOG_WARNING, "Share submissions: %d", total_accepted + total_rejected);
	applog(LOG_WARNING, "Accepted shares: %d", total_accepted);
	applog(LOG_WARNING, "Rejected shares: %d", total_rejected);
	if (total_accepted || total_rejected)
		applog(LOG_WARNING, "Reject ratio: %.1f%%", (double)(total_rejected * 100) / (double)(total_accepted + total_rejected));
	applog(LOG_WARNING, "Hardware errors: %d", hw_errors);
	applog(LOG_WARNING, "Efficiency (accepted / queued): %.0f%%", efficiency);
	applog(LOG_WARNING, "Utility (accepted shares / min): %.2f/min\n", utility);

	applog(LOG_WARNING, "Discarded work due to new blocks: %d", total_discarded);
	applog(LOG_WARNING, "Stale submissions discarded due to new blocks: %d", total_stale);
	applog(LOG_WARNING, "Unable to get work from server occasions: %d", total_go);
	applog(LOG_WARNING, "Work items generated locally: %d", local_work);
	applog(LOG_WARNING, "Submitting work remotely delay occasions: %d", total_ro);
	applog(LOG_WARNING, "New blocks detected on network: %d\n", new_blocks);

	if (total_pools > 1) {
		for (i = 0; i < total_pools; i++) {
			struct pool *pool = pools[i];

			applog(LOG_WARNING, "Pool: %s", pool->rpc_url);
			applog(LOG_WARNING, " Queued work requests: %d", pool->getwork_requested);
			applog(LOG_WARNING, " Share submissions: %d", pool->accepted + pool->rejected);
			applog(LOG_WARNING, " Accepted shares: %d", pool->accepted);
			applog(LOG_WARNING, " Rejected shares: %d", pool->rejected);
			if (pool->accepted || pool->rejected)
				applog(LOG_WARNING, " Reject ratio: %.1f%%", (double)(pool->rejected * 100) / (double)(pool->accepted + pool->rejected));
			efficiency = pool->getwork_requested ? pool->accepted * 100.0 / pool->getwork_requested : 0.0;
			applog(LOG_WARNING, " Efficiency (accepted / queued): %.0f%%", efficiency);

			applog(LOG_WARNING, " Discarded work due to new blocks: %d", pool->discarded_work);
			applog(LOG_WARNING, " Stale submissions discarded due to new blocks: %d", pool->stale_shares);
			applog(LOG_WARNING, " Unable to get work from server occasions: %d", pool->getfail_occasions);
			applog(LOG_WARNING, " Submitting work remotely delay occasions: %d\n", pool->remotefail_occasions);
		}
	}

	applog(LOG_WARNING, "Summary of per device statistics:\n");
	for (i = 0; i < total_devices; ++i) {
		if (devices[i]->deven == DEV_ENABLED)
			log_print_status(devices[i]);
	}

	if (opt_shares)
		applog(LOG_WARNING, "Mined %d accepted shares of %d requested\n", total_accepted, opt_shares);
	fflush(stdout);
	fflush(stderr);
	if (opt_shares > total_accepted)
		applog(LOG_WARNING, "WARNING - Mined only %d shares of %d requested.", total_accepted, opt_shares);
}

static void clean_up(void)
{
#ifdef HAVE_OPENCL
	clear_adl(nDevs);
#endif

	gettimeofday(&total_tv_end, NULL);
#ifdef HAVE_CURSES
	disable_curses();
#endif
	if (!opt_realquiet && successful_connect)
		print_summary();

	if (opt_n_threads)
		free(cpus);

	curl_global_cleanup();
}

void quit(int status, const char *format, ...)
{
	va_list ap;

	clean_up();

	if (format) {
		va_start(ap, format);
		vfprintf(stderr, format, ap);
		va_end(ap);
	}
	fprintf(stderr, "\n");
	fflush(stderr);

	exit(status);
}

#ifdef HAVE_CURSES
char *curses_input(const char *query)
{
	char *input;

	echo();
	input = malloc(255);
	if (!input)
		quit(1, "Failed to malloc input");
	leaveok(logwin, false);
	wlogprint("%s:\n", query);
	wgetnstr(logwin, input, 255);
	if (!strlen(input))
		strcpy(input, "-1");
	leaveok(logwin, true);
	noecho();
	return input;
}
#endif

int add_pool_details(bool live, char *url, char *user, char *pass)
{
	struct pool *pool = NULL;

	if (total_pools == MAX_POOLS)
		return ADD_POOL_MAXIMUM;

	pool = calloc(sizeof(struct pool), 1);
	if (!pool)
		quit(1, "Failed to realloc pools in add_pool_details");
	pool->pool_no = total_pools;
	pool->prio = total_pools;
	if (unlikely(pthread_mutex_init(&pool->pool_lock, NULL)))
		quit (1, "Failed to pthread_mutex_init in input_pool");
	pool->rpc_url = url;
	pool->rpc_user = user;
	pool->rpc_pass = pass;
	pool->rpc_userpass = malloc(strlen(pool->rpc_user) + strlen(pool->rpc_pass) + 2);
	if (!pool->rpc_userpass)
		quit(1, "Failed to malloc userpass");
	sprintf(pool->rpc_userpass, "%s:%s", pool->rpc_user, pool->rpc_pass);

	pool->tv_idle.tv_sec = ~0UL;

	/* Test the pool is not idle if we're live running, otherwise
	 * it will be tested separately */
	pool->enabled = true;
	if (live && !pool_active(pool, false))
		pool->idle = true;
	pools[total_pools++] = pool;

	return ADD_POOL_OK;
}

#ifdef HAVE_CURSES
static bool input_pool(bool live)
{
	char *url = NULL, *user = NULL, *pass = NULL;
	bool ret = false;

	immedok(logwin, true);
	if (total_pools == MAX_POOLS) {
		wlogprint("Reached maximum number of pools.\n");
		goto out;
	}
	wlogprint("Input server details.\n");

	url = curses_input("URL");
	if (!url)
		goto out;

	if (strncmp(url, "http://", 7) &&
	    strncmp(url, "https://", 8)) {
		char *httpinput;

		httpinput = malloc(255);
		if (!httpinput)
			quit(1, "Failed to malloc httpinput");
		strcpy(httpinput, "http://");
		strncat(httpinput, url, 248);
		free(url);
		url = httpinput;
	}

	user = curses_input("Username");
	if (!user)
		goto out;

	pass = curses_input("Password");
	if (!pass)
		goto out;

	ret = (add_pool_details(live, url, user, pass) == ADD_POOL_OK);
out:
	immedok(logwin, false);

	if (!ret) {
		if (url)
			free(url);
		if (user)
			free(user);
		if (pass)
			free(pass);
	}
	return ret;
}
#endif

#if defined(unix)
	static void fork_monitor()
	{
		// Make a pipe: [readFD, writeFD]
		int pfd[2];
		int r = pipe(pfd);
		if (r<0) {
			perror("pipe - failed to create pipe for --monitor");
			exit(1);
		}

		// Make stderr write end of pipe
		fflush(stderr);
		r = dup2(pfd[1], 2);
		if (r<0) {
			perror("dup2 - failed to alias stderr to write end of pipe for --monitor");
			exit(1);
		}
		r = close(pfd[1]);
		if (r<0) {
			perror("close - failed to close write end of pipe for --monitor");
			exit(1);
		}

		// Don't allow a dying monitor to kill the main process
		sighandler_t sr0 = signal(SIGPIPE, SIG_IGN);
		sighandler_t sr1 = signal(SIGPIPE, SIG_IGN);
		if (SIG_ERR==sr0 || SIG_ERR==sr1) {
			perror("signal - failed to edit signal mask for --monitor");
			exit(1);
		}

		// Fork a child process
		r = fork();
		if (r<0) {
			perror("fork - failed to fork child process for --monitor");
			exit(1);
		}

		// Child: launch monitor command
		if (0==r) {
			// Make stdin read end of pipe
			r = dup2(pfd[0], 0);
			if (r<0) {
				perror("dup2 - in child, failed to alias read end of pipe to stdin for --monitor");
				exit(1);
			}
			close(pfd[0]);
			if (r<0) {
				perror("close - in child, failed to close read end of  pipe for --monitor");
				exit(1);
			}

			// Launch user specified command
			execl("/bin/bash", "/bin/bash", "-c", opt_stderr_cmd, (char*)NULL);
			perror("execl - in child failed to exec user specified command for --monitor");
			exit(1);
		}

		// Parent: clean up unused fds and bail
		r = close(pfd[0]);
		if (r<0) {
			perror("close - failed to close read end of pipe for --monitor");
			exit(1);
		}
	}
#endif // defined(unix)

#ifdef HAVE_CURSES
void enable_curses(void) {
	int x,y;

	lock_curses();
	if (curses_active) {
		unlock_curses();
		return;
	}

	mainwin = initscr();
	getmaxyx(mainwin, y, x);
	statuswin = newwin(logstart, x, 0, 0);
	leaveok(statuswin, true);
	logwin = newwin(y - logcursor, 0, logcursor, 0);
	idlok(logwin, true);
	scrollok(logwin, true);
	leaveok(logwin, true);
	cbreak();
	noecho();
	curses_active = true;
	unlock_curses();
}
#endif

/* TODO: fix need a dummy CPU device_api even if no support for CPU mining */
#ifndef WANT_CPUMINE
struct device_api cpu_api;
struct device_api cpu_api = {
	.name = "CPU",
};
#endif

#ifdef USE_BITFORCE
extern struct device_api bitforce_api;
#endif

#ifdef USE_ICARUS
extern struct device_api icarus_api;
#endif


static int cgminer_id_count = 0;

void enable_device(struct cgpu_info *cgpu)
{
	cgpu->deven = DEV_ENABLED;
	devices[cgpu->cgminer_id = cgminer_id_count++] = cgpu;
	mining_threads += cgpu->threads;
#ifdef HAVE_OPENCL
	if (cgpu->api == &opencl_api) {
		gpu_threads += cgpu->threads;
	}
#endif
}

int main (int argc, char *argv[])
{
	struct block *block, *tmpblock;
	struct work *work, *tmpwork;
	bool pools_active = false;
	struct sigaction handler;
	struct thr_info *thr;
	unsigned int k;
	int i, j;

	/* This dangerous functions tramples random dynamically allocated
	 * variables so do it before anything at all */
	if (unlikely(curl_global_init(CURL_GLOBAL_ALL)))
		quit(1, "Failed to curl_global_init");

	mutex_init(&hash_lock);
	mutex_init(&qd_lock);
#ifdef HAVE_CURSES
	mutex_init(&curses_lock);
#endif
	mutex_init(&control_lock);
	rwlock_init(&blk_lock);
	rwlock_init(&netacc_lock);

	sprintf(packagename, "%s %s", PACKAGE, VERSION);

#ifdef WANT_CPUMINE
	init_max_name_len();
#endif

	handler.sa_handler = &sighandler;
	handler.sa_flags = 0;
	sigemptyset(&handler.sa_mask);
	sigaction(SIGTERM, &handler, &termhandler);
	sigaction(SIGINT, &handler, &inthandler);

	opt_kernel_path = alloca(PATH_MAX);
	strcpy(opt_kernel_path, CGMINER_PREFIX);
	cgminer_path = alloca(PATH_MAX);
	strcpy(cgminer_path, dirname(argv[0]));
	strcat(cgminer_path, "/");
#ifdef WANT_CPUMINE
	// Hack to make cgminer silent when called recursively on WIN32
	int skip_to_bench = 0;
	#if defined(WIN32)
		char buf[32];
		if (GetEnvironmentVariable("CGMINER_BENCH_ALGO", buf, 16))
			skip_to_bench = 1;
	#endif // defined(WIN32)
#endif

	devcursor = 8;
	logstart = devcursor + 1;
	logcursor = logstart + 1;

	block = calloc(sizeof(struct block), 1);
	if (unlikely(!block))
		quit (1, "main OOM");
	for (i = 0; i < 36; i++)
		strcat(block->hash, "0");
	HASH_ADD_STR(blocks, hash, block);
	strcpy(current_block, block->hash);

	INIT_LIST_HEAD(&scan_devices);

	memset(gpus, 0, sizeof(gpus));
	for (i = 0; i < MAX_GPUDEVICES; i++)
		gpus[i].dynamic = true;

	memset(devices, 0, sizeof(devices));

	/* parse command line */
	opt_register_table(opt_config_table,
			   "Options for both config file and command line");
	opt_register_table(opt_cmdline_table,
			   "Options for command line only");

	if (!config_loaded)
		load_default_config();

	opt_parse(&argc, argv, applog_and_exit);
	if (argc != 1)
		quit(1, "Unexpected extra commandline arguments");

	if (opt_benchmark) {
		struct pool *pool;

		want_longpoll = false;
		pool = calloc(sizeof(struct pool), 1);
		pool->pool_no = 0;
		pools[total_pools++] = pool;
		pthread_mutex_init(&pool->pool_lock, NULL);
		pool->rpc_url = malloc(255);
		strcpy(pool->rpc_url, "Benchmark");
		pool->rpc_user = pool->rpc_url;
		pool->rpc_pass = pool->rpc_url;
		pool->enabled = true;
		pool->idle = false;
		successful_connect = true;
	}

<<<<<<< HEAD
#ifdef HAVE_CURSES
=======
	if (opt_realquiet || devices_enabled == -1)
		use_curses = false;

>>>>>>> 03c94c02
	if (use_curses)
		enable_curses();
#endif

	applog(LOG_WARNING, "Started %s", packagename);

	strcat(opt_kernel_path, "/");

	if (want_per_device_stats)
		opt_log_output = true;

#ifdef WANT_CPUMINE
	if (0<=opt_bench_algo) {
		double rate = bench_algo_stage3(opt_bench_algo);
		if (!skip_to_bench) {
			printf("%.5f (%s)\n", rate, algo_names[opt_bench_algo]);
		} else {
			// Write result to shared memory for parent
			#if defined(WIN32)
				char unique_name[64];
				if (GetEnvironmentVariable("CGMINER_SHARED_MEM", unique_name, 32)) {
					HANDLE map_handle = CreateFileMapping(
						INVALID_HANDLE_VALUE,   // use paging file
						NULL,                   // default security attributes
						PAGE_READWRITE,         // read/write access
						0,                      // size: high 32-bits
						4096,			// size: low 32-bits
						unique_name		// name of map object
					);
					if (NULL!=map_handle) {
						void *shared_mem = MapViewOfFile(
							map_handle,	// object to map view of
							FILE_MAP_WRITE, // read/write access
							0,              // high offset:  map from
							0,              // low offset:   beginning
							0		// default: map entire file
						);
						if (NULL!=shared_mem)
							CopyMemory(shared_mem, &rate, sizeof(rate));
						(void)UnmapViewOfFile(shared_mem);
					}
					(void)CloseHandle(map_handle);
				}
			#endif
		}
		exit(0);
	}
#endif

#ifdef HAVE_OPENCL
	if (!opt_nogpu)
		opencl_api.api_detect();
#endif

#ifdef USE_BITFORCE
	bitforce_api.api_detect();
#endif

#ifdef USE_ICARUS
	icarus_api.api_detect();
#endif

#ifdef WANT_CPUMINE
	cpu_api.api_detect();
#endif

	if (devices_enabled == -1) {
		applog(LOG_ERR, "Devices detected:");
		for (i = 0; i < total_devices; ++i) {
			applog(LOG_ERR, " %2d. %s%d", i, devices[i]->api->name, devices[i]->device_id);
		}
		quit(0, "%d devices listed", total_devices);
	}

	mining_threads = 0;
	gpu_threads = 0;
	if (devices_enabled) {
		for (i = 0; i < (int)(sizeof(devices_enabled) * 8) - 1; ++i) {
			if (devices_enabled & (1 << i)) {
				if (i >= total_devices)
					quit (1, "Command line options set a device that doesn't exist");
				enable_device(devices[i]);
			} else if (i < total_devices) {
				if (opt_removedisabled) {
					if (devices[i]->api == &cpu_api)
						--opt_n_threads;
				} else {
					enable_device(devices[i]);
				}
				devices[i]->deven = DEV_DISABLED;
			}
		}
		total_devices = cgminer_id_count;
	} else {
		for (i = 0; i < total_devices; ++i)
			enable_device(devices[i]);
	}

	if (!total_devices)
		quit(1, "All devices disabled, cannot mine!");

	load_temp_cutoffs();

	logstart += total_devices;
	logcursor = logstart + 1;

#ifdef HAVE_CURSES
	check_winsizes();

<<<<<<< HEAD
	if (opt_realquiet)
		use_curses = false;
#endif

=======
>>>>>>> 03c94c02
	if (!total_pools) {
		applog(LOG_WARNING, "Need to specify at least one pool server.");
#ifdef HAVE_CURSES
		if (!use_curses || !input_pool(false))
#endif
			quit(1, "Pool setup failed");
	}

	for (i = 0; i < total_pools; i++) {
		struct pool *pool = pools[i];

		if (!pool->rpc_userpass) {
			if (!pool->rpc_user || !pool->rpc_pass)
				quit(1, "No login credentials supplied for pool %u %s", i, pool->rpc_url);
			pool->rpc_userpass = malloc(strlen(pool->rpc_user) + strlen(pool->rpc_pass) + 2);
			if (!pool->rpc_userpass)
				quit(1, "Failed to malloc userpass");
			sprintf(pool->rpc_userpass, "%s:%s", pool->rpc_user, pool->rpc_pass);
		} else {
			pool->rpc_user = malloc(strlen(pool->rpc_userpass) + 1);
			if (!pool->rpc_user)
				quit(1, "Failed to malloc user");
			strcpy(pool->rpc_user, pool->rpc_userpass);
			pool->rpc_user = strtok(pool->rpc_user, ":");
			if (!pool->rpc_user)
				quit(1, "Failed to find colon delimiter in userpass");
		}
	}
	/* Set the currentpool to pool 0 */
	currentpool = pools[0];

#ifdef HAVE_SYSLOG_H
	if (use_syslog)
		openlog(PACKAGE, LOG_PID, LOG_USER);
#endif

	#if defined(unix)
		if (opt_stderr_cmd)
			fork_monitor();
	#endif // defined(unix)

	total_threads = mining_threads + 8;
	work_restart = calloc(total_threads, sizeof(*work_restart));
	if (!work_restart)
		quit(1, "Failed to calloc work_restart");

	thr_info = calloc(total_threads, sizeof(*thr));
	if (!thr_info)
		quit(1, "Failed to calloc thr_info");

	/* init workio thread info */
	work_thr_id = mining_threads;
	thr = &thr_info[work_thr_id];
	thr->id = work_thr_id;
	thr->q = tq_new();
	if (!thr->q)
		quit(1, "Failed to tq_new");

	/* start work I/O thread */
	if (thr_info_create(thr, NULL, workio_thread, thr))
		quit(1, "workio thread create failed");

	/* init longpoll thread info */
	longpoll_thr_id = mining_threads + 1;
	thr = &thr_info[longpoll_thr_id];
	thr->id = longpoll_thr_id;
	thr->q = tq_new();
	if (!thr->q)
		quit(1, "Failed to tq_new");

	stage_thr_id = mining_threads + 2;
	thr = &thr_info[stage_thr_id];
	thr->q = tq_new();
	if (!thr->q)
		quit(1, "Failed to tq_new");
	/* start stage thread */
	if (thr_info_create(thr, NULL, stage_thread, thr))
		quit(1, "stage thread create failed");
	pthread_detach(thr->pth);

	/* Create a unique get work queue */
	getq = tq_new();
	if (!getq)
		quit(1, "Failed to create getq");
	/* We use the getq mutex as the staged lock */
	stgd_lock = &getq->mutex;

	if (opt_benchmark)
		goto begin_bench;

	for (i = 0; i < total_pools; i++) {
		struct pool *pool  = pools[i];

		pool->enabled = true;
		pool->idle = true;
	}

	applog(LOG_NOTICE, "Probing for an alive pool");
	do {
		/* Look for at least one active pool before starting */
		for (i = 0; i < total_pools; i++) {
			struct pool *pool  = pools[i];
			if (pool_active(pool, false)) {
				if (!currentpool)
					currentpool = pool;
				applog(LOG_INFO, "Pool %d %s active", pool->pool_no, pool->rpc_url);
				pools_active = true;
				break;
			} else {
				if (pool == currentpool)
					currentpool = NULL;
				applog(LOG_WARNING, "Unable to get work from pool %d %s", pool->pool_no, pool->rpc_url);
			}
		}

		if (!pools_active) {
			applog(LOG_ERR, "No servers were found that could be used to get work from.");
			applog(LOG_ERR, "Please check the details from the list below of the servers you have input");
			applog(LOG_ERR, "Most likely you have input the wrong URL, forgotten to add a port, or have not set up workers");
			for (i = 0; i < total_pools; i++) {
				struct pool *pool;

				pool = pools[i];
				applog(LOG_WARNING, "Pool: %d  URL: %s  User: %s  Password: %s",
				       i, pool->rpc_url, pool->rpc_user, pool->rpc_pass);
			}
#ifdef HAVE_CURSES
			if (use_curses) {
				halfdelay(150);
				applog(LOG_ERR, "Press any key to exit, or cgminer will try again in 15s.");
				if (getch() != ERR)
					quit(0, "No servers could be used! Exiting.");
				nocbreak();
			} else
#endif
				quit(0, "No servers could be used! Exiting.");
		}
	} while (!pools_active);

	if (want_longpoll)
		start_longpoll();

begin_bench:
	total_mhashes_done = 0;
	for (i = 0; i < total_devices; i++) {
		struct cgpu_info *cgpu = devices[i];

		cgpu->rolling = cgpu->total_mhashes = 0;
	}
	
	gettimeofday(&total_tv_start, NULL);
	gettimeofday(&total_tv_end, NULL);
	get_datestamp(datestamp, &total_tv_start);

#ifndef HAVE_OPENCL
	opt_g_threads = 0;
#endif

	// Start threads
	k = 0;
	for (i = 0; i < total_devices; ++i) {
		struct cgpu_info *cgpu = devices[i];

		for (j = 0; j < cgpu->threads; ++j, ++k) {
			thr = &thr_info[k];
			thr->id = k;
			thr->cgpu = cgpu;
			thr->device_thread = j;

			thr->q = tq_new();
			if (!thr->q)
				quit(1, "tq_new failed in starting %s%d mining thread (#%d)", cgpu->api->name, cgpu->device_id, i);

			/* Enable threads for devices set not to mine but disable
			 * their queue in case we wish to enable them later */
			if (cgpu->deven != DEV_DISABLED) {
				applog(LOG_DEBUG, "Pushing ping to thread %d", thr->id);

				tq_push(thr->q, &ping);
			}

			if (cgpu->api->thread_prepare && !cgpu->api->thread_prepare(thr))
				continue;

			thread_reportout(thr);

			if (unlikely(thr_info_create(thr, NULL, miner_thread, thr)))
				quit(1, "thread %d create failed", thr->id);

			cgpu->thread = thr;
		}
	}

#ifdef HAVE_OPENCL
	applog(LOG_INFO, "%d gpu miner threads started", gpu_threads);
	for (i = 0; i < nDevs; i++)
		pause_dynamic_threads(i);
#endif

#ifdef WANT_CPUMINE
	applog(LOG_INFO, "%d cpu miner threads started, "
		"using SHA256 '%s' algorithm.",
		opt_n_threads,
		algo_names[opt_algo]);
#endif

	gettimeofday(&total_tv_start, NULL);
	gettimeofday(&total_tv_end, NULL);

	watchpool_thr_id = mining_threads + 3;
	thr = &thr_info[watchpool_thr_id];
	/* start watchpool thread */
	if (thr_info_create(thr, NULL, watchpool_thread, NULL))
		quit(1, "watchpool thread create failed");
	pthread_detach(thr->pth);

	watchdog_thr_id = mining_threads + 4;
	thr = &thr_info[watchdog_thr_id];
	/* start watchdog thread */
	if (thr_info_create(thr, NULL, watchdog_thread, NULL))
		quit(1, "watchdog thread create failed");
	pthread_detach(thr->pth);

	/* Create reinit gpu thread */
	gpur_thr_id = mining_threads + 5;
	thr = &thr_info[gpur_thr_id];
	thr->q = tq_new();
	if (!thr->q)
		quit(1, "tq_new failed for gpur_thr_id");
	if (thr_info_create(thr, NULL, reinit_gpu, thr))
		quit(1, "reinit_gpu thread create failed");

	/* Create API socket thread */
	api_thr_id = mining_threads + 6;
	thr = &thr_info[api_thr_id];
	if (thr_info_create(thr, NULL, api_thread, thr))
		quit(1, "API thread create failed");
	pthread_detach(thr->pth);

#ifdef HAVE_CURSES
	/* Create curses input thread for keyboard input. Create this last so
	 * that we know all threads are created since this can call kill_work
	 * to try and shut down ll previous threads. */
	input_thr_id = mining_threads + 7;
	thr = &thr_info[input_thr_id];
	if (thr_info_create(thr, NULL, input_thread, thr))
		quit(1, "input thread create failed");
	pthread_detach(thr->pth);
#endif

	/* main loop - simply wait for workio thread to exit. This is not the
	 * normal exit path and only occurs should the workio_thread die
	 * unexpectedly */
	pthread_join(thr_info[work_thr_id].pth, NULL);
	applog(LOG_INFO, "workio thread dead, exiting.");

	clean_up();

	/* Not really necessary, but let's clean this up too anyway */
	HASH_ITER(hh, staged_work, work, tmpwork) {
		HASH_DEL(staged_work, work);
		free_work(work);
	}
	HASH_ITER(hh, blocks, block, tmpblock) {
		HASH_DEL(blocks, block);
		free(block);
	}

	return 0;
}<|MERGE_RESOLUTION|>--- conflicted
+++ resolved
@@ -4417,13 +4417,10 @@
 		successful_connect = true;
 	}
 
-<<<<<<< HEAD
 #ifdef HAVE_CURSES
-=======
 	if (opt_realquiet || devices_enabled == -1)
 		use_curses = false;
 
->>>>>>> 03c94c02
 	if (use_curses)
 		enable_curses();
 #endif
@@ -4532,14 +4529,8 @@
 
 #ifdef HAVE_CURSES
 	check_winsizes();
-
-<<<<<<< HEAD
-	if (opt_realquiet)
-		use_curses = false;
-#endif
-
-=======
->>>>>>> 03c94c02
+#endif
+
 	if (!total_pools) {
 		applog(LOG_WARNING, "Need to specify at least one pool server.");
 #ifdef HAVE_CURSES
