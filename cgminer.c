/*
 * Copyright 2011-2012 Con Kolivas
 * Copyright 2011-2012 Luke Dashjr
 * Copyright 2010 Jeff Garzik
 *
 * This program is free software; you can redistribute it and/or modify it
 * under the terms of the GNU General Public License as published by the Free
 * Software Foundation; either version 3 of the License, or (at your option)
 * any later version.  See COPYING for more details.
 */

#include "config.h"

#ifdef HAVE_CURSES
#include <curses.h>
#endif

#include <stdio.h>
#include <stdlib.h>
#include <string.h>
#include <stdbool.h>
#include <stdint.h>
#include <unistd.h>
#include <sys/time.h>
#include <time.h>
#include <math.h>
#include <stdarg.h>
#include <assert.h>
#include <signal.h>

#include <sys/stat.h>
#include <sys/types.h>

#ifndef WIN32
#include <sys/resource.h>
#endif
#include <ccan/opt/opt.h>
#include <jansson.h>
#include <curl/curl.h>
#include <libgen.h>
#include <sha2.h>

#include "compat.h"
#include "miner.h"
#include "findnonce.h"
#include "adl.h"
#include "driver-cpu.h"
#include "driver-opencl.h"
#include "bench_block.h"

#if defined(unix)
	#include <errno.h>
	#include <fcntl.h>
	#include <sys/wait.h>
#endif

#if defined(USE_BITFORCE) || defined(USE_ICARUS) || defined(USE_MODMINER)
#	define USE_FPGA
#	define USE_FPGA_SERIAL
#elif defined(USE_ZTEX)
#	define USE_FPGA
#endif

enum workio_commands {
	WC_GET_WORK,
	WC_SUBMIT_WORK,
};

struct workio_cmd {
	enum workio_commands	cmd;
	struct thr_info		*thr;
	struct work		*work;
	bool			needed;
};

struct strategies strategies[] = {
	{ "Failover" },
	{ "Round Robin" },
	{ "Rotate" },
	{ "Load Balance" },
	{ "Balance" },
};

static char packagename[255];

bool opt_protocol;
static bool opt_benchmark;
bool have_longpoll;
static bool want_per_device_stats;
bool use_syslog;
bool opt_quiet;
static bool opt_realquiet;
bool opt_loginput;
const int opt_cutofftemp = 95;
int opt_log_interval = 5;
static int opt_queue = 1;
int opt_scantime = 60;
int opt_expiry = 120;
int opt_bench_algo = -1;
static const bool opt_time = true;
unsigned long long global_hashrate;

#ifdef HAVE_OPENCL
int opt_dynamic_interval = 7;
int nDevs;
int opt_g_threads = 2;
int gpu_threads;
#ifdef USE_SCRYPT
bool opt_scrypt;
#endif
#endif
bool opt_restart = true;
static bool opt_nogpu;

struct list_head scan_devices;
static signed int devices_enabled;
static bool opt_removedisabled;
int total_devices;
struct cgpu_info **devices;
bool have_opencl;
int opt_n_threads = -1;
int mining_threads;
int num_processors;
#ifdef HAVE_CURSES
bool use_curses = true;
#else
bool use_curses;
#endif
static bool opt_submit_stale = true;
static int opt_shares;
bool opt_fail_only;
bool opt_autofan;
bool opt_autoengine;
bool opt_noadl;
char *opt_api_allow = NULL;
char *opt_api_groups;
char *opt_api_description = PACKAGE_STRING;
int opt_api_port = 4028;
bool opt_api_listen;
bool opt_api_network;
bool opt_delaynet;
bool opt_disable_pool = true;
char *opt_icarus_options = NULL;
char *opt_icarus_timing = NULL;

char *opt_kernel_path;
char *cgminer_path;

#if defined(USE_BITFORCE)
bool opt_bfl_noncerange;
#endif
#define QUIET	(opt_quiet || opt_realquiet)

struct thr_info *thr_info;
static int work_thr_id;
static int stage_thr_id;
static int watchpool_thr_id;
static int watchdog_thr_id;
#ifdef HAVE_CURSES
static int input_thr_id;
#endif
int gpur_thr_id;
static int api_thr_id;
static int total_threads;

static pthread_mutex_t hash_lock;
static pthread_mutex_t qd_lock;
static pthread_mutex_t *stgd_lock;
pthread_mutex_t console_lock;
pthread_mutex_t ch_lock;
static pthread_rwlock_t blk_lock;

pthread_rwlock_t netacc_lock;

static pthread_mutex_t lp_lock;
static pthread_cond_t lp_cond;

pthread_mutex_t restart_lock;
pthread_cond_t restart_cond;

double total_mhashes_done;
static struct timeval total_tv_start, total_tv_end;

pthread_mutex_t control_lock;

int hw_errors;
int total_accepted, total_rejected, total_diff1;
int total_getworks, total_stale, total_discarded;
static int total_queued, staged_rollable;
static int queued_getworks;
unsigned int new_blocks;
static unsigned int work_block;
unsigned int found_blocks;

unsigned int local_work;
unsigned int total_go, total_ro;

struct pool **pools;
static struct pool *currentpool = NULL;

int total_pools, enabled_pools;
enum pool_strategy pool_strategy = POOL_FAILOVER;
int opt_rotate_period;
static int total_urls, total_users, total_passes, total_userpasses;

static
#ifndef HAVE_CURSES
const
#endif
bool curses_active;

static char current_block[37];
static char *current_hash;
char *current_fullhash;
static char datestamp[40];
static char blocktime[30];
struct timeval block_timeval;

struct block {
	char hash[37];
	UT_hash_handle hh;
};

static struct block *blocks = NULL;

char *opt_socks_proxy = NULL;

static const char def_conf[] = "cgminer.conf";
static bool config_loaded;
static int include_count;
#define JSON_INCLUDE_CONF "include"
#define JSON_LOAD_ERROR "JSON decode of file '%s' failed\n %s"
#define JSON_LOAD_ERROR_LEN strlen(JSON_LOAD_ERROR)
#define JSON_MAX_DEPTH 10
#define JSON_MAX_DEPTH_ERR "Too many levels of JSON includes (limit 10) or a loop"

#if defined(unix)
	static char *opt_stderr_cmd = NULL;
	static int forkpid;
#endif // defined(unix)

bool ping = true;

struct sigaction termhandler, inthandler;

struct thread_q *getq;

static int total_work;
struct work *staged_work = NULL;

struct schedtime {
	bool enable;
	struct tm tm;
};

struct schedtime schedstart;
struct schedtime schedstop;
bool sched_paused;

static bool time_before(struct tm *tm1, struct tm *tm2)
{
	if (tm1->tm_hour < tm2->tm_hour)
		return true;
	if (tm1->tm_hour == tm2->tm_hour && tm1->tm_min < tm2->tm_min)
		return true;
	return false;
}

static bool should_run(void)
{
	struct timeval tv;
	struct tm *tm;

	if (!schedstart.enable && !schedstop.enable)
		return true;

	gettimeofday(&tv, NULL);
	tm = localtime(&tv.tv_sec);
	if (schedstart.enable) {
		if (!schedstop.enable) {
			if (time_before(tm, &schedstart.tm))
				return false;

			/* This is a once off event with no stop time set */
			schedstart.enable = false;
			return true;
		}
		if (time_before(&schedstart.tm, &schedstop.tm)) {
			if (time_before(tm, &schedstop.tm) && !time_before(tm, &schedstart.tm))
				return true;
			return false;
		} /* Times are reversed */
		if (time_before(tm, &schedstart.tm)) {
			if (time_before(tm, &schedstop.tm))
				return true;
			return false;
		}
		return true;
	}
	/* only schedstop.enable == true */
	if (!time_before(tm, &schedstop.tm))
		return false;
	return true;
}

void get_datestamp(char *f, struct timeval *tv)
{
	struct tm *tm;

	tm = localtime(&tv->tv_sec);
	sprintf(f, "[%d-%02d-%02d %02d:%02d:%02d]",
		tm->tm_year + 1900,
		tm->tm_mon + 1,
		tm->tm_mday,
		tm->tm_hour,
		tm->tm_min,
		tm->tm_sec);
}

void get_timestamp(char *f, struct timeval *tv)
{
	struct tm *tm;

	tm = localtime(&tv->tv_sec);
	sprintf(f, "[%02d:%02d:%02d]",
		tm->tm_hour,
		tm->tm_min,
		tm->tm_sec);
}

static void applog_and_exit(const char *fmt, ...)
{
	va_list ap;

	va_start(ap, fmt);
	vapplog(LOG_ERR, fmt, ap);
	va_end(ap);
	exit(1);
}

static pthread_mutex_t sharelog_lock;
static FILE *sharelog_file = NULL;

static void sharelog(const char*disposition, const struct work*work)
{
	char *target, *hash, *data;
	struct cgpu_info *cgpu;
	unsigned long int t;
	struct pool *pool;
	int thr_id, rv;
	char s[1024];
	size_t ret;

	if (!sharelog_file)
		return;

	thr_id = work->thr_id;
	cgpu = thr_info[thr_id].cgpu;
	pool = work->pool;
	t = (unsigned long int)work->share_found_time;
	target = bin2hex(work->target, sizeof(work->target));
	if (unlikely(!target)) {
		applog(LOG_ERR, "sharelog target OOM");
		return;
	}

	hash = bin2hex(work->hash, sizeof(work->hash));
	if (unlikely(!hash)) {
		free(target);
		applog(LOG_ERR, "sharelog hash OOM");
		return;
	}

	data = bin2hex(work->data, sizeof(work->data));
	if (unlikely(!data)) {
		free(target);
		free(hash);
		applog(LOG_ERR, "sharelog data OOM");
		return;
	}

	// timestamp,disposition,target,pool,dev,thr,sharehash,sharedata
	rv = snprintf(s, sizeof(s), "%lu,%s,%s,%s,%s%u,%u,%s,%s\n", t, disposition, target, pool->rpc_url, cgpu->api->name, cgpu->device_id, thr_id, hash, data);
	free(target);
	free(hash);
	free(data);
	if (rv >= (int)(sizeof(s)))
		s[sizeof(s) - 1] = '\0';
	else if (rv < 0) {
		applog(LOG_ERR, "sharelog printf error");
		return;
	}

	mutex_lock(&sharelog_lock);
	ret = fwrite(s, rv, 1, sharelog_file);
	fflush(sharelog_file);
	mutex_unlock(&sharelog_lock);
	if (ret != 1)
		applog(LOG_ERR, "sharelog fwrite error");
}

/* Return value is ignored if not called from add_pool_details */
static struct pool *add_pool(void)
{
	struct pool *pool;

	pool = calloc(sizeof(struct pool), 1);
	if (!pool)
		quit(1, "Failed to malloc pool in add_pool");
	pool->pool_no = pool->prio = total_pools;
	pools = realloc(pools, sizeof(struct pool *) * (total_pools + 2));
	pools[total_pools++] = pool;
	if (unlikely(pthread_mutex_init(&pool->pool_lock, NULL)))
		quit(1, "Failed to pthread_mutex_init in add_pool");
	if (unlikely(pthread_cond_init(&pool->cr_cond, NULL)))
		quit(1, "Failed to pthread_cond_init in add_pool");
	INIT_LIST_HEAD(&pool->curlring);

	/* Make sure the pool doesn't think we've been idle since time 0 */
	pool->tv_idle.tv_sec = ~0UL;

	return pool;
}

/* Pool variant of test and set */
static bool pool_tset(struct pool *pool, bool *var)
{
	bool ret;

	mutex_lock(&pool->pool_lock);
	ret = *var;
	*var = true;
	mutex_unlock(&pool->pool_lock);
	return ret;
}

bool pool_tclear(struct pool *pool, bool *var)
{
	bool ret;

	mutex_lock(&pool->pool_lock);
	ret = *var;
	*var = false;
	mutex_unlock(&pool->pool_lock);
	return ret;
}

struct pool *current_pool(void)
{
	struct pool *pool;

	mutex_lock(&control_lock);
	pool = currentpool;
	mutex_unlock(&control_lock);
	return pool;
}

char *set_int_range(const char *arg, int *i, int min, int max)
{
	char *err = opt_set_intval(arg, i);

	if (err)
		return err;

	if (*i < min || *i > max)
		return "Value out of range";

	return NULL;
}

static char *set_int_0_to_9999(const char *arg, int *i)
{
	return set_int_range(arg, i, 0, 9999);
}

static char *set_int_1_to_65535(const char *arg, int *i)
{
	return set_int_range(arg, i, 1, 65535);
}

static char *set_int_0_to_10(const char *arg, int *i)
{
	return set_int_range(arg, i, 0, 10);
}

static char *set_int_1_to_10(const char *arg, int *i)
{
	return set_int_range(arg, i, 1, 10);
}

#ifdef USE_FPGA_SERIAL
static char *add_serial(char *arg)
{
	string_elist_add(arg, &scan_devices);
	return NULL;
}
#endif

static char *set_devices(char *arg)
{
	int i = strtol(arg, &arg, 0);

	if (*arg) {
		if (*arg == '?') {
			devices_enabled = -1;
			return NULL;
		}
		return "Invalid device number";
	}

	if (i < 0 || i >= (int)(sizeof(devices_enabled) * 8) - 1)
		return "Invalid device number";
	devices_enabled |= 1 << i;
	return NULL;
}

static char *set_balance(enum pool_strategy *strategy)
{
	*strategy = POOL_BALANCE;
	return NULL;
}

static char *set_loadbalance(enum pool_strategy *strategy)
{
	*strategy = POOL_LOADBALANCE;
	return NULL;
}

static char *set_rotate(const char *arg, int *i)
{
	pool_strategy = POOL_ROTATE;
	return set_int_range(arg, i, 0, 9999);
}

static char *set_rr(enum pool_strategy *strategy)
{
	*strategy = POOL_ROUNDROBIN;
	return NULL;
}

static char *set_url(char *arg)
{
	struct pool *pool;

	total_urls++;
	if (total_urls > total_pools)
		add_pool();
	pool = pools[total_urls - 1];

	opt_set_charp(arg, &pool->rpc_url);
	if (strncmp(arg, "http://", 7) &&
	    strncmp(arg, "https://", 8)) {
		char *httpinput;

		httpinput = malloc(255);
		if (!httpinput)
			quit(1, "Failed to malloc httpinput");
		strcpy(httpinput, "http://");
		strncat(httpinput, arg, 248);
		pool->rpc_url = httpinput;
	}

	return NULL;
}

static char *set_user(const char *arg)
{
	struct pool *pool;

	if (total_userpasses)
		return "Use only user + pass or userpass, but not both";
	total_users++;
	if (total_users > total_pools)
		add_pool();

	pool = pools[total_users - 1];
	opt_set_charp(arg, &pool->rpc_user);

	return NULL;
}

static char *set_pass(const char *arg)
{
	struct pool *pool;

	if (total_userpasses)
		return "Use only user + pass or userpass, but not both";
	total_passes++;
	if (total_passes > total_pools)
		add_pool();

	pool = pools[total_passes - 1];
	opt_set_charp(arg, &pool->rpc_pass);

	return NULL;
}

static char *set_userpass(const char *arg)
{
	struct pool *pool;

	if (total_users || total_passes)
		return "Use only user + pass or userpass, but not both";
	total_userpasses++;
	if (total_userpasses > total_pools)
		add_pool();

	pool = pools[total_userpasses - 1];
	opt_set_charp(arg, &pool->rpc_userpass);

	return NULL;
}

static char *enable_debug(bool *flag)
{
	*flag = true;
	/* Turn on verbose output, too. */
	opt_log_output = true;
	return NULL;
}

static char *set_schedtime(const char *arg, struct schedtime *st)
{
	if (sscanf(arg, "%d:%d", &st->tm.tm_hour, &st->tm.tm_min) != 2)
		return "Invalid time set, should be HH:MM";
	if (st->tm.tm_hour > 23 || st->tm.tm_min > 59 || st->tm.tm_hour < 0 || st->tm.tm_min < 0)
		return "Invalid time set.";
	st->enable = true;
	return NULL;
}

static char* set_sharelog(char *arg)
{
	char *r = "";
	long int i = strtol(arg, &r, 10);

	if ((!*r) && i >= 0 && i <= INT_MAX) {
		sharelog_file = fdopen((int)i, "a");
		if (!sharelog_file)
			applog(LOG_ERR, "Failed to open fd %u for share log", (unsigned int)i);
	} else if (!strcmp(arg, "-")) {
		sharelog_file = stdout;
		if (!sharelog_file)
			applog(LOG_ERR, "Standard output missing for share log");
	} else {
		sharelog_file = fopen(arg, "a");
		if (!sharelog_file)
			applog(LOG_ERR, "Failed to open %s for share log", arg);
	}

	return NULL;
}

static char *temp_cutoff_str = NULL;

char *set_temp_cutoff(char *arg)
{
	int val;

	if (!(arg && arg[0]))
		return "Invalid parameters for set temp cutoff";
	val = atoi(arg);
	if (val < 0 || val > 200)
		return "Invalid value passed to set temp cutoff";
	temp_cutoff_str = arg;

	return NULL;
}

static void load_temp_cutoffs()
{
	int i, val = 0, device = 0;
	char *nextptr;

	if (temp_cutoff_str) {
		for (device = 0, nextptr = strtok(temp_cutoff_str, ","); nextptr; ++device, nextptr = strtok(NULL, ",")) {
			if (device >= total_devices)
				quit(1, "Too many values passed to set temp cutoff");
			val = atoi(nextptr);
			if (val < 0 || val > 200)
				quit(1, "Invalid value passed to set temp cutoff");

			devices[device]->cutofftemp = val;
		}
	} else {
		for (i = device; i < total_devices; ++i) {
			if (!devices[i]->cutofftemp)
				devices[i]->cutofftemp = opt_cutofftemp;
		}
		return;
	}
	if (device <= 1) {
		for (i = device; i < total_devices; ++i)
			devices[i]->cutofftemp = val;
	}
}

static char *set_api_allow(const char *arg)
{
	opt_set_charp(arg, &opt_api_allow);

	return NULL;
}

static char *set_api_groups(const char *arg)
{
	opt_set_charp(arg, &opt_api_groups);

	return NULL;
}

static char *set_api_description(const char *arg)
{
	opt_set_charp(arg, &opt_api_description);

	return NULL;
}

#ifdef USE_ICARUS
static char *set_icarus_options(const char *arg)
{
	opt_set_charp(arg, &opt_icarus_options);

	return NULL;
}

static char *set_icarus_timing(const char *arg)
{
	opt_set_charp(arg, &opt_icarus_timing);

	return NULL;
}
#endif

static char *set_null(const char __maybe_unused *arg)
{
	return NULL;
}

/* These options are available from config file or commandline */
static struct opt_table opt_config_table[] = {
#ifdef WANT_CPUMINE
	OPT_WITH_ARG("--algo|-a",
		     set_algo, show_algo, &opt_algo,
		     "Specify sha256 implementation for CPU mining:\n"
		     "\tauto\t\tBenchmark at startup and pick fastest algorithm"
		     "\n\tc\t\tLinux kernel sha256, implemented in C"
#ifdef WANT_SSE2_4WAY
		     "\n\t4way\t\ttcatm's 4-way SSE2 implementation"
#endif
#ifdef WANT_VIA_PADLOCK
		     "\n\tvia\t\tVIA padlock implementation"
#endif
		     "\n\tcryptopp\tCrypto++ C/C++ implementation"
#ifdef WANT_CRYPTOPP_ASM32
		     "\n\tcryptopp_asm32\tCrypto++ 32-bit assembler implementation"
#endif
#ifdef WANT_X8632_SSE2
		     "\n\tsse2_32\t\tSSE2 32 bit implementation for i386 machines"
#endif
#ifdef WANT_X8664_SSE2
		     "\n\tsse2_64\t\tSSE2 64 bit implementation for x86_64 machines"
#endif
#ifdef WANT_X8664_SSE4
		     "\n\tsse4_64\t\tSSE4.1 64 bit implementation for x86_64 machines"
#endif
#ifdef WANT_ALTIVEC_4WAY
    "\n\taltivec_4way\tAltivec implementation for PowerPC G4 and G5 machines"
#endif
		),
#endif
	OPT_WITH_ARG("--api-allow",
		     set_api_allow, NULL, NULL,
		     "Allow API access only to the given list of [G:]IP[/Prefix] addresses[/subnets]"),
	OPT_WITH_ARG("--api-description",
		     set_api_description, NULL, NULL,
		     "Description placed in the API status header, default: cgminer version"),
	OPT_WITH_ARG("--api-groups",
		     set_api_groups, NULL, NULL,
		     "API one letter groups G:cmd:cmd[,P:cmd:*...] defining the cmds a groups can use"),
	OPT_WITHOUT_ARG("--api-listen",
			opt_set_bool, &opt_api_listen,
			"Enable API, default: disabled"),
	OPT_WITHOUT_ARG("--api-network",
			opt_set_bool, &opt_api_network,
			"Allow API (if enabled) to listen on/for any address, default: only 127.0.0.1"),
	OPT_WITH_ARG("--api-port",
		     set_int_1_to_65535, opt_show_intval, &opt_api_port,
		     "Port number of miner API"),
#ifdef HAVE_ADL
	OPT_WITHOUT_ARG("--auto-fan",
			opt_set_bool, &opt_autofan,
			"Automatically adjust all GPU fan speeds to maintain a target temperature"),
	OPT_WITHOUT_ARG("--auto-gpu",
			opt_set_bool, &opt_autoengine,
			"Automatically adjust all GPU engine clock speeds to maintain a target temperature"),
#endif
	OPT_WITHOUT_ARG("--balance",
		     set_balance, &pool_strategy,
		     "Change multipool strategy from failover to even share balance"),
	OPT_WITHOUT_ARG("--benchmark",
			opt_set_bool, &opt_benchmark,
			"Run cgminer in benchmark mode - produces no shares"),
#if defined(USE_BITFORCE)
	OPT_WITHOUT_ARG("--bfl-range",
			opt_set_bool, &opt_bfl_noncerange,
			"Use nonce range on bitforce devices if supported"),
#endif
#ifdef WANT_CPUMINE
	OPT_WITH_ARG("--bench-algo|-b",
		     set_int_0_to_9999, opt_show_intval, &opt_bench_algo,
		     opt_hidden),
	OPT_WITH_ARG("--cpu-threads|-t",
		     force_nthreads_int, opt_show_intval, &opt_n_threads,
		     "Number of miner CPU threads"),
#endif
	OPT_WITHOUT_ARG("--debug|-D",
		     enable_debug, &opt_debug,
		     "Enable debug output"),
	OPT_WITH_ARG("--device|-d",
		     set_devices, NULL, NULL,
	             "Select device to use, (Use repeat -d for multiple devices, default: all)"),
	OPT_WITHOUT_ARG("--disable-gpu|-G",
			opt_set_bool, &opt_nogpu,
#ifdef HAVE_OPENCL
			"Disable GPU mining even if suitable devices exist"
#else
			opt_hidden
#endif
	),
#if defined(WANT_CPUMINE) && (defined(HAVE_OPENCL) || defined(USE_FPGA))
	OPT_WITHOUT_ARG("--enable-cpu|-C",
			opt_set_bool, &opt_usecpu,
			"Enable CPU mining with other mining (default: no CPU mining if other devices exist)"),
#endif
	OPT_WITH_ARG("--expiry|-E",
		     set_int_0_to_9999, opt_show_intval, &opt_expiry,
		     "Upper bound on how many seconds after getting work we consider a share from it stale"),
	OPT_WITHOUT_ARG("--failover-only",
			opt_set_bool, &opt_fail_only,
			"Don't leak work to backup pools when primary pool is lagging"),
#ifdef HAVE_OPENCL
	OPT_WITH_ARG("--gpu-dyninterval",
		     set_int_1_to_65535, opt_show_intval, &opt_dynamic_interval,
		     "Set the refresh interval in ms for GPUs using dynamic intensity"),
	OPT_WITH_ARG("--gpu-platform",
		     set_int_0_to_9999, opt_show_intval, &opt_platform_id,
		     "Select OpenCL platform ID to use for GPU mining"),
	OPT_WITH_ARG("--gpu-threads|-g",
		     set_int_1_to_10, opt_show_intval, &opt_g_threads,
		     "Number of threads per GPU (1 - 10)"),
#ifdef HAVE_ADL
	OPT_WITH_ARG("--gpu-engine",
		     set_gpu_engine, NULL, NULL,
		     "GPU engine (over)clock range in Mhz - one value, range and/or comma separated list (e.g. 850-900,900,750-850)"),
	OPT_WITH_ARG("--gpu-fan",
		     set_gpu_fan, NULL, NULL,
		     "GPU fan percentage range - one value, range and/or comma separated list (e.g. 0-85,85,65)"),
	OPT_WITH_ARG("--gpu-map",
		     set_gpu_map, NULL, NULL,
		     "Map OpenCL to ADL device order manually, paired CSV (e.g. 1:0,2:1 maps OpenCL 1 to ADL 0, 2 to 1)"),
	OPT_WITH_ARG("--gpu-memclock",
		     set_gpu_memclock, NULL, NULL,
		     "Set the GPU memory (over)clock in Mhz - one value for all or separate by commas for per card"),
	OPT_WITH_ARG("--gpu-memdiff",
		     set_gpu_memdiff, NULL, NULL,
		     "Set a fixed difference in clock speed between the GPU and memory in auto-gpu mode"),
	OPT_WITH_ARG("--gpu-powertune",
		     set_gpu_powertune, NULL, NULL,
		     "Set the GPU powertune percentage - one value for all or separate by commas for per card"),
	OPT_WITHOUT_ARG("--gpu-reorder",
			opt_set_bool, &opt_reorder,
			"Attempt to reorder GPU devices according to PCI Bus ID"),
	OPT_WITH_ARG("--gpu-vddc",
		     set_gpu_vddc, NULL, NULL,
		     "Set the GPU voltage in Volts - one value for all or separate by commas for per card"),
#endif
#ifdef USE_SCRYPT
	OPT_WITH_ARG("--lookup-gap",
		     set_lookup_gap, NULL, NULL,
		     "Set GPU lookup gap for scrypt mining, comma separated"),
#endif
	OPT_WITH_ARG("--intensity|-I",
		     set_intensity, NULL, NULL,
		     "Intensity of GPU scanning (d or " _MIN_INTENSITY_STR " -> " _MAX_INTENSITY_STR ", default: d to maintain desktop interactivity)"),
#endif
#if defined(HAVE_OPENCL) || defined(HAVE_MODMINER)
	OPT_WITH_ARG("--kernel-path|-K",
		     opt_set_charp, opt_show_charp, &opt_kernel_path,
	             "Specify a path to where bitstream and kernel files are"),
#endif
#ifdef HAVE_OPENCL
	OPT_WITH_ARG("--kernel|-k",
		     set_kernel, NULL, NULL,
		     "Override sha256 kernel to use (diablo, poclbm, phatk or diakgcn) - one value or comma separated"),
#endif
#ifdef USE_ICARUS
	OPT_WITH_ARG("--icarus-options",
		     set_icarus_options, NULL, NULL,
		     opt_hidden),
	OPT_WITH_ARG("--icarus-timing",
		     set_icarus_timing, NULL, NULL,
		     opt_hidden),
#endif
	OPT_WITHOUT_ARG("--load-balance",
		     set_loadbalance, &pool_strategy,
		     "Change multipool strategy from failover to efficiency based balance"),
	OPT_WITH_ARG("--log|-l",
		     set_int_0_to_9999, opt_show_intval, &opt_log_interval,
		     "Interval in seconds between log output"),
#if defined(unix)
	OPT_WITH_ARG("--monitor|-m",
		     opt_set_charp, NULL, &opt_stderr_cmd,
		     "Use custom pipe cmd for output messages"),
#endif // defined(unix)
	OPT_WITHOUT_ARG("--net-delay",
			opt_set_bool, &opt_delaynet,
			"Impose small delays in networking to not overload slow routers"),
	OPT_WITHOUT_ARG("--no-adl",
			opt_set_bool, &opt_noadl,
#ifdef HAVE_ADL
			"Disable the ATI display library used for monitoring and setting GPU parameters"
#else
			opt_hidden
#endif
	),
	OPT_WITHOUT_ARG("--no-pool-disable",
			opt_set_invbool, &opt_disable_pool,
			"Do not automatically disable pools that continually reject shares"),
	OPT_WITHOUT_ARG("--no-restart",
			opt_set_invbool, &opt_restart,
#ifdef HAVE_OPENCL
			"Do not attempt to restart GPUs that hang"
#else
			opt_hidden
#endif
	),
	OPT_WITHOUT_ARG("--no-submit-stale",
			opt_set_invbool, &opt_submit_stale,
		        "Don't submit shares if they are detected as stale"),
	OPT_WITH_ARG("--pass|-p",
		     set_pass, NULL, NULL,
		     "Password for bitcoin JSON-RPC server"),
	OPT_WITHOUT_ARG("--per-device-stats",
			opt_set_bool, &want_per_device_stats,
			"Force verbose mode and output per-device statistics"),
	OPT_WITHOUT_ARG("--protocol-dump|-P",
			opt_set_bool, &opt_protocol,
			"Verbose dump of protocol-level activities"),
	OPT_WITH_ARG("--queue|-Q",
		     set_int_0_to_9999, opt_show_intval, &opt_queue,
		     "Minimum number of work items to have queued (0+)"),
	OPT_WITHOUT_ARG("--quiet|-q",
			opt_set_bool, &opt_quiet,
			"Disable logging output, display status and errors"),
	OPT_WITHOUT_ARG("--real-quiet",
			opt_set_bool, &opt_realquiet,
			"Disable all output"),
	OPT_WITHOUT_ARG("--remove-disabled",
		     opt_set_bool, &opt_removedisabled,
	         "Remove disabled devices entirely, as if they didn't exist"),
	OPT_WITH_ARG("--retries",
		     set_null, NULL, NULL,
		     opt_hidden),
	OPT_WITH_ARG("--retry-pause",
		     set_null, NULL, NULL,
		     opt_hidden),
	OPT_WITH_ARG("--rotate",
		     set_rotate, opt_show_intval, &opt_rotate_period,
		     "Change multipool strategy from failover to regularly rotate at N minutes"),
	OPT_WITHOUT_ARG("--round-robin",
		     set_rr, &pool_strategy,
		     "Change multipool strategy from failover to round robin on failure"),
#ifdef USE_FPGA_SERIAL
	OPT_WITH_ARG("--scan-serial|-S",
		     add_serial, NULL, NULL,
		     "Serial port to probe for FPGA Mining device"),
#endif
	OPT_WITH_ARG("--scan-time|-s",
		     set_int_0_to_9999, opt_show_intval, &opt_scantime,
		     "Upper bound on time spent scanning current work, in seconds"),
	OPT_WITH_ARG("--sched-start",
		     set_schedtime, NULL, &schedstart,
		     "Set a time of day in HH:MM to start mining (a once off without a stop time)"),
	OPT_WITH_ARG("--sched-stop",
		     set_schedtime, NULL, &schedstop,
		     "Set a time of day in HH:MM to stop mining (will quit without a start time)"),
#ifdef USE_SCRYPT
	OPT_WITHOUT_ARG("--scrypt",
			opt_set_bool, &opt_scrypt,
			"Use the scrypt algorithm for mining (litecoin only)"),
	OPT_WITH_ARG("--shaders",
		     set_shaders, NULL, NULL,
		     "GPU shaders per card for tuning scrypt, comma separated"),
#endif
	OPT_WITH_ARG("--sharelog",
		     set_sharelog, NULL, NULL,
		     "Append share log to file"),
	OPT_WITH_ARG("--shares",
		     opt_set_intval, NULL, &opt_shares,
		     "Quit after mining N shares (default: unlimited)"),
	OPT_WITH_ARG("--socks-proxy",
		     opt_set_charp, NULL, &opt_socks_proxy,
		     "Set socks4 proxy (host:port)"),
#ifdef HAVE_SYSLOG_H
	OPT_WITHOUT_ARG("--syslog",
			opt_set_bool, &use_syslog,
			"Use system log for output messages (default: standard error)"),
#endif
#if defined(HAVE_ADL) || defined(USE_BITFORCE) || defined(USE_MODMINER)
	OPT_WITH_ARG("--temp-cutoff",
		     set_temp_cutoff, opt_show_intval, &opt_cutofftemp,
		     "Temperature where a device will be automatically disabled, one value or comma separated list"),
#endif
#ifdef HAVE_ADL
	OPT_WITH_ARG("--temp-hysteresis",
		     set_int_1_to_10, opt_show_intval, &opt_hysteresis,
		     "Set how much the temperature can fluctuate outside limits when automanaging speeds"),
	OPT_WITH_ARG("--temp-overheat",
		     set_temp_overheat, opt_show_intval, &opt_overheattemp,
		     "Overheat temperature when automatically managing fan and GPU speeds, one value or comma separated list"),
	OPT_WITH_ARG("--temp-target",
		     set_temp_target, opt_show_intval, &opt_targettemp,
		     "Target temperature when automatically managing fan and GPU speeds, one value or comma separated list"),
#endif
	OPT_WITHOUT_ARG("--text-only|-T",
			opt_set_invbool, &use_curses,
#ifdef HAVE_CURSES
			"Disable ncurses formatted screen output"
#else
			opt_hidden
#endif
	),
#ifdef USE_SCRYPT
	OPT_WITH_ARG("--thread-concurrency",
		     set_thread_concurrency, NULL, NULL,
		     "Set GPU thread concurrency for scrypt mining, comma separated"),
#endif
	OPT_WITH_ARG("--url|-o",
		     set_url, NULL, NULL,
		     "URL for bitcoin JSON-RPC server"),
	OPT_WITH_ARG("--user|-u",
		     set_user, NULL, NULL,
		     "Username for bitcoin JSON-RPC server"),
#ifdef HAVE_OPENCL
	OPT_WITH_ARG("--vectors|-v",
		     set_vector, NULL, NULL,
		     "Override detected optimal vector (1, 2 or 4) - one value or comma separated list"),
#endif
	OPT_WITHOUT_ARG("--verbose",
			opt_set_bool, &opt_log_output,
			"Log verbose output to stderr as well as status output"),
#ifdef HAVE_OPENCL
	OPT_WITH_ARG("--worksize|-w",
		     set_worksize, NULL, NULL,
		     "Override detected optimal worksize - one value or comma separated list"),
#endif
	OPT_WITH_ARG("--userpass|-O",
		     set_userpass, NULL, NULL,
		     "Username:Password pair for bitcoin JSON-RPC server"),
	OPT_WITH_ARG("--pools",
			opt_set_bool, NULL, NULL, opt_hidden),
	OPT_ENDTABLE
};

static char *load_config(const char *arg, void __maybe_unused *unused);

static int fileconf_load;

static char *parse_config(json_t *config, bool fileconf)
{
	static char err_buf[200];
	struct opt_table *opt;
	json_t *val;

	if (fileconf && !fileconf_load)
		fileconf_load = 1;

	for (opt = opt_config_table; opt->type != OPT_END; opt++) {
		char *p, *name;

		/* We don't handle subtables. */
		assert(!(opt->type & OPT_SUBTABLE));

		/* Pull apart the option name(s). */
		name = strdup(opt->names);
		for (p = strtok(name, "|"); p; p = strtok(NULL, "|")) {
			char *err = NULL;

			/* Ignore short options. */
			if (p[1] != '-')
				continue;

			val = json_object_get(config, p+2);
			if (!val)
				continue;

			if ((opt->type & OPT_HASARG) && json_is_string(val)) {
				err = opt->cb_arg(json_string_value(val),
						  opt->u.arg);
			} else if ((opt->type & OPT_HASARG) && json_is_array(val)) {
				int n, size = json_array_size(val);

				for (n = 0; n < size && !err; n++) {
					if (json_is_string(json_array_get(val, n)))
						err = opt->cb_arg(json_string_value(json_array_get(val, n)), opt->u.arg);
					else if (json_is_object(json_array_get(val, n)))
						err = parse_config(json_array_get(val, n), false);
				}
			} else if ((opt->type & OPT_NOARG) && json_is_true(val))
				err = opt->cb(opt->u.arg);
			else
				err = "Invalid value";

			if (err) {
				/* Allow invalid values to be in configuration
				 * file, just skipping over them provided the
				 * JSON is still valid after that. */
				if (fileconf) {
					applog(LOG_ERR, "Invalid config option %s: %s", p, err);
					fileconf_load = -1;
				} else {
					sprintf(err_buf, "Parsing JSON option %s: %s",
						p, err);
					return err_buf;
				}
			}
		}
		free(name);
	}

	val = json_object_get(config, JSON_INCLUDE_CONF);
	if (val && json_is_string(val))
		return load_config(json_string_value(val), NULL);

	return NULL;
}

char *cnfbuf = NULL;

static char *load_config(const char *arg, void __maybe_unused *unused)
{
	json_error_t err;
	json_t *config;
	char *json_error;

	if (!cnfbuf)
		cnfbuf = strdup(arg);

	if (++include_count > JSON_MAX_DEPTH)
		return JSON_MAX_DEPTH_ERR;

#if JANSSON_MAJOR_VERSION > 1
	config = json_load_file(arg, 0, &err);
#else
	config = json_load_file(arg, &err);
#endif
	if (!json_is_object(config)) {
		json_error = malloc(JSON_LOAD_ERROR_LEN + strlen(arg) + strlen(err.text));
		if (!json_error)
			quit(1, "Malloc failure in json error");

		sprintf(json_error, JSON_LOAD_ERROR, arg, err.text);
		return json_error;
	}

	config_loaded = true;

	/* Parse the config now, so we can override it.  That can keep pointers
	 * so don't free config object. */
	return parse_config(config, true);
}

static void load_default_config(void)
{
	cnfbuf = malloc(PATH_MAX);

#if defined(unix)
	if (getenv("HOME") && *getenv("HOME")) {
	        strcpy(cnfbuf, getenv("HOME"));
		strcat(cnfbuf, "/");
	} else
		strcpy(cnfbuf, "");
	strcat(cnfbuf, ".cgminer/");
#else
	strcpy(cnfbuf, "");
#endif
	strcat(cnfbuf, def_conf);
	if (!access(cnfbuf, R_OK))
		load_config(cnfbuf, NULL);
	else {
		free(cnfbuf);
		cnfbuf = NULL;
	}
}

extern const char *opt_argv0;

static char *opt_verusage_and_exit(const char *extra)
{
	printf("%s\nBuilt with "
#ifdef HAVE_OPENCL
		"GPU "
#endif
#ifdef WANT_CPUMINE
		"CPU "
#endif
#ifdef USE_BITFORCE
		"bitforce "
#endif
#ifdef USE_ICARUS
		"icarus "
#endif
#ifdef USE_MODMINER
		"modminer "
#endif
#ifdef USE_ZTEX
		"ztex "
#endif
#ifdef USE_SCRYPT
		"scrypt "
#endif
		"mining support.\n"
		, packagename);
	printf("%s", opt_usage(opt_argv0, extra));
	fflush(stdout);
	exit(0);
}

/* These options are available from commandline only */
static struct opt_table opt_cmdline_table[] = {
	OPT_WITH_ARG("--config|-c",
		     load_config, NULL, NULL,
		     "Load a JSON-format configuration file\n"
		     "See example.conf for an example configuration."),
	OPT_WITHOUT_ARG("--help|-h",
			opt_verusage_and_exit, NULL,
			"Print this message"),
#ifdef HAVE_OPENCL
	OPT_WITHOUT_ARG("--ndevs|-n",
			print_ndevs_and_exit, &nDevs,
			"Display number of detected GPUs, OpenCL platform information, and exit"),
#endif
	OPT_WITHOUT_ARG("--version|-V",
			opt_version_and_exit, packagename,
			"Display version and exit"),
	OPT_ENDTABLE
};

static bool jobj_binary(const json_t *obj, const char *key,
			void *buf, size_t buflen, bool required)
{
	const char *hexstr;
	json_t *tmp;

	tmp = json_object_get(obj, key);
	if (unlikely(!tmp)) {
		if (unlikely(required))
			applog(LOG_ERR, "JSON key '%s' not found", key);
		return false;
	}
	hexstr = json_string_value(tmp);
	if (unlikely(!hexstr)) {
		applog(LOG_ERR, "JSON key '%s' is not a string", key);
		return false;
	}
	if (!hex2bin(buf, hexstr, buflen))
		return false;

	return true;
}

static void calc_midstate(struct work *work)
{
	union {
		unsigned char c[64];
		uint32_t i[16];
	} data;
	int swapcounter;

	for (swapcounter = 0; swapcounter < 16; swapcounter++)
		data.i[swapcounter] = swab32(((uint32_t*) (work->data))[swapcounter]);
	sha2_context ctx;
	sha2_starts( &ctx, 0 );
	sha2_update( &ctx, data.c, 64 );
	memcpy(work->midstate, ctx.state, sizeof(work->midstate));
#if defined(__BIG_ENDIAN__) || defined(MIPSEB)
	int i;
	for (i = 0; i < 8; i++)
		(((uint32_t*) (work->midstate))[i]) = swab32(((uint32_t*) (work->midstate))[i]);
#endif
}

static bool work_decode(const json_t *val, struct work *work)
{
	if (unlikely(!jobj_binary(val, "data", work->data, sizeof(work->data), true))) {
		applog(LOG_ERR, "JSON inval data");
		goto err_out;
	}

	if (!jobj_binary(val, "midstate", work->midstate, sizeof(work->midstate), false)) {
		// Calculate it ourselves
		applog(LOG_DEBUG, "Calculating midstate locally");
		calc_midstate(work);
	}

	if (!jobj_binary(val, "hash1", work->hash1, sizeof(work->hash1), false)) {
		// Always the same anyway
		memcpy(work->hash1, "\0\0\0\0\0\0\0\0\0\0\0\0\0\0\0\0\0\0\0\0\0\0\0\0\0\0\0\0\0\0\0\0\0\0\0\x80\0\0\0\0\0\0\0\0\0\0\0\0\0\0\0\0\0\0\0\0\0\0\0\0\0\1\0\0", 64);
	}

	if (unlikely(!jobj_binary(val, "target", work->target, sizeof(work->target), true))) {
		applog(LOG_ERR, "JSON inval target");
		goto err_out;
	}

	memset(work->hash, 0, sizeof(work->hash));

	gettimeofday(&work->tv_staged, NULL);

	return true;

err_out:
	return false;
}

int dev_from_id(int thr_id)
{
	return thr_info[thr_id].cgpu->device_id;
}

/* Make the change in the recent value adjust dynamically when the difference
 * is large, but damp it when the values are closer together. This allows the
 * value to change quickly, but not fluctuate too dramatically when it has
 * stabilised. */
void decay_time(double *f, double fadd)
{
	double ratio = 0;

	if (likely(*f > 0)) {
		ratio = fadd / *f;
		if (ratio > 1)
			ratio = 1 / ratio;
	}

	if (ratio > 0.63)
		*f = (fadd * 0.58 + *f) / 1.58;
	else
		*f = (fadd + *f * 0.58) / 1.58;
}

static int total_staged(void)
{
	int ret;

	mutex_lock(stgd_lock);
	ret = HASH_COUNT(staged_work);
	mutex_unlock(stgd_lock);
	return ret;
}

#ifdef HAVE_CURSES
WINDOW *mainwin, *statuswin, *logwin;
#endif
double total_secs = 1.0;
static char statusline[256];
/* logstart is where the log window should start */
static int devcursor, logstart, logcursor;
#ifdef HAVE_CURSES
/* statusy is where the status window goes up to in cases where it won't fit at startup */
static int statusy;
#endif
#ifdef HAVE_OPENCL
struct cgpu_info gpus[MAX_GPUDEVICES]; /* Maximum number apparently possible */
#endif
struct cgpu_info *cpus;

#ifdef HAVE_CURSES
static inline void unlock_curses(void)
{
	mutex_unlock(&console_lock);
}

static inline void lock_curses(void)
{
	mutex_lock(&console_lock);
}

static bool curses_active_locked(void)
{
	bool ret;

	lock_curses();
	ret = curses_active;
	if (!ret)
		unlock_curses();
	return ret;
}
#endif

void tailsprintf(char *f, const char *fmt, ...)
{
	va_list ap;

	va_start(ap, fmt);
	vsprintf(f + strlen(f), fmt, ap);
	va_end(ap);
}

static void get_statline(char *buf, struct cgpu_info *cgpu)
{
	double displayed_hashes, displayed_rolling = cgpu->rolling;
	bool mhash_base = true;

	displayed_hashes = cgpu->total_mhashes / total_secs;
	if (displayed_hashes < 1) {
		displayed_hashes *= 1000;
		displayed_rolling *= 1000;
		mhash_base = false;
	}

	sprintf(buf, "%s%d ", cgpu->api->name, cgpu->device_id);
	if (cgpu->api->get_statline_before)
		cgpu->api->get_statline_before(buf, cgpu);
	else
		tailsprintf(buf, "               | ");
	tailsprintf(buf, "(%ds):%.1f (avg):%.1f %sh/s | A:%d R:%d HW:%d U:%.1f/m",
		opt_log_interval,
		displayed_rolling,
		displayed_hashes,
	        mhash_base ? "M" : "K",
		cgpu->accepted,
		cgpu->rejected,
		cgpu->hw_errors,
		cgpu->utility);
	if (cgpu->api->get_statline)
		cgpu->api->get_statline(buf, cgpu);
}

static void text_print_status(int thr_id)
{
	struct cgpu_info *cgpu = thr_info[thr_id].cgpu;
	char logline[255];

	if (cgpu) {
		get_statline(logline, cgpu);
		printf("%s\n", logline);
	}
}

static int global_queued(void);

#ifdef HAVE_CURSES
/* Must be called with curses mutex lock held and curses_active */
static void curses_print_status(void)
{
	struct pool *pool = current_pool();

	wattron(statuswin, A_BOLD);
	mvwprintw(statuswin, 0, 0, " " PACKAGE " version " VERSION " - Started: %s", datestamp);
#ifdef WANT_CPUMINE
	if (opt_n_threads)
		wprintw(statuswin, " CPU Algo: %s", algo_names[opt_algo]);
#endif
	wattroff(statuswin, A_BOLD);
	mvwhline(statuswin, 1, 0, '-', 80);
	mvwprintw(statuswin, 2, 0, " %s", statusline);
	wclrtoeol(statuswin);
	mvwprintw(statuswin, 3, 0, " TQ: %d  ST: %d  SS: %d  DW: %d  NB: %d  LW: %d  GF: %d  RF: %d  WU: %.1f",
		global_queued(), total_staged(), total_stale, total_discarded, new_blocks,
		local_work, total_go, total_ro, total_diff1 / total_secs * 60);
	wclrtoeol(statuswin);
	if ((pool_strategy == POOL_LOADBALANCE  || pool_strategy == POOL_BALANCE) && total_pools > 1)
		mvwprintw(statuswin, 4, 0, " Connected to multiple pools with%s LP",
			have_longpoll ? "": "out");
	else
		mvwprintw(statuswin, 4, 0, " Connected to %s with%s LP as user %s",
			pool->rpc_url, have_longpoll ? "": "out", pool->rpc_user);
	wclrtoeol(statuswin);
	mvwprintw(statuswin, 5, 0, " Block: %s...  Started: %s", current_hash, blocktime);
	mvwhline(statuswin, 6, 0, '-', 80);
	mvwhline(statuswin, statusy - 1, 0, '-', 80);
	mvwprintw(statuswin, devcursor - 1, 1, "[P]ool management %s[S]ettings [D]isplay options [Q]uit",
		have_opencl ? "[G]PU management " : "");
}

static void adj_width(int var, int *length)
{
	if ((int)(log10(var) + 1) > *length)
		(*length)++;
}

static int dev_width;

static void curses_print_devstatus(int thr_id)
{
	static int awidth = 1, rwidth = 1, hwwidth = 1, uwidth = 1;
	struct cgpu_info *cgpu = thr_info[thr_id].cgpu;
	double displayed_hashes, displayed_rolling;
	bool mhash_base = true;
	char logline[255];

	if (devcursor + cgpu->cgminer_id > LINES - 2)
		return;

	cgpu->utility = cgpu->accepted / total_secs * 60;

	wmove(statuswin,devcursor + cgpu->cgminer_id, 0);
	wprintw(statuswin, " %s %*d: ", cgpu->api->name, dev_width, cgpu->device_id);
	if (cgpu->api->get_statline_before) {
		logline[0] = '\0';
		cgpu->api->get_statline_before(logline, cgpu);
		wprintw(statuswin, "%s", logline);
	}
	else
		wprintw(statuswin, "               | ");

	displayed_hashes = cgpu->total_mhashes / total_secs;
	displayed_rolling = cgpu->rolling;
	if (displayed_hashes < 1) {
		displayed_hashes *= 1000;
		displayed_rolling *= 1000;
		mhash_base = false;
	}

	if (cgpu->status == LIFE_DEAD)
		wprintw(statuswin, "DEAD ");
	else if (cgpu->status == LIFE_SICK)
		wprintw(statuswin, "SICK ");
	else if (cgpu->deven == DEV_DISABLED)
		wprintw(statuswin, "OFF  ");
	else if (cgpu->deven == DEV_RECOVER)
		wprintw(statuswin, "REST  ");
	else
		wprintw(statuswin, "%5.1f", displayed_rolling);
	adj_width(cgpu->accepted, &awidth);
	adj_width(cgpu->rejected, &rwidth);
	adj_width(cgpu->hw_errors, &hwwidth);
	adj_width(cgpu->utility, &uwidth);

	wprintw(statuswin, "/%5.1f%sh/s | A:%*d R:%*d HW:%*d U:%*.2f/m",
			displayed_hashes,
			mhash_base ? "M" : "K",
			awidth, cgpu->accepted,
			rwidth, cgpu->rejected,
			hwwidth, cgpu->hw_errors,
		uwidth + 3, cgpu->utility);

	if (cgpu->api->get_statline) {
		logline[0] = '\0';
		cgpu->api->get_statline(logline, cgpu);
		wprintw(statuswin, "%s", logline);
	}

	wclrtoeol(statuswin);
}
#endif

static void print_status(int thr_id)
{
	if (!curses_active)
		text_print_status(thr_id);
}

#ifdef HAVE_CURSES
/* Check for window resize. Called with curses mutex locked */
static inline bool change_logwinsize(void)
{
	int x, y, logx, logy;
	bool ret = false;

	getmaxyx(mainwin, y, x);
	if (x < 80 || y < 25)
		return ret;

	if (y > statusy + 2 && statusy < logstart) {
		if (y - 2 < logstart)
			statusy = y - 2;
		else
			statusy = logstart;
		logcursor = statusy + 1;
		mvwin(logwin, logcursor, 0);
		wresize(statuswin, statusy, x);
		ret = true;
	}

	y -= logcursor;
	getmaxyx(logwin, logy, logx);
	/* Detect screen size change */
	if (x != logx || y != logy) {
		wresize(logwin, y, x);
		ret = true;
	}
	return ret;
}

static void check_winsizes(void)
{
	if (!use_curses)
		return;
	if (curses_active_locked()) {
		int y, x;

		x = getmaxx(statuswin);
		if (logstart > LINES - 2)
			statusy = LINES - 2;
		else
			statusy = logstart;
		logcursor = statusy + 1;
		wresize(statuswin, statusy, x);
		getmaxyx(mainwin, y, x);
		y -= logcursor;
		wresize(logwin, y, x);
		mvwin(logwin, logcursor, 0);
		unlock_curses();
	}
}

/* For mandatory printing when mutex is already locked */
void wlog(const char *f, ...)
{
	va_list ap;

	va_start(ap, f);
	vw_printw(logwin, f, ap);
	va_end(ap);
}

/* Mandatory printing */
void wlogprint(const char *f, ...)
{
	va_list ap;

	if (curses_active_locked()) {
		va_start(ap, f);
		vw_printw(logwin, f, ap);
		va_end(ap);
		unlock_curses();
	}
}
#endif

#ifdef HAVE_CURSES
bool log_curses_only(int prio, const char *f, va_list ap)
{
	bool high_prio;

	high_prio = (prio == LOG_WARNING || prio == LOG_ERR);

	if (curses_active_locked()) {
		if (!opt_loginput || high_prio) {
			vw_printw(logwin, f, ap);
			if (high_prio) {
				touchwin(logwin);
				wrefresh(logwin);
			}
		}
		unlock_curses();
		return true;
	}
	return false;
}

void clear_logwin(void)
{
	if (curses_active_locked()) {
		wclear(logwin);
		unlock_curses();
	}
}
#endif

/* regenerate the full work->hash value and also return true if it's a block */
bool regeneratehash(const struct work *work)
{
	uint32_t *data32 = (uint32_t *)(work->data);
	unsigned char swap[128];
	uint32_t *swap32 = (uint32_t *)swap;
	unsigned char hash1[32];
	uint32_t *hash32 = (uint32_t *)(work->hash);
	uint32_t difficulty = 0;
	uint32_t diffbytes = 0;
	uint32_t diffvalue = 0;
	uint32_t diffcmp[8];
	int diffshift = 0;
	int i;

	for (i = 0; i < 80 / 4; i++)
		swap32[i] = swab32(data32[i]);

	sha2(swap, 80, hash1, false);
	sha2(hash1, 32, (unsigned char *)(work->hash), false);

	difficulty = swab32(*((uint32_t *)(work->data + 72)));

	diffbytes = ((difficulty >> 24) & 0xff) - 3;
	diffvalue = difficulty & 0x00ffffff;

	diffshift = (diffbytes % 4) * 8;
	if (diffshift == 0) {
		diffshift = 32;
		diffbytes--;
	}

	memset(diffcmp, 0, 32);
	diffcmp[(diffbytes >> 2) + 1] = diffvalue >> (32 - diffshift);
	diffcmp[diffbytes >> 2] = diffvalue << diffshift;

	for (i = 7; i >= 0; i--) {
		if (hash32[i] > diffcmp[i])
			return false;
		if (hash32[i] < diffcmp[i])
			return true;
	}

	// https://en.bitcoin.it/wiki/Block says: "numerically below"
	// https://en.bitcoin.it/wiki/Target says: "lower than or equal to"
	// code in bitcoind 0.3.24 main.cpp CheckWork() says: if (hash > hashTarget) return false;
	if (hash32[0] == diffcmp[0])
		return true;
	else
		return false;
}

static void enable_pool(struct pool *pool)
{
	if (pool->enabled != POOL_ENABLED) {
		enabled_pools++;
		pool->enabled = POOL_ENABLED;
	}
}

static void disable_pool(struct pool *pool)
{
	if (pool->enabled == POOL_ENABLED)
		enabled_pools--;
	pool->enabled = POOL_DISABLED;
}

static void reject_pool(struct pool *pool)
{
	if (pool->enabled == POOL_ENABLED)
		enabled_pools--;
	pool->enabled = POOL_REJECTING;
}

static bool submit_upstream_work(const struct work *work, CURL *curl, bool resubmit)
{
	char *hexstr = NULL;
	json_t *val, *res;
	char s[345], sd[345];
	bool rc = false;
	int thr_id = work->thr_id;
	struct cgpu_info *cgpu = thr_info[thr_id].cgpu;
	struct pool *pool = work->pool;
	int rolltime;
	uint32_t *hash32;
	char hashshow[64+1] = "";

#ifdef __BIG_ENDIAN__
        int swapcounter = 0;
        for (swapcounter = 0; swapcounter < 32; swapcounter++)
            (((uint32_t*) (work->data))[swapcounter]) = swab32(((uint32_t*) (work->data))[swapcounter]);
#endif

	/* build hex string */
	hexstr = bin2hex(work->data, sizeof(work->data));
	if (unlikely(!hexstr)) {
		applog(LOG_ERR, "submit_upstream_work OOM");
		goto out_nofree;
	}

	/* build JSON-RPC request */
	sprintf(s,
	      "{\"method\": \"getwork\", \"params\": [ \"%s\" ], \"id\":1}\r\n",
		hexstr);
	sprintf(sd,
	      "{\"method\": \"getwork\", \"params\": [ \"%s\" ], \"id\":1}",
		hexstr);

	applog(LOG_DEBUG, "DBG: sending %s submit RPC call: %s", pool->rpc_url, sd);

	/* issue JSON-RPC request */
	val = json_rpc_call(curl, pool->rpc_url, pool->rpc_userpass, s, false, false, &rolltime, pool, true);
	if (unlikely(!val)) {
		applog(LOG_INFO, "submit_upstream_work json_rpc_call failed");
		if (!pool_tset(pool, &pool->submit_fail)) {
			total_ro++;
			pool->remotefail_occasions++;
			applog(LOG_WARNING, "Pool %d communication failure, caching submissions", pool->pool_no);
		}
		goto out;
	} else if (pool_tclear(pool, &pool->submit_fail))
		applog(LOG_WARNING, "Pool %d communication resumed, submitting work", pool->pool_no);

	res = json_object_get(val, "result");

	if (!QUIET) {
		hash32 = (uint32_t *)(work->hash);
		if (opt_scrypt)
			sprintf(hashshow, "%08lx.%08lx", (unsigned long)(hash32[7]), (unsigned long)(hash32[6]));
		else {
			sprintf(hashshow, "%08lx.%08lx%s", (unsigned long)(hash32[6]), (unsigned long)(hash32[5]),
				work->block? " BLOCK!" : "");
		}
	}

	/* Theoretically threads could race when modifying accepted and
	 * rejected values but the chance of two submits completing at the
	 * same time is zero so there is no point adding extra locking */
	if (json_is_true(res)) {
		cgpu->accepted++;
		total_accepted++;
		pool->accepted++;
		pool->seq_rejects = 0;
		cgpu->last_share_pool = pool->pool_no;
		cgpu->last_share_pool_time = time(NULL);
		pool->last_share_time = cgpu->last_share_pool_time;
		applog(LOG_DEBUG, "PROOF OF WORK RESULT: true (yay!!!)");
		if (!QUIET) {
			if (total_pools > 1)
				applog(LOG_NOTICE, "Accepted %s %s %d pool %d %s",
				       hashshow, cgpu->api->name, cgpu->device_id, work->pool->pool_no, resubmit ? "(resubmit)" : "");
			else
				applog(LOG_NOTICE, "Accepted %s %s %d %s",
				       hashshow, cgpu->api->name, cgpu->device_id, resubmit ? "(resubmit)" : "");
		}
		sharelog("accept", work);
		if (opt_shares && total_accepted >= opt_shares) {
			applog(LOG_WARNING, "Successfully mined %d accepted shares as requested and exiting.", opt_shares);
			kill_work();
			goto out;
		}

		/* Detect if a pool that has been temporarily disabled for
		 * continually rejecting shares has started accepting shares.
		 * This will only happen with the work returned from a
		 * longpoll */
		if (unlikely(pool->enabled == POOL_REJECTING)) {
			applog(LOG_WARNING, "Rejecting pool %d now accepting shares, re-enabling!", pool->pool_no);
			enable_pool(pool);
			switch_pools(NULL);
		}
	} else {
		cgpu->rejected++;
		total_rejected++;
		pool->rejected++;
		pool->seq_rejects++;
		applog(LOG_DEBUG, "PROOF OF WORK RESULT: false (booooo)");
		if (!QUIET) {
			char where[17];
			char disposition[36] = "reject";
			char reason[32];

			if (total_pools > 1)
				sprintf(where, "pool %d", work->pool->pool_no);
			else
				strcpy(where, "");

			res = json_object_get(val, "reject-reason");
			if (res) {
				const char *reasontmp = json_string_value(res);

				size_t reasonLen = strlen(reasontmp);
				if (reasonLen > 28)
					reasonLen = 28;
				reason[0] = ' '; reason[1] = '(';
				memcpy(2 + reason, reasontmp, reasonLen);
				reason[reasonLen + 2] = ')'; reason[reasonLen + 3] = '\0';
				memcpy(disposition + 7, reasontmp, reasonLen);
				disposition[6] = ':'; disposition[reasonLen + 7] = '\0';
			} else
				strcpy(reason, "");

			applog(LOG_NOTICE, "Rejected %s %s %d %s%s %s",
			       hashshow, cgpu->api->name, cgpu->device_id, where, reason, resubmit ? "(resubmit)" : "");
			sharelog(disposition, work);
		}

		/* Once we have more than a nominal amount of sequential rejects,
		 * at least 10 and more than 3 mins at the current utility,
		 * disable the pool because some pool error is likely to have
		 * ensued. Do not do this if we know the share just happened to
		 * be stale due to networking delays.
		 */
		if (pool->seq_rejects > 10 && !work->stale && opt_disable_pool && enabled_pools > 1) {
			double utility = total_accepted / total_secs * 60;

			if (pool->seq_rejects > utility * 3) {
				applog(LOG_WARNING, "Pool %d rejected %d sequential shares, disabling!",
				       pool->pool_no, pool->seq_rejects);
				reject_pool(pool);
				if (pool == current_pool())
					switch_pools(NULL);
				pool->seq_rejects = 0;
			}
		}
	}

	cgpu->utility = cgpu->accepted / total_secs * 60;

	if (!opt_realquiet)
		print_status(thr_id);
	if (!want_per_device_stats) {
		char logline[255];

		get_statline(logline, cgpu);
		applog(LOG_INFO, "%s", logline);
	}

	json_decref(val);

	rc = true;
out:
	free(hexstr);
out_nofree:
	return rc;
}

static const char *rpc_req =
	"{\"method\": \"getwork\", \"params\": [], \"id\":0}\r\n";

/* In balanced mode, the amount of diff1 solutions per pool is monitored as a
 * rolling average per 10 minutes and if pools start getting more, it biases
 * away from them to distribute work evenly. The share count is reset to the
 * rolling average every 10 minutes to not send all work to one pool after it
 * has been disabled/out for an extended period. */
static struct pool *select_balanced(struct pool *cp)
{
	int i, lowest = cp->shares;
	struct pool *ret = cp;

	for (i = 0; i < total_pools; i++) {
		struct pool *pool = pools[i];

		if (pool->idle || pool->enabled != POOL_ENABLED)
			continue;
		if (pool->shares < lowest) {
			lowest = pool->shares;
			ret = pool;
		}
	}

	ret->shares++;
	return ret;
}

/* Select any active pool in a rotating fashion when loadbalance is chosen */
static inline struct pool *select_pool(bool lagging)
{
	static int rotating_pool = 0;
	struct pool *pool, *cp;

	cp = current_pool();

	if (pool_strategy == POOL_BALANCE)
		return select_balanced(cp);

	if (pool_strategy != POOL_LOADBALANCE && (!lagging || opt_fail_only)) {
		if (cp->prio != 0)
			switch_pools(NULL);
		pool = current_pool();
	} else
		pool = NULL;

	while (!pool) {
		if (++rotating_pool >= total_pools)
			rotating_pool = 0;
		pool = pools[rotating_pool];
		if ((!pool->idle && pool->enabled == POOL_ENABLED) || pool == cp)
			break;
		pool = NULL;
	}

	return pool;
}

static void get_benchmark_work(struct work *work)
{
	// Use a random work block pulled from a pool
	static uint8_t bench_block[] = { CGMINER_BENCHMARK_BLOCK };

	size_t bench_size = sizeof(work);
	size_t work_size = sizeof(bench_block);
	size_t min_size = (work_size < bench_size ? work_size : bench_size);
	memset(work, 0, sizeof(work));
	memcpy(work, &bench_block, min_size);
	work->mandatory = true;
	work->pool = pools[0];
}

static bool get_upstream_work(struct work *work, CURL *curl)
{
	struct pool *pool = work->pool;
	struct cgminer_pool_stats *pool_stats = &(pool->cgminer_pool_stats);
	struct timeval tv_start, tv_end, tv_elapsed;
	json_t *val = NULL;
	bool rc = false;
	char *url;

	applog(LOG_DEBUG, "DBG: sending %s get RPC call: %s", pool->rpc_url, rpc_req);

	url = pool->rpc_url;

	gettimeofday(&tv_start, NULL);

	val = json_rpc_call(curl, url, pool->rpc_userpass, rpc_req, false,
			    false, &work->rolltime, pool, false);
	pool_stats->getwork_attempts++;

	if (likely(val)) {
		rc = work_decode(json_object_get(val, "result"), work);
		if (unlikely(!rc))
			applog(LOG_DEBUG, "Failed to decode work in get_upstream_work");
	} else
		applog(LOG_DEBUG, "Failed json_rpc_call in get_upstream_work");

	gettimeofday(&tv_end, NULL);
	timersub(&tv_end, &tv_start, &tv_elapsed);
	pool_stats->getwork_wait_rolling += ((double)tv_elapsed.tv_sec + ((double)tv_elapsed.tv_usec / 1000000)) * 0.63;
	pool_stats->getwork_wait_rolling /= 1.63;

	timeradd(&tv_elapsed, &(pool_stats->getwork_wait), &(pool_stats->getwork_wait));
	if (timercmp(&tv_elapsed, &(pool_stats->getwork_wait_max), >)) {
		pool_stats->getwork_wait_max.tv_sec = tv_elapsed.tv_sec;
		pool_stats->getwork_wait_max.tv_usec = tv_elapsed.tv_usec;
	}
	if (timercmp(&tv_elapsed, &(pool_stats->getwork_wait_min), <)) {
		pool_stats->getwork_wait_min.tv_sec = tv_elapsed.tv_sec;
		pool_stats->getwork_wait_min.tv_usec = tv_elapsed.tv_usec;
	}
	pool_stats->getwork_calls++;

	work->pool = pool;
	work->longpoll = false;
	total_getworks++;
	pool->getwork_requested++;

	if (likely(val))
		json_decref(val);

	return rc;
}

static struct work *make_work(void)
{
	struct work *work = calloc(1, sizeof(struct work));

	if (unlikely(!work))
		quit(1, "Failed to calloc work in make_work");
	mutex_lock(&control_lock);
	work->id = total_work++;
	mutex_unlock(&control_lock);
	return work;
}

static void free_work(struct work *work)
{
	free(work);
}

static void workio_cmd_free(struct workio_cmd *wc)
{
	if (!wc)
		return;

	switch (wc->cmd) {
	case WC_SUBMIT_WORK:
		free_work(wc->work);
		break;
	default: /* do nothing */
		break;
	}

	memset(wc, 0, sizeof(*wc));	/* poison */
	free(wc);
}

#ifdef HAVE_CURSES
static void disable_curses(void)
{
	if (curses_active_locked()) {
		curses_active = false;
		leaveok(logwin, false);
		leaveok(statuswin, false);
		leaveok(mainwin, false);
		nocbreak();
		echo();
		delwin(logwin);
		delwin(statuswin);
		delwin(mainwin);
		endwin();
#ifdef WIN32
		// Move the cursor to after curses output.
		HANDLE hout = GetStdHandle(STD_OUTPUT_HANDLE);
		CONSOLE_SCREEN_BUFFER_INFO csbi;
		COORD coord;

		if (GetConsoleScreenBufferInfo(hout, &csbi)) {
			coord.X = 0;
			coord.Y = csbi.dwSize.Y - 1;
			SetConsoleCursorPosition(hout, coord);
		}
#endif
		unlock_curses();
	}
}
#endif

static void print_summary(void);

static void __kill_work(void)
{
	struct thr_info *thr;
	int i;

	if (!successful_connect)
		return;

	applog(LOG_INFO, "Received kill message");

	applog(LOG_DEBUG, "Killing off watchpool thread");
	/* Kill the watchpool thread */
	thr = &thr_info[watchpool_thr_id];
	thr_info_cancel(thr);

	applog(LOG_DEBUG, "Killing off watchdog thread");
	/* Kill the watchdog thread */
	thr = &thr_info[watchdog_thr_id];
	thr_info_cancel(thr);

	applog(LOG_DEBUG, "Stopping mining threads");
	/* Stop the mining threads*/
	for (i = 0; i < mining_threads; i++) {
		thr = &thr_info[i];
		thr_info_freeze(thr);
		thr->pause = true;
	}

	sleep(1);

	applog(LOG_DEBUG, "Killing off mining threads");
	/* Kill the mining threads*/
	for (i = 0; i < mining_threads; i++) {
		thr = &thr_info[i];
		thr_info_cancel(thr);
	}

	applog(LOG_DEBUG, "Killing off stage thread");
	/* Stop the others */
	thr = &thr_info[stage_thr_id];
	thr_info_cancel(thr);

	applog(LOG_DEBUG, "Killing off API thread");
	thr = &thr_info[api_thr_id];
	thr_info_cancel(thr);
}

/* This should be the common exit path */
void kill_work(void)
{
	__kill_work();

	quit(0, "Shutdown signal received.");
}

static
#ifdef WIN32
const
#endif
char **initial_args;

static void clean_up(void);

void app_restart(void)
{
	applog(LOG_WARNING, "Attempting to restart %s", packagename);

	__kill_work();
	clean_up();

#if defined(unix)
	if (forkpid > 0) {
		kill(forkpid, SIGTERM);
		forkpid = 0;
	}
#endif

	execv(initial_args[0], initial_args);
	applog(LOG_WARNING, "Failed to restart application");
}

static void sighandler(int __maybe_unused sig)
{
	/* Restore signal handlers so we can still quit if kill_work fails */
	sigaction(SIGTERM, &termhandler, NULL);
	sigaction(SIGINT, &inthandler, NULL);
	kill_work();
}

/* Called with pool_lock held. Recruit an extra curl if none are available for
 * this pool. */
static void recruit_curl(struct pool *pool)
{
	struct curl_ent *ce = calloc(sizeof(struct curl_ent), 1);

	ce->curl = curl_easy_init();
	if (unlikely(!ce->curl || !ce))
		quit(1, "Failed to init in recruit_curl");

	list_add(&ce->node, &pool->curlring);
	pool->curls++;
	applog(LOG_DEBUG, "Recruited curl %d for pool %d", pool->curls, pool->pool_no);
}

/* Grab an available curl if there is one. If not, then recruit extra curls
 * unless we are in a submit_fail situation, or we have opt_delaynet enabled
 * and there are already 5 curls in circulation. Limit total number to the
 * number of mining threads per pool as well to prevent blasting a pool during
 * network delays/outages. */
static struct curl_ent *pop_curl_entry(struct pool *pool)
{
	int curl_limit = opt_delaynet ? 5 : (mining_threads + opt_queue) * 2;
	struct curl_ent *ce;

	mutex_lock(&pool->pool_lock);
retry:
	if (!pool->curls)
		recruit_curl(pool);
	else if (list_empty(&pool->curlring)) {
		if (pool->curls >= curl_limit) {
			pthread_cond_wait(&pool->cr_cond, &pool->pool_lock);
			goto retry;
		} else
			recruit_curl(pool);
	}
	ce = list_entry(pool->curlring.next, struct curl_ent, node);
	list_del(&ce->node);
	mutex_unlock(&pool->pool_lock);

	return ce;
}

static void push_curl_entry(struct curl_ent *ce, struct pool *pool)
{
	mutex_lock(&pool->pool_lock);
	list_add_tail(&ce->node, &pool->curlring);
	gettimeofday(&ce->tv, NULL);
	pthread_cond_signal(&pool->cr_cond);
	mutex_unlock(&pool->pool_lock);
}

/* This is overkill, but at least we'll know accurately how much work is
 * queued to prevent ever being left without work */
static void inc_queued(struct pool *pool)
{
	mutex_lock(&qd_lock);
	total_queued++;
	pool->queued++;
	mutex_unlock(&qd_lock);
}

static void dec_queued(struct pool *pool)
{
	mutex_lock(&qd_lock);
	total_queued--;
	pool->queued--;
	mutex_unlock(&qd_lock);
}

static int __global_queued(void)
{
	return total_queued;
}

static int global_queued(void)
{
	int ret;

	mutex_lock(&qd_lock);
	ret = __global_queued();
	mutex_unlock(&qd_lock);
	return ret;
}

static bool stale_work(struct work *work, bool share);

static inline bool should_roll(struct work *work)
{
	struct timeval now;
	time_t expiry;

	if (work->pool != current_pool() && pool_strategy != POOL_LOADBALANCE && pool_strategy != POOL_BALANCE)
		return false;

	if (work->rolltime > opt_scantime)
		expiry = work->rolltime;
	else
		expiry = opt_scantime;
	expiry = expiry * 2 / 3;

	/* We shouldn't roll if we're unlikely to get one shares' duration
	 * work out of doing so */
	gettimeofday(&now, NULL);
	if (now.tv_sec - work->tv_staged.tv_sec > expiry)
		return false;
	
	return true;
}

/* Limit rolls to 7000 to not beyond 2 hours in the future where bitcoind will
 * reject blocks as invalid. */
static inline bool can_roll(struct work *work)
{
	return (work->pool && work->rolltime && !work->clone &&
		work->rolls < 7000 && !stale_work(work, false));
}

static void roll_work(struct work *work)
{
	uint32_t *work_ntime;
	uint32_t ntime;

	work_ntime = (uint32_t *)(work->data + 68);
	ntime = be32toh(*work_ntime);
	ntime++;
	*work_ntime = htobe32(ntime);
	local_work++;
	work->rolls++;
	work->blk.nonce = 0;
	applog(LOG_DEBUG, "Successfully rolled work");

	/* This is now a different work item so it needs a different ID for the
	 * hashtable */
	work->id = total_work++;
}

static struct work *make_clone(struct work *work)
{
	struct work *work_clone = make_work();

	memcpy(work_clone, work, sizeof(struct work));
	work_clone->clone = true;
	work_clone->longpoll = false;
	work_clone->mandatory = false;
	/* Make cloned work appear slightly older to bias towards keeping the
	 * master work item which can be further rolled */
	work_clone->tv_staged.tv_sec -= 1;

	return work_clone;
}

static bool stage_work(struct work *work);

static bool clone_available(void)
{
	struct work *work, *tmp;
	bool cloned = false;

	if (!staged_rollable)
		goto out;

	mutex_lock(stgd_lock);
	HASH_ITER(hh, staged_work, work, tmp) {
		if (can_roll(work) && should_roll(work)) {
			struct work *work_clone;

			roll_work(work);
			work_clone = make_clone(work);
			roll_work(work);
			applog(LOG_DEBUG, "Pushing cloned available work to stage thread");
			if (unlikely(!stage_work(work_clone))) {
				free(work_clone);
				break;
			}
			cloned = true;
			break;
		}
	}
	mutex_unlock(stgd_lock);

out:
	return cloned;
}

static void *get_work_thread(void *userdata)
{
	struct workio_cmd *wc = (struct workio_cmd *)userdata;
	int ts, tq, maxq = opt_queue + mining_threads;
	struct pool *pool = current_pool();
	struct work *ret_work= NULL;
	struct curl_ent *ce = NULL;
	bool lagging = false;

	pthread_detach(pthread_self());

	applog(LOG_DEBUG, "Creating extra get work thread");

retry:
	tq = global_queued();
	ts = total_staged();

	if (ts >= maxq)
		goto out;

	if (ts >= opt_queue && tq >= maxq)
		goto out;

	if (clone_available())
		goto out;

	ret_work = make_work();
	if (wc->thr)
		ret_work->thr = wc->thr;
	else
		ret_work->thr = NULL;

	if (opt_benchmark) {
		get_benchmark_work(ret_work);
		ret_work->queued = true;
	} else {

		if (!ts)
			lagging = true;
		pool = ret_work->pool = select_pool(lagging);

		inc_queued(pool);

		if (!ce)
			ce = pop_curl_entry(pool);

		/* Check that we haven't staged work via other threads while
		 * waiting for a curl entry */
		if (total_staged() >= maxq) {
			dec_queued(pool);
			free_work(ret_work);
			goto out;
		}

		/* obtain new work from bitcoin via JSON-RPC */
		if (!get_upstream_work(ret_work, ce->curl)) {
			/* pause, then restart work-request loop */
			applog(LOG_DEBUG, "json_rpc_call failed on get work, retrying");
			lagging = true;
			dec_queued(pool);
			free_work(ret_work);
			goto retry;
		}

		ret_work->queued = true;
	}

	applog(LOG_DEBUG, "Pushing work to requesting thread");

	/* send work to requesting thread */
	if (unlikely(!tq_push(thr_info[stage_thr_id].q, ret_work))) {
		applog(LOG_ERR, "Failed to tq_push work in workio_get_work");
		kill_work();
		free_work(ret_work);
	}

out:
	workio_cmd_free(wc);
	if (ce)
		push_curl_entry(ce, pool);
	mutex_lock(&control_lock);
	queued_getworks--;
	mutex_unlock(&control_lock);
	return NULL;
}

/* As per the submit work system, we try to reuse the existing curl handles,
 * but start recruiting extra connections if we start accumulating queued
 * requests */
static bool workio_get_work(struct workio_cmd *wc)
{
	pthread_t get_thread;

	if (unlikely(pthread_create(&get_thread, NULL, get_work_thread, (void *)wc))) {
		applog(LOG_ERR, "Failed to create get_work_thread");
		return false;
	}
	return true;
}

static bool stale_work(struct work *work, bool share)
{
	struct timeval now;
	time_t work_expiry;
	struct pool *pool;
	int getwork_delay;

	if (work->work_block != work_block) {
		applog(LOG_DEBUG, "Work stale due to block mismatch");
		return true;
	}

	/* Technically the rolltime should be correct but some pools
	 * advertise a broken expire= that is lower than a meaningful
	 * scantime */
	if (work->rolltime > opt_scantime)
		work_expiry = work->rolltime;
	else
		work_expiry = opt_expiry;

	pool = work->pool;
	/* Factor in the average getwork delay of this pool, rounding it up to
	 * the nearest second */
	getwork_delay = pool->cgminer_pool_stats.getwork_wait_rolling * 5 + 1;
	work_expiry -= getwork_delay;
	if (unlikely(work_expiry < 5))
		work_expiry = 5;

	gettimeofday(&now, NULL);
	if ((now.tv_sec - work->tv_staged.tv_sec) >= work_expiry) {
		applog(LOG_DEBUG, "Work stale due to expiry");
		return true;
	}

	if (opt_fail_only && !share && pool != current_pool() && !work->mandatory &&
	    pool_strategy != POOL_LOADBALANCE && pool_strategy != POOL_BALANCE) {
		applog(LOG_DEBUG, "Work stale due to fail only pool mismatch");
		return true;
	}

	return false;
}

static void check_solve(struct work *work)
{
#ifndef MIPSEB
	/* This segfaults on openwrt */
	work->block = regeneratehash(work);
	if (unlikely(work->block)) {
		work->pool->solved++;
		found_blocks++;
		work->mandatory = true;
		applog(LOG_NOTICE, "Found block for pool %d!", work->pool);
	}
#endif
}

static void *submit_work_thread(void *userdata)
{
	struct workio_cmd *wc = (struct workio_cmd *)userdata;
	struct work *work = wc->work;
	struct pool *pool = work->pool;
	bool resubmit = false;
	struct curl_ent *ce;

	pthread_detach(pthread_self());

	applog(LOG_DEBUG, "Creating extra submit work thread");

	check_solve(work);

	if (stale_work(work, true)) {
		if (opt_submit_stale)
			applog(LOG_NOTICE, "Stale share detected, submitting as user requested");
		else if (pool->submit_old)
			applog(LOG_NOTICE, "Stale share detected, submitting as pool requested");
		else {
			applog(LOG_NOTICE, "Stale share detected, discarding");
			sharelog("discard", work);
			total_stale++;
			pool->stale_shares++;
			goto out;
		}
		work->stale = true;
	}

	ce = pop_curl_entry(pool);
	/* submit solution to bitcoin via JSON-RPC */
	while (!submit_upstream_work(work, ce->curl, resubmit)) {
		resubmit = true;
		if (stale_work(work, true)) {
			applog(LOG_NOTICE, "Share became stale while retrying submit, discarding");
			total_stale++;
			pool->stale_shares++;
			break;
		}

		/* pause, then restart work-request loop */
		applog(LOG_INFO, "json_rpc_call failed on submit_work, retrying");
	}
	push_curl_entry(ce, pool);
out:
	workio_cmd_free(wc);
	return NULL;
}

/* We try to reuse curl handles as much as possible, but if there is already
 * work queued to be submitted, we start generating extra handles to submit
 * the shares to avoid ever increasing backlogs. This allows us to scale to
 * any size hardware */
static bool workio_submit_work(struct workio_cmd *wc)
{
	pthread_t submit_thread;

	if (unlikely(pthread_create(&submit_thread, NULL, submit_work_thread, (void *)wc))) {
		applog(LOG_ERR, "Failed to create submit_work_thread");
		return false;
	}
	return true;
}

/* Find the pool that currently has the highest priority */
static struct pool *priority_pool(int choice)
{
	struct pool *ret = NULL;
	int i;

	for (i = 0; i < total_pools; i++) {
		struct pool *pool = pools[i];

		if (pool->prio == choice) {
			ret = pool;
			break;
		}
	}

	if (unlikely(!ret)) {
		applog(LOG_ERR, "WTF No pool %d found!", choice);
		return pools[choice];
	}
	return ret;
}

static bool queue_request(struct thr_info *thr, bool needed);

void switch_pools(struct pool *selected)
{
	struct pool *pool, *last_pool;
	int i, pool_no, next_pool;

	mutex_lock(&control_lock);
	last_pool = currentpool;
	pool_no = currentpool->pool_no;

	/* Switch selected to pool number 0 and move the rest down */
	if (selected) {
		if (selected->prio != 0) {
			for (i = 0; i < total_pools; i++) {
				pool = pools[i];
				if (pool->prio < selected->prio)
					pool->prio++;
			}
			selected->prio = 0;
		}
	}

	switch (pool_strategy) {
		/* Both of these set to the master pool */
		case POOL_BALANCE:
		case POOL_FAILOVER:
		case POOL_LOADBALANCE:
			for (i = 0; i < total_pools; i++) {
				pool = priority_pool(i);
				if (!pool->idle && pool->enabled == POOL_ENABLED) {
					pool_no = pool->pool_no;
					break;
				}
			}
			break;
		/* Both of these simply increment and cycle */
		case POOL_ROUNDROBIN:
		case POOL_ROTATE:
			if (selected && !selected->idle) {
				pool_no = selected->pool_no;
				break;
			}
			next_pool = pool_no;
			/* Select the next alive pool */
			for (i = 1; i < total_pools; i++) {
				next_pool++;
				if (next_pool >= total_pools)
					next_pool = 0;
				pool = pools[next_pool];
				if (!pool->idle && pool->enabled == POOL_ENABLED) {
					pool_no = next_pool;
					break;
				}
			}
			break;
		default:
			break;
	}

	currentpool = pools[pool_no];
	pool = currentpool;
	mutex_unlock(&control_lock);

	/* Set the lagging flag to avoid pool not providing work fast enough
	 * messages in failover only mode since  we have to get all fresh work
	 * as in restart_threads */
	if (opt_fail_only)
		pool_tset(pool, &pool->lagging);

	if (pool != last_pool)
		applog(LOG_WARNING, "Switching to %s", pool->rpc_url);

	mutex_lock(&lp_lock);
	pthread_cond_broadcast(&lp_cond);
	mutex_unlock(&lp_lock);

	queue_request(NULL, false);
}

static void discard_work(struct work *work)
{
	if (!work->clone && !work->rolls && !work->mined) {
		if (work->pool)
			work->pool->discarded_work++;
		total_discarded++;
		applog(LOG_DEBUG, "Discarded work");
	} else
		applog(LOG_DEBUG, "Discarded cloned or rolled work");
	free_work(work);
}

static void discard_stale(void)
{
	struct work *work, *tmp;
	int stale = 0;

	mutex_lock(stgd_lock);
	HASH_ITER(hh, staged_work, work, tmp) {
		if (stale_work(work, false)) {
			HASH_DEL(staged_work, work);
			work->pool->staged--;
			discard_work(work);
			stale++;
		}
	}
	mutex_unlock(stgd_lock);

	if (stale) {
		applog(LOG_DEBUG, "Discarded %d stales that didn't match current hash", stale);
		while (stale-- > 0)
			queue_request(NULL, false);
	}
}

/* A generic wait function for threads that poll that will wait a specified
 * time tdiff waiting on the pthread conditional that is broadcast when a
 * work restart is required. Returns the value of pthread_cond_timedwait
 * which is zero if the condition was met or ETIMEDOUT if not.
 */
int restart_wait(unsigned int mstime)
{
	struct timeval now, then, tdiff;
	struct timespec abstime;
	int rc;

	tdiff.tv_sec = mstime / 1000;
	tdiff.tv_usec = mstime * 1000 - (tdiff.tv_sec * 1000000);
	gettimeofday(&now, NULL);
	timeradd(&now, &tdiff, &then);
	abstime.tv_sec = then.tv_sec;
	abstime.tv_nsec = then.tv_usec * 1000;

	mutex_lock(&restart_lock);
	rc = pthread_cond_timedwait(&restart_cond, &restart_lock, &abstime);
	mutex_unlock(&restart_lock);

	return rc;
}
	
static void restart_threads(void)
{
	struct pool *cp = current_pool();
	int i;

	/* Artificially set the lagging flag to avoid pool not providing work
	 * fast enough  messages after every long poll */
	pool_tset(cp, &cp->lagging);

	/* Discard staged work that is now stale */
	discard_stale();

	for (i = 0; i < mining_threads; i++)
		thr_info[i].work_restart = true;

	mutex_lock(&restart_lock);
	pthread_cond_broadcast(&restart_cond);
	mutex_unlock(&restart_lock);
}

static void set_curblock(char *hexstr, unsigned char *hash)
{
	unsigned char hash_swap[32];
	unsigned char block_hash_swap[32];
	char *old_hash;

	strcpy(current_block, hexstr);
	swap256(hash_swap, hash);
	swap256(block_hash_swap, hash+4);

	/* Don't free current_hash directly to avoid dereferencing when read
	 * elsewhere - and update block_timeval inside the same lock */
	mutex_lock(&ch_lock);
	gettimeofday(&block_timeval, NULL);
	old_hash = current_hash;
	current_hash = bin2hex(hash_swap, 16);
	free(old_hash);
	old_hash = current_fullhash;
	current_fullhash = bin2hex(block_hash_swap, 32);
	free(old_hash);
	mutex_unlock(&ch_lock);

	get_timestamp(blocktime, &block_timeval);

	if (unlikely(!current_hash))
		quit (1, "set_curblock OOM");
	applog(LOG_INFO, "New block: %s...", current_hash);
}

/* Search to see if this string is from a block that has been seen before */
static bool block_exists(char *hexstr)
{
	struct block *s;

	rd_lock(&blk_lock);
	HASH_FIND_STR(blocks, hexstr, s);
	rd_unlock(&blk_lock);
	if (s)
		return true;
	return false;
}

/* Tests if this work is from a block that has been seen before */
static inline bool from_existing_block(struct work *work)
{
	char *hexstr = bin2hex(work->data, 18);
	bool ret;

	if (unlikely(!hexstr)) {
		applog(LOG_ERR, "from_existing_block OOM");
		return true;
	}
	ret = block_exists(hexstr);
	free(hexstr);
	return ret;
}

static void test_work_current(struct work *work)
{
	char *hexstr;

	if (work->mandatory)
		return;

	hexstr = bin2hex(work->data, 18);
	if (unlikely(!hexstr)) {
		applog(LOG_ERR, "stage_thread OOM");
		return;
	}

	/* Search to see if this block exists yet and if not, consider it a
	 * new block and set the current block details to this one */
	if (!block_exists(hexstr)) {
		struct block *s = calloc(sizeof(struct block), 1);

		if (unlikely(!s))
			quit (1, "test_work_current OOM");
		strcpy(s->hash, hexstr);
		wr_lock(&blk_lock);
		/* Only keep the last 6 blocks in memory since work from blocks
		 * before this is virtually impossible and we want to prevent
		 * memory usage from continually rising */
		if (HASH_COUNT(blocks) > 5) {
			struct block *blocka, *blockb;
			int count = 0;

			HASH_ITER(hh, blocks, blocka, blockb) {
				if (count++ < 6)
					continue;
				HASH_DEL(blocks, blocka);
				free(blocka);
			}
		}
		HASH_ADD_STR(blocks, hash, s);
		wr_unlock(&blk_lock);
		set_curblock(hexstr, work->data);
		if (unlikely(++new_blocks == 1))
			goto out_free;

		work_block++;

		if (work->longpoll) {
			applog(LOG_NOTICE, "LONGPOLL from pool %d detected new block",
			       work->pool->pool_no);
			work->longpoll = false;
		} else if (have_longpoll)
			applog(LOG_NOTICE, "New block detected on network before longpoll");
		else
			applog(LOG_NOTICE, "New block detected on network");
		restart_threads();
	} else if (work->longpoll) {
		work->longpoll = false;
		if (work->pool == current_pool()) {
			applog(LOG_NOTICE, "LONGPOLL from pool %d requested work restart",
				work->pool->pool_no);
			work_block++;
			restart_threads();
		}
	}
out_free:
	free(hexstr);
}

static int tv_sort(struct work *worka, struct work *workb)
{
	return worka->tv_staged.tv_sec - workb->tv_staged.tv_sec;
}

static bool work_rollable(struct work *work)
{
	return (!work->clone && work->rolltime);
}

static bool hash_push(struct work *work)
{
	bool rc = true, dec = false;

	if (work->queued) {
		work->queued = false;
		dec = true;
	}

	mutex_lock(stgd_lock);
	if (work_rollable(work))
		staged_rollable++;
	if (likely(!getq->frozen)) {
		HASH_ADD_INT(staged_work, id, work);
		HASH_SORT(staged_work, tv_sort);
	} else
		rc = false;
	pthread_cond_signal(&getq->cond);
	mutex_unlock(stgd_lock);

<<<<<<< HEAD
	work->pool->staged++;

	if (work->queued) {
		work->queued = false;
		dec_queued(work->pool);
	}
=======
	if (dec)
		dec_queued();
>>>>>>> aa5ac58d

	return rc;
}

static void *stage_thread(void *userdata)
{
	struct thr_info *mythr = userdata;
	bool ok = true;

	pthread_setcanceltype(PTHREAD_CANCEL_ASYNCHRONOUS, NULL);

	while (ok) {
		struct work *work = NULL;

		applog(LOG_DEBUG, "Popping work to stage thread");

		work = tq_pop(mythr->q, NULL);
		if (unlikely(!work)) {
			applog(LOG_ERR, "Failed to tq_pop in stage_thread");
			ok = false;
			break;
		}
		work->work_block = work_block;

		test_work_current(work);

		applog(LOG_DEBUG, "Pushing work to getwork queue");

		if (unlikely(!hash_push(work))) {
			applog(LOG_WARNING, "Failed to hash_push in stage_thread");
			continue;
		}
	}

	tq_freeze(mythr->q);
	return NULL;
}

static bool stage_work(struct work *work)
{
	applog(LOG_DEBUG, "Pushing work to stage thread");

	if (unlikely(!tq_push(thr_info[stage_thr_id].q, work))) {
		applog(LOG_ERR, "Could not tq_push work in stage_work");
		return false;
	}
	return true;
}

#ifdef HAVE_CURSES
int curses_int(const char *query)
{
	int ret;
	char *cvar;

	cvar = curses_input(query);
	ret = atoi(cvar);
	free(cvar);
	return ret;
}
#endif

#ifdef HAVE_CURSES
static bool input_pool(bool live);
#endif

#ifdef HAVE_CURSES
static void display_pool_summary(struct pool *pool)
{
	double efficiency = 0.0;

	if (curses_active_locked()) {
		wlog("Pool: %s\n", pool->rpc_url);
		if (pool->solved)
			wlog("SOLVED %d BLOCK%s!\n", pool->solved, pool->solved > 1 ? "S" : "");
		wlog("%s own long-poll support\n", pool->hdr_path ? "Has" : "Does not have");
		wlog(" Queued work requests: %d\n", pool->getwork_requested);
		wlog(" Share submissions: %d\n", pool->accepted + pool->rejected);
		wlog(" Accepted shares: %d\n", pool->accepted);
		wlog(" Rejected shares: %d\n", pool->rejected);
		if (pool->accepted || pool->rejected)
			wlog(" Reject ratio: %.1f%%\n", (double)(pool->rejected * 100) / (double)(pool->accepted + pool->rejected));
		efficiency = pool->getwork_requested ? pool->accepted * 100.0 / pool->getwork_requested : 0.0;
		wlog(" Efficiency (accepted / queued): %.0f%%\n", efficiency);

		wlog(" Discarded work due to new blocks: %d\n", pool->discarded_work);
		wlog(" Stale submissions discarded due to new blocks: %d\n", pool->stale_shares);
		wlog(" Unable to get work from server occasions: %d\n", pool->getfail_occasions);
		wlog(" Submitting work remotely delay occasions: %d\n\n", pool->remotefail_occasions);
		unlock_curses();
	}
}
#endif

/* We can't remove the memory used for this struct pool because there may
 * still be work referencing it. We just remove it from the pools list */
void remove_pool(struct pool *pool)
{
	int i, last_pool = total_pools - 1;
	struct pool *other;

	/* Boost priority of any lower prio than this one */
	for (i = 0; i < total_pools; i++) {
		other = pools[i];
		if (other->prio > pool->prio)
			other->prio--;
	}

	if (pool->pool_no < last_pool) {
		/* Swap the last pool for this one */
		(pools[last_pool])->pool_no = pool->pool_no;
		pools[pool->pool_no] = pools[last_pool];
	}
	/* Give it an invalid number */
	pool->pool_no = total_pools;
	pool->removed = true;
	total_pools--;
}

/* add a mutex if this needs to be thread safe in the future */
static struct JE {
	char *buf;
	struct JE *next;
} *jedata = NULL;

static void json_escape_free()
{
	struct JE *jeptr = jedata;
	struct JE *jenext;

	jedata = NULL;

	while (jeptr) {
		jenext = jeptr->next;
		free(jeptr->buf);
		free(jeptr);
		jeptr = jenext;
	}
}

static char *json_escape(char *str)
{
	struct JE *jeptr;
	char *buf, *ptr;

	/* 2x is the max, may as well just allocate that */
	ptr = buf = malloc(strlen(str) * 2 + 1);

	jeptr = malloc(sizeof(*jeptr));

	jeptr->buf = buf;
	jeptr->next = jedata;
	jedata = jeptr;

	while (*str) {
		if (*str == '\\' || *str == '"')
			*(ptr++) = '\\';

		*(ptr++) = *(str++);
	}

	*ptr = '\0';

	return buf;
}

void write_config(FILE *fcfg)
{
	int i;

	/* Write pool values */
	fputs("{\n\"pools\" : [", fcfg);
	for(i = 0; i < total_pools; i++) {
		fprintf(fcfg, "%s\n\t{\n\t\t\"url\" : \"%s\",", i > 0 ? "," : "", json_escape(pools[i]->rpc_url));
		fprintf(fcfg, "\n\t\t\"user\" : \"%s\",", json_escape(pools[i]->rpc_user));
		fprintf(fcfg, "\n\t\t\"pass\" : \"%s\"\n\t}", json_escape(pools[i]->rpc_pass));
		}
	fputs("\n]\n", fcfg);

#ifdef HAVE_OPENCL
	if (nDevs) {
		/* Write GPU device values */
		fputs(",\n\"intensity\" : \"", fcfg);
		for(i = 0; i < nDevs; i++)
			fprintf(fcfg, gpus[i].dynamic ? "%sd" : "%s%d", i > 0 ? "," : "", gpus[i].intensity);
		fputs("\",\n\"vectors\" : \"", fcfg);
		for(i = 0; i < nDevs; i++)
			fprintf(fcfg, "%s%d", i > 0 ? "," : "",
				gpus[i].vwidth);
		fputs("\",\n\"worksize\" : \"", fcfg);
		for(i = 0; i < nDevs; i++)
			fprintf(fcfg, "%s%d", i > 0 ? "," : "",
				(int)gpus[i].work_size);
		fputs("\",\n\"kernel\" : \"", fcfg);
		for(i = 0; i < nDevs; i++) {
			fprintf(fcfg, "%s", i > 0 ? "," : "");
			switch (gpus[i].kernel) {
				case KL_NONE: // Shouldn't happen
					break;
				case KL_POCLBM:
					fprintf(fcfg, "poclbm");
					break;
				case KL_PHATK:
					fprintf(fcfg, "phatk");
					break;
				case KL_DIAKGCN:
					fprintf(fcfg, "diakgcn");
					break;
				case KL_DIABLO:
					fprintf(fcfg, "diablo");
					break;
				case KL_SCRYPT:
					fprintf(fcfg, "scrypt");
					break;
			}
		}
#ifdef USE_SCRYPT
		fputs("\",\n\"lookup-gap\" : \"", fcfg);
		for(i = 0; i < nDevs; i++)
			fprintf(fcfg, "%s%d", i > 0 ? "," : "",
				(int)gpus[i].opt_lg);
		fputs("\",\n\"thread-concurrency\" : \"", fcfg);
		for(i = 0; i < nDevs; i++)
			fprintf(fcfg, "%s%d", i > 0 ? "," : "",
				(int)gpus[i].opt_tc);
		fputs("\",\n\"shaders\" : \"", fcfg);
		for(i = 0; i < nDevs; i++)
			fprintf(fcfg, "%s%d", i > 0 ? "," : "",
				(int)gpus[i].shaders);
#endif
#ifdef HAVE_ADL
		fputs("\",\n\"gpu-engine\" : \"", fcfg);
		for(i = 0; i < nDevs; i++)
			fprintf(fcfg, "%s%d-%d", i > 0 ? "," : "", gpus[i].min_engine, gpus[i].gpu_engine);
		fputs("\",\n\"gpu-fan\" : \"", fcfg);
		for(i = 0; i < nDevs; i++)
			fprintf(fcfg, "%s%d-%d", i > 0 ? "," : "", gpus[i].min_fan, gpus[i].gpu_fan);
		fputs("\",\n\"gpu-memclock\" : \"", fcfg);
		for(i = 0; i < nDevs; i++)
			fprintf(fcfg, "%s%d", i > 0 ? "," : "", gpus[i].gpu_memclock);
		fputs("\",\n\"gpu-memdiff\" : \"", fcfg);
		for(i = 0; i < nDevs; i++)
			fprintf(fcfg, "%s%d", i > 0 ? "," : "", gpus[i].gpu_memdiff);
		fputs("\",\n\"gpu-powertune\" : \"", fcfg);
		for(i = 0; i < nDevs; i++)
			fprintf(fcfg, "%s%d", i > 0 ? "," : "", gpus[i].gpu_powertune);
		fputs("\",\n\"gpu-vddc\" : \"", fcfg);
		for(i = 0; i < nDevs; i++)
			fprintf(fcfg, "%s%1.3f", i > 0 ? "," : "", gpus[i].gpu_vddc);
		fputs("\",\n\"temp-cutoff\" : \"", fcfg);
		for(i = 0; i < nDevs; i++)
			fprintf(fcfg, "%s%d", i > 0 ? "," : "", gpus[i].cutofftemp);
		fputs("\",\n\"temp-overheat\" : \"", fcfg);
		for(i = 0; i < nDevs; i++)
			fprintf(fcfg, "%s%d", i > 0 ? "," : "", gpus[i].adl.overtemp);
		fputs("\",\n\"temp-target\" : \"", fcfg);
		for(i = 0; i < nDevs; i++)
			fprintf(fcfg, "%s%d", i > 0 ? "," : "", gpus[i].adl.targettemp);
#endif
		fputs("\"", fcfg);
	}
#endif
#ifdef HAVE_ADL
	if (opt_reorder)
		fprintf(fcfg, ",\n\"gpu-reorder\" : true");
#endif
#ifdef WANT_CPUMINE
	fprintf(fcfg, ",\n\"algo\" : \"%s\"", algo_names[opt_algo]);
#endif

	/* Simple bool and int options */
	struct opt_table *opt;
	for (opt = opt_config_table; opt->type != OPT_END; opt++) {
		char *p, *name = strdup(opt->names);
		for (p = strtok(name, "|"); p; p = strtok(NULL, "|")) {
			if (p[1] != '-')
				continue;
			if (opt->type & OPT_NOARG &&
			   ((void *)opt->cb == (void *)opt_set_bool || (void *)opt->cb == (void *)opt_set_invbool) &&
			   (*(bool *)opt->u.arg == ((void *)opt->cb == (void *)opt_set_bool)))
				fprintf(fcfg, ",\n\"%s\" : true", p+2);

			if (opt->type & OPT_HASARG &&
			   ((void *)opt->cb_arg == (void *)set_int_0_to_9999 ||
			   (void *)opt->cb_arg == (void *)set_int_1_to_65535 ||
			   (void *)opt->cb_arg == (void *)set_int_0_to_10 ||
			   (void *)opt->cb_arg == (void *)set_int_1_to_10) && opt->desc != opt_hidden)
				fprintf(fcfg, ",\n\"%s\" : \"%d\"", p+2, *(int *)opt->u.arg);
		}
	}

	/* Special case options */
	fprintf(fcfg, ",\n\"shares\" : \"%d\"", opt_shares);
	if (pool_strategy == POOL_BALANCE)
		fputs(",\n\"balance\" : true", fcfg);
	if (pool_strategy == POOL_LOADBALANCE)
		fputs(",\n\"load-balance\" : true", fcfg);
	if (pool_strategy == POOL_ROUNDROBIN)
		fputs(",\n\"round-robin\" : true", fcfg);
	if (pool_strategy == POOL_ROTATE)
		fprintf(fcfg, ",\n\"rotate\" : \"%d\"", opt_rotate_period);
#if defined(unix)
	if (opt_stderr_cmd && *opt_stderr_cmd)
		fprintf(fcfg, ",\n\"monitor\" : \"%s\"", json_escape(opt_stderr_cmd));
#endif // defined(unix)
	if (opt_kernel_path && *opt_kernel_path) {
		char *kpath = strdup(opt_kernel_path);
		if (kpath[strlen(kpath)-1] == '/')
			kpath[strlen(kpath)-1] = 0;
		fprintf(fcfg, ",\n\"kernel-path\" : \"%s\"", json_escape(kpath));
	}
	if (schedstart.enable)
		fprintf(fcfg, ",\n\"sched-time\" : \"%d:%d\"", schedstart.tm.tm_hour, schedstart.tm.tm_min);
	if (schedstop.enable)
		fprintf(fcfg, ",\n\"stop-time\" : \"%d:%d\"", schedstop.tm.tm_hour, schedstop.tm.tm_min);
	if (opt_socks_proxy && *opt_socks_proxy)
		fprintf(fcfg, ",\n\"socks-proxy\" : \"%s\"", json_escape(opt_socks_proxy));
#ifdef HAVE_OPENCL
	for(i = 0; i < nDevs; i++)
		if (gpus[i].deven == DEV_DISABLED)
			break;
	if (i < nDevs)
		for (i = 0; i < nDevs; i++)
			if (gpus[i].deven != DEV_DISABLED)
				fprintf(fcfg, ",\n\"device\" : \"%d\"", i);
#endif
	if (opt_api_allow)
		fprintf(fcfg, ",\n\"api-allow\" : \"%s\"", json_escape(opt_api_allow));
	if (strcmp(opt_api_description, PACKAGE_STRING) != 0)
		fprintf(fcfg, ",\n\"api-description\" : \"%s\"", json_escape(opt_api_description));
	if (opt_api_groups)
		fprintf(fcfg, ",\n\"api-groups\" : \"%s\"", json_escape(opt_api_groups));
	if (opt_icarus_options)
		fprintf(fcfg, ",\n\"icarus-options\" : \"%s\"", json_escape(opt_icarus_options));
	if (opt_icarus_timing)
		fprintf(fcfg, ",\n\"icarus-timing\" : \"%s\"", json_escape(opt_icarus_timing));
	fputs("\n}\n", fcfg);

	json_escape_free();
}

#ifdef HAVE_CURSES
static void display_pools(void)
{
	struct pool *pool;
	int selected, i;
	char input;

	opt_loginput = true;
	immedok(logwin, true);
	clear_logwin();
updated:
	for (i = 0; i < total_pools; i++) {
		pool = pools[i];

		if (pool == current_pool())
			wattron(logwin, A_BOLD);
		if (pool->enabled != POOL_ENABLED)
			wattron(logwin, A_DIM);
		wlogprint("%d: ", pool->pool_no);
		switch (pool->enabled) {
			case POOL_ENABLED:
				wlogprint("Enabled ");
				break;
			case POOL_DISABLED:
				wlogprint("Disabled ");
				break;
			case POOL_REJECTING:
				wlogprint("Rejecting ");
				break;
		}
		wlogprint("%s Priority %d: %s  User:%s\n",
			pool->idle? "Dead" : "Alive",
			pool->prio,
			pool->rpc_url, pool->rpc_user);
		wattroff(logwin, A_BOLD | A_DIM);
	}
retry:
	wlogprint("\nCurrent pool management strategy: %s\n",
		strategies[pool_strategy]);
	if (pool_strategy == POOL_ROTATE)
		wlogprint("Set to rotate every %d minutes\n", opt_rotate_period);
	wlogprint("[F]ailover only %s\n", opt_fail_only ? "enabled" : "disabled");
	wlogprint("[A]dd pool [R]emove pool [D]isable pool [E]nable pool\n");
	wlogprint("[C]hange management strategy [S]witch pool [I]nformation\n");
	wlogprint("Or press any other key to continue\n");
	input = getch();

	if (!strncasecmp(&input, "a", 1)) {
		input_pool(true);
		goto updated;
	} else if (!strncasecmp(&input, "r", 1)) {
		if (total_pools <= 1) {
			wlogprint("Cannot remove last pool");
			goto retry;
		}
		selected = curses_int("Select pool number");
		if (selected < 0 || selected >= total_pools) {
			wlogprint("Invalid selection\n");
			goto retry;
		}
		pool = pools[selected];
		if (pool == current_pool())
			switch_pools(NULL);
		if (pool == current_pool()) {
			wlogprint("Unable to remove pool due to activity\n");
			goto retry;
		}
		disable_pool(pool);
		remove_pool(pool);
		goto updated;
	} else if (!strncasecmp(&input, "s", 1)) {
		selected = curses_int("Select pool number");
		if (selected < 0 || selected >= total_pools) {
			wlogprint("Invalid selection\n");
			goto retry;
		}
		pool = pools[selected];
		enable_pool(pool);
		switch_pools(pool);
		goto updated;
	} else if (!strncasecmp(&input, "d", 1)) {
		if (enabled_pools <= 1) {
			wlogprint("Cannot disable last pool");
			goto retry;
		}
		selected = curses_int("Select pool number");
		if (selected < 0 || selected >= total_pools) {
			wlogprint("Invalid selection\n");
			goto retry;
		}
		pool = pools[selected];
		disable_pool(pool);
		if (pool == current_pool())
			switch_pools(NULL);
		goto updated;
	} else if (!strncasecmp(&input, "e", 1)) {
		selected = curses_int("Select pool number");
		if (selected < 0 || selected >= total_pools) {
			wlogprint("Invalid selection\n");
			goto retry;
		}
		pool = pools[selected];
		enable_pool(pool);
		if (pool->prio < current_pool()->prio)
			switch_pools(pool);
		goto updated;
	} else if (!strncasecmp(&input, "c", 1)) {
		for (i = 0; i <= TOP_STRATEGY; i++)
			wlogprint("%d: %s\n", i, strategies[i]);
		selected = curses_int("Select strategy number type");
		if (selected < 0 || selected > TOP_STRATEGY) {
			wlogprint("Invalid selection\n");
			goto retry;
		}
		if (selected == POOL_ROTATE) {
			opt_rotate_period = curses_int("Select interval in minutes");

			if (opt_rotate_period < 0 || opt_rotate_period > 9999) {
				opt_rotate_period = 0;
				wlogprint("Invalid selection\n");
				goto retry;
			}
		}
		pool_strategy = selected;
		switch_pools(NULL);
		goto updated;
	} else if (!strncasecmp(&input, "i", 1)) {
		selected = curses_int("Select pool number");
		if (selected < 0 || selected >= total_pools) {
			wlogprint("Invalid selection\n");
			goto retry;
		}
		pool = pools[selected];
		display_pool_summary(pool);
		goto retry;
	} else if (!strncasecmp(&input, "f", 1)) {
		opt_fail_only ^= true;
		goto updated;
	} else
		clear_logwin();

	immedok(logwin, false);
	opt_loginput = false;
}

static void display_options(void)
{
	int selected;
	char input;

	opt_loginput = true;
	immedok(logwin, true);
	clear_logwin();
retry:
	wlogprint("[N]ormal [C]lear [S]ilent mode (disable all output)\n");
	wlogprint("[D]ebug:%s\n[P]er-device:%s\n[Q]uiet:%s\n[V]erbose:%s\n[R]PC debug:%s\n[L]og interval:%d\n",
		opt_debug ? "on" : "off",
	        want_per_device_stats? "on" : "off",
		opt_quiet ? "on" : "off",
		opt_log_output ? "on" : "off",
		opt_protocol ? "on" : "off",
		opt_log_interval);
	wlogprint("Select an option or any other key to return\n");
	input = getch();
	if (!strncasecmp(&input, "q", 1)) {
		opt_quiet ^= true;
		wlogprint("Quiet mode %s\n", opt_quiet ? "enabled" : "disabled");
		goto retry;
	} else if (!strncasecmp(&input, "v", 1)) {
		opt_log_output ^= true;
		if (opt_log_output)
			opt_quiet = false;
		wlogprint("Verbose mode %s\n", opt_log_output ? "enabled" : "disabled");
		goto retry;
	} else if (!strncasecmp(&input, "n", 1)) {
		opt_log_output = false;
		opt_debug = false;
		opt_quiet = false;
		opt_protocol = false;
		want_per_device_stats = false;
		wlogprint("Output mode reset to normal\n");
		goto retry;
	} else if (!strncasecmp(&input, "d", 1)) {
		opt_debug ^= true;
		opt_log_output = opt_debug;
		if (opt_debug)
			opt_quiet = false;
		wlogprint("Debug mode %s\n", opt_debug ? "enabled" : "disabled");
		goto retry;
	} else if (!strncasecmp(&input, "p", 1)) {
		want_per_device_stats ^= true;
		opt_log_output = want_per_device_stats;
		wlogprint("Per-device stats %s\n", want_per_device_stats ? "enabled" : "disabled");
		goto retry;
	} else if (!strncasecmp(&input, "r", 1)) {
		opt_protocol ^= true;
		if (opt_protocol)
			opt_quiet = false;
		wlogprint("RPC protocol debugging %s\n", opt_protocol ? "enabled" : "disabled");
		goto retry;
	} else if (!strncasecmp(&input, "c", 1))
		clear_logwin();
	else if (!strncasecmp(&input, "l", 1)) {
		selected = curses_int("Interval in seconds");
		if (selected < 0 || selected > 9999) {
			wlogprint("Invalid selection\n");
			goto retry;
		}
		opt_log_interval = selected;
		wlogprint("Log interval set to %d seconds\n", opt_log_interval);
		goto retry;
	} else if (!strncasecmp(&input, "s", 1)) {
		opt_realquiet = true;
	} else
		clear_logwin();

	immedok(logwin, false);
	opt_loginput = false;
}
#endif

void default_save_file(char *filename)
{
#if defined(unix)
	if (getenv("HOME") && *getenv("HOME")) {
	        strcpy(filename, getenv("HOME"));
		strcat(filename, "/");
	}
	else
		strcpy(filename, "");
	strcat(filename, ".cgminer/");
	mkdir(filename, 0777);
#else
	strcpy(filename, "");
#endif
	strcat(filename, def_conf);
}

#ifdef HAVE_CURSES
static void set_options(void)
{
	int selected;
	char input;

	opt_loginput = true;
	immedok(logwin, true);
	clear_logwin();
retry:
	wlogprint("[Q]ueue: %d\n[S]cantime: %d\n[E]xpiry: %d\n"
		  "[W]rite config file\n[C]gminer restart\n",
		opt_queue, opt_scantime, opt_expiry);
	wlogprint("Select an option or any other key to return\n");
	input = getch();

	if (!strncasecmp(&input, "q", 1)) {
		selected = curses_int("Extra work items to queue");
		if (selected < 0 || selected > 9999) {
			wlogprint("Invalid selection\n");
			goto retry;
		}
		opt_queue = selected;
		goto retry;
	} else if  (!strncasecmp(&input, "s", 1)) {
		selected = curses_int("Set scantime in seconds");
		if (selected < 0 || selected > 9999) {
			wlogprint("Invalid selection\n");
			goto retry;
		}
		opt_scantime = selected;
		goto retry;
	} else if  (!strncasecmp(&input, "e", 1)) {
		selected = curses_int("Set expiry time in seconds");
		if (selected < 0 || selected > 9999) {
			wlogprint("Invalid selection\n");
			goto retry;
		}
		opt_expiry = selected;
		goto retry;
	} else if  (!strncasecmp(&input, "w", 1)) {
		FILE *fcfg;
		char *str, filename[PATH_MAX], prompt[PATH_MAX + 50];

		default_save_file(filename);
		sprintf(prompt, "Config filename to write (Enter for default) [%s]", filename);
		str = curses_input(prompt);
		if (strcmp(str, "-1")) {
			struct stat statbuf;

			strcpy(filename, str);
			if (!stat(filename, &statbuf)) {
				wlogprint("File exists, overwrite?\n");
				input = getch();
				if (strncasecmp(&input, "y", 1))
					goto retry;
			}
		}
		fcfg = fopen(filename, "w");
		if (!fcfg) {
			wlogprint("Cannot open or create file\n");
			goto retry;
		}
		write_config(fcfg);
		fclose(fcfg);
		goto retry;

	} else if (!strncasecmp(&input, "c", 1)) {
		wlogprint("Are you sure?\n");
		input = getch();
		if (!strncasecmp(&input, "y", 1))
			app_restart();
		else
			clear_logwin();
	} else
		clear_logwin();

	immedok(logwin, false);
	opt_loginput = false;
}

static void *input_thread(void __maybe_unused *userdata)
{
	pthread_setcanceltype(PTHREAD_CANCEL_ASYNCHRONOUS, NULL);

	if (!curses_active)
		return NULL;

	while (1) {
		char input;

		input = getch();
		if (!strncasecmp(&input, "q", 1)) {
			kill_work();
			return NULL;
		} else if (!strncasecmp(&input, "d", 1))
			display_options();
		else if (!strncasecmp(&input, "p", 1))
			display_pools();
		else if (!strncasecmp(&input, "s", 1))
			set_options();
		else if (have_opencl && !strncasecmp(&input, "g", 1))
			manage_gpu();
		if (opt_realquiet) {
			disable_curses();
			break;
		}
	}

	return NULL;
}
#endif

/* This thread should not be shut down unless a problem occurs */
static void *workio_thread(void *userdata)
{
	struct thr_info *mythr = userdata;
	bool ok = true;

	pthread_setcanceltype(PTHREAD_CANCEL_ASYNCHRONOUS, NULL);

	while (ok) {
		struct workio_cmd *wc;

		applog(LOG_DEBUG, "Popping work to work thread");

		/* wait for workio_cmd sent to us, on our queue */
		wc = tq_pop(mythr->q, NULL);
		if (unlikely(!wc)) {
			applog(LOG_ERR, "Failed to tq_pop in workio_thread");
			ok = false;
			break;
		}

		/* process workio_cmd */
		switch (wc->cmd) {
		case WC_GET_WORK:
			ok = workio_get_work(wc);
			break;
		case WC_SUBMIT_WORK:
			ok = workio_submit_work(wc);
			break;
		default:
			ok = false;
			break;
		}
	}

	tq_freeze(mythr->q);

	return NULL;
}

static void *api_thread(void *userdata)
{
	struct thr_info *mythr = userdata;

	pthread_detach(pthread_self());
	pthread_setcanceltype(PTHREAD_CANCEL_ASYNCHRONOUS, NULL);

	api(api_thr_id);

	PTH(mythr) = 0L;

	return NULL;
}

void thread_reportin(struct thr_info *thr)
{
	gettimeofday(&thr->last, NULL);
	thr->cgpu->status = LIFE_WELL;
	thr->getwork = false;
	thr->cgpu->device_last_well = time(NULL);
}

static inline void thread_reportout(struct thr_info *thr)
{
	thr->getwork = true;
}

static void hashmeter(int thr_id, struct timeval *diff,
		      unsigned long long hashes_done)
{
	struct timeval temp_tv_end, total_diff;
	double secs;
	double local_secs;
	double utility, efficiency = 0.0;
	static double local_mhashes_done = 0;
	static double rolling = 0;
	double local_mhashes, displayed_hashes, displayed_rolling;
	bool mhash_base = true;
	bool showlog = false;

	local_mhashes = (double)hashes_done / 1000000.0;
	/* Update the last time this thread reported in */
	if (thr_id >= 0) {
		gettimeofday(&thr_info[thr_id].last, NULL);
		thr_info[thr_id].cgpu->device_last_well = time(NULL);
	}

	secs = (double)diff->tv_sec + ((double)diff->tv_usec / 1000000.0);

	/* So we can call hashmeter from a non worker thread */
	if (thr_id >= 0) {
		struct thr_info *thr = &thr_info[thr_id];
		struct cgpu_info *cgpu = thr_info[thr_id].cgpu;
		double thread_rolling = 0.0;
		int i;

		applog(LOG_DEBUG, "[thread %d: %llu hashes, %.1f khash/sec]",
			thr_id, hashes_done, hashes_done / 1000 / secs);

		/* Rolling average for each thread and each device */
		decay_time(&thr->rolling, local_mhashes / secs);
		for (i = 0; i < cgpu->threads; i++)
			thread_rolling += cgpu->thr[i]->rolling;

		mutex_lock(&hash_lock);
		decay_time(&cgpu->rolling, thread_rolling);
		cgpu->total_mhashes += local_mhashes;
		mutex_unlock(&hash_lock);

		// If needed, output detailed, per-device stats
		if (want_per_device_stats) {
			struct timeval now;
			struct timeval elapsed;

			gettimeofday(&now, NULL);
			timersub(&now, &thr->cgpu->last_message_tv, &elapsed);
			if (opt_log_interval <= elapsed.tv_sec) {
				struct cgpu_info *cgpu = thr->cgpu;
				char logline[255];

				cgpu->last_message_tv = now;

				get_statline(logline, cgpu);
				if (!curses_active) {
					printf("%s          \r", logline);
					fflush(stdout);
				} else
					applog(LOG_INFO, "%s", logline);
			}
		}
	}

	/* Totals are updated by all threads so can race without locking */
	mutex_lock(&hash_lock);
	gettimeofday(&temp_tv_end, NULL);
	timersub(&temp_tv_end, &total_tv_end, &total_diff);

	total_mhashes_done += local_mhashes;
	local_mhashes_done += local_mhashes;
	if (total_diff.tv_sec < opt_log_interval)
		/* Only update the total every opt_log_interval seconds */
		goto out_unlock;
	showlog = true;
	gettimeofday(&total_tv_end, NULL);

	local_secs = (double)total_diff.tv_sec + ((double)total_diff.tv_usec / 1000000.0);
	decay_time(&rolling, local_mhashes_done / local_secs);
	global_hashrate = roundl(rolling) * 1000000;

	timersub(&total_tv_end, &total_tv_start, &total_diff);
	total_secs = (double)total_diff.tv_sec +
		((double)total_diff.tv_usec / 1000000.0);

	utility = total_accepted / total_secs * 60;
	efficiency = total_getworks ? total_accepted * 100.0 / total_getworks : 0.0;

	displayed_hashes = total_mhashes_done / total_secs;
	displayed_rolling = rolling;
	if (displayed_hashes < 1) {
		displayed_hashes *= 1000;
		displayed_rolling *= 1000;
		mhash_base = false;
	}

	sprintf(statusline, "%s(%ds):%.1f (avg):%.1f %sh/s | Q:%d  A:%d  R:%d  HW:%d  E:%.0f%%  U:%.1f/m",
		want_per_device_stats ? "ALL " : "",
		opt_log_interval, displayed_rolling, displayed_hashes, mhash_base ? "M" : "K",
		total_getworks, total_accepted, total_rejected, hw_errors, efficiency, utility);


	local_mhashes_done = 0;
out_unlock:
	mutex_unlock(&hash_lock);
	if (showlog) {
		if (!curses_active) {
			printf("%s          \r", statusline);
			fflush(stdout);
		} else
			applog(LOG_INFO, "%s", statusline);
	}
}

static void *longpoll_thread(void *userdata);

static bool pool_active(struct pool *pool, bool pinging)
{
	bool ret = false;
	json_t *val;
	CURL *curl;
	int rolltime;

	curl = curl_easy_init();
	if (unlikely(!curl)) {
		applog(LOG_ERR, "CURL initialisation failed");
		return false;
	}

	applog(LOG_INFO, "Testing pool %s", pool->rpc_url);
	val = json_rpc_call(curl, pool->rpc_url, pool->rpc_userpass, rpc_req,
			true, false, &rolltime, pool, false);

	if (val) {
		struct work *work = make_work();
		bool rc;

		rc = work_decode(json_object_get(val, "result"), work);
		if (rc) {
			applog(LOG_DEBUG, "Successfully retrieved and deciphered work from pool %u %s",
			       pool->pool_no, pool->rpc_url);
			work->pool = pool;
			work->rolltime = rolltime;
			applog(LOG_DEBUG, "Pushing pooltest work to base pool");

			tq_push(thr_info[stage_thr_id].q, work);
			total_getworks++;
			pool->getwork_requested++;
			ret = true;
			gettimeofday(&pool->tv_idle, NULL);
		} else {
			applog(LOG_DEBUG, "Successfully retrieved but FAILED to decipher work from pool %u %s",
			       pool->pool_no, pool->rpc_url);
			free_work(work);
		}
		json_decref(val);

		if (pool->lp_url)
			goto out;

		/* Decipher the longpoll URL, if any, and store it in ->lp_url */
		if (pool->hdr_path) {
			char *copy_start, *hdr_path;
			bool need_slash = false;

			hdr_path = pool->hdr_path;
			if (strstr(hdr_path, "://")) {
				pool->lp_url = hdr_path;
				hdr_path = NULL;
			} else {
				/* absolute path, on current server */
				copy_start = (*hdr_path == '/') ? (hdr_path + 1) : hdr_path;
				if (pool->rpc_url[strlen(pool->rpc_url) - 1] != '/')
					need_slash = true;

				pool->lp_url = malloc(strlen(pool->rpc_url) + strlen(copy_start) + 2);
				if (!pool->lp_url) {
					applog(LOG_ERR, "Malloc failure in pool_active");
					return false;
				}

				sprintf(pool->lp_url, "%s%s%s", pool->rpc_url, need_slash ? "/" : "", copy_start);
			}
		} else
			pool->lp_url = NULL;

		if (!pool->lp_started) {
			pool->lp_started = true;
			if (unlikely(pthread_create(&pool->longpoll_thread, NULL, longpoll_thread, (void *)pool)))
				quit(1, "Failed to create pool longpoll thread");
		}
	} else {
		applog(LOG_DEBUG, "FAILED to retrieve work from pool %u %s",
		       pool->pool_no, pool->rpc_url);
		if (!pinging)
			applog(LOG_WARNING, "Pool %u slow/down or URL or credentials invalid", pool->pool_no);
	}
out:
	curl_easy_cleanup(curl);
	return ret;
}

static void pool_died(struct pool *pool)
{
	if (!pool_tset(pool, &pool->idle)) {
		applog(LOG_WARNING, "Pool %d %s not responding!", pool->pool_no, pool->rpc_url);
		gettimeofday(&pool->tv_idle, NULL);
		switch_pools(NULL);
	}
}

static inline int cp_prio(void)
{
	int prio;

	mutex_lock(&control_lock);
	prio = currentpool->prio;
	mutex_unlock(&control_lock);
	return prio;
}

static void pool_resus(struct pool *pool)
{
	applog(LOG_WARNING, "Pool %d %s alive", pool->pool_no, pool->rpc_url);
	if (pool->prio < cp_prio() && pool_strategy == POOL_FAILOVER)
		switch_pools(NULL);
}

static bool queue_request(struct thr_info *thr, bool needed)
{
	struct workio_cmd *wc;

	/* fill out work request message */
	wc = calloc(1, sizeof(*wc));
	if (unlikely(!wc)) {
		applog(LOG_ERR, "Failed to calloc wc in queue_request");
		return false;
	}

	wc->cmd = WC_GET_WORK;
	wc->thr = thr;
	wc->needed = needed;

	applog(LOG_DEBUG, "Queueing getwork request to work thread");

	/* send work request to workio thread */
	if (unlikely(!tq_push(thr_info[work_thr_id].q, wc))) {
		applog(LOG_ERR, "Failed to tq_push in queue_request");
		workio_cmd_free(wc);
		return false;
	}

	return true;
}

static struct work *hash_pop(const struct timespec *abstime)
{
	struct work *work = NULL, *tmp;
	int rc = 0, hc;

	mutex_lock(stgd_lock);
	while (!getq->frozen && !HASH_COUNT(staged_work) && !rc)
		rc = pthread_cond_timedwait(&getq->cond, stgd_lock, abstime);

	hc = HASH_COUNT(staged_work);

	if (likely(hc)) {
		/* Find clone work if possible, to allow masters to be reused */
		if (hc > staged_rollable) {
			HASH_ITER(hh, staged_work, work, tmp) {
				if (!work_rollable(work))
					break;
			}
		} else
			work = staged_work;
		HASH_DEL(staged_work, work);
		work->pool->staged--;
		if (work_rollable(work))
			staged_rollable--;
	}
	mutex_unlock(stgd_lock);

	queue_request(NULL, false);

	return work;
}

static bool reuse_work(struct work *work)
{
	if (can_roll(work) && should_roll(work)) {
		roll_work(work);
		return true;
	}
	return false;
}

/* Clones work by rolling it if possible, and returning a clone instead of the
 * original work item which gets staged again to possibly be rolled again in
 * the future */
static struct work *clone_work(struct work *work)
{
	int mrs = mining_threads + opt_queue - total_staged();
	struct work *work_clone;
	bool cloned;

	if (mrs < 1)
		return work;

	cloned = false;
	work_clone = make_clone(work);
	while (mrs-- > 0 && can_roll(work) && should_roll(work)) {
		applog(LOG_DEBUG, "Pushing rolled converted work to stage thread");
		if (unlikely(!stage_work(work_clone))) {
			cloned = false;
			break;
		}
		roll_work(work);
		work_clone = make_clone(work);
		/* Roll it again to prevent duplicates should this be used
		 * directly later on */
		roll_work(work);
		cloned = true;
	}

	if (cloned) {
		stage_work(work);
		return work_clone;
	}

	free_work(work_clone);

	return work;
}

static void get_work(struct work *work, struct thr_info *thr, const int thr_id)
{
	struct timespec abstime = {0, 0};
	struct work *work_heap;
	struct timeval now;
	struct pool *pool;

	/* Tell the watchdog thread this thread is waiting on getwork and
	 * should not be restarted */
	thread_reportout(thr);

	if (opt_benchmark) {
		get_benchmark_work(work);
		goto out;
	}

retry:
	pool = current_pool();

	if (reuse_work(work))
		goto out;

	if (!pool->lagging && !total_staged() && global_queued() >= mining_threads + opt_queue) {
		struct cgpu_info *cgpu = thr->cgpu;
		bool stalled = true;
		int i;

		/* Check to see if all the threads on the device that called
		 * get_work are waiting on work and only consider the pool
		 * lagging if true */
		for (i = 0; i < cgpu->threads; i++) {
			if (!cgpu->thr[i]->getwork) {
				stalled = false;
				break;
			}
		}

		if (stalled && !pool_tset(pool, &pool->lagging)) {
			applog(LOG_WARNING, "Pool %d not providing work fast enough", pool->pool_no);
			pool->getfail_occasions++;
			total_go++;
		}
	}

	gettimeofday(&now, NULL);
	abstime.tv_sec = now.tv_sec + 60;

	applog(LOG_DEBUG, "Popping work from get queue to get work");

	/* wait for 1st response, or get cached response */
	work_heap = hash_pop(&abstime);
	if (unlikely(!work_heap)) {
		/* Attempt to switch pools if this one times out */
		pool_died(pool);
		goto retry;
	}

	if (stale_work(work_heap, false)) {
		discard_work(work_heap);
		goto retry;
	}

	pool = work_heap->pool;
	/* If we make it here we have succeeded in getting fresh work */
	if (!work_heap->mined) {
		pool_tclear(pool, &pool->lagging);
		if (pool_tclear(pool, &pool->idle))
			pool_resus(pool);
	}

	memcpy(work, work_heap, sizeof(struct work));
	free_work(work_heap);

out:
	work->thr_id = thr_id;
	thread_reportin(thr);
	work->mined = true;
}

bool submit_work_sync(struct thr_info *thr, const struct work *work_in)
{
	struct workio_cmd *wc;

	/* fill out work request message */
	wc = calloc(1, sizeof(*wc));
	if (unlikely(!wc)) {
		applog(LOG_ERR, "Failed to calloc wc in submit_work_sync");
		return false;
	}

	wc->work = make_work();
	wc->cmd = WC_SUBMIT_WORK;
	wc->thr = thr;
	memcpy(wc->work, work_in, sizeof(*work_in));
	wc->work->share_found_time = time(NULL);

	applog(LOG_DEBUG, "Pushing submit work to work thread");

	/* send solution to workio thread */
	if (unlikely(!tq_push(thr_info[work_thr_id].q, wc))) {
		applog(LOG_ERR, "Failed to tq_push work in submit_work_sync");
		goto err_out;
	}

	return true;
err_out:
	workio_cmd_free(wc);
	return false;
}

bool hashtest(const struct work *work)
{
	uint32_t *data32 = (uint32_t *)(work->data);
	unsigned char swap[128];
	uint32_t *swap32 = (uint32_t *)swap;
	unsigned char hash1[32];
	unsigned char hash2[32];
	uint32_t *hash2_32 = (uint32_t *)hash2;
	int i;

	for (i = 0; i < 80 / 4; i++)
		swap32[i] = swab32(data32[i]);

	sha2(swap, 80, hash1, false);
	sha2(hash1, 32, hash2, false);

	for (i = 0; i < 32 / 4; i++)
		hash2_32[i] = swab32(hash2_32[i]);

	memcpy((void*)work->hash, hash2, 32);

	return fulltest(work->hash, work->target);

}

bool test_nonce(struct work *work, uint32_t nonce)
{
	if (opt_scrypt) {
		uint32_t *work_nonce = (uint32_t *)(work->data + 64 + 12);

		*work_nonce = nonce;
		return true;
	}

	work->data[64 + 12 + 0] = (nonce >> 0) & 0xff;
	work->data[64 + 12 + 1] = (nonce >> 8) & 0xff;
	work->data[64 + 12 + 2] = (nonce >> 16) & 0xff;
	work->data[64 + 12 + 3] = (nonce >> 24) & 0xff;

	return hashtest(work);
}

bool submit_nonce(struct thr_info *thr, struct work *work, uint32_t nonce)
{
	total_diff1++;
	work->pool->diff1++;

	/* Do one last check before attempting to submit the work */
	/* Side effect: sets work->data for us */
	if (!test_nonce(work, nonce)) {
		applog(LOG_INFO, "Share below target");
		return true;
	}
	return submit_work_sync(thr, work);
}

static inline bool abandon_work(struct work *work, struct timeval *wdiff, uint64_t hashes)
{
	if (wdiff->tv_sec > opt_scantime ||
	    work->blk.nonce >= MAXTHREADS - hashes ||
	    hashes >= 0xfffffffe ||
	    stale_work(work, false))
		return true;
	return false;
}

static void mt_disable(struct thr_info *mythr, const int thr_id,
		       struct device_api *api)
{
	applog(LOG_WARNING, "Thread %d being disabled", thr_id);
	mythr->rolling = mythr->cgpu->rolling = 0;
	applog(LOG_DEBUG, "Popping wakeup ping in miner thread");
	thread_reportout(mythr);
	tq_pop(mythr->q, NULL); /* Ignore ping that's popped */
	thread_reportin(mythr);
	applog(LOG_WARNING, "Thread %d being re-enabled", thr_id);
	if (api->thread_enable)
		api->thread_enable(mythr);
}

void *miner_thread(void *userdata)
{
	struct thr_info *mythr = userdata;
	const int thr_id = mythr->id;
	struct cgpu_info *cgpu = mythr->cgpu;
	struct device_api *api = cgpu->api;
	struct cgminer_stats *dev_stats = &(cgpu->cgminer_stats);
	struct cgminer_stats *pool_stats;
	struct timeval getwork_start;

	/* Try to cycle approximately 5 times before each log update */
	const long cycle = opt_log_interval / 5 ? : 1;
	struct timeval tv_start, tv_end, tv_workstart, tv_lastupdate;
	struct timeval diff, sdiff, wdiff = {0, 0};
	uint32_t max_nonce = api->can_limit_work ? api->can_limit_work(mythr) : 0xffffffff;
	int64_t hashes_done = 0;
	int64_t hashes;
	struct work *work = make_work();
	const bool primary = (!mythr->device_thread) || mythr->primary_thread;

	pthread_setcanceltype(PTHREAD_CANCEL_ASYNCHRONOUS, NULL);

	gettimeofday(&getwork_start, NULL);

	if (api->thread_init && !api->thread_init(mythr)) {
		cgpu->device_last_not_well = time(NULL);
		cgpu->device_not_well_reason = REASON_THREAD_FAIL_INIT;
		cgpu->thread_fail_init_count++;

		goto out;
	}

	thread_reportout(mythr);
	applog(LOG_DEBUG, "Popping ping in miner thread");
	tq_pop(mythr->q, NULL); /* Wait for a ping to start */

	sdiff.tv_sec = sdiff.tv_usec = 0;
	gettimeofday(&tv_lastupdate, NULL);

	while (1) {
		mythr->work_restart = false;
		if (api->free_work && likely(work->pool))
			api->free_work(mythr, work);
		get_work(work, mythr, thr_id);
		cgpu->new_work = true;

		gettimeofday(&tv_workstart, NULL);
		work->blk.nonce = 0;
		cgpu->max_hashes = 0;
		if (api->prepare_work && !api->prepare_work(mythr, work)) {
			applog(LOG_ERR, "work prepare failed, exiting "
				"mining thread %d", thr_id);
			break;
		}

		do {
			gettimeofday(&tv_start, NULL);

			timersub(&tv_start, &getwork_start, &getwork_start);

			timeradd(&getwork_start,
				&(dev_stats->getwork_wait),
				&(dev_stats->getwork_wait));
			if (timercmp(&getwork_start, &(dev_stats->getwork_wait_max), >)) {
				dev_stats->getwork_wait_max.tv_sec = getwork_start.tv_sec;
				dev_stats->getwork_wait_max.tv_usec = getwork_start.tv_usec;
			}
			if (timercmp(&getwork_start, &(dev_stats->getwork_wait_min), <)) {
				dev_stats->getwork_wait_min.tv_sec = getwork_start.tv_sec;
				dev_stats->getwork_wait_min.tv_usec = getwork_start.tv_usec;
			}
			dev_stats->getwork_calls++;

			pool_stats = &(work->pool->cgminer_stats);

			timeradd(&getwork_start,
				&(pool_stats->getwork_wait),
				&(pool_stats->getwork_wait));
			if (timercmp(&getwork_start, &(pool_stats->getwork_wait_max), >)) {
				pool_stats->getwork_wait_max.tv_sec = getwork_start.tv_sec;
				pool_stats->getwork_wait_max.tv_usec = getwork_start.tv_usec;
			}
			if (timercmp(&getwork_start, &(pool_stats->getwork_wait_min), <)) {
				pool_stats->getwork_wait_min.tv_sec = getwork_start.tv_sec;
				pool_stats->getwork_wait_min.tv_usec = getwork_start.tv_usec;
			}
			pool_stats->getwork_calls++;

			thread_reportin(mythr);
			hashes = api->scanhash(mythr, work, work->blk.nonce + max_nonce);
			thread_reportin(mythr);

			gettimeofday(&getwork_start, NULL);

			if (unlikely(hashes == -1)) {
				applog(LOG_ERR, "%s %d failure, disabling!", api->name, cgpu->device_id);
				cgpu->deven = DEV_DISABLED;

				cgpu->device_last_not_well = time(NULL);
				cgpu->device_not_well_reason = REASON_THREAD_ZERO_HASH;
				cgpu->thread_zero_hash_count++;

				mt_disable(mythr, thr_id, api);
			}

			hashes_done += hashes;
			if (hashes > cgpu->max_hashes)
				cgpu->max_hashes = hashes;

			gettimeofday(&tv_end, NULL);
			timersub(&tv_end, &tv_start, &diff);
			sdiff.tv_sec += diff.tv_sec;
			sdiff.tv_usec += diff.tv_usec;
			if (sdiff.tv_usec > 1000000) {
				++sdiff.tv_sec;
				sdiff.tv_usec -= 1000000;
			}

			timersub(&tv_end, &tv_workstart, &wdiff);

			if (unlikely((long)sdiff.tv_sec < cycle)) {
				int mult;

				if (likely(!api->can_limit_work || max_nonce == 0xffffffff))
					continue;

				mult = 1000000 / ((sdiff.tv_usec + 0x400) / 0x400) + 0x10;
				mult *= cycle;
				if (max_nonce > (0xffffffff * 0x400) / mult)
					max_nonce = 0xffffffff;
				else
					max_nonce = (max_nonce * mult) / 0x400;
			} else if (unlikely(sdiff.tv_sec > cycle) && api->can_limit_work)
				max_nonce = max_nonce * cycle / sdiff.tv_sec;
			else if (unlikely(sdiff.tv_usec > 100000) && api->can_limit_work)
				max_nonce = max_nonce * 0x400 / (((cycle * 1000000) + sdiff.tv_usec) / (cycle * 1000000 / 0x400));

			timersub(&tv_end, &tv_lastupdate, &diff);
			if (diff.tv_sec >= opt_log_interval) {
				hashmeter(thr_id, &diff, hashes_done);
				hashes_done = 0;
				tv_lastupdate = tv_end;
			}

			if (unlikely(mythr->work_restart)) {
				/* Apart from device_thread 0, we stagger the
				 * starting of every next thread to try and get
				 * all devices busy before worrying about
				 * getting work for their extra threads */
				if (!primary) {
					struct timespec rgtp;

					rgtp.tv_sec = 0;
					rgtp.tv_nsec = 250 * mythr->device_thread * 1000000;
					nanosleep(&rgtp, NULL);
				}
				break;
			}

			if (unlikely(mythr->pause || cgpu->deven != DEV_ENABLED))
				mt_disable(mythr, thr_id, api);

			sdiff.tv_sec = sdiff.tv_usec = 0;
		} while (!abandon_work(work, &wdiff, cgpu->max_hashes));
	}

out:
	if (api->thread_shutdown)
		api->thread_shutdown(mythr);

	thread_reportin(mythr);
	applog(LOG_ERR, "Thread %d failure, exiting", thr_id);
	tq_freeze(mythr->q);

	return NULL;
}

enum {
	STAT_SLEEP_INTERVAL		= 1,
	STAT_CTR_INTERVAL		= 10000000,
	FAILURE_INTERVAL		= 30,
};

/* Stage another work item from the work returned in a longpoll */
static void convert_to_work(json_t *val, int rolltime, struct pool *pool)
{
	struct work *work;
	bool rc;

	work = make_work();

	rc = work_decode(json_object_get(val, "result"), work);
	if (unlikely(!rc)) {
		applog(LOG_ERR, "Could not convert longpoll data to work");
		free_work(work);
		return;
	}
	work->pool = pool;
	work->rolltime = rolltime;
	work->longpoll = true;

	if (pool->enabled == POOL_REJECTING)
		work->mandatory = true;

	/* We'll be checking this work item twice, but we already know it's
	 * from a new block so explicitly force the new block detection now
	 * rather than waiting for it to hit the stage thread. This also
	 * allows testwork to know whether LP discovered the block or not. */
	test_work_current(work);

	/* Don't use backup LPs as work if we have failover-only enabled. Use
	 * the longpoll work from a pool that has been rejecting shares as a
	 * way to detect when the pool has recovered.
	 */
	if (pool != current_pool() && opt_fail_only && pool->enabled != POOL_REJECTING) {
		free_work(work);
		return;
	}

	work = clone_work(work);

	applog(LOG_DEBUG, "Pushing converted work to stage thread");

	if (unlikely(!stage_work(work)))
		free_work(work);
	else
		applog(LOG_DEBUG, "Converted longpoll data to work");
}

/* If we want longpoll, enable it for the chosen default pool, or, if
 * the pool does not support longpoll, find the first one that does
 * and use its longpoll support */
static struct pool *select_longpoll_pool(struct pool *cp)
{
	int i;

	if (cp->hdr_path)
		return cp;
	for (i = 0; i < total_pools; i++) {
		struct pool *pool = pools[i];

		if (pool->hdr_path)
			return pool;
	}
	return NULL;
}

/* This will make the longpoll thread wait till it's the current pool, or it
 * has been flagged as rejecting, before attempting to open any connections.
 */
static void wait_lpcurrent(struct pool *pool)
{
	if (pool->enabled == POOL_REJECTING || pool_strategy == POOL_LOADBALANCE || pool_strategy == POOL_BALANCE)
		return;

	while (pool != current_pool() && pool_strategy != POOL_LOADBALANCE && pool_strategy != POOL_BALANCE) {
		mutex_lock(&lp_lock);
		pthread_cond_wait(&lp_cond, &lp_lock);
		mutex_unlock(&lp_lock);
	}
}

static void *longpoll_thread(void *userdata)
{
	struct pool *cp = (struct pool *)userdata;
	/* This *pool is the source of the actual longpoll, not the pool we've
	 * tied it to */
	struct pool *pool = NULL;
	struct timeval start, end;
	CURL *curl = NULL;
	int failures = 0;
	int rolltime;

	curl = curl_easy_init();
	if (unlikely(!curl)) {
		applog(LOG_ERR, "CURL initialisation failed");
		goto out;
	}

retry_pool:
	pool = select_longpoll_pool(cp);
	if (!pool) {
		applog(LOG_WARNING, "No suitable long-poll found for pool %s", cp->rpc_url);
		while (!pool) {
			sleep(60);
			pool = select_longpoll_pool(cp);
		}
	}

	/* Any longpoll from any pool is enough for this to be true */
	have_longpoll = true;

	wait_lpcurrent(cp);

	if (cp == pool)
		applog(LOG_WARNING, "Long-polling activated for %s", pool->lp_url);
	else
		applog(LOG_WARNING, "Long-polling activated for pool %s via %s", cp->rpc_url, pool->lp_url);

	while (42) {
		json_t *val, *soval;

		wait_lpcurrent(cp);

		gettimeofday(&start, NULL);

		/* Longpoll connections can be persistent for a very long time
		 * and any number of issues could have come up in the meantime
		 * so always establish a fresh connection instead of relying on
		 * a persistent one. */
		curl_easy_setopt(curl, CURLOPT_FRESH_CONNECT, 1);
		val = json_rpc_call(curl, pool->lp_url, pool->rpc_userpass, rpc_req,
				    false, true, &rolltime, pool, false);
		if (likely(val)) {
			soval = json_object_get(json_object_get(val, "result"), "submitold");
			if (soval)
				pool->submit_old = json_is_true(soval);
			else
				pool->submit_old = false;
			convert_to_work(val, rolltime, pool);
			failures = 0;
			json_decref(val);
		} else {
			/* Some pools regularly drop the longpoll request so
			 * only see this as longpoll failure if it happens
			 * immediately and just restart it the rest of the
			 * time. */
			gettimeofday(&end, NULL);
			if (end.tv_sec - start.tv_sec > 30)
				continue;
			if (failures == 1)
				applog(LOG_WARNING, "longpoll failed for %s, retrying every 30s", pool->lp_url);
			sleep(30);
		}
		if (pool != cp) {
			pool = select_longpoll_pool(cp);
			if (unlikely(!pool))
				goto retry_pool;
		}

		if (unlikely(pool->removed))
			break;
	}

out:
	if (curl)
		curl_easy_cleanup(curl);

	return NULL;
}

void reinit_device(struct cgpu_info *cgpu)
{
	if (cgpu->api->reinit_device)
		cgpu->api->reinit_device(cgpu);
}

static struct timeval rotate_tv;

/* We reap curls if they are unused for over a minute */
static void reap_curl(struct pool *pool)
{
	struct curl_ent *ent, *iter;
	struct timeval now;
	int reaped = 0;

	gettimeofday(&now, NULL);
	mutex_lock(&pool->pool_lock);
	list_for_each_entry_safe(ent, iter, &pool->curlring, node) {
		if (pool->curls < 2)
			break;
		if (now.tv_sec - ent->tv.tv_sec > 300) {
			reaped++;
			pool->curls--;
			list_del(&ent->node);
			curl_easy_cleanup(ent->curl);
			free(ent);
		}
	}
	mutex_unlock(&pool->pool_lock);
	if (reaped)
		applog(LOG_DEBUG, "Reaped %d curl%s from pool %d", reaped, reaped > 1 ? "s" : "", pool->pool_no);
}

static void *watchpool_thread(void __maybe_unused *userdata)
{
	int intervals = 0;

	pthread_setcanceltype(PTHREAD_CANCEL_ASYNCHRONOUS, NULL);

	while (42) {
		struct timeval now;
		int i;

		if (++intervals > 20)
			intervals = 0;
		gettimeofday(&now, NULL);

		for (i = 0; i < total_pools; i++) {
			struct pool *pool = pools[i];

			if (!opt_benchmark)
				reap_curl(pool);
			if (pool->enabled == POOL_DISABLED)
				continue;

			/* Test pool is idle once every minute */
			if (pool->idle && now.tv_sec - pool->tv_idle.tv_sec > 60) {
				gettimeofday(&pool->tv_idle, NULL);
				if (pool_active(pool, true) && pool_tclear(pool, &pool->idle))
					pool_resus(pool);
			}

			/* Get a rolling utility per pool over 10 mins */
			if (intervals > 19) {
				int shares = pool->diff1 - pool->last_shares;

				pool->last_shares = pool->diff1;
				pool->utility = (pool->utility + (double)shares * 0.63) / 1.63;
				pool->shares = pool->utility;
			}
		}

		if (pool_strategy == POOL_ROTATE && now.tv_sec - rotate_tv.tv_sec > 60 * opt_rotate_period) {
			gettimeofday(&rotate_tv, NULL);
			switch_pools(NULL);
		}

		sleep(30);
			
	}
	return NULL;
}

/* Makes sure the hashmeter keeps going even if mining threads stall, updates
 * the screen at regular intervals, and restarts threads if they appear to have
 * died. */
#define WATCHDOG_INTERVAL		3
#define WATCHDOG_SICK_TIME		60
#define WATCHDOG_DEAD_TIME		600
#define WATCHDOG_SICK_COUNT		(WATCHDOG_SICK_TIME/WATCHDOG_INTERVAL)
#define WATCHDOG_DEAD_COUNT		(WATCHDOG_DEAD_TIME/WATCHDOG_INTERVAL)

static void *watchdog_thread(void __maybe_unused *userdata)
{
	const unsigned int interval = WATCHDOG_INTERVAL;
	struct timeval zero_tv;

	pthread_setcanceltype(PTHREAD_CANCEL_ASYNCHRONOUS, NULL);

	memset(&zero_tv, 0, sizeof(struct timeval));
	gettimeofday(&rotate_tv, NULL);

	while (1) {
		int i;
		struct timeval now;

		sleep(interval);

		discard_stale();

		hashmeter(-1, &zero_tv, 0);

#ifdef HAVE_CURSES
		if (curses_active_locked()) {
			change_logwinsize();
			curses_print_status();
			for (i = 0; i < mining_threads; i++)
				curses_print_devstatus(i);
			touchwin(statuswin);
			wrefresh(statuswin);
			touchwin(logwin);
			wrefresh(logwin);
			unlock_curses();
		}
#endif

		gettimeofday(&now, NULL);

		if (!sched_paused && !should_run()) {
			applog(LOG_WARNING, "Pausing execution as per stop time %02d:%02d scheduled",
			       schedstop.tm.tm_hour, schedstop.tm.tm_min);
			if (!schedstart.enable) {
				quit(0, "Terminating execution as planned");
				break;
			}

			applog(LOG_WARNING, "Will restart execution as scheduled at %02d:%02d",
			       schedstart.tm.tm_hour, schedstart.tm.tm_min);
			sched_paused = true;
			for (i = 0; i < mining_threads; i++) {
				struct thr_info *thr;
				thr = &thr_info[i];

				thr->pause = true;
			}
		} else if (sched_paused && should_run()) {
			applog(LOG_WARNING, "Restarting execution as per start time %02d:%02d scheduled",
				schedstart.tm.tm_hour, schedstart.tm.tm_min);
			if (schedstop.enable)
				applog(LOG_WARNING, "Will pause execution as scheduled at %02d:%02d",
					schedstop.tm.tm_hour, schedstop.tm.tm_min);
			sched_paused = false;

			for (i = 0; i < mining_threads; i++) {
				struct thr_info *thr;
				thr = &thr_info[i];

				/* Don't touch disabled devices */
				if (thr->cgpu->deven == DEV_DISABLED)
					continue;
				thr->pause = false;
				tq_push(thr->q, &ping);
			}
		}

		for (i = 0; i < total_devices; ++i) {
			struct cgpu_info *cgpu = devices[i];
			struct thr_info *thr = cgpu->thr[0];
			enum dev_enable *denable;
			char dev_str[8];
			int gpu;

			if (cgpu->api->get_stats)
			  cgpu->api->get_stats(cgpu);

			gpu = cgpu->device_id;
			denable = &cgpu->deven;
			sprintf(dev_str, "%s%d", cgpu->api->name, gpu);

#ifdef HAVE_ADL
			if (adl_active && cgpu->has_adl)
				gpu_autotune(gpu, denable);
			if (opt_debug && cgpu->has_adl) {
				int engineclock = 0, memclock = 0, activity = 0, fanspeed = 0, fanpercent = 0, powertune = 0;
				float temp = 0, vddc = 0;

				if (gpu_stats(gpu, &temp, &engineclock, &memclock, &vddc, &activity, &fanspeed, &fanpercent, &powertune))
					applog(LOG_DEBUG, "%.1f C  F: %d%%(%dRPM)  E: %dMHz  M: %dMhz  V: %.3fV  A: %d%%  P: %d%%",
					temp, fanpercent, fanspeed, engineclock, memclock, vddc, activity, powertune);
			}
#endif
			
			/* Thread is waiting on getwork or disabled */
			if (thr->getwork || *denable == DEV_DISABLED)
				continue;

#ifdef WANT_CPUMINE
			if (!strcmp(cgpu->api->dname, "cpu"))
				continue;
#endif
			if (cgpu->status != LIFE_WELL && (now.tv_sec - thr->last.tv_sec < WATCHDOG_SICK_TIME)) {
				if (cgpu->status != LIFE_INIT)
				applog(LOG_ERR, "%s: Recovered, declaring WELL!", dev_str);
				cgpu->status = LIFE_WELL;
				cgpu->device_last_well = time(NULL);
			} else if (cgpu->status == LIFE_WELL && (now.tv_sec - thr->last.tv_sec > WATCHDOG_SICK_TIME)) {
				thr->rolling = cgpu->rolling = 0;
				cgpu->status = LIFE_SICK;
				applog(LOG_ERR, "%s: Idle for more than 60 seconds, declaring SICK!", dev_str);
				gettimeofday(&thr->sick, NULL);

				cgpu->device_last_not_well = time(NULL);
				cgpu->device_not_well_reason = REASON_DEV_SICK_IDLE_60;
				cgpu->dev_sick_idle_60_count++;
#ifdef HAVE_ADL
				if (adl_active && cgpu->has_adl && gpu_activity(gpu) > 50) {
					applog(LOG_ERR, "GPU still showing activity suggesting a hard hang.");
					applog(LOG_ERR, "Will not attempt to auto-restart it.");
				} else
#endif
				if (opt_restart) {
					applog(LOG_ERR, "%s: Attempting to restart", dev_str);
					reinit_device(cgpu);
				}
			} else if (cgpu->status == LIFE_SICK && (now.tv_sec - thr->last.tv_sec > WATCHDOG_DEAD_TIME)) {
				cgpu->status = LIFE_DEAD;
				applog(LOG_ERR, "%s: Not responded for more than 10 minutes, declaring DEAD!", dev_str);
				gettimeofday(&thr->sick, NULL);

				cgpu->device_last_not_well = time(NULL);
				cgpu->device_not_well_reason = REASON_DEV_DEAD_IDLE_600;
				cgpu->dev_dead_idle_600_count++;
			} else if (now.tv_sec - thr->sick.tv_sec > 60 &&
				   (cgpu->status == LIFE_SICK || cgpu->status == LIFE_DEAD)) {
				/* Attempt to restart a GPU that's sick or dead once every minute */
				gettimeofday(&thr->sick, NULL);
#ifdef HAVE_ADL
				if (adl_active && cgpu->has_adl && gpu_activity(gpu) > 50) {
					/* Again do not attempt to restart a device that may have hard hung */
				} else
#endif
				if (opt_restart)
					reinit_device(cgpu);
			}
		}
	}

	return NULL;
}

static void log_print_status(struct cgpu_info *cgpu)
{
	char logline[255];

	get_statline(logline, cgpu);
	applog(LOG_WARNING, "%s", logline);
}

static void print_summary(void)
{
	struct timeval diff;
	int hours, mins, secs, i;
	double utility, efficiency = 0.0, displayed_hashes, work_util;
	bool mhash_base = true;

	timersub(&total_tv_end, &total_tv_start, &diff);
	hours = diff.tv_sec / 3600;
	mins = (diff.tv_sec % 3600) / 60;
	secs = diff.tv_sec % 60;

	utility = total_accepted / total_secs * 60;
	efficiency = total_getworks ? total_accepted * 100.0 / total_getworks : 0.0;
	work_util = total_diff1 / total_secs * 60;

	applog(LOG_WARNING, "\nSummary of runtime statistics:\n");
	applog(LOG_WARNING, "Started at %s", datestamp);
	if (total_pools == 1)
		applog(LOG_WARNING, "Pool: %s", pools[0]->rpc_url);
#ifdef WANT_CPUMINE
	if (opt_n_threads)
		applog(LOG_WARNING, "CPU hasher algorithm used: %s", algo_names[opt_algo]);
#endif
	applog(LOG_WARNING, "Runtime: %d hrs : %d mins : %d secs", hours, mins, secs);
	displayed_hashes = total_mhashes_done / total_secs;
	if (displayed_hashes < 1) {
		displayed_hashes *= 1000;
		mhash_base = false;
	}

	applog(LOG_WARNING, "Average hashrate: %.1f %shash/s", displayed_hashes, mhash_base? "Mega" : "Kilo");
	applog(LOG_WARNING, "Solved blocks: %d", found_blocks);
	applog(LOG_WARNING, "Queued work requests: %d", total_getworks);
	applog(LOG_WARNING, "Share submissions: %d", total_accepted + total_rejected);
	applog(LOG_WARNING, "Accepted shares: %d", total_accepted);
	applog(LOG_WARNING, "Rejected shares: %d", total_rejected);
	if (total_accepted || total_rejected)
		applog(LOG_WARNING, "Reject ratio: %.1f%%", (double)(total_rejected * 100) / (double)(total_accepted + total_rejected));
	applog(LOG_WARNING, "Hardware errors: %d", hw_errors);
	applog(LOG_WARNING, "Efficiency (accepted / queued): %.0f%%", efficiency);
	applog(LOG_WARNING, "Utility (accepted shares / min): %.2f/min", utility);
	applog(LOG_WARNING, "Work Utility (diff1 shares solved / min): %.2f/min\n", work_util);

	applog(LOG_WARNING, "Discarded work due to new blocks: %d", total_discarded);
	applog(LOG_WARNING, "Stale submissions discarded due to new blocks: %d", total_stale);
	applog(LOG_WARNING, "Unable to get work from server occasions: %d", total_go);
	applog(LOG_WARNING, "Work items generated locally: %d", local_work);
	applog(LOG_WARNING, "Submitting work remotely delay occasions: %d", total_ro);
	applog(LOG_WARNING, "New blocks detected on network: %d\n", new_blocks);

	if (total_pools > 1) {
		for (i = 0; i < total_pools; i++) {
			struct pool *pool = pools[i];

			applog(LOG_WARNING, "Pool: %s", pool->rpc_url);
			if (pool->solved)
				applog(LOG_WARNING, "SOLVED %d BLOCK%s!", pool->solved, pool->solved > 1 ? "S" : "");
			applog(LOG_WARNING, " Queued work requests: %d", pool->getwork_requested);
			applog(LOG_WARNING, " Share submissions: %d", pool->accepted + pool->rejected);
			applog(LOG_WARNING, " Accepted shares: %d", pool->accepted);
			applog(LOG_WARNING, " Rejected shares: %d", pool->rejected);
			if (pool->accepted || pool->rejected)
				applog(LOG_WARNING, " Reject ratio: %.1f%%", (double)(pool->rejected * 100) / (double)(pool->accepted + pool->rejected));
			efficiency = pool->getwork_requested ? pool->accepted * 100.0 / pool->getwork_requested : 0.0;
			applog(LOG_WARNING, " Efficiency (accepted / queued): %.0f%%", efficiency);

			applog(LOG_WARNING, " Discarded work due to new blocks: %d", pool->discarded_work);
			applog(LOG_WARNING, " Stale submissions discarded due to new blocks: %d", pool->stale_shares);
			applog(LOG_WARNING, " Unable to get work from server occasions: %d", pool->getfail_occasions);
			applog(LOG_WARNING, " Submitting work remotely delay occasions: %d\n", pool->remotefail_occasions);
		}
	}

	applog(LOG_WARNING, "Summary of per device statistics:\n");
	for (i = 0; i < total_devices; ++i)
		log_print_status(devices[i]);

	if (opt_shares)
		applog(LOG_WARNING, "Mined %d accepted shares of %d requested\n", total_accepted, opt_shares);
	fflush(stdout);
	fflush(stderr);
	if (opt_shares > total_accepted)
		applog(LOG_WARNING, "WARNING - Mined only %d shares of %d requested.", total_accepted, opt_shares);
}

static void clean_up(void)
{
#ifdef HAVE_OPENCL
	clear_adl(nDevs);
#endif
#ifdef HAVE_LIBUSB
        libusb_exit(NULL);
#endif

	gettimeofday(&total_tv_end, NULL);
#ifdef HAVE_CURSES
	disable_curses();
#endif
	if (!opt_realquiet && successful_connect)
		print_summary();

	if (opt_n_threads)
		free(cpus);

	curl_global_cleanup();
}

void quit(int status, const char *format, ...)
{
	va_list ap;

	clean_up();

	if (format) {
		va_start(ap, format);
		vfprintf(stderr, format, ap);
		va_end(ap);
	}
	fprintf(stderr, "\n");
	fflush(stderr);

#if defined(unix)
	if (forkpid > 0) {
		kill(forkpid, SIGTERM);
		forkpid = 0;
	}
#endif

	exit(status);
}

#ifdef HAVE_CURSES
char *curses_input(const char *query)
{
	char *input;

	echo();
	input = malloc(255);
	if (!input)
		quit(1, "Failed to malloc input");
	leaveok(logwin, false);
	wlogprint("%s:\n", query);
	wgetnstr(logwin, input, 255);
	if (!strlen(input))
		strcpy(input, "-1");
	leaveok(logwin, true);
	noecho();
	return input;
}
#endif

void add_pool_details(bool live, char *url, char *user, char *pass)
{
	struct pool *pool;

	pool = add_pool();

	pool->rpc_url = url;
	pool->rpc_user = user;
	pool->rpc_pass = pass;
	pool->rpc_userpass = malloc(strlen(pool->rpc_user) + strlen(pool->rpc_pass) + 2);
	if (!pool->rpc_userpass)
		quit(1, "Failed to malloc userpass");
	sprintf(pool->rpc_userpass, "%s:%s", pool->rpc_user, pool->rpc_pass);

	/* Test the pool is not idle if we're live running, otherwise
	 * it will be tested separately */
	enable_pool(pool);
	if (live && !pool_active(pool, false))
		pool->idle = true;
}

#ifdef HAVE_CURSES
static bool input_pool(bool live)
{
	char *url = NULL, *user = NULL, *pass = NULL;
	bool ret = false;

	immedok(logwin, true);
	wlogprint("Input server details.\n");

	url = curses_input("URL");
	if (!url)
		goto out;

	if (strncmp(url, "http://", 7) &&
	    strncmp(url, "https://", 8)) {
		char *httpinput;

		httpinput = malloc(255);
		if (!httpinput)
			quit(1, "Failed to malloc httpinput");
		strcpy(httpinput, "http://");
		strncat(httpinput, url, 248);
		free(url);
		url = httpinput;
	}

	user = curses_input("Username");
	if (!user)
		goto out;

	pass = curses_input("Password");
	if (!pass)
		goto out;

	add_pool_details(live, url, user, pass);
	ret = true;
out:
	immedok(logwin, false);

	if (!ret) {
		if (url)
			free(url);
		if (user)
			free(user);
		if (pass)
			free(pass);
	}
	return ret;
}
#endif

#if defined(unix)
static void fork_monitor()
{
	// Make a pipe: [readFD, writeFD]
	int pfd[2];
	int r = pipe(pfd);

	if (r < 0) {
		perror("pipe - failed to create pipe for --monitor");
		exit(1);
	}

	// Make stderr write end of pipe
	fflush(stderr);
	r = dup2(pfd[1], 2);
	if (r < 0) {
		perror("dup2 - failed to alias stderr to write end of pipe for --monitor");
		exit(1);
	}
	r = close(pfd[1]);
	if (r < 0) {
		perror("close - failed to close write end of pipe for --monitor");
		exit(1);
	}

	// Don't allow a dying monitor to kill the main process
	sighandler_t sr0 = signal(SIGPIPE, SIG_IGN);
	sighandler_t sr1 = signal(SIGPIPE, SIG_IGN);
	if (SIG_ERR == sr0 || SIG_ERR == sr1) {
		perror("signal - failed to edit signal mask for --monitor");
		exit(1);
	}

	// Fork a child process
	forkpid = fork();
	if (forkpid < 0) {
		perror("fork - failed to fork child process for --monitor");
		exit(1);
	}

	// Child: launch monitor command
	if (0 == forkpid) {
		// Make stdin read end of pipe
		r = dup2(pfd[0], 0);
		if (r < 0) {
			perror("dup2 - in child, failed to alias read end of pipe to stdin for --monitor");
			exit(1);
		}
		close(pfd[0]);
		if (r < 0) {
			perror("close - in child, failed to close read end of  pipe for --monitor");
			exit(1);
		}

		// Launch user specified command
		execl("/bin/bash", "/bin/bash", "-c", opt_stderr_cmd, (char*)NULL);
		perror("execl - in child failed to exec user specified command for --monitor");
		exit(1);
	}

	// Parent: clean up unused fds and bail
	r = close(pfd[0]);
	if (r < 0) {
		perror("close - failed to close read end of pipe for --monitor");
		exit(1);
	}
}
#endif // defined(unix)

#ifdef HAVE_CURSES
void enable_curses(void) {
	int x,y;

	lock_curses();
	if (curses_active) {
		unlock_curses();
		return;
	}

	mainwin = initscr();
	getmaxyx(mainwin, y, x);
	statuswin = newwin(logstart, x, 0, 0);
	leaveok(statuswin, true);
	logwin = newwin(y - logcursor, 0, logcursor, 0);
	idlok(logwin, true);
	scrollok(logwin, true);
	leaveok(logwin, true);
	cbreak();
	noecho();
	curses_active = true;
	statusy = logstart;
	unlock_curses();
}
#endif

/* TODO: fix need a dummy CPU device_api even if no support for CPU mining */
#ifndef WANT_CPUMINE
struct device_api cpu_api;
struct device_api cpu_api = {
	.name = "CPU",
};
#endif

#ifdef USE_BITFORCE
extern struct device_api bitforce_api;
#endif

#ifdef USE_ICARUS
extern struct device_api icarus_api;
#endif

#ifdef USE_MODMINER
extern struct device_api modminer_api;
#endif

#ifdef USE_ZTEX
extern struct device_api ztex_api;
#endif


static int cgminer_id_count = 0;

void enable_device(struct cgpu_info *cgpu)
{
	cgpu->deven = DEV_ENABLED;
	devices[cgpu->cgminer_id = cgminer_id_count++] = cgpu;
	mining_threads += cgpu->threads;
#ifdef HAVE_CURSES
	adj_width(mining_threads, &dev_width);
#endif
#ifdef HAVE_OPENCL
	if (cgpu->api == &opencl_api) {
		gpu_threads += cgpu->threads;
	}
#endif
}

struct _cgpu_devid_counter {
	char name[4];
	int lastid;
	UT_hash_handle hh;
};

bool add_cgpu(struct cgpu_info*cgpu)
{
	static struct _cgpu_devid_counter *devids = NULL;
	struct _cgpu_devid_counter *d;
	
	HASH_FIND_STR(devids, cgpu->api->name, d);
	if (d)
		cgpu->device_id = ++d->lastid;
	else {
		d = malloc(sizeof(*d));
		memcpy(d->name, cgpu->api->name, sizeof(d->name));
		cgpu->device_id = d->lastid = 0;
		HASH_ADD_STR(devids, name, d);
	}
	devices = realloc(devices, sizeof(struct cgpu_info *) * (total_devices + 2));
	devices[total_devices++] = cgpu;
	return true;
}

int main(int argc, char *argv[])
{
	struct block *block, *tmpblock;
	struct work *work, *tmpwork;
	bool pools_active = false;
	struct sigaction handler;
	struct thr_info *thr;
	char *s;
	unsigned int k;
	int i, j;

	/* This dangerous functions tramples random dynamically allocated
	 * variables so do it before anything at all */
	if (unlikely(curl_global_init(CURL_GLOBAL_ALL)))
		quit(1, "Failed to curl_global_init");

	initial_args = malloc(sizeof(char *) * (argc + 1));
	for  (i = 0; i < argc; i++)
		initial_args[i] = strdup(argv[i]);
	initial_args[argc] = NULL;
#ifdef HAVE_LIBUSB
        libusb_init(NULL);
#endif

	mutex_init(&hash_lock);
	mutex_init(&qd_lock);
	mutex_init(&console_lock);
	mutex_init(&control_lock);
	mutex_init(&sharelog_lock);
	mutex_init(&ch_lock);
	rwlock_init(&blk_lock);
	rwlock_init(&netacc_lock);

	mutex_init(&lp_lock);
	if (unlikely(pthread_cond_init(&lp_cond, NULL)))
		quit(1, "Failed to pthread_cond_init lp_cond");

	mutex_init(&restart_lock);
	if (unlikely(pthread_cond_init(&restart_cond, NULL)))
		quit(1, "Failed to pthread_cond_init restart_cond");

	sprintf(packagename, "%s %s", PACKAGE, VERSION);

#ifdef WANT_CPUMINE
	init_max_name_len();
#endif

	handler.sa_handler = &sighandler;
	handler.sa_flags = 0;
	sigemptyset(&handler.sa_mask);
	sigaction(SIGTERM, &handler, &termhandler);
	sigaction(SIGINT, &handler, &inthandler);

	opt_kernel_path = alloca(PATH_MAX);
	strcpy(opt_kernel_path, CGMINER_PREFIX);
	cgminer_path = alloca(PATH_MAX);
	s = strdup(argv[0]);
	strcpy(cgminer_path, dirname(s));
	free(s);
	strcat(cgminer_path, "/");
#ifdef WANT_CPUMINE
	// Hack to make cgminer silent when called recursively on WIN32
	int skip_to_bench = 0;
	#if defined(WIN32)
		char buf[32];
		if (GetEnvironmentVariable("CGMINER_BENCH_ALGO", buf, 16))
			skip_to_bench = 1;
	#endif // defined(WIN32)
#endif

	devcursor = 8;
	logstart = devcursor + 1;
	logcursor = logstart + 1;

	block = calloc(sizeof(struct block), 1);
	if (unlikely(!block))
		quit (1, "main OOM");
	for (i = 0; i < 36; i++)
		strcat(block->hash, "0");
	HASH_ADD_STR(blocks, hash, block);
	strcpy(current_block, block->hash);

	INIT_LIST_HEAD(&scan_devices);

#ifdef HAVE_OPENCL
	memset(gpus, 0, sizeof(gpus));
	for (i = 0; i < MAX_GPUDEVICES; i++)
		gpus[i].dynamic = true;
#endif

	/* parse command line */
	opt_register_table(opt_config_table,
			   "Options for both config file and command line");
	opt_register_table(opt_cmdline_table,
			   "Options for command line only");

	opt_parse(&argc, argv, applog_and_exit);
	if (argc != 1)
		quit(1, "Unexpected extra commandline arguments");

	if (!config_loaded)
		load_default_config();

	if (opt_benchmark) {
		struct pool *pool;

		pool = add_pool();
		pool->rpc_url = malloc(255);
		strcpy(pool->rpc_url, "Benchmark");
		pool->rpc_user = pool->rpc_url;
		pool->rpc_pass = pool->rpc_url;
		enable_pool(pool);
		pool->idle = false;
		successful_connect = true;
	}

#ifdef HAVE_CURSES
	if (opt_realquiet || devices_enabled == -1)
		use_curses = false;

	if (use_curses)
		enable_curses();
#endif

	applog(LOG_WARNING, "Started %s", packagename);
	if (cnfbuf) {
		applog(LOG_NOTICE, "Loaded configuration file %s", cnfbuf);
		switch (fileconf_load) {
			case 0:
				applog(LOG_WARNING, "Fatal JSON error in configuration file.");
				applog(LOG_WARNING, "Configuration file could not be used.");
				break;
			case -1:
				applog(LOG_WARNING, "Error in configuration file, partially loaded.");
				if (use_curses)
					applog(LOG_WARNING, "Start cgminer with -T to see what failed to load.");
				break;
			default:
				break;
		}
		free(cnfbuf);
		cnfbuf = NULL;
	}

	strcat(opt_kernel_path, "/");

	if (want_per_device_stats)
		opt_log_output = true;

#ifdef WANT_CPUMINE
#ifdef USE_SCRYPT
	if (opt_scrypt)
		set_scrypt_algo(&opt_algo);
	else
#endif
	if (0 <= opt_bench_algo) {
		double rate = bench_algo_stage3(opt_bench_algo);

		if (!skip_to_bench)
			printf("%.5f (%s)\n", rate, algo_names[opt_bench_algo]);
		else {
			// Write result to shared memory for parent
#if defined(WIN32)
				char unique_name[64];

				if (GetEnvironmentVariable("CGMINER_SHARED_MEM", unique_name, 32)) {
					HANDLE map_handle = CreateFileMapping(
						INVALID_HANDLE_VALUE,   // use paging file
						NULL,                   // default security attributes
						PAGE_READWRITE,         // read/write access
						0,                      // size: high 32-bits
						4096,			// size: low 32-bits
						unique_name		// name of map object
					);
					if (NULL != map_handle) {
						void *shared_mem = MapViewOfFile(
							map_handle,	// object to map view of
							FILE_MAP_WRITE, // read/write access
							0,              // high offset:  map from
							0,              // low offset:   beginning
							0		// default: map entire file
						);
						if (NULL != shared_mem)
							CopyMemory(shared_mem, &rate, sizeof(rate));
						(void)UnmapViewOfFile(shared_mem);
					}
					(void)CloseHandle(map_handle);
				}
#endif
		}
		exit(0);
	}
#endif

#ifdef HAVE_OPENCL
	if (!opt_nogpu)
		opencl_api.api_detect();
	gpu_threads = 0;
#endif

#ifdef USE_ICARUS
	if (!opt_scrypt)
		icarus_api.api_detect();
#endif

#ifdef USE_BITFORCE
	if (!opt_scrypt)
		bitforce_api.api_detect();
#endif

#ifdef USE_MODMINER
	if (!opt_scrypt)
		modminer_api.api_detect();
#endif

#ifdef USE_ZTEX
	if (!opt_scrypt)
		ztex_api.api_detect();
#endif

#ifdef WANT_CPUMINE
	cpu_api.api_detect();
#endif

	if (devices_enabled == -1) {
		applog(LOG_ERR, "Devices detected:");
		for (i = 0; i < total_devices; ++i) {
			struct cgpu_info *cgpu = devices[i];
			if (cgpu->name)
				applog(LOG_ERR, " %2d. %s %d: %s (driver: %s)", i, cgpu->api->name, cgpu->device_id, cgpu->name, cgpu->api->dname);
			else
				applog(LOG_ERR, " %2d. %s %d (driver: %s)", i, cgpu->api->name, cgpu->device_id, cgpu->api->dname);
		}
		quit(0, "%d devices listed", total_devices);
	}

	mining_threads = 0;
	if (devices_enabled) {
		for (i = 0; i < (int)(sizeof(devices_enabled) * 8) - 1; ++i) {
			if (devices_enabled & (1 << i)) {
				if (i >= total_devices)
					quit (1, "Command line options set a device that doesn't exist");
				enable_device(devices[i]);
			} else if (i < total_devices) {
				if (opt_removedisabled) {
					if (devices[i]->api == &cpu_api)
						--opt_n_threads;
				} else {
					enable_device(devices[i]);
				}
				devices[i]->deven = DEV_DISABLED;
			}
		}
		total_devices = cgminer_id_count;
	} else {
		for (i = 0; i < total_devices; ++i)
			enable_device(devices[i]);
	}

	if (!total_devices)
		quit(1, "All devices disabled, cannot mine!");

	load_temp_cutoffs();

	for (i = 0; i < total_devices; ++i)
		devices[i]->cgminer_stats.getwork_wait_min.tv_sec = MIN_SEC_UNSET;

	logstart += total_devices;
	logcursor = logstart + 1;

#ifdef HAVE_CURSES
	check_winsizes();
#endif

	if (!total_pools) {
		applog(LOG_WARNING, "Need to specify at least one pool server.");
#ifdef HAVE_CURSES
		if (!use_curses || !input_pool(false))
#endif
			quit(1, "Pool setup failed");
	}

	for (i = 0; i < total_pools; i++) {
		struct pool *pool = pools[i];

		pool->cgminer_stats.getwork_wait_min.tv_sec = MIN_SEC_UNSET;
		pool->cgminer_pool_stats.getwork_wait_min.tv_sec = MIN_SEC_UNSET;

		if (!pool->rpc_userpass) {
			if (!pool->rpc_user || !pool->rpc_pass)
				quit(1, "No login credentials supplied for pool %u %s", i, pool->rpc_url);
			pool->rpc_userpass = malloc(strlen(pool->rpc_user) + strlen(pool->rpc_pass) + 2);
			if (!pool->rpc_userpass)
				quit(1, "Failed to malloc userpass");
			sprintf(pool->rpc_userpass, "%s:%s", pool->rpc_user, pool->rpc_pass);
		} else {
			pool->rpc_user = malloc(strlen(pool->rpc_userpass) + 1);
			if (!pool->rpc_user)
				quit(1, "Failed to malloc user");
			strcpy(pool->rpc_user, pool->rpc_userpass);
			pool->rpc_user = strtok(pool->rpc_user, ":");
			if (!pool->rpc_user)
				quit(1, "Failed to find colon delimiter in userpass");
		}
	}
	/* Set the currentpool to pool 0 */
	currentpool = pools[0];

#ifdef HAVE_SYSLOG_H
	if (use_syslog)
		openlog(PACKAGE, LOG_PID, LOG_USER);
#endif

	#if defined(unix)
		if (opt_stderr_cmd)
			fork_monitor();
	#endif // defined(unix)

	total_threads = mining_threads + 7;
	thr_info = calloc(total_threads, sizeof(*thr));
	if (!thr_info)
		quit(1, "Failed to calloc thr_info");

	/* init workio thread info */
	work_thr_id = mining_threads;
	thr = &thr_info[work_thr_id];
	thr->id = work_thr_id;
	thr->q = tq_new();
	if (!thr->q)
		quit(1, "Failed to tq_new");

	/* start work I/O thread */
	if (thr_info_create(thr, NULL, workio_thread, thr))
		quit(1, "workio thread create failed");

	stage_thr_id = mining_threads + 1;
	thr = &thr_info[stage_thr_id];
	thr->q = tq_new();
	if (!thr->q)
		quit(1, "Failed to tq_new");
	/* start stage thread */
	if (thr_info_create(thr, NULL, stage_thread, thr))
		quit(1, "stage thread create failed");
	pthread_detach(thr->pth);

	/* Create a unique get work queue */
	getq = tq_new();
	if (!getq)
		quit(1, "Failed to create getq");
	/* We use the getq mutex as the staged lock */
	stgd_lock = &getq->mutex;

	if (opt_benchmark)
		goto begin_bench;

	for (i = 0; i < total_pools; i++) {
		struct pool *pool  = pools[i];

		enable_pool(pool);
		pool->idle = true;
	}

	applog(LOG_NOTICE, "Probing for an alive pool");
	do {
		/* Look for at least one active pool before starting */
		for (i = 0; i < total_pools; i++) {
			struct pool *pool  = pools[i];
			if (pool_active(pool, false)) {
				if (!currentpool)
					currentpool = pool;
				applog(LOG_INFO, "Pool %d %s active", pool->pool_no, pool->rpc_url);
				pools_active = true;
				break;
			} else {
				if (pool == currentpool)
					currentpool = NULL;
				applog(LOG_WARNING, "Unable to get work from pool %d %s", pool->pool_no, pool->rpc_url);
			}
		}

		if (!pools_active) {
			applog(LOG_ERR, "No servers were found that could be used to get work from.");
			applog(LOG_ERR, "Please check the details from the list below of the servers you have input");
			applog(LOG_ERR, "Most likely you have input the wrong URL, forgotten to add a port, or have not set up workers");
			for (i = 0; i < total_pools; i++) {
				struct pool *pool;

				pool = pools[i];
				applog(LOG_WARNING, "Pool: %d  URL: %s  User: %s  Password: %s",
				       i, pool->rpc_url, pool->rpc_user, pool->rpc_pass);
			}
#ifdef HAVE_CURSES
			if (use_curses) {
				halfdelay(150);
				applog(LOG_ERR, "Press any key to exit, or cgminer will try again in 15s.");
				if (getch() != ERR)
					quit(0, "No servers could be used! Exiting.");
				nocbreak();
			} else
#endif
				quit(0, "No servers could be used! Exiting.");
		}
	} while (!pools_active);

begin_bench:
	total_mhashes_done = 0;
	for (i = 0; i < total_devices; i++) {
		struct cgpu_info *cgpu = devices[i];

		cgpu->rolling = cgpu->total_mhashes = 0;
	}
	
	gettimeofday(&total_tv_start, NULL);
	gettimeofday(&total_tv_end, NULL);
	get_datestamp(datestamp, &total_tv_start);

	// Start threads
	k = 0;
	for (i = 0; i < total_devices; ++i) {
		struct cgpu_info *cgpu = devices[i];
		cgpu->thr = malloc(sizeof(*cgpu->thr) * (cgpu->threads+1));
		cgpu->thr[cgpu->threads] = NULL;
		cgpu->status = LIFE_INIT;

		for (j = 0; j < cgpu->threads; ++j, ++k) {
			thr = &thr_info[k];
			thr->id = k;
			thr->cgpu = cgpu;
			thr->device_thread = j;

			thr->q = tq_new();
			if (!thr->q)
				quit(1, "tq_new failed in starting %s%d mining thread (#%d)", cgpu->api->name, cgpu->device_id, i);

			/* Enable threads for devices set not to mine but disable
			 * their queue in case we wish to enable them later */
			if (cgpu->deven != DEV_DISABLED) {
				applog(LOG_DEBUG, "Pushing ping to thread %d", thr->id);

				tq_push(thr->q, &ping);
			}

			if (cgpu->api->thread_prepare && !cgpu->api->thread_prepare(thr))
				continue;

			thread_reportout(thr);

			if (unlikely(thr_info_create(thr, NULL, miner_thread, thr)))
				quit(1, "thread %d create failed", thr->id);

			cgpu->thr[j] = thr;
		}
	}

#ifdef HAVE_OPENCL
	applog(LOG_INFO, "%d gpu miner threads started", gpu_threads);
	for (i = 0; i < nDevs; i++)
		pause_dynamic_threads(i);
#endif

#ifdef WANT_CPUMINE
	applog(LOG_INFO, "%d cpu miner threads started, "
		"using SHA256 '%s' algorithm.",
		opt_n_threads,
		algo_names[opt_algo]);
#endif

	gettimeofday(&total_tv_start, NULL);
	gettimeofday(&total_tv_end, NULL);

	watchpool_thr_id = mining_threads + 2;
	thr = &thr_info[watchpool_thr_id];
	/* start watchpool thread */
	if (thr_info_create(thr, NULL, watchpool_thread, NULL))
		quit(1, "watchpool thread create failed");
	pthread_detach(thr->pth);

	watchdog_thr_id = mining_threads + 3;
	thr = &thr_info[watchdog_thr_id];
	/* start watchdog thread */
	if (thr_info_create(thr, NULL, watchdog_thread, NULL))
		quit(1, "watchdog thread create failed");
	pthread_detach(thr->pth);

#ifdef HAVE_OPENCL
	/* Create reinit gpu thread */
	gpur_thr_id = mining_threads + 4;
	thr = &thr_info[gpur_thr_id];
	thr->q = tq_new();
	if (!thr->q)
		quit(1, "tq_new failed for gpur_thr_id");
	if (thr_info_create(thr, NULL, reinit_gpu, thr))
		quit(1, "reinit_gpu thread create failed");
#endif	

	/* Create API socket thread */
	api_thr_id = mining_threads + 5;
	thr = &thr_info[api_thr_id];
	if (thr_info_create(thr, NULL, api_thread, thr))
		quit(1, "API thread create failed");

#ifdef HAVE_CURSES
	/* Create curses input thread for keyboard input. Create this last so
	 * that we know all threads are created since this can call kill_work
	 * to try and shut down ll previous threads. */
	input_thr_id = mining_threads + 6;
	thr = &thr_info[input_thr_id];
	if (thr_info_create(thr, NULL, input_thread, thr))
		quit(1, "input thread create failed");
	pthread_detach(thr->pth);
#endif

	for (i = 0; i < mining_threads + opt_queue; i++)
		queue_request(NULL, false);

	/* main loop - simply wait for workio thread to exit. This is not the
	 * normal exit path and only occurs should the workio_thread die
	 * unexpectedly */
	pthread_join(thr_info[work_thr_id].pth, NULL);
	applog(LOG_INFO, "workio thread dead, exiting.");

	clean_up();

	/* Not really necessary, but let's clean this up too anyway */
	HASH_ITER(hh, staged_work, work, tmpwork) {
		HASH_DEL(staged_work, work);
		free_work(work);
	}
	HASH_ITER(hh, blocks, block, tmpblock) {
		HASH_DEL(blocks, block);
		free(block);
	}

#if defined(unix)
	if (forkpid > 0) {
		kill(forkpid, SIGTERM);
		forkpid = 0;
	}
#endif

	return 0;
}
<|MERGE_RESOLUTION|>--- conflicted
+++ resolved
@@ -2939,17 +2939,10 @@
 	pthread_cond_signal(&getq->cond);
 	mutex_unlock(stgd_lock);
 
-<<<<<<< HEAD
 	work->pool->staged++;
 
-	if (work->queued) {
-		work->queued = false;
+	if (dec)
 		dec_queued(work->pool);
-	}
-=======
-	if (dec)
-		dec_queued();
->>>>>>> aa5ac58d
 
 	return rc;
 }
