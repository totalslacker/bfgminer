--- conflicted
+++ resolved
@@ -4400,7 +4400,6 @@
 #endif
 }
 
-<<<<<<< HEAD
 struct _cgpu_devid_counter {
 	char name[4];
 	int lastid;
@@ -4426,10 +4425,7 @@
 	return true;
 }
 
-int main (int argc, char *argv[])
-=======
 int main(int argc, char *argv[])
->>>>>>> e08936c3
 {
 	struct block *block, *tmpblock;
 	struct work *work, *tmpwork;
