--- conflicted
+++ resolved
@@ -1,7 +1,4 @@
-<<<<<<< HEAD
-BFGMiner Version 2.10.2 - December 27, 2012
-=======
-Version 2.10.4 - December 29, 2012
+BFGMiner Version 2.10.3 - Future
 
 - Change the pool stratum socket buffer to be dynamically allocated to
 accomodate any size coinbase and keep receiving data in recv line for up to 60s
@@ -14,8 +11,7 @@
 utility.
 
 
-Version 2.10.3 - December 26, 2012
->>>>>>> 5e83030c
+BFGMiner Version 2.10.2 - December 27, 2012
 
 - Update documentation to include block difficulty
 - Reset all stats when requested
