--- conflicted
+++ resolved
@@ -1,7 +1,4 @@
-<<<<<<< HEAD
 Version ??? - Future
-=======
-Version 2.8.2 - October 11, 2012
 
 - Reinstate the history on dynamic intensity mode to damp fluctuations in
 intensity but use an upper limit on how much the value can increase at any time
@@ -23,11 +20,6 @@
 - stratum auth can be unset if we fail to authorise on subsequent calls to
 auth_stratum which undoes the requirement of setting it in one place so set it
 in pool_active.
-
-
-Version 2.8.1 - October 8, 2012
->>>>>>> 78f2be16
-
 - Use the stratum url as the rpc url advertised if we switch to it.
 - Count an invalid nonce count as a hardware error on opencl.
 - Count each stratum work item as local work.
