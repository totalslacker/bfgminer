<<<<<<< HEAD
BFGMiner Version 2.10.0 - December 11, 2012

- Bugfix: Free work before replacing it with clone
- Bugfix: Since we are using pipes for select notifier on *nix, we need to use
read/write there
- Bugfix: Winsock needs send/recv for sockets, not write/read
- Bugfix: opencl: Initialize pc_data to avoid clean_work checking uninitialized
pointers
- Bugfix: Correct parenthesis in bind() call in Windows notifier_init
- Include Windows error messages in notifier_init errors
=======
Version 2.10.1 - December 14, 2012

- Check for EWOULDBLOCK when supported in send and recv as well.
- Use the raw send() command instead of curl_easy_send since curl raw socket
usage introduces random bugs on windows.
- Use raw recv() command in place of curl_easy_recv since the curl
implementation introduces random bugs on windows builds when the recv fails.
- miner.php when displaying a single rig, add prev/next rig buttons if they
exist, next to refresh
- miner.php allow custom page joins for STATS
- API show if pool has GBT (so people know not to use that pool)
- miner.php - include windows easyphp link
- driver-ztex: use the correct size for the swap array
- API stats - display pool byte transfer stats
- Pool store data transfer stats
- README ModMiner dependency
- Benchmark incorrect work size
- ChangeLog refer to NEWS
- MMQ handle over temp differently and hash longer
- driver-ztex: search the complete noncerange based on the actual speed
- README - update ModMiner details
- API-README update
- api use a dynamic io buffer, truncated before it reaches the current ~64k
limit


Version 2.10.0 - December 10, 2012

>>>>>>> 8ed1e9dd
- Include prctl header for thread renaming to work.
- Set tv_idle time if a pool is not active when input from the menu.
- minor unlikely zero pointer test
- BeaverCreek doesn't like BFI INT patching.
- Only stratum pools that are idle need to be kicked via cnx_needed.
- Do not do any setup if opt_api_listen is disabled in api.c.
- libztex: in case the selectFpga() failed set the selected fpga to unknown
- Only set the lagging flag for select_pool() on failed getwork if we're not in
opt_fail_only mode.
- driver-ztex: support for broken fpga on a multifpga board
- libztex: use a function for the twice called firmware reset code
- libztex: removed an unused struct member (ztex->valid)
- Set the pool lagging flag on startup to avoid it being shown initially, and
only unset it once the maximum number of staged work items has been reached.
- libztex: Include compat.h for substitute libusb_error_name (on older libusb
versions missing it)
- Suppress warning about "succeeded" not being used in finish_req_in_progress
for now
- Bugfix: Always give the get_work thread a curl, regardless of other
outstanding curls in use
- Bugfix: Failover after even a single job-request failure (or else it takes
too long on timeouts)
- Bugfix: Need to remove and re-add curl easy handles from multi to start a new
request
- Access total_submitting under mutex lock to avoid any potential races, and
increment it as soon as we queue the submission up
- Just leave the submit_work thread running persistently
- Bugfix: Restore work->pool after prepare_rpc_req since clean_work now clears
it
- Bugfix: Now that stage_work is trying to manipulate staged_work in the same
thread, clone_available needs to stage it outside of its own lock
- Make main() the getwork scheduler once everything is set up, so that all app
exits use the kill_work and quit paths.
- Set successful connect to true on auth stratum to allow summary on exit from
single stratum pool.
- Hash_pop should signal further waiters on its own pthread conditional in case
there are multiple waiters.
- Check the job_id has not changed on stratum work when deciding if the work is
stale as might occur across disconnections.
- Perform pool_resus on getwork pool that generates work in getwork_thread.
- Set pool lagging message for getwork pool that falls to zero staged in getwork
thread.
- Stage extra work when the primary pool is a getwork pool without rolltime.
- Do not try to clean up twice if kill message is given.
- Only recalculate total_staged in getwork thread if required.
- Include the correct config header in libztex and include it before other
includes.
- Implement a completely new getwork scheduler. Stage all work from the one
thread, making it possible to serialise all requests minimising the number of
getworks requested or local work generated. Use a pthread conditional to wake up
the thread whenever work is removed to generate enough work to stay above the
watermark set by opt_queue. Remove all remnants of the old queueing mechanism,
deleting the now defunct queued count.
- Bugfix: Clean up share hashing and target checks, fixing share difficulty
calculation for above-target would-be-shares
- Use templates from pool_active and longpolls without fetching more
unnecessarily
- Try to avoid requesting GBT jobs when there is already a request in progress
that will likely provide sufficient work
- Reuse most recent GBT job if in get_work_thread if it isn't stale
- libztex: fixed some warnings and removed some whitespaces
- Remove all references to the now unused workio_cmd structure.
- Remove the old workio command queue thread, replacing it with a kill
conditional to exit the program.
- Remove getwork command from workio_cmd queues and do them directly from
queue_request.
- Begin tearing down the old workio command queues by removing submit commands
from there and submit them asynchronously via their own threads.
- driver-ztex: changed two pairs of malloc()/memset() to calloc()
- libztex: Read bitstream file in 2kb blocks with simpler and faster code
- Added the binary versions of ztex_ufm1_15d4.ihx and ztex_ufm1_15y1.ihx
- libztex: Add firmware download support for ZTEX 1.15d and 1.15x
- libztex: Factor out local version of libusb_get_string_descriptor_ascii()
- libztex: Don't return error when a bitstream was already configured
- libztex: Read bitstream file in 64kb blocks with simpler and faster code
- libztex: Verify that the mining firmware is not a dummy firmware
- libztex: Match mining firmware ZTEX descriptor against the dummy firmware
- libztex: Start download sequence only after reading in the new firmware
- libztex: Download mining firmware to all devices with dummy firmware
- Update windows build instructions.
- Set pool probed to true on successful authorisation with stratum to avoid it
being pinged later.
- Style changes.
- Allow pool active to be called on stratum or disabled pools in the watchpool
thread if the pool has not been probed.
- lock (most of) the threaded statistics updates
- README stats don't add up
- Rearrange summary lines and include count of active submissions in progress
- Defer submissions instead of blocking in pop_curl_entry
- Run a single share submission thread asynchronously submitting all shares in
parallel
- Handle share submissions asynchronously, one at a time (still threaded)
- Split up json_rpc_call so it can be used asynchronously in libcurl-multi
- Split submit_upstream_work into _request and _completed stages, pulling out
json_rpc_call
- Bugfix: Adjust USB_* variables to new LIBUSB_* names
- Bugfix: Avoid double-free due to realloc_strcat moving memory around
- Bugfix: Stratum connections might be needed for share submissions up to a
minute after the last time they are used to generate work
- Bugfix: Clean work before trying to generate new stratum work on top of it
- Bugfix: modminer: Get rid of useless usbutils include
- Make need connection return true if a pool is idle.
- New --skip-security-checks option to allow miners to skip checks when it
saves bandwidth
- Skip stratum transaction download when there are no transactions
- API add Best Share to summary
- API lock access to some summary statistics (and copy them)
- Enable backup stratum connections for getwork when the primary pool doesn't
have longpoll aka solo mining.
- Check for correct absence of opt_fail_only in cnx_needed.
- Remove unused variable.
- The specification for stratum has been elaborated to say that a changed diff
applies only to new work so do not retarget when submitting shares.
- Suspend stratum connections to backup pools when there is no requirement to
potentially grab work from them.
- Rename rename_thr to RenameThread to match cgminer
- modminer: Adopt symbolic command names from kanoi
- Make gen_stratum_work more robust by using a dynamically allocated array for
the header in case bogus data is sent by the pool to avoid overflowing a static
array.
- scrypt_diff now returns a uint64_t
- Support monitoring and reporting much higher diffs for scrypt mining,
truncating irrelevant zeroes from displayed hash.
- Pass ostate values around in scrypt to be able to extract full hashes if
needed later on.
- Revert "Handle crash exceptions by trying to restart cgminer unless the
--no-restart option is used."
- Provide helper function realloc_strcat to extend arbitrary length arrays
based on string length.
- Use base_work for comparison just for cleanness in __copy_work
- Remove all static work structs, using the make and free functions.
- Add pool no. to stale share detected message.
- Add info about which pool share became stale while resubmitting.
- Reduce extra slots in the max backlog for ztex to minimise memory waste.
- Get rid of unused last_work in opencl thread data.
- Do away with the flaky free_work api in the driver code which would often lose
the work data in opencl and simply flush it before exiting the opencl scanhash.
- Minor work handling restructure, including moving some stratum data from
fixed-size buffers to their own heap allocations.
- opencl: Use new dev_error function for REASON_DEV_NOSTART
- Provide rudimentary support for the balancing failover strategies with stratum
and GBT by switching pools silently on getwork requests.
- Convert remaining modminer and bfl uses of usleep to nmsleep.
- Convert libztex to nmsleep where possible.
- Convert unreliable usleep calls to nmsleep calls in ztex driver.
- Tidy up device error counts
- Only increase gpu engine speed by a larger step if the temperature is below
hysteresis instead of increasing it to max speed.
- Convert pool not responding and pool alive message on backup pools to verbose
level only since they mean a single failed getwork.
- Use stratum block change from backup pools as an alternative to longpoll for
pools that don't support LP.
- Round some more static string arrays to 4 byte boundaries.
- There is no need for the static arrays to be larger than required, so long as
they're 4 byte aligned to appease ARM.
- Hash1 is only used by the CPU mining code and never changes so remove it from
the work struct and bypass needing to process the value for all other mining.


BFGMiner Version 2.9.5 - December 11, 2012

- Bugfix: Copy share hash to work->hash before doing 4-byte flip required by
fulltest
- driver-ztex: libztex_setFreq() must be called before ztex_releaseFpga()
- libztex: Make log messages say bitstream when refering to bitstreams
- Increase FD_SETSIZE to 4096 on Windows
- Bugfix: Use AC_PROG_CPP in libusb include subdirectory detection for improved
portability
- Bugfix: Free input memory after prioritising pools in TUI
- Bugfix: Free filename entry for writing config file when done with it
- Bugfix: Free stratum nonce1 before replacing it with new value on reconnect


BFGMiner Version 2.9.4 - December 4, 2012

- Update libblkmaker to 0.2.1
- Count template number, and append it to the coinbase of templates without any
cbtxn
- Bugfix: bitforce: Always increment global hw error counter when incrementing
device hwe
- Bugfix: Correct order of printf-style arguments in cbappend fail
- Bugfix: Capitalize "MHz" correctly
- ztex: Correctly release mutex and reset FPGA if configuration fails
- ztex: Harmonize low-speed FPGA configuration code with high-speed code
- libztex: Silence warning: comparison between signed and unsigned
- Count longpoll decodes as queued work since the count otherwise remains
static.
- Bugfix: Assign header-based rolltime before decoding work, so GBT expires
overrides it properly
- Look for libusb_init in -lusb, since FreeBSD has it there
- Bugfix: Use pkgconfig for libusb when available, and try to guess the include
path if not
- Bugfix: FPGA-README: Correct idVendor in example MMQ udev rule
- fixes target calc for mips openwrt
- Bugfix: clear_work: Whether the template is in fact being freed or not, the
work reference to it needs to be
- libztex: Work around ZTEX USB firmware bug exposed by the FreeBSD libusb
- README: Document solo mining usage
- README: Update dependencies
- Bugfix: We should never roll stale work
- Ubuntu: Removing erroneous libssl dep again. GITHUB#94
- Bugfix: Clear out stratum share work before freeing it
- Provide rudimentary support for literal ipv6 addresses when parsing stratum
URLs.
- Do not attempt to remove the stratum share hash after unsuccessful submission
since it may already be removed by clear_stratum_shares.


BFGMiner Version 2.9.3 - November 16, 2012

- Bugfix: Properly process new stratum jobs through test_work_current, even if
old shares are still accepted, and copy submit_old flag correctly
- Ensure pdiff 1 is always caught regardless of bdiff precision, and ceil all
other cases to ensure we never lose valid shares
- Check against a double for current pool diff.
- Support for fractional diffs and the classic just-below-1 share all FFs diff
target.
- Check share target diff for best_share to be calculated when solo mining.
- Store the full stratum url information in rpc_url for correct configuration
file saving.
- Put in a hack to prevent dud work from sneaking into test_work_current being
seen as a new block.
- Reset the work->longpoll flag where it will affect stratum work items as
well.
- Bugfix: Stratum does not guarantee notify messages every minute, so extend
timeout to 2 full minutes
- Bugfix: Always honour libblkmaker time limits
- Always (debug)log when stratum template is updated by the pool
- Bugfix: When a stratum connection is interrupted, ensure all work/shares for
it are considered stale
- Bugfix: clear_sock should return on socket errors
- Bugfix: Force calculation of work_difficulty since set_work_target fails to
consider the pdiff<bdiff difference
- Bugfix: Minimal support for handling real difficulties from stratum server
- Bugfix: Never consider shares to be accepted if the submission response is an
error
- Bugfix: Always fail scrypt detection if Stratum is chosen


BFGMiner Version 2.9.2 - November 7, 2012

- Add endian swap defines for where missing.
- Only retarget stratum shares to new pool diff if diff has dropped.
- Bugfix: x6500: Use json_object_set_new to correctly count references to
per-FPGA RPC data
- Bugfix: modminer: Use json_object_set_new to correctly count references to
per-FPGA RPC data
- Bugfix: Only append newline when printing protocol data
- Bugfix: Use memchr to look for newlines in socket line data, since the buffer
isn't null terminated
- Bugfix: Ensure GETWORK_MODE_GBT isn't replaced with GETWORK_MODE_POOL
- Count lost stratum share submits and increase message priority to warning.
- Show which pool untracked share messages have come from.
- Sleep 5 seconds before retrying submit.
- Changes to build prototypes to support building on FreeBSD 9.1-RC2 amd64
- Count lost shares with stratum as submit stale lost.
- Discard record of stratum shares sent and report lost shares on disconnection
since they will never be reported back.
- Check that count of transactions received via stratum is reasonable
- Use realloc'd data_buffer to support stratum lines longer than 8 KB, and
parse stratum responses during auth
- Use mining.get_transactions to check for stratum pool transparency (actual
response ignored for now)
- ztex: Silence false "unexpected" hardware errors, and don't count them as hw
errors
- README: Update build instructions to reflect current reality
- x6500: Expose per-FPGA details to RPC API
- x6500: Implement support for --temp-target
- x6500: Increase default clock frequency to 200 Mhz, now that new bitstream
seems to run well around that
- x6500: Flush nonces in FPGA buffer at initialization to avoid false hw errors
on restart
- x6500: Release device lock sooner during initialization, before logging
initial frequency info
- x6500: Read temperature sensors after sending work, when enabled
- Bugfix: jtag: Fix optimized register reading code (it was reading an extra
bit before the last, corrupting outside the buffer)
- Implement new --force-dev-init option to force bitstream upload to modminer
and x6500 devices
- Bugfix: x6500: Include --scan-serial option even for x6500-only builds
- Bugfix: ztex: Include --scan-serial option even for ztex-only builds, so it
can be used to disable autodetect if needed
- FPGA-README: Discuss X6500 --scan-serial usage of cases where it may be
needed
- ft232r: If we are searching for a specific serial, pay no attention to the
product id
- x6500: Try a more flexible approach to applying dynclock logic
- Bugfix: dynclock: Use standard C struct initializer to handle initialization,
instead of memsetting memory to nulls
- x6500: Whenever we get a hardware error, purge buffers just in case of
read/write desync
- Bugfix: x6500: When purging ft232r buffers (during bitstream upload), also
clear JTAG delayed read counter to avoid any potential desync
- Bugfix: ft232r: Always flush writes before purging buffers, and empty local
read buffer when flushing ftdi read buffer
- There is no need for addrinfo any more.
- Fix filename for x6500 bitstream to match previous commit's rename
- Rename x6500 bitstream to match existing licensing naming setup
- x6500 dual temp sensor support
- x6500 is far more stable with its own bitstream


BFGMiner Version 2.9.1 - October 30, 2012

- When we find a block, always progress to it for mining
- Bugfix: Enforce --expiry, but split --expiry-lp for a longer expiry on
longpoll setups
- Bugfix: regeneratehash needs to compare hash segments in Little Endian, not
Big Endian
- Bugfix: Always fail scrypt detection if Stratum is working
- Bugfix: Scan for ft232r devices later, after console lock and other mutexes
are initialized properly
- ft232r: Debuglog non-FTDI device IDs found
- Bugfix: Wait to release JSON result in case of JSON-RPC error until we've
logged the error
- Bugfix: RPC: Defer release of JSON until after cmd is used
- Bugfix: Release JSON result in case of JSON-RPC error
- Bugfix: Release job JSON result as soon as we are done using it
- Bugfix: Release JSON received from RPC socket after we're done using it
- Bugfix: Use clear_work and workdup everywhere work is copied around
- Bugfix: Clear work before replacing it with new, to free any pointers
- server and client sockaddr_in are no longer used in struct pool.
- Set sshare id and swork_id within the sshare mutex to avoid multiple share
submits with the same id.
- Bugfix: Really use freeaddrinfo to clean up in extract_sockaddr
- Update documentation for X6500
- Bugfix: Free unused JSON returned when switching to Stratum
- Bugfix: Free unused work when switching to Stratum instead
- Bugfix: Use freeaddrinfo to clean up in extract_sockaddr
- RPC: Include PGA support for X6500-only builds
- RPC: Abstract code to handle any new device drivers as PGAs without special
support
- Bugfix: Release GBT submission JSON objects after dumping them
- Bugfix: Free old stratum_work data before replacing it
- Bugfix: Release memory allocated by prior stratum sockaddr extractions
- Bugfix: Clear work template when preparing a new request
- Bugfix: Initialize temporary stratum work
- Bugfix: x6500: jtag_read buffer needs to be initialized since reading JTAG
implies writing too
- Replace now-redundant accepted_weighed with equivalent diff_accepted
- Fail on select() failing in stratum thread without needing to attempt
recv_line.
- Add share to stratum database before sending it again in case we get a
response from the pool before it's added.
- Bugfix: modminer: Check that we have a valid fd before trying to start work
- Shorten the initiate stratum connect timeout to 30 seconds.
- Shorten the stratum timeout on read to 90 seconds to detect unresponsive pool.
- Display best share difficulty on exit.
- Make stratum socket fail more robust on windows by disabling the send buffer.
- Reuse the same curl handle forcing a new connection instead of risking
derefencing.
- Add information about submission failure to stratum send.


BFGMiner Version 2.9.0 - October 28, 2012

- modminer: Remove dead code
- Bugfix: Include headers in order needed for Mingw build
- Bugfix: Save pool pointer to avoid dereferencing work after it might
potentially be freed
- Bugfix: Cleanup some harmless warnings
- Bugfix: TUI: Avoid clearing the whole screen when we just want to clear the
log window
- Wishlist #130 implemented by "blinkier":
- - Add all-at-once pool priority reassignment to curses TUI interface
- - Save/restore pool priorities in config file
- - Allow setting initial pool priorities via command line
- Bugfix: Replace reportin hack with a reset back to LIFE_INIT for bitstream
upload
- Bugfix: SI kilo prefix is a lowercase "k"
- Bugfix: If userpass is missing a password, treat it as a null password
(regression fix)
- Upgrade libblkmaker to 0.2.0
- Bugfix: Build correct pay-to-scripthash script
- Implement --coinbase-addr for solo mining
- x6500: Since we program in about a minute now, only report status verbosely
every 25%
- x6500: Poll nonce less often since USB latency slows us down anyway
- jtag: Avoid writing an extra readback byte when we are ignoring tdo anyway
- ft232r: Set output buffer size to 4096 bytes
- x6500: Adjust dynclock so it works more reasonably
- x6500: Dynclock support
- Provide a simple/dummy libusb_error_name when it is missing (libusb < 1.0.9)
- x6500: Stop abusing pointer type to store bitstream upload progress
- Bugfix: ft232r: Avoid reuse of USB device count variable
- x6500: Implement basic hashrate prediction and efficient job completion
- jtag: Optimized implementation of JTAG reads to workaround ft232r slowness
- x6500: Try nonce with previous work if it is wrong for current
- x6500: Ensure ft232r buffer is flushed to change registers
- x6500: Start clock speed off at 180, and extra debugging for
x6500_set_register
- x6500: When programming, poll each FPGA status individually since they might
not be ready at the same time
- x6500: Various tweaks and hacks to get mining working
- Bugfix: x6500: Remove erroneous bitendianflip
- Bugfix: jtag: Handle ftdi-common environmental stuff properly
- jtag: Defer ignored reads a bit to avoid USB latency
- Bugfix: ft232r: First 2 bytes of every 0x40 are FTDI status or something
- x6500: Implement mining protocols (doesn't work yet)
- x6500: Cleanup dead code and implement bailout2
- x6500: Clean up and finish FPGA initialization
- x6500: Comment bitstream upload function better
- fpgautils: Abstract open_xilinx_bitstream out from modminer and x6500 drivers
- x6500: Get bitstream upload working
- Bugfix: jtag: Use the correct bit for reading/writing data streams
- ft232r: Buffer writes to improve performance
- x6500: Get FPGA probe working
- jtag: JTAG implementation for X6500 (over ft232r)
- ft232r: ft232r_read_all function to simplify exact-length reads
- ft232r: Implement read buffer so ft232r_read always works like read(2)
- ft232r: Complete necessary interfaces for X6500
- x6500: Bare minimum detection-only X6500 support via libusb
- Minor debian packaging fixes.
- Only add stratum share to database if we succeeded in submitting it, with a
debug output saying it succeeded.
- Use keepalive with stratum sockets to improve its ability to detect broken
connections.
- Show only the URL in the status bar to avoid long prefixes making for extra
long lines.
- Display compact status in menu and update README to reflect current menu
entries.
- Add a compact display mode that does not list per device statistics in the
status window.
- Add blank spaces after best share displayed.
- Round a few static string arrays up to 4 byte boundaries for ARM.
- Display best share diff for scrypt as well.
- Show the best diff share as "best share" and add info to the README.
- Display the best diff share submitted so far.
- Redundant check.
- The work struct pointer in struct pc_data in findnonce is never freed yet
there is no need to allocate it separately so make struct work a static part of
the struct pc_data. s
- No longer should hide --no-restart option if OpenCL support is missing
- Handle crash exceptions by trying to restart cgminer unless the --no-restart
option is used.
- Switch queued count when choosing a different pool from a failed stratum pool
in getwork thread.
- Put a mandatory 5s wait between reattempting a getwork on failure to avoid
hammering requests.
- Make sure to check pool stratum curl exists under lock before attempting any
recv to not risk dereferencing upon attempting to reinitiate stratum.
- Avoid redefining macros and align to 4 byte boundaries.
- API - add Stratum information to pools
- update FPGA-README for MMQ
- Time for dynamic is in microseconds, not ms.
- x86_64 builds of mingw32 are not supported directly and should just configure
as generic mingw32 builds since they're NOT 64 bit.
- Use 3 significant digits when suffix string is used and values are >1000.
- Get rid of unused warning for !scrypt.
- Use select on stratum send to make sure the socket is writeable.
- Cope with dval being zero in suffix_string and display a single decimal place
when significant digits is not specified but the value is greater than 1000.
- Pad out the suffix string function with zeroes on the right.
- Failure to calloc in bin2hex is a fatal failure always so just check for that
failure within the function and abort, simplifying the rest of the code.
- Provide locking around the change of the stratum curl structures to avoid
possible races.
- Bump opencl kernel version numbers.
- Remove atomic ops from opencl kernels given rarity of more than once nonce on
the same wavefront and the potential increased ramspeed requirements to use the
atomics.
- Clear the pool idle flag in stratum when it comes back to life.
- Display correct share hash and share difficulty with scrypt mining.
- Show work target diff for scrypt mining.
- Watch for buffer overflows on receiving data into the socket buffer.
- Dramatically simplify the dynamic intensity calculation by oversampling many
runs through the opencl kernel till we're likely well within the timer
resolution on windows.
- Align static arrays to 4 byte boundaries to appease ARM builds for stratum.
- Update documentation.
- Left align values that are suffix_string generated.
- Share_diff should not be converting the work data to hex.
- Update readme describing difficulty displayed on log lines.
- Off by one error.
- Prevent overflows of the port char array in extract_sockaddr.
- Disable stratum detection with scrypt.
- Display the actual share diff next to the pool required diff, using a suffix
creation function to prevent values of >1000 being shown in their entirety.
- Fix 4 * 0 being 0 that would break dynamic intensity mode.
- Supplement other 64-bit endian swap macros
- Bugfix: Fix htobe64 on big endian platforms that don't define it
- Fix lack of htobe64 on mingw32.
- Reinstate the history on dynamic intensity mode to damp fluctuations in
intensity but use an upper limit on how much the value can increase at any time
to cope with rare overflows.
- Update to cgminer's newer dynamic intensity algorithm
- Support for the stratum mining protocol.
- Simplify target generation code.
- Add support for client.get_version for stratum.
- Use a 64 bit unsigned integer on the diff target to generate the hex target.
- Update reconnect message to show whole address including port.
- Look for null values and parse correct separate array entries for url and port
with client reconnect commands for stratum.
- The command for stratum is client.reconnect, not mining.reconnect.
- Only copy the stratum url to the rpc url if an rpc url does not exist.
- Implement rudimentary mining.reconnect support for stratum.
- Ignore the value of stratum_active on calling initiate_stratum and assume
we're always trying to reinitiate it, and set the active flag to false in that
function.
- stratum auth can be unset if we fail to authorise on subsequent calls to
auth_stratum which undoes the requirement of setting it in one place so set it
in pool_active.
- Format Stratum submission-start debug the same way as other submissions
- Bugfix: Set work_restart_id in gen_stratum_work for when work is reused to
avoid thinking it's all stale.
- Only auto-switch to Stratum internally, but save HTTP URI in case pool stops
using Stratum; also always shows original pool URI on RPC
- SHUT_RDWR is now always defined for us, so no need to check ifdef on LP hang
- Implement --no-stratum option to disable autodetection
- Show Stratum pools as "Strtm" protocol in "Pool management" TUI
- Bugfix: BFGMiner doesn't use rpc_proxytype
- Remove free that could segfault.
- Use the stratum url as the rpc url advertised if we switch to it.
- Count an invalid nonce count as a hardware error on opencl.
- Count each stratum work item as local work.
- Cope with one stratum pool being the only active pool when it dies by sleeping
for 5 seconds before retrying to get work from it instead of getting work
indefinitely.
- Detect stratum outage based on either select timing out or receiving an empty
buffer and properly re-establish connection by disabling the stratum_active
flag, coping with empty buffers in parse_stratum.
- Fix various modminer warnings on mingw.
- Fix sign warning on windows build for bitforce.
- Cast socketfail to integer since SOCKET is an unsigned int on windows.
- Use the stratum thread to detect when a stratum pool has died based on no
message for 2 minutes.
- Only set the stratum auth flag once and once the stratum thread is started,
use that to set/unset the stratum active flag.
- Only hand off to stratum from getwork if we succeed in initiating the
protocol.
- Target should only be 32 bytes copied.
- Use a static array for work submission data instead of stack memory.
- Clear the buffer data before sprinting to it.
- Clear work stratum strings before setting them and add them to debug output.
- Drop stratum connect failed message to verbose level only since it's a regular
probing message.
- TCP Keepalive in curl is only in very recent versions and not required with
regular messages on stratum anyway.
- Move stratum sockets to curl infrastructure with locking around send+recv to
begin support for proxies and ssl.
- Make detect stratum fail if a proxy has been set up.
- Stratum does not currently have any proxy support so do not try to switch to
stratum if a proxy has been specified.
- Windows doesn't work with MSG_PEEK on recv so move to a continuously updating
buffer for incoming messages.
- Alloca is unreliable on windows so use static arrays in util.c stratum code.
- Begin support for mingw stratum build.
- Add space to reject reason.
- Parse the reject reason where possible from stratum share submission.
- Pass json error value to share result function to be able to parse reject
reason in stratum.
- Don't try to parse unneeded parameters in response to mining.subscribe.
- Remove the sshare hash entry if we failed to send it.
- Change notify message to info level to avoid spamming repeatedly when a pool
is down.
- Check the stratum pool difference has not changed compared to the work diff
when testing whether a share meets the target or not and retarget if necessary.
- Bit error in target calculation for stratum.
- Offset the current block detection to the prev block hash.
- We should be testing for id_val, not id in parse stratum response.
- Make target on stratum scale to any size by clearing sequential bits according
to diff.
- Correct target calculation in gen_stratum_work.
- If a share result has an error code but still has an id, it is likely a
reject, not an error.
- Initiate stratum the first time in pool_active only, allowing us to switch to
it on getting a failed getwork and detecting the presence of stratum on the url
at that time.
- Use 5 second timeout on sock full for now as a temporary workaround.
- If no stratum url is set by the end of the detect stratum routine, copy the
sockaddr url.
- Make all buffers slightly larger to prevent overflow.
- Make the stratum recv buffer larger than the recvsize.
- Userpass needs to be copied to user and pass earlier to allow stratum
authorisation to work with it.
- Store a sockaddr url of the stripped url used in determining sockaddr to not
confuse it with the stratum url and fix build warnings.
- Decrease the queued count with stratum work once it's staged as well.
- Allow the stratum retry to initiate and auth stratum in pool_alive to make
sure the stratum thread is started.
- Avoid duplicating pool->rpc_url and setting pool->stratum_url twice to itself.
- Detect if a getwork based pool has the X-Stratum header on startup, and if so,
switch to the stratum based pool.
- Comment update.
- Minor message change.
- Create a work item from a "clean" request from stratum allowing the new block
to be detected and the appropriate block change message to be given.
- Use statically allocated stratum strings in struct work to cope with the
inability to safely deallocate dynamically allocated ram.
- Use the current pool when deciding whether to reuse work from a stratum source
rather than the work's previous pool.
- Copy the stratum url to the rpc url to avoid none being set.
- Provide locking around stratum send operations to avoid races.
- Submit shares from stratum through the abstracted submit share function
detecting what message they belong to and showing the data from the associated
work, and then deleting it from the hash.
- Use a more robust mechanism to obtain a \n terminated string over a socket.
- Abstract out share submit as a function to be useable by stratum.
- Rename parse_stratum to parse_method as it is only for stratum messages that
contain methods.
- Display stratum as mechanism in status line when current pool is running it.
- Count each stratum notify as a getwork equivalent.
- Correct nonce submitted with share.
- Extranonce2 should be added before coinbase2.
- We should be hashing the binary coinbase, not the hex one.
- Fix endianness of nonce submitted for stratum.
- Check that stratum is already active in initiate_stratum to avoid
de-authorising ourselves by subscribing again.
- Begin implementing a hash database of submissions and attempt sending results.
- Copy parameters from stratum work required for share submission.
- Set lagging flag on first adding a pool to prevent pool slow warning at
startup.
- Fix work->target being a 32 byte binary in gen_stratum_work.
- Store and display stripped url in its own variable.
- Create machinery to divert work requests to stratum.
- Generate the work target in gen_stratum_work, setting default diff to 1 in
case it is not yet set.
- Generate work data, midstate and hash1 in gen_stratum_work.
- Generate header created from stratum structures in gen_stratum_work.
- Generate merkle root hash in gen_stratum_work.
- Generate the coinbase for generation of stratum based work.
- The number of transactions is variable so make merkle a variable length
dynamically allocated array and track how many there are for stratum.
- Rename nonce2 to n2size reflecting that it's a size variable and not the
actual nonce.
- Provide rudimentary support for stratum clean work command in the stratum
thread.
- Cope with pools being removed in the stratum thread.
- Use the pool sock value directly in the stratum thread in case it changes
after reconnecting.
- Create a stratum thread per pool that has stratum that monitors the socket and
serves received data.
- Check return value of stratum_parse.
- Complete authorisation in stratum.
- Implement stratum parsing of notify parameters and storing them in the pool
stratum work structure.
- Create helper functions for duplicating json strings to avoid keeping json
references in use.
- Append \n in the sock_send function instead of adding it when constructing
json in stratum.
- Don't keep any json references around with stratum structures.
- Create parse_stratum function that hands off stratum parameters to other
functions to manage pool stratum work struct variables. Implement mining
difficulty setting.
- Create helper functions for checking when a socket is ready to read on and
receive a single line at a time. Begin stratum authorisation process.
- Provide a helper function for reading a single \n terminated string from a
socket.
- Create a stratum work structure to store current work variables.
- Test specifically for stratum being active in pool_active.
- Detect stratum in common place when adding urls, and use a bool to tell us
when it's active.
- Remove unused add_pool_details5
- Fix warnings.
- Extract and store various parameters on stratum init confirming successful
mining notify.
- Use existing socket macros and close the socket on failure in init stratum.
- Initiate stratum and grab first json result.
- Get detailed addressinfo from the parsed URL for future raw socket usage when
possible. IPV4 only for now.
- Prepare for getaddrinfo call.
- Add data structures to pool struct for socket communications.
- Put all socket definitions in util.h to allow reusing by added socket
functions to be used in util.c.


BFGMiner Version 2.8.3 - October 18, 2012

- Update to libblkmaker 0.1.3
- Use explicit host to BE functions in scrypt code instead of hard coding
byteswap everywhere.
- Ease the checking on allocation of padbuffer8 in the hope it works partially
anyway on an apparently failed call.
- Round target difficulties down to be in keeping with the rounding of detected
share difficulties.
- String alignment to 4 byte boundaries and optimisations for bin<->hex
conversions.
- Fix GPU memory allocation size for scrypt
- Fix access violation with scrypt mining
- Bugfix: Only free rpc_req after using it, not before
- Bugfix: Increment work->pool->staged inside of mutex to avoid work being
freed (and staged decremented) before we dereference it
- Revert "No need for extra variable in hash_push.": The extra variable is
needed to avoid a rare dereference-after-free error.
- In opencl_free_work, make sure to still flush results in dynamic mode.
- Workaround: Debug log only after dec_queued, to make a free/use race more
rare
- Bugfix: Remove redundant \n in debug messages
- Bugfix: Free rpc_req in pool_active and longpolls
- README: Explicitly provide Ubuntu package name for libjansson-dev
- Bugfix: Include flash_led bool in cgpu_info for Icarus-but-not-BitForce
builds, since Cairnsmore uses it
- Only check work block id against pool's if the pool has a known block id
- Avoid clearing pool->block_id unless we really are changing pools


BFGMiner Version 2.8.2 - October 8, 2012

- Update to libblkmaker 0.1.2
- Bugfix: --temp-target no longer has a simple default (fixes build without
OpenCL support)
- Bugfix: icarus: Silence false epoll error
- Bugfix: icarus: Set firstrun for errors starting next job, so the current
one finishes properly
- Bugfix: icarus: Restore generic failure management for write errors
- Use strtod not strtol for bitforce temp backup.
- Cope with broken drivers returning nonsense values for bitforce temperatures.
- Minor warning fixes.
- Fix unused warnings on ming build.
- Fix sign warning in ocl.c
- fds need to be zeroed before set in modminer.
- Put scrypt warning on separate line to avoid 0 being shown on windows as
bufsize.
- Prevent corrupt values returned from the opencl code from trying to read
beyond the end of the buffer by masking the value to a max of 15.
- Icarus USB write failure is also a comms error
- api.c DEBUG message has no paramter
- Icarus catch more USB errors and close/reopen the port
- API-README update cgminer verison number
- hashmeter fix stats kh/s on 32bit windows
- cairnsmore: Increase maximum clock frequency to 210 Mhz
- icarus: Hashrate estimates really don't need the attention of a warning,
demote them to debug
- cairnsmore: Automatically "downgrade" default FPGA-per-device to 1 for
dynclock devices
- Bugfix: cairnsmore: Get autodetection of dynclock to work consistently
- cairnsmore: Adjust dynclock usage to react in proper time
- dynclock: Document function usage
- cairnsmore: Fix race on dynclock detection
- icarus: Detect attempts to send commands via work and neuter them
- cairnsmore: Glasswalker has a minimum multiplier of 20 :(
- cairnsmore: Detect frequency changing support despite hashing of commands
- modminer: Allow clocks down to 2 Mhz just in case
- Allow device drivers and users to properly change target temperatures for
non-GPUs
- Check that ncurses*-config installs actually work before deciding to use
them
- Bugfix: Fix multiple bugs in autogen.sh
- - Don't use readlink -f unneccesarily (it's not portable)
- - Always run autoreconf within the real source directory
- - Run configure from PWD, *not* the real source directory
- Bugfix: Include nonce in data buffer for debugging
- Bugfix: swap32* wants count of 32-bit blocks, not bytes
- Initial Cygwin port
- Revert "Remove needless roundl define.", since it is needed for Cygwin and
OpenWRT
- Bugfix: Deal with various compiler warnings
- modminer: Implement --temp-hysteresis logic
- Support for maximum frequency being below the default, eg when the maximum
is temporarily reduced to deal with temperature
- Bugfix: modminer: Reduce dynclock max frequency as needed to keep
temperature below cutoff
- Bugfix: Restore disabled label, needed to skip over hashrate calculations
(which mess up otherwise)
- Bugfix: bitforce: Count actual throttling as hardware errors
- icarus: Allow failure in case of reopen failure, now that the miner core
will retry on its own
- If a device dies, attempt to reinitialize it occasionally
- Bugfix: The REST flag is now preferred over WAIT, since the former might
trigger the latter
- Bugfix: modminer: Update temperature readings when disabled (fixes thermal
cutoff recovery)
- Bugfix: Move thermal cutoff to general watchdog code (fixes bitforce
recovery)
- Rename enable_device to register_device, since it only works for setting it
up at startup
- Move targettemp from ADL to cgpu_info, so all devices can readily use it
- Bugfix: "REST" flag had too much padding
- Bugfix: adl: Only warn and disable GPU due to thermal cutoff, if it's
actually enabled
- Bugfix: bitforce: Only warn and disable bitforce due to thermal cutoff, if
it's actually enabled


BFGMiner Version 2.8.1 - September 27, 2012

- Avoid strndup for Windows compatibility
- Bugfix: cairnsmore: Add missing compat.h include (for sleep)
- cairnsmore: Implement "identify" for supported firmware
- Adjust identify_device API to return a bool whether supported or not, for
runtime capability detection
- Bugfix: cairnsmore: Fix invalid share detection on LE
- Bugfix: icarus: Fix logging message to not assume "Icarus" always, and use
device driver name
- Bugfix: cairnsmore: Correct frequency scaling detection logic
- cairnsmore: When changing frequency, adjust Hs expectations accordingly
- cairnsmore: Detect availability of frequency scaling, and only enable it
when supported
- cairnsmore: Implement dynamic clocking support for Glasswalker's bitstream
- Update libblkmaker to 0.1.1
- Advertise BFGMiner in blocks found by default (without --coinbase-sig)
- RPC: Add "Coinbase-Sig" to config/setconfig
- New --coinbase-sig option to add arbitrary data to blocks you generate (GBT
only)
- opencl: Defer nonce validity checking to submit_nonce
- scrypt: Implement test_nonce2 and submit_nonce hw error check
- Bugfix: modminer: Convert nonce to native endian
- Interpret any attempts to submit a H-not-zero nonce as a hardware error
- make-release: Strip DLLs and EXE in Windows binary
- dynclock: Use consistent messages for frequency changes
- modminer: Port to dynclock
- dynclock: Split dynamic clocking algorithm out of Ztex driver
- Bugfix: When changing GPU memclock, adjust internal variable so it is
correctly saved to config file
- Bugfix: Re-probe longpoll header for each pool alive check, including
retries when a preferred protocol fails
- Bugfix: modminer: Bitstream binary filenames are *.bit
- modminer: Start frequency off at 200 Mhz
- Reorder libztex header include order to fix missing struct definition.
- Display share difficulty on log with a shortened hash display on submission.
- API stats add some pool getwork difficulty stats
- Ignore any pings pushed to the worker threads if the thread is still paused to
prevent it being enabled and disabled repeatedly.
- Test for sequential getwork failures on a pool that might actually be up but
failing to deliver work as we may end up hammering it repeatedly by mistake.
- reduce windows compile warnings
- util.c - bug - proxy - no data end condition
- API don't change 'Diff1 Shares' - backward compatability FTW
- miner.php highlighting correctly handling difficulty
- API - Add last share difficulty for devices and pool
- Store and report Accepted,Rejected,Stale difficulty in the summary and API
- WorkTime - display prevblock for scrypt
- api.c remove compile warnings
- Calculate work difficulty for each getwork and display with WorkTime debug
- FPGA - allow long or short device names in detect code + style police
- WorkTime - multiple nonce per work and identify the work source
- Optional WorkTime details with each Accepted/Rejected work item
- Icarus - ignore hardware errors in timing mode
- miner.php oops - mistype
- API pgaidentify - unsupported message should be a warning
- API/BFL identify a device - currently only BFL to flash the led
- BFL add throttle count to internal stats + API
- BFL: missing device id in log message
- Bugfix: ztex: Clear device_ztex before freeing it
- Bugfix: ztex: statline existence depends on whether the libztex structure
exists, not whether the cgpu is enabled
- Bugfix: README: Make usermod commands consistent, including important -a
option
- Bugfix: Address a couple of rare TQ leaks, and improve logging a bit
- Bugfix: Properly quote configure options


BFGMiner Version 2.8.0 - September 15, 2012

- Be specific about jansson version requirement
- Replace "Alive" in pool status with protocol in use (GBT or GWork)
- Remove copy of old jansson from source repository
- Honour block template expiry (BIP 23 Basic Pool Extensions "expires")
- Add --no-gbt option so getblocktemplate can be disabled if it causes
problems
- BIP 22 long polling
- Properly detect pool protocol
- Bugfix: Sort out work template refcounting by properly using work_free and
new workcpy
- Support for rolling extranonce in templates
- Initial libblkmaker integration, using a git submodule
- cairnsmore: There's no set hashrate like Icarus, so always use short timing
mode by default
- Bugfix: Include unistd.h needed for ssize_t type
- fpgautils: Don't try to scan serial at all anymore, if a device is claimed
- fpgautils: serial_claim function to politely ask other drivers not to try to
use device
- RPC: Update to work with Cairnsmore
- cairnsmore: Windows autodetect using FTDI library
- cairnsmore: Beginnings of new driver, with automatic upgrade from Icarus
detection
- icarus: Support disabling reopen quirk via --icarus-options
- proxy: Replace mess of encoding proxy into pool URI with a --pool-proxy
option, and use cURL's builtin proxy URI support
- save individual pool proxy settings to config
- API-README update for pools proxy info
- CURL support for individual proxy per pool and all proxy types
- Bugfix: Update current_block_id for fixed set_curblock
- miner.php by default don't display IP/Port numbers in error messages
- api.c all STATUS messages automatically escaped
- API add display of and setting queue,scantime,expiry
- README - FPGA device FAQ
- API add device diff1 work
- count device diff1 shares
- API-README update
- api.c Correct diff1 field name
- Bugfix: Sanitize block hash handling (including fixing on big endian)
- Bugfix: Print the (full) correct block hash when warning about work issued
against old blocks
- Bugfix: When comparing current block, only pay attention to the prevblock
header
- Allow mixing user+pass and userpass, so long as user+pass are balanced
before userpass options
- ztex: Include device serial number and FPGA number in cgpu name field
- ztex: Abstract common cgpu_info creation code
- ztex: Do thread initialization in thread_init rather than thread_prepare
- Bugfix: Tolerate working on old blocks when there is only one pool enabled
- Bugfix: ztex: Detect through fpgautils so -S noauto correctly inhibits
autodetection
- ztex: Workaround duplicate share submissions by doubling "backlog" size
- ztex: Use consistent device ids for logging
- Bugfix: ztex: Increment global hw_errors too
- Bugfix: free adhoc string elist element when removing it from list
- Bugfix: icarus: Initialize lret variable after work restart reentry
- Bugfix: ztex: Free lastnonce heap memory if backlog allocation fails
- icarus: Initialize epoll event structure in a way Valgrind is happier with
- Bugfix: Use strtok_r for parse_config since some options use strtok
themselves
- Import strtok_r from gnulib for Windows portability
- Bugfix: ztex: Don't try to destroy a mutex that was never created (single
FPGA Ztex devices)
- ztex: Clean up redundant dereferencing in ztex_shutdown
- API-README more debug parameter information
- API allow full debug settings control
- Sort the blocks database in reverse order, allowing us to remove the first
block without iterating over them. Output the block number to debug.
- Adjust opencl intensity when adjusting thread count to prevent it getting
pegged at a value below the minimum threads possible.
- miner.h max_hashes -> int64_t
- Keep the local block number in the blocks structs stored and sort them by
number to guarantee we delete the oldest when ageing the block struct entries.
- Use correct sdk version detection for SDK 2.7
- Bugfix: Align Ztex statline properly by removing redundant frequency
- make-release: Convert text files to DOS format for Windows ZIP


BFGMiner Version 2.7.5 - August 27, 2012

- Revert "Do a complete cgminer restart if the ATI Display Library fails, as
it does on windows after running for some time, when fanspeed reporting
fails."
- Stop special-casing worksize default to 256 for Cypress, since it incurs a 5
MH/s hit with stock config
- New "--scan-serial all" feature to probe all enumerated serial ports
- modminer: Revamp dynamic clocking algorithm per request from cablepair
- Test for lagging once more in queue_request to enable work to leak to backup
pools.
- There is no need to try to switch pools in select_pool since the current pool
is actually not affected by the choice of pool to get work from.
- Only clear the pool lagging flag if we're staging work faster than we're using
it.
- needed flag is currently always false in queue_request. Remove it for now.
- thr is always NULL going into queue_request now.
- Fix for non-ADL OpenCL device formatting issue


BFGMiner Version 2.7.4 - August 23, 2012

- Perform select_pool even when not lagging to allow it to switch back if needed
to the primary.
- Simplify macros in output kernels avoiding apparent loops and local variables.
- Carry the needed bool over the work command queue.
- Move the decision to queue further work upstream before threads are spawned
based on fine grained per-pool stats and increment the queued count immediately.
- Track queued and staged per pool once again for future use.
- OpenCL 1.0 does not have native atomic_add and extremely slow support with
atom_add so detect opencl1.0 and use a non-atomic workaround.
- Pools: add RollTime info to API 'stats' and 'Stats' button in miner.php


BFGMiner Version 2.7.3 - August 23, 2012

- Minimise the number of getwork threads we generate.
- Pick worksize 256 with Cypress if none is specified.
- Give warning with sdk2.7 and phatk as well.
- Whitelist sdk2.7 for diablo kernel as well.
- Only keep the last 6 blocks in the uthash database to keep memory usage
constant. Storing more is unhelpful anyway.
- Increase kernel versions signifying changed APIs.
- BFL flash - more FPGA-README
- Check we haven't staged work while waiting for a curl entry before proceeding.
- Use atomic ops to never miss a nonce on opencl kernels, including nonce==0,
also allowing us to make the output buffer smaller.
- Remove compile errors/warnings and document compile/usage in FPGA-README
- Ignore the submit_fail flag when deciding whether to recruit more curls or not
since we have upper bounds on how many curls can be recruited, this test is
redundant and can lead to problems.
- API-README update cgminer version number
- API-README fix groups P: example mistake
- API-README add COIN and other edits
- miner.php allow 'coin' is custom pages


BFGMiner Version 2.7.1 - August 22, 2012

- Update windows build instructions courtesy of sharky.
- Increase max curls to number of mining threads + queue * 2, accounting for up
and downstream comms.
- Queue enough requests to get started.
- There is no point trying to clone_work in get_work() any more since we clone
on every get_work_thread where possible.
- There is no point subtracting 1 from maxq in get_work_thread.
- miner.php allow page title to be defined in myminer.php
- Only set lagging flag once there are no staged work items.
- select_pool does not switch back to the primary once lagging is disabled.
- Increment total work counter under mutex lock.
- Increment the queued count after the curl is popped in case there's a delay
waiting on curls and we think we've queued work when in fact we're waiting on
curls.
- Do the dynamic timing in opencl code over a single pass through scanhash to
make sure we're only getting opencl times contributing to the measured
intervals.
- Increase curl reaping time to 5 minutes since comms between  curl requests can
be 2 mins apart with lots of rolltime.
- No need for extra variable in hash_push.
- Remove short options -r and -R to allow them to be reused and remove readme
entries for deprecated options.
- Deprecate the opt_fail_pause parameter, leaving a null placeholder for
existing configurations.
- Free work before retrying in get_work_thread.
- Don't pause after failed getwork, set lagging flag and reassess.
- We should not be pausing in trying to resubmit shares.
- Get rid of the extending fail pause on failed connects since we discard work
after a period.
- get_work always returns true so turn it into a void function.
- get_work never returns false so get rid of fail pause loop.
- Get rid of pause and retry from get_upstream_work so we only do it from one
place.
- Remove all cases where --retries aborts BFGMiner, making it for submission
retries only, where it makes sense.


BFGMiner Version 2.7.0 - August 21, 2012

- Implement a new pool strategy, BALANCE, which monitors work performed per pool
as a rolling average every 10 minutes to try and distribute work evenly over all
the pools. Do this by monitoring diff1 solutions to allow different difficulty
target pools to be treated equally, along with solo mining. Update the
documentation to describe this strategy and more accurately describe the
load-balance one.
- fpga serial I/O extra debug (disabled by default)
- Getwork fail was not being detected. Remove a vast amount of unused variables
and functions used in the old queue request mechanism and redefine the getfail
testing.
- Consider us lagging only once our queue is almost full and no staged work.
- Simplify the enough work algorithm dramatically.
- Only queue from backup pools once we have nothing staged.
- Don't keep queueing work indefinitely if we're in opt failover mode.
- Make sure we don't opt out of queueing more work if all the queued work is
from one pool.
- Set lagging flag if we're on the last of our staged items.
- Reinstate clone on grabbing work.
- Grab clones from hashlist wherever possible first.
- Cull all the early queue requests since we request every time work is popped
now.
- Keep track of staged rollable work item counts to speed up clone_available.
- Make expiry on should_roll to 2/3 time instead of share duration since some
hardware will have very fast share times.
- Check that we'll get 1 shares' worth of work time by rolling before saying we
should roll the work.
- Simplify all those total_secs usages by initialising it to 1 second.
- Overlap queued decrementing with staged incrementing.
- Artificially set the pool lagging flag on pool switch in failover only mode as
well.
- Artificially set the pool lagging flag on work restart to avoid messages about
slow pools after every longpoll.
- Factor in opt_queue value into enough work queued or staged.
- Roll work whenever we can on getwork.
- Queue requests for getwork regardless and test whether we should send for a
getwork from the getwork thread itself.
- Get rid of age_work().
- Don't try to get bitforce temperature if we're polling for a result to
minimise the chance of interleaved responses.
- Fix harmless unused warnings in scrypt.h.
- Check we are not lagging as well as there is enough work in getwork.


BFGMiner Version 2.6.5 - August 20, 2012

- API new command 'coin' with mining information
- Add message to share if it's a resubmit.
- Add virtual adl mapping for when none is specified on the command line to
not crash without a map specified.
- Fix ADL gpu-map not working when there are more ADL devices than openCL.
Patch supplied and tested by Nite69.
- bitforce: Initial import of Linux-only bitforce-firmware-flash utility
- Revert stale-on-arrival failsafe, since it ends up needing exceptions for
everything
- Bugfix: opencl: Declare opencl_dynamic_cleanup in header
- Even if we want to submit stale shares, give up if we have more submissions
waiting on threads (even before failing)
- Even if we want to submit stale shares, give up if they've failed and we
have more submissions waiting on threads
- opencl: Use timeBeginPeriod on Windows to ensure gettimeofday has sufficient
precision for dynamic intensity
- Bugfix: opencl: Move ADL fanspeed warning messages to a new thread to get
around summary-update deadlocking
- README: Note that user groups don't get updated until re-login
- Initialise cnt in libztex.c
- Don't try to start devices that don't support scrypt when scrypt mining.
- Repeating on timeout in ztex could make the code never return.
- Offset libusb reads/writes by length written as well in ztex.
- Cope with timeouts and partial reads in ztex code.
- If there are more devices than nDevs, don't iterate over them as they may
overwrite devices mapped below that with the mapping option.
- Fix README faq on bfl auto-detect.
- Set memory clock based on memdiff if present from with engine changes,
allowing it to parallel manual changes from the menu as well.
- api.c typo
- API allow display/change failover-only setting
- API-README corrections
- miner.php documentation (in API-README) v0.1
- Bugfix: opencl: Show blank device-info statline area if GPU doesn't have
ADL, to fix column alignment
- README: Document usage of 0 to indicate "leave at default" for comma-
delimited GPU options
- Correct API-README versions to match when BFGMiner included them
- API-README update changelog
- Minimise locking and unlocking when getting counts by reusing shared mutex
lock functions.
- Avoid getting more work if by the time the getwork thread is spawned we find
ourselves with enough work.
- The bitforce buffer is cleared and hw error count incremented on return from a
failed send_work already so no need to do it within the send_work function.
- Don't make mandatory work and its clones last forever.
- modminer: Log debug info for nonces found


BFGMiner Version 2.6.4 - August 11, 2012

- Bugfix: Define my_cancellable_getch in miner.h
- Escape " and \ when writing json config file
- miner.php allow a custom page section to select all fields with '*' - e.g. to
create a STATS section on a custom page
- miner.php optional single rig totals (on by default)
- Bugfix: Initialize submitting mutex
- Bugfix: bitforce: Allocate enough space for FTDI description pointers
- Queue one request for each staged request removed, keeping the staged
request count optimal at all times.
- Bugfix: Avoid cancelling threads while locks are held
- Set recognizable names on threads for debugging
- Bugfix: Don't keep making new get_work threads if all pools are dead
- Enable configuring submission thread limit with --submit-threads option
- Bugfix: Limit active submission threads to 0x40 so we don't overflow
- Bugfix: Properly handle switching to pools that aren't on the latest block,
and warn if a pool actively switches to an old block
- Log more details of reasons in stale_work debug messages
- Failsafe against stale-on-arrival work: disable the pool
- Bugfix: Debug message should show "Work stale due to work restart" when it's
not a share
- windows-build: Remove APP SDK section since it is no longer needed
- modminer: HACK: Let last_work handle the end of the work, and start the next
one immediately
- Bugfix: modminer: Remove erroneous "else" statement, to fix hashrate
reporting
- README: Document user group required for FPGAs on Gentoo and Ubuntu
- BFGMiner-specific README adjustments
- Bugfix: opencl: Ignore error getting device ids from platforms unless they
are explicitly chosen
- New --debuglog option to include debug info in stderr logfile even if not in
the console
- Bumped down debhelper compatibility reqs so that this will build on Lucid.
- Updated to match packaging changes.
- Switched to native packages so we don't have to muck around creating fake
upstream tarballs, and can easily generate minor versions for upload to
Launchpad.
- Removed accidentally included debugging line.
- Minor version bump again because of launchpad. Will sort this out for next
release.
- Updated to patch bitforce module issue on Debian/Ubuntu.
- Added local quilt config dir to ignore.
- modminer: Check nonce against previous work, in case of race
- Bugfix: Enable --kernel-path option if ModMiner or Ztex is enabled (even if
no OpenCL)
- Bugfix: Escape backslashes and double-quotes in strings that rightfully may
have them, when writing JSON config file
- Clean object (.o) and dependency (.d) files out of source tree
- Bugfix: bitforce: Don't count hashes that never happened due to throttling
- Bugfix: Deal with serial_open timeout maximum (25.5s)
- - fpgautils: Linux only supports uint8_t decisecond values for timeouts, so
use uint8_t for timeout value; this gets smart compilers to throw warnings
when overflowed in some cases
- - bitforce: Reduce serial timeout to 25 seconds (was 30) and increase job
long timeout to 25 seconds (was 15) to handle throttling gracefully
- modminer: Add debug info to API extra device stats
- modminer: Raise clock speed when there's only good nonces for a while
- modminer: Only print clock speed adjustments when they actually change
- modminer: Increase tolerance for bad nonces to 2%
- modminer: Reset bad-nonce ratio measurement when the clock speed changes
- Bugfix: bitforce: Include the correct device id in "garbled response" warning
- ADL: Add attribution and disclaimer to interfaces
- Cleaned out refs to AMD SDKs.
- Updated README about debian packaging, changelog with minor version bump to
work around Launchpad reqs.
- Updated changelog with Ubuntu release specific version, needed to build for
multiple releases. Also stripped out ADL SDK stuff in the build rules.
- Initial work to adjust debian packaging from cgminer. Should build correctly
now with pbuilder/pdebuild, and include docs.
- Adapt miner code to free ADL structures
- Import free ADL interfaces
- Include scrypt.h in Makefile.
- Fix windows bitforce build.
- Convert the serial autodetect functions to use int instead of char to
enumerate devices.
- Uglify windows autodetect code for BFL.
- There is no point zeroing temperature in BFL if we fail to get a response, and
we should register it as a HW error, suggesting throttling.
- Update SCRYPT README with information about HW errors.
- Use the scrypt CPU code to confirm results from OCL code, and mark failures as
HW errors, making it easier to tune scrypt parameters.
- We may as well leave one curl still available per pool instead of reaping the
last one.
- Display reaped debug message outside mutex lock to avoid recursive locking.
- api.c update API start message and include port number
- miner.php ignore arg when readonly
- miner.php allow pool inputs: delete, addpool, poolpriority
- bitforce: Reopen on communication error
- Bugfix: Calculate hw err percent for the affected FPGA only
- make-release: Adapt to new autogen by using NOCONFIGURE var


BFGMiner Version 2.6.3 - August 6, 2012

- modminer: Relax no-nonces downclocking condition to be more reasonable
- README: Update scrypt configure option
- README: Update configure options
- Bugfix: Display --disable-modminer in configure --help now that it is
enabled by default
- Add specific information when ADL detects error -10 saying the device is not
enabled.
- modminer: Shorten upload warning message to fit better
- modminer: Sending a "ping" first, to workaround bug in new firmware betas
- modminer: Include Hardware Errors and Valid Nonces in extra device status
- Bugfix: modminer: Calculate bad-nonce percentage based only on the same
FPGA's hardware errors, accurately
- modminer: Show bitstream upload progress in statline, and only report to log
every 10%
- modminer: Be more verbose about why the clock is getting reduced
- Document how Icarus golden nonce is handled by other FPGAs
- Rewrite should_run for sched, to properly handle one-shot schedules spanning
midnight
- Bugfix: Check list_empty in pop_curl_entry after condition wait
- Bugfix: Only add new pools to array after completing basic structure
initialization
- If __BFGMINER_SEGFAULT_ERRQUIT is set in the environment, segfault on
non-zero quit()s
- Check against NULL pointers getting into curlring
- modminer: Finish a process results run with a nonce poll, rather than sleep
- modminer: Workaround Windows driver failures
- Count likely throttling episodes on bitforce devices as hardware errors.
- Bugfix: bitforce: Increase serial read timeout to 30 seconds during actual
mining, to tolerate more throttling
- Style cleanups.
- Make pool_disabled the first in the enums == 0, fixing the pool enabled count
which compares if value is not enabled before enabling it.
- Correct writing of scrypt parameters to config file based on command line
parameters only.
- Add scrypt support while writing conf
- Use different variables for command line specified lookup gap and thread
concurrency to differentiate user defined versus auto chosen values.
- Queue a request on pool switch in case we have no work from the new pool yet.
- API remove unused warning in non-GPU compile
- api.c in linux allow to open a closed socket in TIME_WAIT
- Display failover only mode in pool menu and allow it to be toggled live.
- Reinstate check for system queueing lag when the current pool's queue is maxed
out, there is no staged work, and the work is needed now.
- Fix harmless warnings.
- Check the current staged and global queued as well before queueing requests.
Discard stales before ageing work in the watchdog thread. Queue requests after
discarding and ageing work in watchdog thread. Display accurate global queued in
curses output. Reuse variable in age_work().
- The queueing mechanism has become a complex state machine that is no longer
predictable. Rewrite it from scratch watching only current queues in flight and
staged work available on a pool by pool basis.
- Update debian package configs to v2.6.2
- Queue an extra request whenever staged work drops below mining thread count in
hash_pop.
- Bugfix: Initialize logwin to 1 line high temporarily, to avert PDCurses crash
- Enable FPGA support by default, as long as their dependencies are met
- Bugfix: modminer: Search for *ModMiner* in udev ID_MODEL
- make-release: build with --enable-scrypt
- miner.php support custom report section joins
- ICA default fpga_count to work_division if specified
- FPGA-README document new hidden --icarus-options
- ICA support 57600 baud rate, up to 8 FPGA and partial working FPGA boards
- Scrypt mining does not support block testing yet so don't try to print it.
- Clear the bitforce buffer whenever we get an unexpected result as it has
likely throttled and we are getting cached responses out of order, and use the
temperature monitoring as a kind of watchdog to flush unexpected results.
- It is not critical getting the temperature response in bitforce so don't
mandatorily wait on the mutex lock.
- Check there is a cutoff temp actually set in bitforce before using it as a cut
off value otherwise it may think it's set to zero degrees.
- We dropped the temporary stopping of curl recruiting on submit_fail by
mistake, reinstate it.
- Make threads report in either side of the scanhash function in case we miss
reporting in when restarting work.
- Add debugging output when work is found stale as to why.
- Print the 3 parameters that are passed to applog for a debug line in
bitforce.c
- Clear bitforce buffer on init as previously.
- Add some headroom to the number of curls available per pool to allow for
longpoll and sendwork curls.
- Show the correct base units on GPU summary.
- Bugfix: bitforce: 1 decisecond timeout is unreasonably short, give it a
second
- Bugfix: Don't try to log abandon time, since we aren't keeping track
reasonably
- Import uthash 1.9.6
- Bugfix: bitforce: Pause after send_work failures
- Fix comm error handling to not consider work restarts an error condition
- comm error bug fix
- Bugfix: No endian.h on Windows
- Remove unused mkinstalldirs
- Display scrypt as being built in as well.
- Fix build warning about KL_SCRYPT when built without scrypt support.
- News update.
- More scrypt intensity information.
- Minor readme updates.
- Update README with more build instructions.
- Remove the low hash count determinant of hardware being sick. A low hash rate
can be for poor network connectivity or scrypt mining, neither of which are due
to sick hardware.
- Style
- API-README poolpriority changes
- api.c verify poolpriority parameters before changing pools
- api.c poolpriority changes
- Implement shared swap32(yes|tole|tobe) function to handle endian flipping
32-bit chunks in blocks
- Use correct macros for endian handling code


BFGMiner Version 2.6.1 - July 29, 2012

- Autoselect --scrypt iff all pools send scrypt work
- Adapt SCRYPT-README to BFGMiner (directing Bitcoin donations the correct
direction to reach Con)
- Remove mentions of Litecoin specifically
- Bugfix: Fix build without OpenCL but with scrypt
- make-release: Add SCRYPT-README
- Bump version 2.6.0, adding SCRYPT README to makefile.
- Smarter autogen.sh script.
- Sleeping on intensity decrease is broken, remove it.
- Sleep only the extra amount of time we overran the dynamic interval in dynamic
mode.
- Add scrypt documentation in the form of a separate readme.
- Fix build error without scrypt enabled.
- Limit thread concurrency for scrypt to 5xshaders if shaders is specified.
- Simplify repeated use of gpus[gpu]. in ocl.c
- Find the nearest power of 2 maximum alloc size for the scrypt buffer that can
successfully be allocated and is large enough to accomodate the thread
concurrency chosen, thus mapping it to an intensity.
- Don't make opt_scrypt mandatory blocking with opencl code.
- Update kernel versions reflecting changes in the API.
- Make the thread concurrency and lookup gap options hidden on the command line
and autotune parameters with a newly parsed --shaders option.
- Fix target testing with scrypt kernel as it would have been missing shares
below target.
- Always create the largest possible padbuffer for scrypt kernels even if not
needed for thread_concurrency, giving us some headroom for intensity levels.
- Use the detected maximum allocable memory on a GPU to determine the optimal
scrypt settings when lookup_gap and thread_concurrency parameters are not given.
- Check the maximum allocable memory size per opencl device.
- Add debugging output if buffer allocation fails for scrypt and round up
bufsize to a multiple of 256.
- Nonce testing for btc got screwed up, leading to no accepted shares. Fix it.
- Display size of scrypt buffer used in debug.
- Allow intensities up to 20 if scrypt is compiled in.
- Add name to scrypt kernel copyright.
- Allow lookup gap and thread concurrency to be passed per device and store
details in kernel binary filename.
- Ignore negative intensities for scrypt.
- Change the scale of intensity for scrypt kernel and fix a build warning.
- Correct target value passed to scrypt kernel.
- Use 256 output slots for kernels to allow 1 for each worksize.
- Test the target in the actual scrypt kernel itself saving further
calculations.
- Reinstate GPU only opencl device detection.
- Decrease lookup gap to 1. Does not seem to help in any way being 2.
- Fix build.
- Make pad0 and pad1 local variable in scrypt kernel.
- Constify input variable in scrypt kernel.
- Send correct values to scrypt kernel to get it finally working.
- Create command queue before compiling program in opencl.
- Fix external scrypt algo missing.
- Limit scrypt to 1 vector.
- Handle KL_SCRYPT in config write.
- Get rid of stuff.
- Don't enqueuewrite buffer at all for pad8 and pass work details around for
scrypt in dev_blk.
- Set the correct data for cldata and prepare for pad8 fixes.
- Get rid of spaces in arrays in scrypt kernel.
- Start with smaller amount of hashes in cpu mining to enable scrypt to return
today sometime.
- Free the scratchbuf memory allocated in scrypt and don't check if CPUs are
sick since they can't be. Prepare for khash hash rates in display.
- Add cpumining capability for scrypt.
- Set scrypt settings and buffer size in ocl.c code to be future modifiable.
- Cope with when we cannot set intensity low enough to meet dynamic interval by
inducing a forced sleep.
- Make dynamic and scrypt opencl calls blocking.
- Fix nonce submission code for scrypt.
- Make sure goffset is set for scrypt and drop padbuffer8 to something
manageable for now.
- Set up buffer8 for scrypt.
- Build fix for opt scrypt.
- Don't check postcalc nonce with sha256 in scrypt.
- Don't test nonce with sha and various fixes for scrypt.
- Make scrypt buffers and midstate compatible.
- Use specific output array entries in scrypt kernel.
- Provide initial support for the scrypt kernel to compile with and mine scrypt
with the --scrypt option.
- Enable completely compiling scrypt out.
- Begin import of scrypt opencl kernel from reaper.


BFGMiner Version 2.5.3 - July 29, 2012

- Bugfix: Add zlib1.dll to Win32 release archive
- Bugfix: SICK low-hashrate is now determined by being under 1/3 the runtime
average hashrate
- Bugfix: cpu_set_t is never #defined, so use CPU_ZERO which is a macro


BFGMiner Version 2.5.2 - July 29, 2012

- Limit total number of curls recruited per pool to the number of mining threads
to prevent blasting the network when we only have one pool to talk to.
- Bugfix: Skip writing configuration of range-limited int options with negative
values
- Bugfix: Correctly attempt to load ~/.bfgminer/bfgminer.conf or
~/.cgminer/cgminer.conf as defaults
- Send X-Minimum-Wait header on longpolls, to explicitly inform pools we will
handle a response with no delay
- bitforce: Abandon (only) stale searches for work restarts
- Keep a counter of enabled pools and use that instead of iterating over the
pool list. Use that value to ensure we don't set the last remaining active pool
to the rejecting state.
- bitforce: Skip out of sending work if work restart requested
- RPC: Writeup on poolpriority command usage
- Bugfix: API: Report errors from poolpriority command
- RPC: New "poolpriority" command to set the order of pool priorities
- strtok_ts: Thread-safe strtok that work on POSIX or Windows
- Bugfix: Supress "caught up" event when first switching to a pool
- Announce and restart work immediately when current pool has caught up to the
current block
- Bugfix: Don't consider work stale due to other pools' longpolls, if
--failover-only is active
- Refactor stale_work function to only flag actual stale shares
- stale_work: Don't factor getwork delay into expiry for shares (only for work
itself)
- Bugfix: Use pool number rather than numeric pointer to strict pool, in block
found notice
- Accept JSON Numbers in config file parameters
- Improve readability of OPT_HASARG in parse_config
- Allow JSON false as a valid value for strictly boolean options
- Include scan-serial in example configuration file
- fpgautils: add support for 57.6 kBd serial
- miner.php add a socket RCV timeout for if cgminer is hung and the API thread
is still running
- BFL force all code to timeout to avoid hanging
- Initialise mdplatform.
- Find the gpu platform with the most devices and use that if no platform option
is passed.
- Bugfix: It is not a hardware error if nonces returned from modminer don't
meet the pool target
- bitforce & icarus: Log detection failures at debug log level, so we don't
confuse users who have different devices (which is why these drivers are
failing detection!)
- Show "WAIT" (LIFE_WAIT status) if a cgpu is idle waiting for work (pool
slow/dead)
- Instead of quitting on failing N retries, just discard the share
- Bugfix: Don't discard stale shares after submission failure, if user or pool
wants stales submitted
- Bugfix: Record discard-during-retry shares in the sharelog
- Bugfix: Only show Algorithm in RPC summary if CPU mining is actually active
- OpenCL: Remove intensity from statline, since it overflowed
- Move "Q" (requested getworks) to second status line as "GW" to balance out
better
- Bugfix: Use a mutex to control non-curses output
- Simplify code to a single vprintf path for curses-less printing
- Move opt_quiet check to my_log_curses, so it works for curses-less builds
- Use log_generic for vapplog to cut down on code duplication
- Bugfix: Copy argv[0] given to dirname()
- Find the gpu platform with the most devices and use that if no platform
option is passed.
- Allow more platforms to be probed if first does not return GPUs.
- Detach pthread from within the api thread in case it is terminated due to not
being instantiated before pthread_cancel is called from main, leading to a
segfault.
- Debug output per thread hashrate is out by a factor of 1000.
- Don't check if CPUs are sick since they can't be.
- Calculate midstate in separate function and remove likely/unlikely macros
since they're dependent on pools, not code design.
- Display in debug mode when we're making the midstate locally.
- Bugfix: Document --no-adl and --gpu-platform
- Bugfix: Remove redundant documentation of --auto-fan and --auto-gpu (they
are in GPU-specific options)
- CPU mining may not be included in binaries, but it's not deprecated for
BFGMiner either
- Bugfix: Restore case-insensitivity to input
- Scroll the device list with up/down arrow keys, if it is overflowed
- Use select statement to handle input
- Bugfix: Actually check that the device fits in the individual summary window
before trying to print it
- Bugfix: Fix build without curses but with OpenCL
- Bugfix: Don't show a Temperature key if it isn't known
- BFGMiner-specific NEWS fix


BFGMiner Version 2.5.1 - July 13, 2012

- Replace CPU Algo in header with runtime
- Bugfix: Calculate diff-1 utility to fix utility-hashrate on pools with
diff!=1
- Add utility hashrate to curses display
- Show units in kh, Gh, Th, etc as needed to use at most 3 integer digits
- Use FTD2XX.DLL on Windows to autodetect BitFORCE SHA256 devices
- bitforce_get_result returns -1 on error now.
- Check return value of read in BFgets
- Bugfix: modminer: Count hashes done before work restart
- Bugfix: modminer: Adapt "get nonce" error condition to new scanhash=>-1
error API
- Bugfix: Make our Windows nanosleep/sleep replacements standards-compliant
(which fixes nmsleep) and include compat.h for bitforce (for sleep)
- miner.php fix rig # when miners fail
- Fix whitespace mangling.
- bitforce: Use "full work" vs "nonce range" for kernel name
- Abbrv. correction
- Remove superfluous ave_wait
- Put kname change for broken nonce-range back in
- Add average wait time to api stats
- Revert "Merge branch 'ave_time' of https://github.com/pshep/cgminer.git"
- Add average return time to api stats
- Missed one nonce-range disabling.
- Change timeouts to time-vals for accuracy.
- More BFL tweaks. Add delay between closing and reopening port. Remove buffer
clear in re-init Add kernel type (mini-rig or single)
- Revert "Change BFL driver thread initialising to a constant 100ms delay
between devices instead of a random arrangement."
- Only try to shut down work cleanly if we've successfully connected and started
mining.
- Fix spelling.
- modminer: Firmware returns 0xffffff00 immediately if we set clockspeed too
high
- Bugfix: modminer: Actually count good shares
- Bugfix: Adapt OpenCL scanhash errors to driver API change (errors are now -1,
not 0)
- Remove bitforce_thread_init The delay thing does nothing useful... when long
poll comes around, all threads restart at the same time anyway.
- fix API support for big endian machines
- Bugfix: Use const struct device_api* for mt_disable
- modminer: Show progress of bitstream upload
- Bugfix: Don't declare devices SICK if they're just busy initializing
- Bugfix: Calculate nsec in nmsleep correctly
- miner.php allow rig names in number buttons
- Change BFL driver thread initialising to a constant 100ms delay between
devices instead of a random arrangement.
- Spelling typo.
- Time opencl work from start of queueing a kernel till it's flushed when
calculating dynamic intensity.
- Modify te scanhash API to use an int64_t and return -1 on error, allowing zero
to be a valid return value.
- Check for work restart after the hashmeter is invoked for we lose the hashes
otherwise contributed in the count.
- Remove disabled: label from mining thread function, using a separate
mt_disable function.
- Style changes.
- Cope with signals interrupting the nanosleep of nmsleep.
- Use standard cfsetispeed/cfsetospeed to set baud rate on *nix
- miner.php split() flagged deprecated in PHP 5.3.0
- Bugfix: Use nmsleep instead of restart_wait, so we always wait the full time
- Make long timeout 10seconds on bitforce for when usleep or nanosleep just
can't be accurate...


BFGMiner Version 2.5.0 - July 7, 2012

- Fix BitFORCE driver to not silenty discard valid shares (bug introduced by
CGMiner merges)
- Fix --benchmark not working since the dynamic addition of pools and pool
stats.
- Make disabling BFL nonce range support a warning since it has to be explicitly
enabled on the command line now.
- miner.php allow renaming table headers
- Make bitforce nonce range support a command line option --bfl-range since
enabling it decrease hashrate by 1%.
- Add sanity checking to make sure we don't make sleep_ms less than 0 in
bitforce.
- The fastest minirig devices need a significantly smaller starting sleep time.
- Use a much shorter initial sleep time to account for faster devices and nonce
range working, and increase it if nonce range fails to work.
- Use nmsleep instead of usleep in bitforce.
- Provide a ms based sleep function that uses nanosleep to avoid the inaccuracy
of usleep on SMP systems.
- delay_time_ms is always set so need not be initialised in bitforce.
- Increase bitforce timeout to 10 seconds.
- Add more hysteresis and poll ~5 times to allow for timer delays in bitforce
devices.
- miner.php allow alternating line colours (off by default)
- Display the actual duration of wait when it is greater than the cutoff.
- Set nonce to maximum once we determine nonce range support is broken.
- Initial wait time is always known so no need to zero it beforehand in
bitforce.
- No point counting wait time until the work is actually sent to bitforce
devices.
- Use string comparison functions instead of explicit comparisons.
- Account for wait_ms time when nonce_range is in use on BFL.
- Split nonces up into 1/5 chunks when nonce range is supported.
- limit clear buffer iterations.
- Ad fd check to clear buffer.
- miner.php remove incorrect 'DATE' error message
- miner.php allow summary header in custom pages
- Disable nonce range support in BFL when broken support is detected.
- Restart_wait is only called with a ms value so incorporate that into the
function.
- Only try to adjust dev width when curses is built in.
- miner.php define custom sum fields as a simple array
- Fix off-by-one error in nonce increment in bfl.
- Use BE when setting nonce in bitforce nonce range work.
- Enable nonce range in the normal init sequence for bfl.
- Queue extra work at 2/3 differently depending on whether we're using nonce
range or not.
- Initially enable support for nonce range support on bfl, splitting nonces up
into 3/4 size and only disable it if it fails on work submit.
- Attempt to detect nonce range support in BFL by sending work requring its
support.
- Limit retrying on busy for up to BITFORCE_TIMEOUT_MS
- Attempt to initialise while bitforce device returns BUSY.
- Extend length of string that can be passed to BFL devices.
- Fix signedness warning.
- Adjust device width column to be consistent.
- Use cgpu-> not gpus[] in watchdog thread.
- Add api stats (sleep time)
- Timing tweaks Added long and short timeouts, short for detecting throttling,
long to give up totally. Reset sleep time when device re-initialised Still check
results after timeout Back up a larger time if result on first poll.
- Add API Notify counter 'Comms Error'
- Style police on api.c
- Do all logging outside of the bitforce mutex locking to avoid deadlocks.
- Remove applog call from bfwrite to prevent grabbing nested mutexes.
- Bitforce style changes.
- Minor style changes.
- Remove needless roundl define.
- Made JSON error message verbose.
- Fine-tune timing adjustment. Also remove old work_restart timing.
- Check for gpu return times of >= 0, not just 0, to fix intensity dropping to
-10.
- Restart is zeroed in the mining thread so no need to do it inside the bitforce
code.
- More improvements to comms. BFL return nothing when throttling, so should not
be considered an error. Instead repeat with a longer delay.
- Polling every 10ms there's not much point checking the pthread_cond_timedwait
as it just adds overhead. Simply check the value of work_restart in the bfl main
polling loop.
- Use a pthread conditional that is broadcast whenever work restarts are
required. Create a generic wait function waiting a specified time on that
conditional that returns if the condition is met or a specified time passed to
it has elapsed. Use this to do smarter polling in bitforce to abort work, queue
more work, and check for results to minimise time spent working needlessly.
- Add busy time to wait time.
- api.c put version up to 1.14
- Add tiny delay after writing to BFL Change BFL errors to something more human
readable Send work busy re-tries after 10ms delay
- Fix race condition in thread creation that could under some conditions crash
BFGMiner at startup


BFGMiner Version 2.4.4 - July 1, 2012

- Fix builds on non gnu platforms.
- api.c ensure old mode is always available when not using --api-groups + quit()
on param errors
- Implement rudimentary X-Mining-Hashrate support.
- Detect large swings in temperature when below the target temperature range and
change fan by amounts dependant on the value of tdiff.
- Adjust the fanspeed by the magnitude of the temperature difference when in the
optimal range.
- Revert "Restarting cgminer from within after ADL has been corrupted only leads
to a crash. Display a warning only and disable fanspeed monitoring."
- api.c fix json already closed
- implement and document API option --api-groups
- Put upper bounds to under 2 hours that work can be rolled into the future for
bitcoind will deem it invalid beyond that.
- define API option --api-groups
- api.c allow unwell devices to be enabled so they can be cured
- miner.php - fix/enable autorefresh for custom pages
- miner.php allow custom summary pages - new 'Mobile' summary
- Work around pools that advertise very low expire= time inappropriately as this
leads to many false positives for stale shares detected.
- Only show ztex board count if any exist.
- There is no need for work to be a union in struct workio_cmd
- fpgautils.c include a debug message for all unknown open errors
- Don't keep rolling work right up to the expire= cut off. Use 2/3 of the time
between the scantime and the expiry as cutoff for reusing work.
- Log a specific error when serial opens fail due to lack of user permissions
- Increase GPU timing resolution to microsecond and add sanity check to ensure
times are positive.
- Opencl code may start executing before the clfinish order is given to it so
get the start timing used for dynamic intensity from before the kernel is
queued.
- fpgautils.c - set BAUD rate according to termio spec
- fpgautils.c - linux ordering back to the correct way
- miner.php remove unneeded '.'s
- miner.php add auto refresh options
- miner.php add 'restart' next to 'quit'
- miner.php make fontname/size configurable with myminer.php
- Make the pools array a dynamically allocated array to allow unlimited pools to
be added.
- Make the devices array a dynamically allocated array of pointers to allow
unlimited devices.
- Dynamic intensity for GPUs should be calculated on a per device basis. Clean
up the code to only calculate it if required as well.
- Bugfix: Provide alternative to JSON_ENCODE_ANY for Jansson 1.x
- Use a queueing bool set under control_lock to prevent multiple calls to
queue_request racing.
- Use the work clone flag to determine if we should subtract it from the total
queued variable and provide a subtract queued function to prevent looping over
locked code.
- Don't decrement staged extras count from longpoll work.
- Count longpoll's contribution to the queue.
- Increase queued count before pushing message.
- Test we have enough work queued for pools with and without rolltime
capability.
- As work is sorted by age, we can discard the oldest work at regular intervals
to keep only 1 of the newest work items per mining thread.
- Roll work again after duplicating it to prevent duplicates on return to the
clone function.
- Abstract out work cloning and clone $mining_threads copies whenever a rollable
work item is found and return a clone instead.
- api.c display Pool Av in json
- Take into account average getwork delay as a marker of pool communications
when considering work stale.
- Work out a rolling average getwork delay stored in pool_stats.
- Getwork delay in stats should include retries for each getwork call.
- Walk through the thread list instead of searching for them when disabling
threads for dynamic mode.
- Extend nrolltime to support the expiry= parameter. Do this by turning the
rolltime bool into an integer set to the expiry time. If the pool supports
rolltime but not expiry= then set the expiry time to the standard scantime.
- When disabling fanspeed monitoring on adl failure, remove any twin GPU
association. This could have been leading to hangs on machines with dual GPU
cards when ADL failed.
- modminer: Don't delay 2nd+ FPGAs during work restart
- Disable OpenCL code when not available.
- Fix openwrt crashing on regeneratehash() by making check_solve a noop.
- Fix sign warning.
- Bugfix: icarus: properly store/restore info and work end times across longpoll
restarts
- Enable modminer for release builds


BFGMiner Version 2.4.3 - June 14, 2012

- Change device API "name" to reflect driver name abbreviation instead of device type name
- miner.php allow a separate user settings file
- modminer: Implement extended device stats to expose each Board to the RPC API
- Bugfix: Use new cgpu->thr for longpoll waking
- bitforce: Remove 4.5s delay before polling starts, since MiniRig finishes sooner
- FPGA - allow device detect override without an open failure
- Bugfix: Missing printf value in merge from cgminer
- Ensure C compiler is in C99 mode
- Add CPU core count detection for BSD/Mac
- Set CPU mining idle priority on Windows
- can_roll and should_roll should have no bearing on the cycle period within the
miner_thread so remove it.
- Check for strategy being changed to load balance when enabling LPs.
- Check that all threads on the device that called get_work are waiting on
getwork before considering the pool lagging.
- Iterate over each thread belonging to each device in the hashmeter instead of
searching for them now that they're a list.
- When using rotate pool strategy, ensure we only select from alive enabled
pools.
- Start longpoll from every pool when load balance strategy is in use.
- Add mandatory and block fields to the work struct. Flag any shares that are
detected as blocks as mandatory to submit, along with longpoll work from a
previously rejecting pool.
- Consider the fan optimal if fanspeed is dropping but within the optimal speed
window.
- Fix typo in some API messages (succeess/success)
- api.c MMQ stat bugs
- Bugfix: Fix warnings when built without libudev support
- Bugfix: slay a variety of warnings
- Bugfix: modminer: Fix unsigned/signed comparison and similar warnings
- API add ModMinerQuad support
- Bugfix: Honour forceauto parameter in serial_detect functions
- modminer: Temperature sensor improvements
- modminer: Make log messages more consistent in format
- Only adjust GPU speed up if the fanspeed is within the normal fanrange and
hasn't been turned to maximum speed under overheat conditions.
- ModMiner use valid .name
- New driver: BTCFPGA ModMiner
- Abstract generally useful FPGA code into fpgautils.c
- API add stats for pool getworks
- miner.php option to hide specific fields from the display
- miner.php add version numbers to the summary page
- Update debian configs to v2.4.2
- Add API and FPGA READMEs into Makefile to be included in source distribution.
- Icarus - fix unit64_t printf warnings


BFGMiner Version 2.4.2 - June 2, 2012

- Use epoll to immediately interrupt Icarus with new work on longpolls (Linux)
- API.class compiled with Java SE 6.0_03 - works with Win7x64
- miner.php highlight devs too slow finding shares (possibly failing)
- API update version to V1.11 and document changes
- API save default config file if none specified
- api.c save success incorrectly returns error
- api.c replace BUFSIZ (linux/windows have different values)
- Move RPC API content out of README to API-README
- Open a longpoll connection if a pool is in the REJECTING state as it's the
only way to re-enable it automatically.
- Use only one longpoll as much as possible by using a pthread conditional
broadcast that each longpoll thread waits on and checks if it's the current pool
before
- If shares are known stale, don't use them to decide to disable a pool for
sequential rejects.
- Restarting cgminer from within after ADL has been corrupted only leads to a
crash. Display a warning only and disable fanspeed monitoring.
- Icarus: fix abort calculation/allow user specified abort
- Icarus: make --icarus-timing hidden and document it in FPGA-README
- Icarus: high accuracy timing and other bitstream speed support
- add-MIPSEB-to-icarus-for-BIG_ENDIAN
- work_decode only needs swab32 on midstate under BIG ENDIAN
- add compile command to api-example.c
- save config bugfix: writing an extra ',' when no gpus
- Add dpkg-source commits


BFGMiner Version 2.4.1 - May 6, 2012

- Icarus: Calibrate hashrate yet even more accurately
- In the unlikely event of finding a block, display the block solved count with
the pool it came from for auditing.
- Display the device summary on exit even if a device has been disabled.
- Use correct pool enabled enums in api.c.
- Import Debian packaging configs
- Ensure we test for a pool recovering from idle so long as it's not set to
disabled.
- Fix pool number display.
- Give BFGMiner -T message only if curses is in use.
- Reinit_adl is no longer used.
- API 'stats' allow devices to add their own stats also for testing/debug
- API add getwork stats to BFGMiner - accesable from API 'stats'
- Don't initialise variables to zero when in global scope since they're already
initialised.
- Get rid of unitialised variable warning when it's false.
- Move a pool to POOL_REJECTING to be disabled only after 3 minutes of
continuous rejected shares.
- Some tweaks to reporting and logging.
- API support new pool status
- Add a temporarily disabled state for enabled pools called POOL_REJECTING and
use the work from each longpoll to help determine when a rejecting pool has
started working again. Switch pools based on the multipool strategy once a pool
is re-enabled.
- Removing extra debug
- Fix the benchmark feature by bypassing the new networking code.
- Reset sequential reject counter after a pool is disabled for when it is
re-enabled.
- ztex updateFreq was always reporting on fpga 0
- Trying harder to get 1.15y working
- Specifying threads on multi fpga boards extra cgpu
- Missing the add cgpu per extra fpga on 1.15y boards
- API add last share time to each pool
- Don't try to reap curls if benchmarking is enabled.


BFGMiner Version 2.4.0 - May 3, 2012

- Only show longpoll warning once when it has failed.
- Convert hashes to an unsigned long long as well.
- Detect pools that have issues represented by endless rejected shares and
disable them, with a parameter to optionally disable this feature.
- Bugfix: Use a 64-bit type for hashes_done (miner_thread) since it can overflow
32-bit on some FPGAs
- Implement an older header fix for a label existing before the pthread_cleanup
macro.
- Limit the number of curls we recruit on communication failures and with
delaynet enabled to 5 by maintaining a per-pool curl count, and using a pthread
conditional that wakes up when one is returned to the ring buffer.
- Generalise add_pool() functions since they're repeated in add_pool_details.
- Bugfix: Return failure, rather than quit, if BFwrite fails
- Disable failing devices such that the user can attempt to re-enable them
- Bugfix: thread_shutdown shouldn't try to free the device, since it's needed
afterward
- API bool's and 1TBS fixes
- Icarus - minimise code delays and name timer variables
- api.c V1.9 add 'restart' + redesign 'quit' so thread exits cleanly
- api.c bug - remove extra ']'s in notify command
- Increase pool watch interval to 30 seconds.
- Reap curls that are unused for over a minute. This allows connections to be
closed, thereby allowing the number of curl handles to always be the minimum
necessary to not delay networking.
- Use the ringbuffer of curls from the same pool for submit as well as getwork
threads. Since the curl handles were already connected to the same pool and are
immediately available, share submission will not be delayed by getworks.
- Implement a scaleable networking framework designed to cope with any sized
network requirements, yet minimise the number of connections being reopened. Do
this by create a ring buffer linked list of curl handles to be used by getwork,
recruiting extra handles when none is immediately available.
- There is no need for the submit and getwork curls to be tied to the pool
struct.
- Do not recruit extra connection threads if there have been connection errors
to the pool in question.
- We should not retry submitting shares indefinitely or we may end up with a
huge backlog during network outages, so discard stale shares if we failed to
submit them and they've become stale in the interim.


BFGMiner Version 2.3.6 - April 29, 2012

- Shorten stale share messages slightly.
- Protect the freeing of current_hash under mutex_lock to prevent racing on it
when set_curblock is hit concurrently.
- Change default behaviour to submitting stale, removing the --submit-stale
option and adding a --no-submit-stale option.
- Make sure to start the getwork and submit threads when a pool is added on the
fly. This fixes a crash when a pool is added to running BFGMiner and then
switched to.
- Faster hardware can easily outstrip the speed we can get work and submit
shares when using only one connection per pool.
- Test the queued list to see if any get/submits are already queued and if they
are, start recruiting extra connections by generating new threads.
- This allows us to reuse network connections at low loads but recuit new open
connections as they're needed, so that BFGMiner can scale to hardware of any
size.


BFGMiner Version 2.3.5 - April 28, 2012

- Restarting BFGMiner leads to a socket that can't be bound for 60 seconds, so
increase the interval that API binding waits to 30 seconds to minimise the
number of times it will retry, spamming the logs.
- Give a longpoll message for any longpoll that detects a block change, primary
or backup, and also display which pool it was.
- Decrease utility display to one decimal place.
- Small cosmetic output alignment.
- Add pool number to stale share message.
- Add space to log output now that there is more screen real estate available.
- Indentation clean up.
- Remove thread id display from rejected shares as well.
- Merge pull request #185 from Diapolo/diakgcn
- add goffset support for diakgcn with -v 1 and update kernel version
- Set have_longpoll to true when there is at least one pool with longpoll.
- Don't display the thread ID since it adds no useful information over the
device number.
- Don't display the first 8 bytes of a share since they will always be zero at
>= 1 difficulty.
- work->longpoll is reset across test_work_current so we need to recheck what
pool it belongs to.
- Use longpolls from backup pools with failover-only enabled just to check for
block changes, but don't use them as work.
- Start longpoll only after we have tried to extract the longpoll URL.
- Check for submitold flag on resubmit of shares, and give different message for
stale shares on retry.
- Check for submitold before submitstale.
- Don't force fresh curl connections on anything but longpoll threads.
- Create one longpoll thread per pool, using backup pools for those pools that
don't have longpoll.
- Use the work created from the longpoll return only if we don't have
failover-enabled, and only flag the work as a longpoll if it is the current
pool.
- This will work around the problem of trying to restart the single longpoll
thread on pool changes that was leading to race conditions.
- It will also have less work restarts from the multiple longpolls received from
different pools.
- Remove the invalid entries from the example configuration file.
- Add support for latest ATI SDK on windows.
- Export missing function from libztex.
- miner.php change socktimeoutsec = 10 (it only waits once)
- Bugfix: Make initial_args a const char** to satisfy exec argument type warning
(on Windows only)
- miner.php add a timeout so you don't sit and wait ... forever
- Create discrete persistent submit and get work threads per pool, thus allowing
all submitworks belonging to the same pool to reuse the same curl handle, and
all getworks to reuse their own handle.
- Use separate handles for submission to not make getwork potentially delay
share submission which is time critical.
- This will allow much more reusing of persistent connections instead of opening
new ones which can flood routers.
- This mandated a rework of the extra longpoll support (for when pools are
switched) and this is managed by restarting longpoll cleanly and waiting for a
thread join.
- miner.php only show the current date header once
- miner.php also add current time like single rig page
- miner.php display rig 'when' table at top of the multi-rig summary page
- README - add some Ztex details
- api.c include zTex in the FPGA support list
- api.c ensure 'devs' shows PGA's when only PGA code is compiled
- miner.c sharelog code consistency and compile warning fix
- README correct API version number
- README spelling error
- api.c combine all pairs of sprintfs()
- api.c uncomment and use BLANK (and COMMA)
- Code style cleanup
- Annotating frequency changes with the changed from value
- README clarification of 'notify' command
- README update for API RPC 'devdetails'
- api.c 'devdetails' list static details of devices
- Using less heap space as my TP-Link seems to not handle this much


BFGMiner Version 2.3.4 - April 26, 2012

- New maintainership of code with modular FPGA/GPU focus, under BFGMiner name
- Complete working support for cross-compiling Windows builds on Linux.
- Fix usage of low --scan-time settings so it doesn't busy-loop
- JSON API: Add new 'devdetail' command to get fixed device information
- JSON API: Implement driver abstraction for extra device status
- Icarus: Use epoll to wait for serial port input properly, when available
- Icarus: Workaround buggy USB-UART that causes Icarus to stop mining rarely
- Icarus: Estimate mining hashrate correctly, calibrated from real-world data
- Icarus: Parallelize work setup with Icarus hash search improving performance
- Icarus: More reliable detection and runtime
- OpenCL: Move GPU-specific data fetching from JSON API to OpenCL driver
- OpenCL: Dynamically load OpenCL library, to be more vendor-independent and
allow use without actually having OpenCL (i.e. FPGA-only rigs).


CGMiner Version 2.3.4 - April 25, 2012

- Extensively document the cause of GPU device issues and the use of --gpu-map.
- Support for share logging
- Detect poorly performing combination of SDK and phatk kernel and add verbose
warning at startup.
- Icarus update to new add_cgpu()
- Icarus driver working with Linux and Windows
- api.c fix unused variable compile warning
- Display all OpenCL devices when -n is called as well to allow debugging of
differential mapping of OpenCL to ADL.
- Add a --gpu-map option which will allow arbitrarily mapping ADL devices to
OpenCL devices for instances where association by enumeration alone fails.
- Increase upper limit on number of extra items to queue as some FPGA code can't
yet reliably keep many devices busy.
- Display configuration file information when -c option is passed and only when
file exists on loading default config file.
- Display configuration file loaded, if any, and debug output if configuration
file parsing failed.
- Add missing ztex header to Makefile for distribution.
- Document long-form COM port device names on Windows, required to specify
serial ports above 9
- Include ztex bitstreams firmware in distribution and install if configured in.
- Style police on driver-ztex.c
- work_restart should only be changed by cgminer.c now
- Shut down the api cleanly when the api thread is cancelled. This should allow
the api socket to be closed successfully to next be reopened with app_restart.
- Make a union for cgpu device handles, and rename "device" to "device_ztex"
since it's Ztex-specific
- Initialise name variable.
- Remove unnecessary check for variable that always has memory allocated.
- Bugfix: Missing "break" no-op in default case
- Make the status window and log window as large as can fit on startup,
rechecking to see if it can be enlarged after the fact. This allows any number
of devices to be displayed provided the window is made long enough without
corrupting the output.
- Style police on libztex.c.
- API add removepool like the screen interface
- api.c escape required characters in return strings + pools returns the
username
- Set lp_path to NULL after free for consistency.
- Removing dmalloc import left behind by mistake
- Fixing leak in resp_hdr_cb
- miner.php warning highlight GPU stats if they are zero (e.g. ADL not enabled)
- miner.php highlight any device that isn't 'Enabled'
- miner.php highlight any Status that isn't 'Alive'
- miner.php optionally support multiple rigs
- Initial Ztex support 1.15x board.


CGMiner Version 2.3.3 - April 15, 2012

- Don't even display that cpumining is disabled on ./configure to discourage
people from enabling it.
- Do a complete cgminer restart if the ATI Display Library fails, as it does on
windows after running for some time, when fanspeed reporting fails.
- Cache the initial arguments passed to cgminer and implement an attempted
restart option from the settings menu.
- Disable per-device status lines when there are more than 8 devices since
screen output will be corrupted, enumerating them to the log output instead at
startup.
- Reuse Vals[] array more than W[] till they're re-initialised on the second
sha256 cycle in poclbm kernel.
- Minor variable alignment in poclbm kernel.
- Make sure to disable devices with any status not being DEV_ENABLED to ensure
that thermal cutoff code works as it was setting the status to DEV_RECOVER.
- Re-initialising ADL simply made the driver fail since it is corruption over
time within the windows driver that's responsible. Revert "Attempt to
re-initialise ADL should a device that previously reported fanspeed stops
reporting it."
- Microoptimise poclbm kernel by ordering Val variables according to usage
frequency.


CGMiner Version 2.3.2 - March 31, 2012

- Damping small changes in hashrate so dramatically has the tendency to always
make the hashrate underread so go back to gentle damping instead.
- Revert the crossover of variables from Vals to W in poclbm kernel now that
Vals are the first declared variables so they're used more frequently.
- Vals variables appearing first in the array in poclbm is faster.
- Change the preferred vector width to 1 for Tahiti only, not all poclbm
kernels.
- Use a time constant 0.63 for when large changes in hashrate are detected to
damp change in case the large change is an aliasing artefact instead of a real
chang
- Only increment stale counter if the detected stales are discarded.
- Attempt to re-initialise ADL should a device that previously reported fanspeed
stops reporting it.
- Move the ADL setup and clearing to separate functions and provide a reinit_adl
function to be used when adl fails while running.
- Use slightly more damping on the decay time function in the never-ending quest
to smooth off the hashmeter.
- Set the starting fanspeed to a safe and fairly neutral 50% when autofan is
enabled.
- Provide locking around updates of cgpu hashrates as well to prevent multiple
threads accessing data fields on the same device.
- Display the beginning of the new block in verbose mode in the logs.
- Reinstate old diablo kernel variable ordering from 120222, adding only goffset
and vector size hint. The massive variable ordering change only helped one SDK
on
- Change the version number on the correct kernels.
- api.c devicecode/osinfo incorrectly swapped for json
- Add extensive instructions on how to make a native windows build.
- Update version numbers of poclbm and diablo kernels as their APIs have also
changed.
- Use global offset parameter to diablo and poclbm kernel ONLY for 1 vector
kernels.
- Use poclbm preferentially on Tahiti now regardless of SDK.
- Remove unused constant passed to poclbm.
- Clean up use of macros in poclbm and use bitselect everywhere possible.
- Add vector type hint to diablo kernel.
- Add worksize and vector attribute hints to the poclbm kernel.
- Spaces for non-aligned variables in poclbm.
- Swap Vals and W variables where they can overlap in poclbm.
- More tidying of poclbm.
- Tidy up first half of poclbm.
- Clean up use of any() by diablo and poclbm kernels.
- Minor variable symmetry changes in poclbm.
- Put additions on separate lines for consistency in poclbm.
- Consolidate last use of W11 into Vals4 in poclbm.
- Change email due to SPAM
- api.c miner.php add a '*' to the front of all notify counters - simplifies
future support of new counters
- miner.php add display 'notify' command
- Small change to help arch's without processor affinity
- Fix bitforce compile error
- api.c notify should report disabled devices also - of course
- API returns the simple device history with the 'notify' command
- code changes for supporting a simple device history
- api.c Report an OS string in config to help with device issues
- api.c fix Log Interval - integer in JSON
- api.c config 'Device Code' to show list of compiled devices + README
- api.c increase buffer size close to current code allowable limit
- removed 8-component vector support from kernel, as this is not supported in
CGMINER anyway
- forgot to update kernel modification date, fixed ;)
- reordered an addition in the kernel, which results in less instructions used
in the GPU ISA code for GCN
- miner.php: option for readonly or check privileged access
- Ignore reduntant-with-build options --disable-gpu, --no-adl, and --no-restart
- miner.php: ereg_replace is DEPRECATED so use preg_replace instead
- Make curses TUI support optional at compile-time.
- Bugfix: AC_ARG_WITH provides withval instead of enableval
- miner.php split devs output for different devices
- api.c: correct error messages
- icarus.c modify (regular) timeout warning to only be debug
- icarus.c set the windows TODO timeout
- Allow specifying a specific driver for --scan-serial
- optimized nonce-check and output code for -v 2 and -v 4
- Bugfix: Check for libudev header (not just library) in configure, and document
optional dependency
- Add API support for Icarus and Bitforce
- Next API version is 1.4 (1.3 is current)
- README/api.c add "When" the request was processed to STATUS
- Bugfix: ZLX to read BitFORCE temp, not ZKX -.-
- Use libudev to autodetect BitFORCE GPUs, if available
- Use the return value of fan_autotune to set fan_optimal instead of passing it
as a pointer.
- Pass the lasttemp from the device we're using to adjust fanspeed in twin
devices.
- fix the name to 3 chars, fix the multi-icarus support
- Bugfix: "-S auto" is the default if no -S is specified, and there is no such
delay in using it
- README add information missing from --scan-serial
- Update README RPC API Version comment
- Bugfix: Allow enabling CPU even without OpenCL support
- Change failed-to-mine number of requested shares messge to avoid segfault on
recursive calling of quit().
- Get rid of extra char which is just truncated in poclbm kernel.
- only small code formating changes
- removed vec_step() as this could lead to errors on older SDKs
- unified code for generating nonce in kernel and moved addition of base to the
end -> faster

CGMiner Version 2.3.1 - February 24, 2012

- Revert input and output code on diakgcn and phatk kernels to old style which
worked better for older hardware and SDKs.
- Add a vector*worksize parameter passed to those kernels to avoid one op.
- Increase the speed of hashrate adaptation.
- Only send out extra longpoll requests if we want longpolls.
- API implement addpool command
- API return the untouched Total MH also (API now version 1.3)
- Add enable/disablepool to miner.php example and reduce font size 1pt


CGMiner Version 2.3.0 - February 23, 2012

- Consider extra longpoll work items as staged_extra so as to make sure we queue
more work if queueing regular work items as longpolls.
- Use diablo kernel on all future SDKs for Tahiti and set preferred vector width
to 1 on poclbm kernel only.
- Explicitly type the constants in diakgcn kernel as uint, to be in line with
poclbm kernel.
- Reset all hash counters at the same time as resetting start times to get
accurate hashrates on exiting which is mandatory for benchmarking.
- Report thread out before it starts to avoid being flagged as sick when waiting
for the first work item.
- Don't disable and re-enable devices as they may recover and in the meantime
have their status set to OFF.
- API new commands enablepool and disablepool (version already incremented)
- Tolerate new-format temperature readings for bitforce
- Modify cgminer.c pool control to allow API to call it
- Bugfix: Fix BitFORCE driver memory leak in debug logging
- Extra byte was being unused in poclbm leading to failure on some platforms.
- Explicitly type the constants in poclbm kernel as uint.
- Don't save 'include' when saving the configuration
- Allow configuration file to include another recursively
- Use the SDK and hardware information to choose good performing default
kernels.
- Move phatk kernel to offset vector based nonce bases as well.
- Add a --benchmark feature which works on a fake item indefinitely to compare
device performance without any server or networking influence.
- Allow writing of multiple worksizes to the configuration file.
- Allow writing of multiple vector sizes to the configuration file.
- Allow writing of multiple kernels to the configuration file.
- Allow multiple different kernels to be chosen per device.
- Allow the worksize to be set per-device.
- Allow different vectors to be set per device.
- If we're well below the target temperature, increase gpu engine speed back to
maximum in case we have gotten lost between profiles during an idle period.
- We should be setting the value of fan_optimal, not its address.
- As all kernels will be new versions it's an opportunity to change the .bin
format and make it simpler. Specifying bitalign is redundant and long can be l.
- Use any() in kernel output code.
- Put the nonce for each vector offset in advance, avoiding one extra addition
in the kernel.
- Reset times after all mining threads are started to make estimating hashrates
easier at startup.
- Bugfix: allow no-exec (NX) stack
- Fix minor warning.
- fix the bitforce.c code style follow 1TBS
- fix icarus.c compile warning
- small changes to speedup no vec for AMD 898.1 OCL runtime
- Update licensing to GPL V3.
- Reset the longpoll flag after it's been used once to prevent it restarting
work again.
- Begin import of DiabloMiner kernel.
- Modify API debug messages to say API instead of DBG
- When API shuts down cgminer don't kill itself
- Don't make rolled work from the longpoll be seen as other longpoll work items.
- API add 'privileged' command so can verify access level
- Set the lp_sent variable under lock since there will almost always be a race
on setting this variable, potentially leading to multiple LPs being sent out.
- API restrict access to all non display commands by default
- Update API version to 1.2 for new 'Log Interval'
- API add --log Interval to 'config' reply
- --api-allow special case 0/0 means all


CGMiner Version 2.2.7 - February 20, 2012

- Send out extra longpolls when we have switched pools and the longpoll thread
is still bound to the old one. This is particularly useful with p2pool where
longpolls do not correlate with main bitcoin block change and would have led to
high reject rates on failover.
- Store whether a work item is the result of a longpoll or not in struct work
and use it to help determine block changes directly from the work longpoll bool.
- Keep track of when a longpoll has been sent for a pool and if the current pool
is requesting work but has not sent a longpoll request, convert one of the work
items to a longpoll.
- Store the longpoll url in the pool struct and update it from the pool_active
test in case it changes. This is to allow further changes to longpoll management
on switching pools.
- Re-check for a longpoll supporting pool every 30 seconds if none is found
initially.
- Report threads as busy waiting on getwork on startup to avoid them being
flagged sick on startup during slow networking.
- Allow devices that are disabled due to overheating to be flagged as recovering
instead of disabling them and re-enable them if they're below ideal temperatures
- Tahiti prefers worksize 64 with poclbm.
- No need to expressly retain the opencl program now that the zero binary issue
is fixed. This actually fixes cgminer to work with the latest SDK included with
the ATI catalyst driver 12.2.
- Show error code on any opencl failure status.
- Add detection for version 898.1 SDK as well but only give SDK 2.6 warning once
on startup instead of with each device initialisation.
- Always use a fresh connection for longpoll as prolonged persistent connections
can fail for many reasons.
- Keep track of intended engine clock speed and only adjust up if it's higher
than the last intended speed. This avoids setting the clock speed to one
relative to a lower profile one by mistake.
- Use gpu-memdiff on startup if an engine clockspeed is set and a memdiff value
is set.
- Revert "Adjust engine speed up according to performance level engine setting,
not the current engine speed." - ineffectual.
- Freeze the queues on all threads that are sent the pause message to prevent
them trying to start up again with saved pings in their queues.
- Updates to diakgcn kernel/
- Consolidate all screen updates to the watchdog thread and touch both windows
before refresh.
- Curses will be disabled in clean_up so don't do it early in kill_work, and
disable_adl so that GPU settings may be restored to normal in case shutting down
curses leads to instability on windows.
- Stop the mining threads before trying to kill them.
- Plain refresh() does not give reliably screen updates so get rid of all uses
of it.
- First release with working diakgcn kernel.

CGMiner Version 2.2.6 - February 16, 2012

- Provide warning on each startup about sdk 2.6
- Fix unused warnings on win32.
- bitforce: Simplify BFopen WIN32 ifdef/else
- Fix initialization warning with jansson 1.3
- bitforce: Cleanup extraneous TODO that isn't needed
- Move tcsetattr (and new tcflush) into *nix BFopen to simplify things a bit
- Add message explaining 2nd thread disabling for dynamic mode and how to tune
it.
- Move logwindow down once number of devices is known.
- Automatically choose phatk kernel for bitalign non-gcn ATI cards, and then
only select poclbm if SDK2.6 is detected.
- Allow the refresh interval to be adjusted in dynamic intensity with a
--gpu-dyninterval parameter.
- Make curses display visible right from the beginning and fix the window sizes
so the initial messages don't get lost once the status window is drawn.
- The amount of work scanned can fluctuate when intensity changes and since we
do this one cycle behind, we increment the work more than enough to prevent
repeati
- bitforce: Set a 30 second timeout for serial port on Windows, since the
default is undefined
- Use PreVal4addT1 instead of PreVal4 in poclbm kernel.
- Import PreVal4 and PreVal0 into poclbm kernel.
- Import more prepared constants into poclbm kernel.
- Keep variables in one array but use Vals[] name for consistency with other
kernel designs.
- Replace constants that are mandatorily added in poclbm kernel with one value.
- Remove addition of final constant before testing for result in poclbm kernel.
- Hand optimise variable addition order.
- Hand optimise first variable declaration order in poclbm kernel.
- Radical reordering machine based first pass to change variables as late as
possible, bringing their usage close together.
- fix strcpy NULL pointer if env HOME unset.
- bitforce: Disable automatic scanning when at least one device is specified
manually
- Unroll all poclbm additions to enable further optimisations.


CGMiner Version 2.2.5 - February 13, 2012

- Make output buffer write only as per Diapolo's suggestion.
- Constify nonce in poclbm.
- Use local and group id on poclbm kernel as well.
- Microoptimise phatk kernel on return code.
- Adjust engine speed up according to performance level engine setting, not the
current engine speed.
- Try to load a binary if we've defaulted to the poclbm kernel on SDK2.6
- Use the poclbm kernel on SDK2.6 with bitalign devices only if there is no
binary available.
- Further generic microoptimisations to poclbm kernel.
- The longstanding generation of a zero sized binary appears to be due to the
OpenCL library putting the binary in a RANDOM SLOT amongst 4 possible binary
locations. Iterate over each of them after building from source till the real
binary is found and use that.
- Fix harmless warnings with -Wsign-compare to allow cgminer to build with -W.
- Fix missing field initialisers warnings.
- Put win32 equivalents of nanosleep and sleep into compat.h fixing sleep() for
adl.c.
- Restore compatibility with Jansson 1.3 and 2.0 (api.c required 2.1)
- Modularized logging, support for priority based logging
- Move CPU chipset specific optimization into device-cpu


CGMiner Version 2.2.4 - February 11, 2012

- Fix double definition of A0 B0 to zeroA zeroB.
- Retain cl program after successfully loading a binary image. May decrease
failures to build kernels at startup.
- Variable unused after this so remove setting it.
- BFI INT patching is not necessarily true on binary loading of files and not
true on ATI SDK2.6+. Report bitalign instead.
- Various string fixes for reject reason.
- Generalize --temp-cutoff and implement support for reading temperature from
BitFORCE FPGAs
- Change message from recovered to alive since it is used on startup as well as
when a pool has recovered.
- Start mining as soon as any pool is found active and rely on the watchpool
thread to bring up other pools.
- Delayed responses from testing pools that are down can hold up the watchdog
thread from getting to its device testing code, leading to false detection of
the GPU not checking in, and can substantially delay auto gpu/auto fan
management leading to overheating. Move pool watching to its own thread.
- Bugfix: BitFORCE index needs to be static to count correctly
- Space out retrieval of extra work according to the number of mining threads.
- Make shutdown more robust. Enable the input thread only after the other
threads exist. Don't kill off the workio thread and use it to exit main() only
if there is an unexpected problem. Use kill_work() for all anticipated shutdowns
where possible. Remove unused thread entry.
- Change poclbm version number.
- One array is faster than 2 separate arrays so change to that in poclbm kernel.
- Microoptimisations to poclbm kernel which increase throughput slightly.
- Import diablominer kernel. Currently disabled as not working.
- Import diapolo kernel. Currently disabled as not working.
- Conflicting entries of cl_kernel may have been causing problems, and
automatically chosen kernel type was not being passed on. Rename the enum to
cl_kernels and store the chosen kernel in each clState.
- Set cl_amd_media_ops with the BITALIGN flag and allow non-bitselect devices to
build.
- ALlow much longer filenames for kernels to load properly.
- Allow different kernels to be used by different devices and fix the logic fail
of overcorrecting on last commit with !strstr.
- Fix kernel selection process and build error.
- queue_phatk_kernel now uses CL_SET_VARG() for base-nonce(s), too
- added OpenCL >= 1.1 detection code, in preparation of OpenCL 1.1 global offset
parameter support
- Use K array explicitly to make it clear what is being added.
- Work items have a tendency to expire at exactly the same time and we don't
queue extra items when there are plenty in the queue, regardless of age. Allow
extra work items to be queued if adequate time has passed since we last
requested work even if over the limit.
- Discard work when failover-only is enabled and the work has come from a
different pool.
- Missing include to build on newer mingw32.
- Move from the thread safe localtime_r to regular localtime which is the only
one supported on newer pthread libraries on mingw32 to make it compile with the
newer ming. Thread safety is of no importance where localtime is used in this
code.
- Define in_addr_t in windows if required
- sys/wait.h not required in windows
- Allow API to restrict access by IP address
- Add pool switching to example miner.php
- Display X-Reject-Reason, when provided
- Remove the test for whether the device is on the highest profil level before
raising the GPU speed as it is ineffectual and may prevent raising the GPU
speed.
- Remove unnecessary check for opt_debug one every invocation of applog at
LOG_DEBUG level and place the check in applog().


CGMiner Version 2.2.3 - February 6, 2012

- Revert "Rewrite the convoluted get_work() function to be much simpler and roll
work as much as possible with each new work item." This seems to cause a race on
work in free_work(). Presumably other threads are still accessing the structure.


CGMiner Version 2.2.2 - February 6, 2012

- Provide support for the submitold extension on a per-pool basis based on the
value being detected in a longpoll.
- Don't send a ping to a dynamic device if it's not enabled as that will just
enable it for one pass and then disable it again.
- Rewrite the convoluted get_work() function to be much simpler and roll work as
much as possible with each new work item.
- Roll as much work as possible from the work returned from a longpoll.
- Rolling work on each loop through the mining thread serves no purpose.
- Allow to stage more than necessary work items if we're just rolling work.
- Replace divide_work with reuse_work function used twice.
- Give rolled work a new ID to make sure there is no confusion in the hashtable
lookups.
- Remove now-defunct hash_div variables.
- Remove unused get_dondata function.
- Silence ADL warnings.
- Silence unused parameter warnings.
- Stagger the restart of every next thread per device to keep devices busy ahead
of accessory threads per device.
- Deprecate the --donation feature. Needlessly complex, questionable usefulness,
depends on author's server and a central pool of some kind, and was not heavily
adopted.
- It's devices that report back now, not threads, update message.
- Continue auto-management of fan and engine speeds even if a device is disabled
for safety reasons.
- No need to check we're highest performance level when throttling GPU engine
speed.
- Abstract out tests for whether work has come from a block that has been seen
before and whether a string is from a previously seen block.
- Probe but don't set the timeout to 15 seconds as some networks take a long
time to timeout.
- Remove most compiler warnings from api.c
- Add last share's pool info in cgpu_info
- Allow the OpenCL platform ID to be chosen with --gpu-platform.
- Iterate over all platforms displaying their information and number of devices
when --ndevs is called.
- Deprecate main.c
- Some networks can take a long time to resolve so go back to 60 second timeouts
instead of 15.
- Only enable curses on failure if curses is desired.
- Fix warnings in bitforce.c
- Bugfix: Need to open BitForce tty for read-write
- Fix various build issues.
- Modularize code: main.c -> device-cpu + device-gpu
- Fix phatk kernel not working on non-bitalign capable devices (Nvidia, older
ATI).
- Update poclbm kernel for better performance on GCN and new SDKs with bitalign
support when not BFI INT patching. Update phatk kernel to work properly for non
BFI INT patched kernels, providing support for phatk to run on GCN and non-ATI
cards.
- Return last accepted share pool/time for devices
- Display accepted share pool/time for CPUs
- Bug intensity always shows GPU 0
- Update example web miner.php to use new API commands


CGMiner Version 2.2.1 - January 30, 2012

NOTE - The GPU Device reordering in 2.2.0 by default was considered a bad idea
so the original GPU ordering is used by default again unless reordering is
explicitly requested.

- Fix bitforce failing to build into cgminer.
- Add missing options to write config function.
- Add a --gpu-reorder option to only reorder devices according to PCI Bus ID
when requested.
- Fix for midstate support being broken on pools that supported no-midstate
work by ensuring numbers are 32 bits in sha2.c
- Set virtual GPUs to work when ADL is disabled or all mining will occur on GPU
0.
- Add information about paused threads in the menu status.
- Disable all but the first thread on GPUs in dynamic mode for better
interactivity.
- Set the latest network access time on share submission for --net-delay even if
we're not delaying that submission for further network access.
- Clear adl on exiting after probing values since it may attempt to overclock.
- As share submission is usually staggered, and delays can be costly, submit
shares without delay even when --net-delay is enabled.
- Display GPU number and device name when ADL is successfully enabled on it.
- Display GPU ordering remapping in verbose mode.
- Don't fail in the case the number of ADL and OpenCL devices do not match, and
do not attempt to reorder devices unless they match. Instead give a warning
about
- Display error codes should ADL not return ADL_OK in the more critical function
calls.
- Fix unused warning.
- Fix compile warnings in api.c
- Add extensive ADL based device info in debug mode.
- Make --ndevs display verbose opencl information as well to make debugging
version information easier.
- Display information about the opencl platform with verbose enabled.
- Explicitly check for nvidia in opencl platform strings as well.


CGMiner Version 2.2.0 - January 29, 2012

NOTE: GPU Device order will change with this release with ATI GPUs as cgminer
now can enumerate them according to their Bus ID which means the values should
now correlate with their physical position on the motherboard.

- Default to poclbm kernel on Tahiti (7970) since phatk does not work, even
though performance is sub-standard so that at least it will mine successfully by
defau
- Retain cl program after every possible place we might build the program.
- Update ADL SDK URL.
- Fix potential overflow.
- Map GPU devices to virtual devices in their true physical order based on
BusNumber.
- Change the warning that comes with failure to init cl on a device to be more
generic and accurate.
- Advertise longpoll support in X-Mining-Extensions
- Detect dual GPU cards by iterating through all GPUs, finding ones without
fanspeed and matching twins with fanspeed one bus ID apart.
- Do not attempt to build the program that becomes the kernel twice. This could
have been leading to failures on initialising cl.
- Some opencl compilers have issues with no spaces after -D in the compiler
options.
- Allow intensity up to 14.
- Use calloced stack memory for CompilerOptions to ensure sprintf writes to the
beginning of the char.
- Whitelist 79x0 cards to prefer no vectors as they perform better without.
- Adjust fan speed gently while in the optimal range when temperature is
drifting to minimise overshoot in either direction.
- Detect dual GPU cards via the indirect information of - 1st card has a fan
controller. 2nd card does not have a fan controller, cards share the same device
name
- Instead of using the BFI_INT patching hack on any device reporting
cl_amd_media_ops, create a whitelist of devices that need it. This should enable
GCN architec
- Fixed API compiling issue on OS X
- Add more explanation of JSON format and the 'save' command
- Return an error if using ADL API commands when it's not available
- Read off lpThermalControllerInfo from each ADL device.
- Add ADL_Overdrive5_ThermalDevices_Enum interface.
- Add API commands: config, switchpool, gpu settings, save
- Implement socks4 proxy support.
- Fix send() for JSON strings
- Introduce a --net-delay option which guarantees at least 250ms between any
networking requests to not overload slow routers.
- Generalise locking init code.
- Allow invalid values to be in the configuration file, just skipping over them
provided the rest of the file is valid JSON. This will allow older configurat
- Allow CPU mining explicitly enable only if other mining support is built in.
- BitForce FPGA support
- Configure out building and support of all CPU mining code unless
--enable-cpumining is enabled.
- Allow parsed values to be zero which will allow 0 values in the config file to
work.
- Advertise that we can make our own midstate, so the pool can skip generating
it for us
- Refactor the CPU scanhash_* functions to use a common API. Fixes bugs.
- Don't consider a pool lagging if a request has only just been filed. This
should decrease the false positives for "pool not providing work fast enough".
- Invalidating work after longpoll made hash_pop return no work giving a false
positive for dead pool. Rework hash_pop to retry while finds no staged work u
- Remove TCP_NODELAY from curl options as many small packets may be contributing
to network overload, when --net-delay is enabled.
- Refactor miner_thread to be common code for any kind of device
- Simplify submit_nonce loop and avoid potentially missing FOUND - 1 entry.
Reported by Luke-Jr.
- Micro-optimisation in sha256_sse2 code courtesy of Guido Ascioti
guido.ascioti@gmail.com
- Refactor to abstract device-specific code


CGMiner Version 2.1.2 - January 6, 2012

- If api-description is specified, save it when writing the config file
- Adjust utility width to be constant maximum as well.
- Add percent signs to reject ratio outputs
- Should the donation pool fail, don't make the fallover pool behave as though
the primary pool is lagging.
- Use an alternative pool should the donation getwork fail.


CGMiner Version 2.1.1 - January 1, 2012

- Include API examples in distribution tarball.
- Don't attempt to pthread_join when cancelling threads as they're already
detached and doing so can lead to a segfault.
- Give more generic message if slow pool at startup is the donation pool.
- Continue to attempt restarting GPU threads if they're flagged dead at 1 min.
intervals.
- Don't attempt to restart sick flagged GPUs while they're still registering
activity.
- Make curl use fresh connections whenever there is any communication issue
in case there are dead persistent connections preventing further comms from
working.
- Display pool in summary if only 1 pool.
- Adjust column width of A/R/HW to be the maximum of any device and align them.


CGMiner Version 2.1.0 - December 27, 2011

- Major infrastructure upgrade with RPC interface for controlling via sockets
encoded with/without JSON courtesy of Andrew Smith. Added documentation for
use of the API and sample code to use with it.
- Updated linux-usb-cgminer document.
- Rewrite of longpoll mechanism to choose the current pool wherever possible to
use for the longpoll, or any pool that supports longpoll if the current one
does not.
- Display information about longpoll when the chosen server has changed.
- Fix the bug where longpoll generated work may have been sent back to the
wrong pool, causing rejects.
- Fix a few race conditions on closing cgminer which caused some of the crashes
on exit.
- Only adjust gpu engine speed in autotune mode if the gpu is currently at the
performance level of that being adjusted.
- Various fixes for parsing/writing of configuration files.
- Do not add blank lines for threads of unused CPUs.
- Show which pool is unresponsive on startup.
- Only show GPU management menu item if GPUs are in use.
- Align most device columns in the curses display.


CGMiner Version 2.0.8 - November 11, 2011

- Make longpoll do a mandatory flushing of all work even if the block hasn't
changed, thus supporting longpoll initiated work change of any sort and merged
mining.
- Byteswap computed hash in hashtest so it can be correctly checked. This fixes
the very rare possibility that a block solve on solo mining was missed.
- Add x86_64 w64 mingw32 target
- Allow a fixed speed difference between memory and GPU clock speed with
--gpu-memdiff that will change memory speed when GPU speed is changed in
autotune mode.
- Don't load the default config if a config file is specified on the command
line.
- Don't build VIA on apple since -a auto bombs instead of gracefully ignoring
VIA failing.
- Build fix for dlopen/dlclose errors in glibc.


CGMiner Version 2.0.7 - October 17, 2011

- Support work without midstate or hash1, which are deprecated in bitcoind 0.5+
- Go to kernel build should we fail to clCreateProgramWithBinary instead of
failing on that device. This should fix the windows problems with devices not
initialising.
- Support new configuration file format courtesy of Chris Savery which can write
the config file from the menu and will load it on startup.
- Write unix configuration to .cgminer/cgminer.conf by default and prompt to
overwrite if given a filename from the menu that exists.


CGMiner Version 2.0.6 - October 9, 2011

- Must initialise the donorpool mutex or it fails on windows.
- Don't make donation work interfere with block change detection allowing
donation to work regardless of the block chain we're mining on.
- Expire shares as stale with a separate timeout from the scantime, defaulting
to 120 seconds.
- Retry pools after a delay of 15 seconds if none can be contacted on startup
unless a key is pressed.
- Don't try to build adl features without having adl.
- Properly check shares against target difficulty - This will no longer show
shares when solo mining at all unless they're considered to be a block solve.
- Add altivec 4 way (cpu mining) support courtesy of Gilles Risch.
- Try to use SSL if the server supports it.
- Display the total solved blocks on exit (LOL if you're lucky).
- Use ADL activity report to tell us if a sick GPU is still busy suggesting it
is hard hung and do not attempt to restart it.


CGMiner Version 2.0.5 - September 27, 2011

- Intensity can now be set to dynamic or static values per-device.
- New donation feature --donation sends a proportion of shares to author's
account of choice, but is disabled by default!
- The hash being displayed and block detection has been fixed.
- Devices not being mined on will not attempt to be ADL managed.
- Intensity is now displayed per GPU device.
- Make longpoll attempt to restart as often as opt_retries specifies.
- We weren't rolling work as often as we could.
- Correct some memory management issues.
- Build fixes.
- Don't mess with GPUs if we don't have them.


CGMiner Version 2.0.4 - September 23, 2011

- Confused Longpoll messages should be finally fixed with cgminer knowing for
sure who found the new block and possibly avoiding a rare crash.
- Display now shows the actual hash and will say BLOCK! if a block is deemed
solved.
- Extra spaces, which would double space lines on small terminals, have been
removed.
- Fan speed change is now damped if it is already heading in the correct
direction to minimise overshoot.
- Building without opencl libraries is fixed.
- GPUs are autoselected if there is only one when in the GPU management menu.
- GPU menu is refreshed instead of returning to status after a GPU change.


CGMiner Version 2.0.3 - September 17, 2011

- Various modes of failure to set fanspeeds and adl values have been addressed
and auto-fan should work now on most hardware, and possibly other values
which previously would not have worked.
- Fixed a crash that can occur on switching pools due to longpoll thread races.
- Use ATISTREAMSDKROOT if available at build time.
- Fanspeed management is returned to the driver default on exit instead of
whatever it was when cgminer was started.
- Logging of events deemed WARNING or ERR now will display even during
periods where menu input is being awaited on.


CGMiner Version 2.0.2 - September 11, 2011

- Exit cleanly if we abort before various threads are set up or if they no
longer exist.
- Fix a rare crash in HASH_DEL due to using different mutexes to protect the
data.
- Flag devices that have never started and don't allow enabling of devices
without restarting them.
- Only force the adapter speed to high if we've flagged this device as being
managed.
- Flag any devices with autofan or autogpu as being managed.
- Use a re-entrant value to store what fanspeed we're trying to set in case the
card doesn't support small changes.     Force it to a multiple of 10% if it
fails on trying to speed up the fan.
- Do not bother resetting values to old ones if changes to GPU parameters report
failure, instead returning a failure code only if the return value from get()
differs.
- Remove redundant check.
- Only display supported values from fanspeed on change settings.
- Missing bracket from output.
- Display fan percentage on devices that only support reporting percent and not
RPM.
- Properly substitute DLOPEN flags to build with ADL support when -ldl is needed
and not when opencl is not found.


CGMiner Version 2.0.1 - September 9, 2011

- Fix building on 32bit glibc with dlopen with -lpthread and -ldl
- ByteReverse is not used and the bswap opcode breaks big endian builds. Remove
it.
- Ignore whether the display is active or not since only display enabled devices
work this way, and we skip over repeat entries anwyay.
- Only reset values on exiting if we've ever modified them.
- Flag adl as active if any card is successfully activated.
- Add a thermal cutoff option as well and set it to 95 degrees by default.
- Change the fan speed by only 5% if it's over the target temperature but less
than the hysteresis value to minimise overshoot down in temperature.
- Add a --no-adl option to disable ADL monitoring and GPU settings.
- Only show longpoll received delayed message at verbose level.
- Allow temperatures greater than 100 degrees.
- We should be passing a float for the remainder of the vddc values.
- Implement accepting a range of engine speeds as well to allow a lower limit to
be specified on the command line.
- Allow per-device fan ranges to be set and use them in auto-fan mode.
- Display which GPU has overheated in warning message.
- Allow temperature targets to be set on a per-card basis on the command line.
- Display fan range in autofan status.
- Setting the hysteresis is unlikely to be useful on the fly and doesn't belong
in the per-gpu submenu.
- With many cards, the GPU summaries can be quite long so use a terse output
line when showing them all.
- Use a terser device status line to show fan RPM as well when available.
- Define max gpudevices in one macro.
- Allow adapterid 0 cards to enumerate as a device as they will be non-AMD
cards, and enable ADL on any AMD card.
- Do away with the increasingly confusing and irrelevant total queued and
efficiency measures per device.
- Only display values in the log if they're supported and standardise device log
line printing.


CGMiner Version 2.0.0 - September 6, 2011

Major feature upgrade - GPU monitoring, (over)clocking and fan control for ATI
GPUs.

New command line switches:
--auto-fan-     Automatically adjust all GPU fan speeds to maintain a target
temperature
--auto-gpu-     Automatically adjust all GPU engine clock speeds to maintain
a target temperature
--gpu-engine <arg>  Set the GPU engine (over)clock in Mhz - one value for all or
separate by commas for per card.
--gpu-fan <arg>     Set the GPU fan percentage - one value for all or separate
by commas for per card.
--gpu-memclock <arg> Set the GPU memory (over)clock in Mhz - one value for all
or separate by commas for per card.
--gpu-powertune <arg> Set the GPU powertune percentage - one value for all or
separate by commas for per card.
--gpu-vddc <arg>    Set the GPU voltage in Volts - one value for all or separate
by commas for per card.
--temp-hysteresis <arg> Set how much the temperature can fluctuate outside
limits when automanaging speeds (default: 3)
--temp-overheat <arg> Set the overheat temperature when automatically managing
fan and GPU speeds (default: 85)
--temp-target <arg> Set the target temperature when automatically managing fan
and GPU speeds (default: 75)

- Implement ATI ADL support for GPU parameter monitoring now and setting later
(temp, fan, clocks etc.).
- Check for the presence of the ADL header files in ADL_SDK.
- Import adl_functions.h from amd overdrive ctrl.
- Implement a setup function that tries to detect GPUs that support the ADL and
link in the parameters into the gpus struct.
- Put a summary of monitoring information from the GPU menu.
- Implement changing memory speed and voltage on the fly.
- Implement fan speed setting.
- Minor corrections to set fan speed by percentage.
- Make sure to read off the value in RPM only.
- Implement auto fanspeed adjustment to maintain a target temperature and
fanspeed below 85%, with an overheat check that will speed the fan up to 100%.
- Add an --auto-fan command line option to allow all GPUs to have autofan
enabled from startup.
- Add a gpu autotune option which adjusts GPU speed to maintain a target
temperature within the bounds of the default GPU speed and any overclocking set.
- Avoid a dereference if the longpoll thread doesn't exist.
- Clean up by setting performance profiles and fan settings to startup levels on
exit.
- Add a small amount of hysteresis before lowering clock speed.
- Allow target, overheat and hysteresis temperatures to be set from command
line.
- Combine all stats collating into one function to avoid repeating function
calls on each variable.
- Add gpu statistics to debugging output via the watchdog thread.
- Implement menus to change temperature limits.
- Implement setting the GPU engine clock speed of all devices or each device as
a comma separated value.
- Implement setting the GPU memory clock speed of all devices or each device as
a comma separated value.
- Implement setting the GPU voltage of all devices or each device as a comma
separated value.
- Implement setting the GPU fan speed of all devices or each device as a comma
separated value.
- Add support for monitoring powertune setting.
- Implement changing of powertune value from the GPU change settings menu.
- Get the value of powertune in get_stats.
- Implement setting the GPU powertune value of all devices or each device as a
comma separated value.
- Remove the safety checks in speed setting since confirmation is done first in
the menu, then show the new current values after a short pause.
- Force the speed to high on startup and restore it to whatever the setting was
on exit.
- Add temperature to standard output where possible and use more compact output.
- Move and print at the same time in curses to avoid random trampling display
errors.
- Update the status window only from the watchdog thread, do not rewrite the top
status messages and only refresh once all the status window is complete,
clearing the window each time to avoid corruption.
- Set a safe starting fan speed if we're automanaging the speeds.
- Provide locking around all adl calls to prevent races.
- Lower profile settings cannot be higher than higher profile ones so link any
drops in settings.
- Add new needed text files to distribution.
- Queue requests ignoring the number of staged clones since they get discarded
very easily leading to false positives for pool not providing work fast enough.
- Include libgen.h in opt.c to fix win32 compilation warnings.
- Fix compilation warning on win32.
- Add the directory name from the arguments cgminer was called from as well to
allow it running from a relative pathname.
- Add a --disable-adl option to configure and only enable it if opencl support
exists.
- Retry before returning a failure to get upstream work as a failure to avoid
false positives for pool dead.
- Retry also if the decoding of work fails.
- Use the presence of X-Roll-Ntime in the header as a bool for exists unless N
is found in the response.


CGMiner Version 1.6.2 - September 2, 2011

- Add --failover-only option to not leak work to backup pools when the primary
pool is lagging.
- Change recommendation to intensity 9 for dedicated miners.
- Fix the bouncing short term value by allowing it to change dynamically when
the latest value is very different from the rolling value, but damp the change
when it gets close.
- Use the curses_lock to protect the curses_active variable and test it under
lock.
- Go back to requesting work 2/3 of the way through the current scantime with
CPU mining as reports of mining threads running out of work have occurred with
only 5 seconds to retrieve work.
- Add start and stop time scheduling for regular time of day running or once off
start/stop options.
- Print summary on quit modes.
- Put some sanity checks on the times that can be input.
- Give a verbose message when no active pools are found and pause before
exiting.
- Add verbose message when a GPU fails to initialise, and disable the correct
GPU.
- Cryptopp asm32 was not correctly updated to the incremental nonce code so the
hash counter was bogus.
- Get rid of poorly executed curl check.
- If curl does not have sockopts, do not try to compile the
json_rpc_call_sockopt_cb function, making it possible to build against older
curl libraries.
- Most people expect /usr/local when an unspecified prefix is used so change to
that.
- Rename localgen occasions to getwork fail occasions since localgen is
unrelated now.


CGMiner Version 1.6.1 - August 29, 2011

- Copy cgminer path, not cat it.
- Switching between redrawing windows does not fix the crash with old
libncurses, so redraw both windows, but only when the window size hasn't
changed.
- Reinstate minimum 1 extra in queue to make it extremely unlikely to ever have
0 staged work items and any idle time.
- Return -1 if no input is detected from the menu to prevent it being
interpreted as a 0.
- Make pthread, libcurl and libcurses library checks mandatory or fail.
- Add a --disable-opencl configure option to make it possible to override
detection of opencl and build without GPU mining support.
- Confusion over the variable name for number of devices was passing a bogus
value which likely was causing the zero sized binary issue.
- cgminer no longer supports default url user and pass so remove them.
- Don't show value of intensity since it's dynamic by default.
- Add options to explicitly enable CPU mining or disable GPU mining.
- Convert the opt queue into a minimum number of work items to have queued
instead of an extra number to decrease risk of getting idle devices without
increasing risk of higher rejects.
- Statify tv_sort.
- Check for SSE2 before trying to build 32 bit SSE2 assembly version. Prevents
build failure when yasm is installed but -msse2 is not specified.
- Add some defines to configure.ac to enable exporting of values and packaging,
and clean up output.
- Give convenient summary at end of ./configure.
- Display version information and add --version command line option, and make
sure we flush stdout.
- Enable curses after the mining threads are set up so that failure messages
won't be lost in the curses interface.
- Disable curses after inputting a pool if we requested no curses interface.
- Add an option to break out after successfully mining a number of accepted
shares.
- Exit with a failed return code if we did not reach opt_shares.
- The cpu mining work data can get modified before we copy it if we submit it
async, and the sync submission is not truly sync anyway, so just submit it sync.


CGMiner Version 1.6.0 - August 26, 2011

- Make restarting of GPUs optional for systems that hang on any attempt to
restart them.     Fix DEAD status by comparing it to last live time rather than
last attempted restart time since that happens every minute.
- Move staged threads to hashes so we can sort them by time.
- Create a hash list of all the blocks created and search them to detect when a
new block has definitely appeared, using that information to detect stale work
and discard it.
- Update configure.ac for newer autoconf tools.
- Use the new hashes directly for counts instead of the fragile counters
currently in use.
- Update to latest sse2 code from cpuminer-ng.
- Allow LP to reset block detect and block detect lp flags to know who really
came first.
- Get start times just before mining begins to not have very slow rise in
average.
- Add message about needing one server.
- We can queue all the necessary work without hitting frequent stales now with
the time and string stale protection active all the time.     This prevents a
pool being falsely labelled as not providing work fast enough.
- Include uthash.h in distro.
- Implement SSE2 32 bit assembly algorithm as well.
- Fail gracefully if unable to open the opencl files.
- Make cgminer look in the install directory for the .cl files making make
install work correctly.
- Allow a custom kernel path to be entered on the command line.
- Bump threshhold for lag up to maximum queued but no staged work.
- Remove fragile source patching for bitalign, vectors et. al and simply pass it
with the compiler options.
- Actually check the value returned for the x-roll-ntime extension to make sure
it isn't saying N.
- Prevent segfault on exit for when accessory threads don't exist.
- Disable curl debugging with opt protocol since it spews to stderr.


CGMiner Version 1.5.8 - August 23, 2011

- Minimise how much more work can be given in cpu mining threads each interval.
- Make the fail-pause progressively longer each time it fails until the network
recovers.
- Only display the lagging message if we've requested the work earlier.
- Clean up the pool switching to not be dependent on whether the work can roll
or not by setting a lagging flag and then the idle flag.
- Only use one thread to determine if a GPU is sick or well, and make sure to
reset the sick restart attempt time.
- The worksize was unintentionally changed back to 4k by mistake, this caused a
slowdown.


CGMiner Version 1.5.7 - August 22, 2011

- Fix a crash with --algo auto
- Test at appropriate target difficulty now.
- Add per-device statics log output with --per-device-stats
- Fix breakage that occurs when 1 or 4 vectors are chosen on new phatk.
- Make rolltime report debug level only now since we check it every work
item.
- Add the ability to enable/disable per-device stats on the fly and match
logging on/off.
- Explicitly tell the compiler to retain the program to minimise the chance of
the zero sized binary errors.
- Add one more instruction to avoid one branch point in the common path in the
cl return code. Although this adds more ALUs overall and more branch points, the
common path code has the same number of ALUs and one less jmp, jmps being more
expensive.
- Explicitly link in ws2_32 on the windows build and update README file on how
to compile successfully on windows.
- Release cl resources should the gpu mining thread abort.
- Attempt to restart a GPU once every minute while it's sick.
- Don't kill off the reinit thread if it fails to init a GPU but returns safely.
- Only declare a GPU dead if there's been no sign of activity from the reinit
thread for 10 mins.
- Never automatically disable any pools but just specify them as idle if they're
unresponsive at startup.
- Use any longpoll available, and don't disable it if switching to a server that
doesn't have it. This allows you to mine solo, yet use the longpoll from a pool
even if the pool is the backup server.
- Display which longpoll failed and don't free the ram for lp_url since it
belongs to the pool hdr path.
- Make the tcp setsockopts unique to linux in the hope it allows freebsd et. al
to compile.


CGMiner Version 1.5.6 - August 17, 2011

- New phatk and poclbm kernels. Updated phatk to be in sync with latest 2.2
courtesy of phateus. Custom modified to work best with cgminer.
- Updated output buffer code to use a smaller buffer with the kernels.
- Clean up the longpoll management to ensure the right paths go to the right
pool and display whether we're connected to LP or not in the status line.


CGMiner Version 1.5.5 - August 16, 2011

- Rework entirely the GPU restart code. Strike a balance between code that
re-initialises the GPU entirely so that soft hangs in the code are properly
managed, but if a GPU is completely hung, the thread restart code fails
gracefully, so that it does not take out any other code or devices. This will
allow cgminer to keep restarting GPUs that can be restarted, but continue
mining even if one or more GPUs hangs which would normally require a reboot.
- Add --submit-stale option which submits all shares, regardless of whether they
would normally be considered stale.
- Keep options in alphabetical order.
- Probe for slightly longer for when network conditions are lagging.
- Only display the CPU algo when we're CPU mining.
- As we have keepalives now, blaming network flakiness on timeouts appears to
have been wrong.     Set a timeout for longpoll to 1 hour, and most other
network connectivity to 1 minute.
- Simplify output code and remove HW errors from CPU stats.
- Simplify code and tidy output.
- Only show cpu algo in summary if cpu mining.
- Log summary at the end as per any other output.
- Flush output.
- Add a linux-usb-cgminer guide courtesy of Kano.


CGMiner Version 1.5.4 - August 14, 2011

- Add new option: --monitor <cmd> Option lets user specify a command <cmd> that
will get forked by cgminer on startup. cgminer's stderr output subsequently gets
piped directly to this command.
- Allocate work from one function to be able to initialise variables added
later.
- Add missing fflush(stdout) for --ndevs and conclusion summary.
- Preinitialise the devices only once on startup.
- Move the non cl_ variables into the cgpu info struct to allow creating a new
cl state on reinit, preserving known GPU variables.
- Create a new context from scratch in initCQ in case something was corrupted to
maximise our chance of succesfully creating a new worker thread. Hopefully this
makes thread restart on GPU failure more reliable, without hanging everything
in the case of a completely wedged GPU.
- Display last initialised time in gpu management info, to know if a GPU has
been re-initialised.
- When pinging a sick cpu, flush finish and then ping it in a separate thread in
the hope it recovers without needing a restart, but without blocking code
elsewhere.
- Only consider a pool lagging if we actually need the work and we have none
staged despite queue requests stacking up. This decreases significantly the
amount of work that leaks to the backup pools.
- The can_roll function fails inappropriately in stale_work.
- Only put the message that a pool is down if not pinging it every minute. This
prevents cgminer from saying pool down at 1 minute intervals unless in debug
mode.
- Free all work in one place allowing us to perform actions on it in the future.
- Remove the extra shift in the output code which was of dubious benefit. In
fact in cgminer's implementation, removing this caused a miniscule speedup.
- Test each work item to see if it can be rolled instead of per-pool and roll
whenever possible, adhering to the 60 second timeout. This makes the period
after a longpoll have smaller dips in throughput, as well as requiring less
getworks overall thus increasing efficiency.
- Stick to rolling only work from the current pool unless we're in load balance
mode or lagging to avoid aggressive rolling imitating load balancing.
- If a work item has had any mining done on it, don't consider it discarded
work.


CGMiner Version 1.5.3 - July 30, 2011

- Significant work went into attempting to make the thread restart code robust
to identify sick threads, tag them SICK after 1 minute, then DEAD after 5
minutes of inactivity and try to restart them. Instead of re-initialising the
GPU completely, only a new cl context is created to avoid hanging the rest of
the GPUs should the dead GPU be hung irrevocably.
- Use correct application name in syslog.
- Get rid of extra line feeds.
- Use pkg-config to check for libcurl version
- Implement per-thread getwork count with proper accounting to not over-account
queued items when local work replaces it.
- Create a command queue from the program created from source which allows us
to flush the command queue in the hope it will not generate a zero sized binary
any more.
- Be more willing to get work from the backup pools if the work is simply being
queued faster than it is being retrieved.


CGMiner Version 1.5.2 - July 28, 2011

- Restarting a hung GPU can hang the rest of the GPUs so just declare it dead
and provide the information in the status.
- The work length in the miner thread gets smaller but doesn't get bigger if
it's under 1 second.     This could end up leading to CPU under-utilisation and
lower and lower hash rates.     Fix it by increasing work length if it drops
under 1 second.
- Make the "quiet" mode still update the status and display errors, and add a
new --real-quiet option which disables all output and can be set once while
running.
- Update utility and efficiency figures when displaying them.
- Some Intel HD graphics support the opencl commands but return errors since
they don't support opencl. Don't fail with them, just provide a warning and
disable GPU mining.
- Add http:// if it's not explicitly set for URL entries.
- Log to the output file at any time with warnings and errors, instead of just
when verbose mode is on.
- Display the correct current hash as per blockexplorer, truncated to 16
characters, with just the time.


CGMiner Version 1.5.1 - July 27, 2011

- Two redraws in a row cause a crash in old libncurses so just do one redraw
using the main window.
- Don't adjust hash_div only up for GPUs. Disable hash_div adjustment for GPUs.
- Only free the thread structures if the thread still exists.
- Update both windows separately, but not at the same time to prevent the double
refresh crash that old libncurses has.     Do the window resize check only when
about to redraw the log window to minimise ncurses cpu usage.
- Abstract out the decay time function and use it to make hash_div a rolling
average so it doesn't change too abruptly and divide work in chunks large enough
to guarantee they won't overlap.
- Sanity check to prove locking.
- Don't take more than one lock at a time.
- Make threads report out when they're queueing a request and report if they've
failed.
- Make cpu mining work submission asynchronous as well.
- Properly detect stale work based on time from staging and discard instead of
handing on, but be more lax about how long work can be divided for up to the
scantime.
- Do away with queueing work separately at the start and let each thread grab
its own work as soon as it's ready.
- Don't put an extra work item in the queue as each new device thread will do so
itself.
- Make sure to decrease queued count if we discard the work.
- Attribute split work as local work generation.
- If work has been cloned it is already at the head of the list and when being
reinserted into the queue it should be placed back at the head of the list.
- Dividing work is like the work is never removed at all so treat it as such.
However the queued bool needs to be reset to ensure we *can* request more work
even if we didn't initially.
- Make the display options clearer.
- Add debugging output to tq_push calls.
- Add debugging output to all tq_pop calls.


CGMiner Version 1.5.0 - July 26, 2011

- Increase efficiency of slow mining threads such as CPU miners dramatically. Do
this by detecting which threads cannot complete searching a work item within the
scantime and then divide up a work item into multiple smaller work items.
Detect the age of the work items and if they've been cloned before to prevent
doing the same work over. If the work is too old to be divided, then see if it
can be time rolled and do that to generate work. This dramatically decreases the
number of queued work items from a pool leading to higher overall efficiency
(but the same hashrate and share submission rate).
- Don't request work too early for CPUs as CPUs will scan for the full
opt_scantime anyway.
- Simplify gpu management enable/disable/restart code.
- Implement much more accurate rolling statistics per thread and per gpu and
improve accuracy of rolling displayed values.
- Make the rolling log-second average more accurate.
- Add a menu to manage GPUs on the fly allowing you to enable/disable GPUs or
try restarting them.
- Keep track of which GPUs are alive versus enabled.
- Start threads for devices that are even disabled, but don't allow them to
start working.
- The last pool is when we are low in total_pools, not active_pools.
- Make the thread restart do a pthread_join after disabling the device, only
re-enabling it if we succeed in restarting the thread. Do this from a separate
thread so as to not block any other code.This will allow cgminer to continue
even if one GPU hangs.
- Try to do every curses manipulation under the curses lock.
- Only use the sockoptfunction if the version of curl is recent enough.


CGMiner Version 1.4.1 - July 24, 2011

- Do away with GET for dealing with longpoll forever. POST is the one that works
everywhere, not the other way around.
- Detect when the primary pool is lagging and start queueing requests on backup
pools if possible before needing to roll work.
- Load balancing puts more into the current pool if there are disabled pools.
Fix.
- Disable a GPU device should the thread fail to init.
- Out of order command queue may fail on osx. Try without if it fails.
- Fix possible dereference on blank inputs during input_pool.
- Defines missing would segfault on --help when no sse mining is built in.
- Revert "Free up resources/stale compilers." - didn't help.
- Only try to print the status of active devices or it would crash.
- Some hardware might benefit from the less OPS so there's no harm in leaving
kernel changes that do that apart from readability of the code.

CGMiner Version 1.4.0 - July 23, 2011

- Feature upgrade: Add keyboard input during runtime to allow modification of
and viewing of numerous settings such as adding/removing pools, changing
multipool management strategy, switching pools, changing intensiy, verbosity,
etc. with a simple keypress menu system.
- Free up resources/stale compilers.
- Kernels are safely flushed in a way that allows out of order execution to
work.
- Sometimes the cl compiler generates zero sized binaries and only a reboot
seems to fix it.
- Don't try to stop/cancel threads that don't exist.
- Only set option to show devices and exit if built with opencl support.
- Enable curses earlier and exit with message in main for messages to not be
lost in curses windows.
- Make it possible to enter server credentials with curses input if none are
specified on the command line.
- Abstract out a curses input function and separate input pool function to allow
for live adding of pools later.
- Remove the nil arguments check to allow starting without parameters.
- Disable/enable echo & cbreak modes.
- Add a thread that takes keyboard input and allow for quit, silent, debug,
verbose, normal, rpc protocol debugging and clear screen options.
- Add pool option to input and display current pool status, pending code to
allow live changes.
- Add a bool for explicit enabling/disabling of pools.
- Make input pool capable of bringing up pools while running.
- Do one last check of the work before submitting it.
- Implement the ability to live add, enable, disable, and switch to pools.
- Only internally test for block changes when the work matches the current pool
to prevent interleaved block change timing on multipools.
- Display current pool management strategy to enable changing it on the fly.
- The longpoll blanking of the current_block data may not be happening before
the work is converted and appears to be a detected block change.     Blank the
current block be
- Make --no-longpoll work again.
- Abstract out active pools count.
- Allow the pool strategy to be modified on the fly.
- Display pool information on the fly as well.
- Add a menu and separate out display options.
- Clean up the messy way the staging thread communicates with the longpoll
thread to determine who found the block first.
- Make the input windows update immediately instead of needing a refresh.
- Allow log interval to be set in the menu.
- Allow scan settings to be modified at runtime.
- Abstract out the longpoll start and explicitly restart it on pool change.
- Make it possible to enable/disable longpoll.
- Set priority correctly on multipools.     Display priority and alive/dead
information in display_pools.
- Implement pool removal.
- Limit rolltime work generation to 10 iterations only.
- Decrease testing log to info level.
- Extra refresh not required.
- With huge variation in GPU performance, allow intensity to go from -10 to +10.
- Tell getwork how much of a work item we're likely to complete for future
splitting up of work.
- Remove the mandatory work requirement at startup by testing for invalid work
being passed which allows for work to be queued immediately.     This also
removes the requirem
- Make sure intensity is carried over to thread count and is at least the
minimum necessary to work.
- Unlocking error on retry. Locking unnecessary anyway so remove it.
- Clear log window from consistent place. No need for locking since logging is
disabled during input.
- Cannot print the status of threads that don't exist so just queue enough work
for the number of mining threads to prevent crash with -Q N.
- Update phatk kernel to one with new parameters for slightly less overhead
again.     Make the queue kernel parameters call a function pointer to select
phatk or poclbm.
- Make it possible to select the choice of kernel on the command line.
- Simplify the output part of the kernel. There's no demonstrable advantage from
more complexity.
- Merge pull request #18 from ycros/cgminer
- No need to make leaveok changes win32 only.
- Build support in for all SSE if possible and only set the default according to
machine capabilities.
- Win32 threading and longpoll keepalive fixes.
- Win32: Fix for mangled output on the terminal on exit.


CGMiner Version 1.3.1 - July 20, 2011

- Feature upgrade; Multiple strategies for failover. Choose from default which
now falls back to a priority order from 1st to last, round robin which only
changes pools when one is idle, rotate which changes pools at user-defined
intervals, and load-balance which spreads the work evenly amongst all pools.
- Implement pool rotation strategy.
- Implement load balancing algorithm by rotating requests to each pool.
- Timeout on failed discarding of staged requests.
- Implement proper flagging of idle pools, test them with the watchdog thread,
and failover correctly.
- Move pool active test to own function.
- Allow multiple strategies to be set for multipool management.
- Track pool number.
- Don't waste the work items queued on testing the pools at startup.
- Reinstate the mining thread watchdog restart.
- Add a getpoll bool into the thread information and don't restart threads stuck
waiting on work.
- Rename the idlenet bool for the pool for later use.
- Allow the user/pass userpass urls to be input in any order.
- When json rpc errors occur they occur in spits and starts, so trying to limit
them with the comms error bool doesn't stop a flood of them appearing.
- Reset the queued count to allow more work to be queued for the new pool on
pool switch.

CGMiner Version 1.3.0 - July 19, 2011

- Massive infrastructure update to support pool failover.
- Accept multiple parameters for url, user and pass and set up structures of
pool data accordingly.
- Probe each pool for what it supports.
- Implement per pool feature support according to rolltime support as
advertised by server.
- Do switching automatically based on a 300 second timeout of locally generated
work or 60 seconds of no response from a server that doesn't support rolltime.
- Implement longpoll server switching.
- Keep per-pool data and display accordingly.
- Make sure cgminer knows how long the pool has actually been out for before
deeming it a prolonged outage.
- Fix bug with ever increasing staged work in 1.2.8 that eventually caused
infinite rejects.
- Make warning about empty http requests not show by default since many
servers do this regularly.


CGMiner Version 1.2.8 - July 18, 2011

- More OSX build fixes.
- Add an sse4 algorithm to CPU mining.
- Fix CPU mining with other algorithms not working.
- Rename the poclbm file to ensure a new binary is built since.
- We now are guaranteed to have one fresh work item after a block change and we
should only discard staged requests.
- Don't waste the work we retrieve from a longpoll.
- Provide a control lock around global bools to avoid racing on them.
- Iterating over 1026 nonces when confirming data from the GPU is old code
and unnecessary and can lead to repeats/stales.
- The poclbm kernel needs to be updated to work with the change to 4k sized
output buffers.
- longpoll seems to work either way with post or get but some servers prefer
get so change to httpget.


CGMiner Version 1.2.7 - July 16, 2011

- Show last 8 characters of share submitted in log.
- Display URL connected to and user logged in as in status.
- Display current block and when it was started in the status line.
- Only pthread_join the mining threads if they exist as determined by
pthread_cancel and don't fail on pthread_cancel.
- Create a unique work queue for all getworks instead of binding it to thread 0
to avoid any conflict over thread 0's queue.
- Clean up the code to make it clear it's watchdog thread being messaged to
restart the threads.
- Check the current block description hasn't been blanked pending the real
new current block data.
- Re-enable signal handlers once the signal has been received to make it
possible to kill cgminer if it fails to shut down.
- Disable restarting of CPU mining threads pending further investigation.
- Update longpoll messages.
- Add new block data to status line.
- Fix opencl tests for osx.
- Only do local generation of work if the work item is not stale itself.
- Check for stale work within the mining threads and grab new work if
positive.
- Test for idle network conditions and prevent threads from being restarted
by the watchdog thread under those circumstances.
- Make sure that local work generation does not continue indefinitely by
stopping it after 10 minutes.
- Tweak the kernel to have a shorter path using a 4k buffer and a mask on the
nonce value instead of a compare and loop for a shorter code path.
- Allow queue of zero and make that default again now that we can track how
work is being queued versus staged. This can decrease reject rates.
- Queue precisely the number of mining threads as longpoll_staged after a
new block to not generate local work.


CGMiner Version 1.2.6 - July 15, 2011

- Put a current system status line beneath the total work status line
- Fix a counting error that would prevent cgminer from correctly detecting
situations where getwork was failing - this would cause stalls sometimes
unrecoverably.
- Limit the maximum number of requests that can be put into the queue which
otherwise could get arbitrarily long during a network outage.
- Only count getworks that are real queue requests.


CGMiner Version 1.2.5 - July 15, 2011

- Conflicting -n options corrected
- Setting an intensity with -I disables dynamic intensity setting
- Removed option to manually disable dynamic intensity
- Improve display output
- Implement signal handler and attempt to clean up properly on exit
- Only restart threads that are not stuck waiting on mandatory getworks
- Compatibility changes courtesy of Ycros to build on mingw32 and osx
- Explicitly grab first work item to prevent false positive hardware errors
due to working on uninitialised work structs
- Add option for non curses --text-only output
- Ensure we connect at least once successfully before continuing to retry to
connect in case url/login parameters were wrong
- Print an executive summary when cgminer is terminated
- Make sure to refresh the status window

CGMiner Versions -> 1.2.4

- Con Kolivas - July 2011. New maintainership of code under cgminer name.
- Massive rewrite to incorporate GPU mining.
- Incorporate original oclminer c code.
- Rewrite gpu mining code to efficient work loops.
- Implement per-card detection and settings.
- Implement vector code.
- Implement bfi int patching.
- Import poclbm and phatk ocl kernels and use according to hardware type.
- Implement customised optimised versions of opencl kernels.
- Implement binary kernel generation and loading.
- Implement preemptive asynchronous threaded work gathering and pushing.
- Implement variable length extra work queues.
- Optimise workloads to be efficient miners instead of getting lots of extra
  work.
- Implement total hash throughput counters, per-card accepted, rejected and
  hw error count.
- Staging and watchdog threads to prevent fallover.
- Stale and reject share guarding.
- Autodetection of new blocks without longpoll.
- Dynamic setting of intensity to maintain desktop interactivity.
- Curses interface with generous statistics and information.
- Local generation of work (xroll ntime) when detecting poor network
connectivity.

cpuminer Version 1.0.2

- Linux x86_64 optimisations - Con Kolivas
- Optimise for x86_64 by default by using sse2_64 algo
- Detects CPUs and sets number of threads accordingly
- Uses CPU affinity for each thread where appropriate
- Sets scheduling policy to lowest possible
- Minor performance tweaks

cpuminer Version 1.0.1 - May 14, 2011

- OSX support

cpuminer Version 1.0 - May 9, 2011

- jansson 2.0 compatibility
- correct off-by-one in date (month) display output
- fix platform detection
- improve yasm configure bits
- support full URL, in X-Long-Polling header

cpuminer Version 0.8.1 - March 22, 2011

- Make --user, --pass actually work

- Add User-Agent HTTP header to requests, so that server operators may
  more easily identify the miner client.

- Fix minor bug in example JSON config file

cpuminer Version 0.8 - March 21, 2011

- Support long polling: http://deepbit.net/longpolling.php

- Adjust max workload based on scantime (default 5 seconds,
  or 60 seconds for longpoll)

- Standardize program output, and support syslog on Unix platforms

- Suport --user/--pass options (and "user" and "pass" in config file),
  as an alternative to the current --userpass

cpuminer Version 0.7.2 - March 14, 2011

- Add port of ufasoft's sse2 assembly implementation (Linux only)
  This is a substantial speed improvement on Intel CPUs.

- Move all JSON-RPC I/O to separate thread.  This reduces the
  number of HTTP connections from one-per-thread to one, reducing resource
  usage on upstream bitcoind / pool server.

cpuminer Version 0.7.1 - March 2, 2011

- Add support for JSON-format configuration file.  See example
  file example-cfg.json.  Any long argument on the command line
  may be stored in the config file.
- Timestamp each solution found
- Improve sha256_4way performance.  NOTE: This optimization makes
  the 'hash' debug-print output for sha256_way incorrect.
- Use __builtin_expect() intrinsic as compiler micro-optimization
- Build on Intel compiler
- HTTP library now follows HTTP redirects

cpuminer Version 0.7 - February 12, 2011

- Re-use CURL object, thereby reuseing DNS cache and HTTP connections
- Use bswap_32, if compiler intrinsic is not available
- Disable full target validation (as opposed to simply H==0) for now

cpuminer Version 0.6.1 - February 4, 2011

- Fully validate "hash < target", rather than simply stopping our scan
  if the high 32 bits are 00000000.
- Add --retry-pause, to set length of pause time between failure retries
- Display proof-of-work hash and target, if -D (debug mode) enabled
- Fix max-nonce auto-adjustment to actually work.  This means if your
  scan takes longer than 5 seconds (--scantime), the miner will slowly
  reduce the number of hashes you work on, before fetching a new work unit.

cpuminer Version 0.6 - January 29, 2011

- Fetch new work unit, if scanhash takes longer than 5 seconds (--scantime)
- BeeCee1's sha256 4way optimizations
- lfm's byte swap optimization (improves via, cryptopp)
- Fix non-working short options -q, -r

cpuminer Version 0.5 - December 28, 2010

- Exit program, when all threads have exited
- Improve JSON-RPC failure diagnostics and resilience
- Add --quiet option, to disable hashmeter output.

cpuminer Version 0.3.3 - December 27, 2010

- Critical fix for sha256_cryptopp 'cryptopp_asm' algo

cpuminer Version 0.3.2 - December 23, 2010

- Critical fix for sha256_via

cpuminer Version 0.3.1 - December 19, 2010

- Critical fix for sha256_via
- Retry JSON-RPC failures (see --retry, under "minerd --help" output)

cpuminer Version 0.3 - December 18, 2010

- Add crypto++ 32bit assembly implementation
- show version upon 'minerd --help'
- work around gcc 4.5.x bug that killed 4way performance

cpuminer Version 0.2.2 - December 6, 2010

- VIA padlock implementation works now
- Minor build and runtime fixes

cpuminer Version 0.2.1 - November 29, 2010

- avoid buffer overflow when submitting solutions
- add Crypto++ sha256 implementation (C only, ASM elided for now)
- minor internal optimizations and cleanups

cpuminer Version 0.2 - November 27, 2010

- Add script for building a Windows installer
- improve hash performance (hashmeter) statistics
- add tcatm 4way sha256 implementation
- Add experimental VIA Padlock sha256 implementation

cpuminer Version 0.1.2 - November 26, 2010

- many small cleanups and micro-optimizations
- build win32 exe using mingw
- RPC URL, username/password become command line arguments
- remove unused OpenSSL dependency

cpuminer Version 0.1.1 - November 24, 2010

- Do not build sha256_generic module separately from cpuminer.

cpuminer Version 0.1 - November 24, 2010

- Initial release.
<|MERGE_RESOLUTION|>--- conflicted
+++ resolved
@@ -1,16 +1,4 @@
-<<<<<<< HEAD
-BFGMiner Version 2.10.0 - December 11, 2012
-
-- Bugfix: Free work before replacing it with clone
-- Bugfix: Since we are using pipes for select notifier on *nix, we need to use
-read/write there
-- Bugfix: Winsock needs send/recv for sockets, not write/read
-- Bugfix: opencl: Initialize pc_data to avoid clean_work checking uninitialized
-pointers
-- Bugfix: Correct parenthesis in bind() call in Windows notifier_init
-- Include Windows error messages in notifier_init errors
-=======
-Version 2.10.1 - December 14, 2012
+BFGMiner Version 2.10.1 - Future
 
 - Check for EWOULDBLOCK when supported in send and recv as well.
 - Use the raw send() command instead of curl_easy_send since curl raw socket
@@ -36,9 +24,16 @@
 limit
 
 
-Version 2.10.0 - December 10, 2012
-
->>>>>>> 8ed1e9dd
+BFGMiner Version 2.10.0 - December 11, 2012
+
+- Bugfix: Free work before replacing it with clone
+- Bugfix: Since we are using pipes for select notifier on *nix, we need to use
+read/write there
+- Bugfix: Winsock needs send/recv for sockets, not write/read
+- Bugfix: opencl: Initialize pc_data to avoid clean_work checking uninitialized
+pointers
+- Bugfix: Correct parenthesis in bind() call in Windows notifier_init
+- Include Windows error messages in notifier_init errors
 - Include prctl header for thread renaming to work.
 - Set tv_idle time if a pool is not active when input from the menu.
 - minor unlikely zero pointer test
