--- conflicted
+++ resolved
@@ -1,18 +1,4 @@
-<<<<<<< HEAD
-BFGMiner Version 2.8.2 - October 8, 2012
-
-- Update to libblkmaker 0.1.2
-- Bugfix: --temp-target no longer has a simple default (fixes build without
-OpenCL support)
-- Bugfix: icarus: Silence false epoll error
-- Bugfix: icarus: Set firstrun for errors starting next job, so the current
-one finishes properly
-- Bugfix: icarus: Restore generic failure management for write errors
-- Use strtod not strtol for bitforce temp backup.
-- Cope with broken drivers returning nonsense values for bitforce temperatures.
-- Minor warning fixes.
-=======
-Version 2.8.0 - October 7, 2012
+Version ??? - Future
 
 - Major upgrade - support for the stratum mining protocol.
 - Fix various modminer warnings on mingw.
@@ -164,9 +150,18 @@
 functions to be used in util.c.
 
 
-Version 2.7.7 - October 7, 2012
-
->>>>>>> 1614da68
+BFGMiner Version 2.8.2 - October 8, 2012
+
+- Update to libblkmaker 0.1.2
+- Bugfix: --temp-target no longer has a simple default (fixes build without
+OpenCL support)
+- Bugfix: icarus: Silence false epoll error
+- Bugfix: icarus: Set firstrun for errors starting next job, so the current
+one finishes properly
+- Bugfix: icarus: Restore generic failure management for write errors
+- Use strtod not strtol for bitforce temp backup.
+- Cope with broken drivers returning nonsense values for bitforce temperatures.
+- Minor warning fixes.
 - Fix unused warnings on ming build.
 - Fix sign warning in ocl.c
 - fds need to be zeroed before set in modminer.
