<<<<<<< HEAD
BFGMiner Version 2.9.1 - Future
=======
Version 2.8.7 - October 29, 2012

- Fail on select() failing in stratum thread without needing to attempt
recv_line.
- Add share to stratum database before sending it again in case we get a
response from the pool before it's added.


Version 2.8.6 - October 29, 2012
>>>>>>> bbe5636e

- Bugfix: modminer: Check that we have a valid fd before trying to start work
- Shorten the initiate stratum connect timeout to 30 seconds.
- Shorten the stratum timeout on read to 90 seconds to detect unresponsive pool.
- Display best share difficulty on exit.
- Make stratum socket fail more robust on windows by disabling the send buffer.
- Reuse the same curl handle forcing a new connection instead of risking
derefencing.
- Add information about submission failure to stratum send.


BFGMiner Version 2.9.0 - October 28, 2012

- modminer: Remove dead code
- Bugfix: Include headers in order needed for Mingw build
- Bugfix: Save pool pointer to avoid dereferencing work after it might
potentially be freed
- Bugfix: Cleanup some harmless warnings
- Bugfix: TUI: Avoid clearing the whole screen when we just want to clear the
log window
- Wishlist #130 implemented by "blinkier":
- - Add all-at-once pool priority reassignment to curses TUI interface
- - Save/restore pool priorities in config file
- - Allow setting initial pool priorities via command line
- Bugfix: Replace reportin hack with a reset back to LIFE_INIT for bitstream
upload
- Bugfix: SI kilo prefix is a lowercase "k"
- Bugfix: If userpass is missing a password, treat it as a null password
(regression fix)
- Upgrade libblkmaker to 0.2.0
- Bugfix: Build correct pay-to-scripthash script
- Implement --coinbase-addr for solo mining
- x6500: Since we program in about a minute now, only report status verbosely
every 25%
- x6500: Poll nonce less often since USB latency slows us down anyway
- jtag: Avoid writing an extra readback byte when we are ignoring tdo anyway
- ft232r: Set output buffer size to 4096 bytes
- x6500: Adjust dynclock so it works more reasonably
- x6500: Dynclock support
- Provide a simple/dummy libusb_error_name when it is missing (libusb < 1.0.9)
- x6500: Stop abusing pointer type to store bitstream upload progress
- Bugfix: ft232r: Avoid reuse of USB device count variable
- x6500: Implement basic hashrate prediction and efficient job completion
- jtag: Optimized implementation of JTAG reads to workaround ft232r slowness
- x6500: Try nonce with previous work if it is wrong for current
- x6500: Ensure ft232r buffer is flushed to change registers
- x6500: Start clock speed off at 180, and extra debugging for
x6500_set_register
- x6500: When programming, poll each FPGA status individually since they might
not be ready at the same time
- x6500: Various tweaks and hacks to get mining working
- Bugfix: x6500: Remove erroneous bitendianflip
- Bugfix: jtag: Handle ftdi-common environmental stuff properly
- jtag: Defer ignored reads a bit to avoid USB latency
- Bugfix: ft232r: First 2 bytes of every 0x40 are FTDI status or something
- x6500: Implement mining protocols (doesn't work yet)
- x6500: Cleanup dead code and implement bailout2
- x6500: Clean up and finish FPGA initialization
- x6500: Comment bitstream upload function better
- fpgautils: Abstract open_xilinx_bitstream out from modminer and x6500 drivers
- x6500: Get bitstream upload working
- Bugfix: jtag: Use the correct bit for reading/writing data streams
- ft232r: Buffer writes to improve performance
- x6500: Get FPGA probe working
- jtag: JTAG implementation for X6500 (over ft232r)
- ft232r: ft232r_read_all function to simplify exact-length reads
- ft232r: Implement read buffer so ft232r_read always works like read(2)
- ft232r: Complete necessary interfaces for X6500
- x6500: Bare minimum detection-only X6500 support via libusb
- Minor debian packaging fixes.
- Only add stratum share to database if we succeeded in submitting it, with a
debug output saying it succeeded.
- Use keepalive with stratum sockets to improve its ability to detect broken
connections.
- Show only the URL in the status bar to avoid long prefixes making for extra
long lines.
- Display compact status in menu and update README to reflect current menu
entries.
- Add a compact display mode that does not list per device statistics in the
status window.
- Add blank spaces after best share displayed.
- Round a few static string arrays up to 4 byte boundaries for ARM.
- Display best share diff for scrypt as well.
- Show the best diff share as "best share" and add info to the README.
- Display the best diff share submitted so far.
- Redundant check.
- The work struct pointer in struct pc_data in findnonce is never freed yet
there is no need to allocate it separately so make struct work a static part of
the struct pc_data. s
- No longer should hide --no-restart option if OpenCL support is missing
- Handle crash exceptions by trying to restart cgminer unless the --no-restart
option is used.
- Switch queued count when choosing a different pool from a failed stratum pool
in getwork thread.
- Put a mandatory 5s wait between reattempting a getwork on failure to avoid
hammering requests.
- Make sure to check pool stratum curl exists under lock before attempting any
recv to not risk dereferencing upon attempting to reinitiate stratum.
- Avoid redefining macros and align to 4 byte boundaries.
- API - add Stratum information to pools
- update FPGA-README for MMQ
- Time for dynamic is in microseconds, not ms.
- x86_64 builds of mingw32 are not supported directly and should just configure
as generic mingw32 builds since they're NOT 64 bit.
- Use 3 significant digits when suffix string is used and values are >1000.
- Get rid of unused warning for !scrypt.
- Use select on stratum send to make sure the socket is writeable.
- Cope with dval being zero in suffix_string and display a single decimal place
when significant digits is not specified but the value is greater than 1000.
- Pad out the suffix string function with zeroes on the right.
- Failure to calloc in bin2hex is a fatal failure always so just check for that
failure within the function and abort, simplifying the rest of the code.
- Provide locking around the change of the stratum curl structures to avoid
possible races.
- Bump opencl kernel version numbers.
- Remove atomic ops from opencl kernels given rarity of more than once nonce on
the same wavefront and the potential increased ramspeed requirements to use the
atomics.
- Clear the pool idle flag in stratum when it comes back to life.
- Display correct share hash and share difficulty with scrypt mining.
- Use explicit host to BE functions in scrypt code instead of hard coding
byteswap everywhere.
- Show work target diff for scrypt mining.
- Ease the checking on allocation of padbuffer8 in the hope it works partially
anyway on an apparently failed call.
- Watch for buffer overflows on receiving data into the socket buffer.
- Round target difficulties down to be in keeping with the rounding of detected
share difficulties.
- Dramatically simplify the dynamic intensity calculation by oversampling many
runs through the opencl kernel till we're likely well within the timer
resolution on windows.
- String alignment to 4 byte boundaries and optimisations for bin<->hex
conversions.
- In opencl_free_work, make sure to still flush results in dynamic mode.
- Align static arrays to 4 byte boundaries to appease ARM builds for stratum.
- Update documentation.
- Left align values that are suffix_string generated.
- Share_diff should not be converting the work data to hex.
- Update readme describing difficulty displayed on log lines.
- Off by one error.
- Prevent overflows of the port char array in extract_sockaddr.
- Disable stratum detection with scrypt.
- Display the actual share diff next to the pool required diff, using a suffix
creation function to prevent values of >1000 being shown in their entirety.
- Fix 4 * 0 being 0 that would break dynamic intensity mode.
- Supplement other 64-bit endian swap macros
- Bugfix: Fix htobe64 on big endian platforms that don't define it
- Fix lack of htobe64 on mingw32.
- Reinstate the history on dynamic intensity mode to damp fluctuations in
intensity but use an upper limit on how much the value can increase at any time
to cope with rare overflows.
- Update to cgminer's newer dynamic intensity algorithm
- Support for the stratum mining protocol.
- Simplify target generation code.
- Add support for client.get_version for stratum.
- Use a 64 bit unsigned integer on the diff target to generate the hex target.
- Update reconnect message to show whole address including port.
- Look for null values and parse correct separate array entries for url and port
with client reconnect commands for stratum.
- The command for stratum is client.reconnect, not mining.reconnect.
- Only copy the stratum url to the rpc url if an rpc url does not exist.
- Implement rudimentary mining.reconnect support for stratum.
- Ignore the value of stratum_active on calling initiate_stratum and assume
we're always trying to reinitiate it, and set the active flag to false in that
function.
- stratum auth can be unset if we fail to authorise on subsequent calls to
auth_stratum which undoes the requirement of setting it in one place so set it
in pool_active.
- Format Stratum submission-start debug the same way as other submissions
- Bugfix: Set work_restart_id in gen_stratum_work for when work is reused to
avoid thinking it's all stale.
- Only auto-switch to Stratum internally, but save HTTP URI in case pool stops
using Stratum; also always shows original pool URI on RPC
- SHUT_RDWR is now always defined for us, so no need to check ifdef on LP hang
- Implement --no-stratum option to disable autodetection
- Show Stratum pools as "Strtm" protocol in "Pool management" TUI
- Bugfix: BFGMiner doesn't use rpc_proxytype
- Remove free that could segfault.
- Use the stratum url as the rpc url advertised if we switch to it.
- Count an invalid nonce count as a hardware error on opencl.
- Count each stratum work item as local work.
- Cope with one stratum pool being the only active pool when it dies by sleeping
for 5 seconds before retrying to get work from it instead of getting work
indefinitely.
- Detect stratum outage based on either select timing out or receiving an empty
buffer and properly re-establish connection by disabling the stratum_active
flag, coping with empty buffers in parse_stratum.
- Fix various modminer warnings on mingw.
- Fix sign warning on windows build for bitforce.
- Cast socketfail to integer since SOCKET is an unsigned int on windows.
- Use the stratum thread to detect when a stratum pool has died based on no
message for 2 minutes.
- Only set the stratum auth flag once and once the stratum thread is started,
use that to set/unset the stratum active flag.
- Only hand off to stratum from getwork if we succeed in initiating the
protocol.
- Target should only be 32 bytes copied.
- Use a static array for work submission data instead of stack memory.
- Clear the buffer data before sprinting to it.
- Clear work stratum strings before setting them and add them to debug output.
- Drop stratum connect failed message to verbose level only since it's a regular
probing message.
- TCP Keepalive in curl is only in very recent versions and not required with
regular messages on stratum anyway.
- Move stratum sockets to curl infrastructure with locking around send+recv to
begin support for proxies and ssl.
- Make detect stratum fail if a proxy has been set up.
- Stratum does not currently have any proxy support so do not try to switch to
stratum if a proxy has been specified.
- Windows doesn't work with MSG_PEEK on recv so move to a continuously updating
buffer for incoming messages.
- Alloca is unreliable on windows so use static arrays in util.c stratum code.
- Begin support for mingw stratum build.
- Add space to reject reason.
- Parse the reject reason where possible from stratum share submission.
- Pass json error value to share result function to be able to parse reject
reason in stratum.
- Don't try to parse unneeded parameters in response to mining.subscribe.
- Remove the sshare hash entry if we failed to send it.
- Change notify message to info level to avoid spamming repeatedly when a pool
is down.
- Check the stratum pool difference has not changed compared to the work diff
when testing whether a share meets the target or not and retarget if necessary.
- Bit error in target calculation for stratum.
- Offset the current block detection to the prev block hash.
- We should be testing for id_val, not id in parse stratum response.
- Make target on stratum scale to any size by clearing sequential bits according
to diff.
- Correct target calculation in gen_stratum_work.
- If a share result has an error code but still has an id, it is likely a
reject, not an error.
- Initiate stratum the first time in pool_active only, allowing us to switch to
it on getting a failed getwork and detecting the presence of stratum on the url
at that time.
- Use 5 second timeout on sock full for now as a temporary workaround.
- If no stratum url is set by the end of the detect stratum routine, copy the
sockaddr url.
- Make all buffers slightly larger to prevent overflow.
- Make the stratum recv buffer larger than the recvsize.
- Userpass needs to be copied to user and pass earlier to allow stratum
authorisation to work with it.
- Store a sockaddr url of the stripped url used in determining sockaddr to not
confuse it with the stratum url and fix build warnings.
- Decrease the queued count with stratum work once it's staged as well.
- Allow the stratum retry to initiate and auth stratum in pool_alive to make
sure the stratum thread is started.
- Avoid duplicating pool->rpc_url and setting pool->stratum_url twice to itself.
- Detect if a getwork based pool has the X-Stratum header on startup, and if so,
switch to the stratum based pool.
- Comment update.
- Minor message change.
- Create a work item from a "clean" request from stratum allowing the new block
to be detected and the appropriate block change message to be given.
- Use statically allocated stratum strings in struct work to cope with the
inability to safely deallocate dynamically allocated ram.
- Use the current pool when deciding whether to reuse work from a stratum source
rather than the work's previous pool.
- Copy the stratum url to the rpc url to avoid none being set.
- Provide locking around stratum send operations to avoid races.
- Submit shares from stratum through the abstracted submit share function
detecting what message they belong to and showing the data from the associated
work, and then deleting it from the hash.
- Use a more robust mechanism to obtain a \n terminated string over a socket.
- Abstract out share submit as a function to be useable by stratum.
- Rename parse_stratum to parse_method as it is only for stratum messages that
contain methods.
- Display stratum as mechanism in status line when current pool is running it.
- Count each stratum notify as a getwork equivalent.
- Correct nonce submitted with share.
- Extranonce2 should be added before coinbase2.
- We should be hashing the binary coinbase, not the hex one.
- Fix endianness of nonce submitted for stratum.
- Check that stratum is already active in initiate_stratum to avoid
de-authorising ourselves by subscribing again.
- Begin implementing a hash database of submissions and attempt sending results.
- Copy parameters from stratum work required for share submission.
- Set lagging flag on first adding a pool to prevent pool slow warning at
startup.
- Fix work->target being a 32 byte binary in gen_stratum_work.
- Store and display stripped url in its own variable.
- Create machinery to divert work requests to stratum.
- Generate the work target in gen_stratum_work, setting default diff to 1 in
case it is not yet set.
- Generate work data, midstate and hash1 in gen_stratum_work.
- Generate header created from stratum structures in gen_stratum_work.
- Generate merkle root hash in gen_stratum_work.
- Generate the coinbase for generation of stratum based work.
- The number of transactions is variable so make merkle a variable length
dynamically allocated array and track how many there are for stratum.
- Rename nonce2 to n2size reflecting that it's a size variable and not the
actual nonce.
- Provide rudimentary support for stratum clean work command in the stratum
thread.
- Cope with pools being removed in the stratum thread.
- Use the pool sock value directly in the stratum thread in case it changes
after reconnecting.
- Create a stratum thread per pool that has stratum that monitors the socket and
serves received data.
- Check return value of stratum_parse.
- Complete authorisation in stratum.
- Implement stratum parsing of notify parameters and storing them in the pool
stratum work structure.
- Create helper functions for duplicating json strings to avoid keeping json
references in use.
- Append \n in the sock_send function instead of adding it when constructing
json in stratum.
- Don't keep any json references around with stratum structures.
- Create parse_stratum function that hands off stratum parameters to other
functions to manage pool stratum work struct variables. Implement mining
difficulty setting.
- Create helper functions for checking when a socket is ready to read on and
receive a single line at a time. Begin stratum authorisation process.
- Provide a helper function for reading a single \n terminated string from a
socket.
- Create a stratum work structure to store current work variables.
- Test specifically for stratum being active in pool_active.
- Detect stratum in common place when adding urls, and use a bool to tell us
when it's active.
- Remove unused add_pool_details5
- Fix warnings.
- Extract and store various parameters on stratum init confirming successful
mining notify.
- Use existing socket macros and close the socket on failure in init stratum.
- Initiate stratum and grab first json result.
- Get detailed addressinfo from the parsed URL for future raw socket usage when
possible. IPV4 only for now.
- Prepare for getaddrinfo call.
- Add data structures to pool struct for socket communications.
- Put all socket definitions in util.h to allow reusing by added socket
functions to be used in util.c.


BFGMiner Version 2.8.3 - October 18, 2012

- Update to libblkmaker 0.1.3
- Use explicit host to BE functions in scrypt code instead of hard coding
byteswap everywhere.
- Ease the checking on allocation of padbuffer8 in the hope it works partially
anyway on an apparently failed call.
- Round target difficulties down to be in keeping with the rounding of detected
share difficulties.
- String alignment to 4 byte boundaries and optimisations for bin<->hex
conversions.
- Fix GPU memory allocation size for scrypt
- Fix access violation with scrypt mining
- Bugfix: Only free rpc_req after using it, not before
- Bugfix: Increment work->pool->staged inside of mutex to avoid work being
freed (and staged decremented) before we dereference it
- Revert "No need for extra variable in hash_push.": The extra variable is
needed to avoid a rare dereference-after-free error.
- In opencl_free_work, make sure to still flush results in dynamic mode.
- Workaround: Debug log only after dec_queued, to make a free/use race more
rare
- Bugfix: Remove redundant \n in debug messages
- Bugfix: Free rpc_req in pool_active and longpolls
- README: Explicitly provide Ubuntu package name for libjansson-dev
- Bugfix: Include flash_led bool in cgpu_info for Icarus-but-not-BitForce
builds, since Cairnsmore uses it
- Only check work block id against pool's if the pool has a known block id
- Avoid clearing pool->block_id unless we really are changing pools


BFGMiner Version 2.8.2 - October 8, 2012

- Update to libblkmaker 0.1.2
- Bugfix: --temp-target no longer has a simple default (fixes build without
OpenCL support)
- Bugfix: icarus: Silence false epoll error
- Bugfix: icarus: Set firstrun for errors starting next job, so the current
one finishes properly
- Bugfix: icarus: Restore generic failure management for write errors
- Use strtod not strtol for bitforce temp backup.
- Cope with broken drivers returning nonsense values for bitforce temperatures.
- Minor warning fixes.
- Fix unused warnings on ming build.
- Fix sign warning in ocl.c
- fds need to be zeroed before set in modminer.
- Put scrypt warning on separate line to avoid 0 being shown on windows as
bufsize.
- Prevent corrupt values returned from the opencl code from trying to read
beyond the end of the buffer by masking the value to a max of 15.
- Icarus USB write failure is also a comms error
- api.c DEBUG message has no paramter
- Icarus catch more USB errors and close/reopen the port
- API-README update cgminer verison number
- hashmeter fix stats kh/s on 32bit windows
- cairnsmore: Increase maximum clock frequency to 210 Mhz
- icarus: Hashrate estimates really don't need the attention of a warning,
demote them to debug
- cairnsmore: Automatically "downgrade" default FPGA-per-device to 1 for
dynclock devices
- Bugfix: cairnsmore: Get autodetection of dynclock to work consistently
- cairnsmore: Adjust dynclock usage to react in proper time
- dynclock: Document function usage
- cairnsmore: Fix race on dynclock detection
- icarus: Detect attempts to send commands via work and neuter them
- cairnsmore: Glasswalker has a minimum multiplier of 20 :(
- cairnsmore: Detect frequency changing support despite hashing of commands
- modminer: Allow clocks down to 2 Mhz just in case
- Allow device drivers and users to properly change target temperatures for
non-GPUs
- Check that ncurses*-config installs actually work before deciding to use
them
- Bugfix: Fix multiple bugs in autogen.sh
- - Don't use readlink -f unneccesarily (it's not portable)
- - Always run autoreconf within the real source directory
- - Run configure from PWD, *not* the real source directory
- Bugfix: Include nonce in data buffer for debugging
- Bugfix: swap32* wants count of 32-bit blocks, not bytes
- Initial Cygwin port
- Revert "Remove needless roundl define.", since it is needed for Cygwin and
OpenWRT
- Bugfix: Deal with various compiler warnings
- modminer: Implement --temp-hysteresis logic
- Support for maximum frequency being below the default, eg when the maximum
is temporarily reduced to deal with temperature
- Bugfix: modminer: Reduce dynclock max frequency as needed to keep
temperature below cutoff
- Bugfix: Restore disabled label, needed to skip over hashrate calculations
(which mess up otherwise)
- Bugfix: bitforce: Count actual throttling as hardware errors
- icarus: Allow failure in case of reopen failure, now that the miner core
will retry on its own
- If a device dies, attempt to reinitialize it occasionally
- Bugfix: The REST flag is now preferred over WAIT, since the former might
trigger the latter
- Bugfix: modminer: Update temperature readings when disabled (fixes thermal
cutoff recovery)
- Bugfix: Move thermal cutoff to general watchdog code (fixes bitforce
recovery)
- Rename enable_device to register_device, since it only works for setting it
up at startup
- Move targettemp from ADL to cgpu_info, so all devices can readily use it
- Bugfix: "REST" flag had too much padding
- Bugfix: adl: Only warn and disable GPU due to thermal cutoff, if it's
actually enabled
- Bugfix: bitforce: Only warn and disable bitforce due to thermal cutoff, if
it's actually enabled


BFGMiner Version 2.8.1 - September 27, 2012

- Avoid strndup for Windows compatibility
- Bugfix: cairnsmore: Add missing compat.h include (for sleep)
- cairnsmore: Implement "identify" for supported firmware
- Adjust identify_device API to return a bool whether supported or not, for
runtime capability detection
- Bugfix: cairnsmore: Fix invalid share detection on LE
- Bugfix: icarus: Fix logging message to not assume "Icarus" always, and use
device driver name
- Bugfix: cairnsmore: Correct frequency scaling detection logic
- cairnsmore: When changing frequency, adjust Hs expectations accordingly
- cairnsmore: Detect availability of frequency scaling, and only enable it
when supported
- cairnsmore: Implement dynamic clocking support for Glasswalker's bitstream
- Update libblkmaker to 0.1.1
- Advertise BFGMiner in blocks found by default (without --coinbase-sig)
- RPC: Add "Coinbase-Sig" to config/setconfig
- New --coinbase-sig option to add arbitrary data to blocks you generate (GBT
only)
- opencl: Defer nonce validity checking to submit_nonce
- scrypt: Implement test_nonce2 and submit_nonce hw error check
- Bugfix: modminer: Convert nonce to native endian
- Interpret any attempts to submit a H-not-zero nonce as a hardware error
- make-release: Strip DLLs and EXE in Windows binary
- dynclock: Use consistent messages for frequency changes
- modminer: Port to dynclock
- dynclock: Split dynamic clocking algorithm out of Ztex driver
- Bugfix: When changing GPU memclock, adjust internal variable so it is
correctly saved to config file
- Bugfix: Re-probe longpoll header for each pool alive check, including
retries when a preferred protocol fails
- Bugfix: modminer: Bitstream binary filenames are *.bit
- modminer: Start frequency off at 200 Mhz
- Reorder libztex header include order to fix missing struct definition.
- Display share difficulty on log with a shortened hash display on submission.
- API stats add some pool getwork difficulty stats
- Ignore any pings pushed to the worker threads if the thread is still paused to
prevent it being enabled and disabled repeatedly.
- Test for sequential getwork failures on a pool that might actually be up but
failing to deliver work as we may end up hammering it repeatedly by mistake.
- reduce windows compile warnings
- util.c - bug - proxy - no data end condition
- API don't change 'Diff1 Shares' - backward compatability FTW
- miner.php highlighting correctly handling difficulty
- API - Add last share difficulty for devices and pool
- Store and report Accepted,Rejected,Stale difficulty in the summary and API
- WorkTime - display prevblock for scrypt
- api.c remove compile warnings
- Calculate work difficulty for each getwork and display with WorkTime debug
- FPGA - allow long or short device names in detect code + style police
- WorkTime - multiple nonce per work and identify the work source
- Optional WorkTime details with each Accepted/Rejected work item
- Icarus - ignore hardware errors in timing mode
- miner.php oops - mistype
- API pgaidentify - unsupported message should be a warning
- API/BFL identify a device - currently only BFL to flash the led
- BFL add throttle count to internal stats + API
- BFL: missing device id in log message
- Bugfix: ztex: Clear device_ztex before freeing it
- Bugfix: ztex: statline existence depends on whether the libztex structure
exists, not whether the cgpu is enabled
- Bugfix: README: Make usermod commands consistent, including important -a
option
- Bugfix: Address a couple of rare TQ leaks, and improve logging a bit
- Bugfix: Properly quote configure options


BFGMiner Version 2.8.0 - September 15, 2012

- Be specific about jansson version requirement
- Replace "Alive" in pool status with protocol in use (GBT or GWork)
- Remove copy of old jansson from source repository
- Honour block template expiry (BIP 23 Basic Pool Extensions "expires")
- Add --no-gbt option so getblocktemplate can be disabled if it causes
problems
- BIP 22 long polling
- Properly detect pool protocol
- Bugfix: Sort out work template refcounting by properly using work_free and
new workcpy
- Support for rolling extranonce in templates
- Initial libblkmaker integration, using a git submodule
- cairnsmore: There's no set hashrate like Icarus, so always use short timing
mode by default
- Bugfix: Include unistd.h needed for ssize_t type
- fpgautils: Don't try to scan serial at all anymore, if a device is claimed
- fpgautils: serial_claim function to politely ask other drivers not to try to
use device
- RPC: Update to work with Cairnsmore
- cairnsmore: Windows autodetect using FTDI library
- cairnsmore: Beginnings of new driver, with automatic upgrade from Icarus
detection
- icarus: Support disabling reopen quirk via --icarus-options
- proxy: Replace mess of encoding proxy into pool URI with a --pool-proxy
option, and use cURL's builtin proxy URI support
- save individual pool proxy settings to config
- API-README update for pools proxy info
- CURL support for individual proxy per pool and all proxy types
- Bugfix: Update current_block_id for fixed set_curblock
- miner.php by default don't display IP/Port numbers in error messages
- api.c all STATUS messages automatically escaped
- API add display of and setting queue,scantime,expiry
- README - FPGA device FAQ
- API add device diff1 work
- count device diff1 shares
- API-README update
- api.c Correct diff1 field name
- Bugfix: Sanitize block hash handling (including fixing on big endian)
- Bugfix: Print the (full) correct block hash when warning about work issued
against old blocks
- Bugfix: When comparing current block, only pay attention to the prevblock
header
- Allow mixing user+pass and userpass, so long as user+pass are balanced
before userpass options
- ztex: Include device serial number and FPGA number in cgpu name field
- ztex: Abstract common cgpu_info creation code
- ztex: Do thread initialization in thread_init rather than thread_prepare
- Bugfix: Tolerate working on old blocks when there is only one pool enabled
- Bugfix: ztex: Detect through fpgautils so -S noauto correctly inhibits
autodetection
- ztex: Workaround duplicate share submissions by doubling "backlog" size
- ztex: Use consistent device ids for logging
- Bugfix: ztex: Increment global hw_errors too
- Bugfix: free adhoc string elist element when removing it from list
- Bugfix: icarus: Initialize lret variable after work restart reentry
- Bugfix: ztex: Free lastnonce heap memory if backlog allocation fails
- icarus: Initialize epoll event structure in a way Valgrind is happier with
- Bugfix: Use strtok_r for parse_config since some options use strtok
themselves
- Import strtok_r from gnulib for Windows portability
- Bugfix: ztex: Don't try to destroy a mutex that was never created (single
FPGA Ztex devices)
- ztex: Clean up redundant dereferencing in ztex_shutdown
- API-README more debug parameter information
- API allow full debug settings control
- Sort the blocks database in reverse order, allowing us to remove the first
block without iterating over them. Output the block number to debug.
- Adjust opencl intensity when adjusting thread count to prevent it getting
pegged at a value below the minimum threads possible.
- miner.h max_hashes -> int64_t
- Keep the local block number in the blocks structs stored and sort them by
number to guarantee we delete the oldest when ageing the block struct entries.
- Use correct sdk version detection for SDK 2.7
- Bugfix: Align Ztex statline properly by removing redundant frequency
- make-release: Convert text files to DOS format for Windows ZIP


BFGMiner Version 2.7.5 - August 27, 2012

- Revert "Do a complete cgminer restart if the ATI Display Library fails, as
it does on windows after running for some time, when fanspeed reporting
fails."
- Stop special-casing worksize default to 256 for Cypress, since it incurs a 5
MH/s hit with stock config
- New "--scan-serial all" feature to probe all enumerated serial ports
- modminer: Revamp dynamic clocking algorithm per request from cablepair
- Test for lagging once more in queue_request to enable work to leak to backup
pools.
- There is no need to try to switch pools in select_pool since the current pool
is actually not affected by the choice of pool to get work from.
- Only clear the pool lagging flag if we're staging work faster than we're using
it.
- needed flag is currently always false in queue_request. Remove it for now.
- thr is always NULL going into queue_request now.
- Fix for non-ADL OpenCL device formatting issue


BFGMiner Version 2.7.4 - August 23, 2012

- Perform select_pool even when not lagging to allow it to switch back if needed
to the primary.
- Simplify macros in output kernels avoiding apparent loops and local variables.
- Carry the needed bool over the work command queue.
- Move the decision to queue further work upstream before threads are spawned
based on fine grained per-pool stats and increment the queued count immediately.
- Track queued and staged per pool once again for future use.
- OpenCL 1.0 does not have native atomic_add and extremely slow support with
atom_add so detect opencl1.0 and use a non-atomic workaround.
- Pools: add RollTime info to API 'stats' and 'Stats' button in miner.php


BFGMiner Version 2.7.3 - August 23, 2012

- Minimise the number of getwork threads we generate.
- Pick worksize 256 with Cypress if none is specified.
- Give warning with sdk2.7 and phatk as well.
- Whitelist sdk2.7 for diablo kernel as well.
- Only keep the last 6 blocks in the uthash database to keep memory usage
constant. Storing more is unhelpful anyway.
- Increase kernel versions signifying changed APIs.
- BFL flash - more FPGA-README
- Check we haven't staged work while waiting for a curl entry before proceeding.
- Use atomic ops to never miss a nonce on opencl kernels, including nonce==0,
also allowing us to make the output buffer smaller.
- Remove compile errors/warnings and document compile/usage in FPGA-README
- Ignore the submit_fail flag when deciding whether to recruit more curls or not
since we have upper bounds on how many curls can be recruited, this test is
redundant and can lead to problems.
- API-README update cgminer version number
- API-README fix groups P: example mistake
- API-README add COIN and other edits
- miner.php allow 'coin' is custom pages


BFGMiner Version 2.7.1 - August 22, 2012

- Update windows build instructions courtesy of sharky.
- Increase max curls to number of mining threads + queue * 2, accounting for up
and downstream comms.
- Queue enough requests to get started.
- There is no point trying to clone_work in get_work() any more since we clone
on every get_work_thread where possible.
- There is no point subtracting 1 from maxq in get_work_thread.
- miner.php allow page title to be defined in myminer.php
- Only set lagging flag once there are no staged work items.
- select_pool does not switch back to the primary once lagging is disabled.
- Increment total work counter under mutex lock.
- Increment the queued count after the curl is popped in case there's a delay
waiting on curls and we think we've queued work when in fact we're waiting on
curls.
- Do the dynamic timing in opencl code over a single pass through scanhash to
make sure we're only getting opencl times contributing to the measured
intervals.
- Increase curl reaping time to 5 minutes since comms between  curl requests can
be 2 mins apart with lots of rolltime.
- No need for extra variable in hash_push.
- Remove short options -r and -R to allow them to be reused and remove readme
entries for deprecated options.
- Deprecate the opt_fail_pause parameter, leaving a null placeholder for
existing configurations.
- Free work before retrying in get_work_thread.
- Don't pause after failed getwork, set lagging flag and reassess.
- We should not be pausing in trying to resubmit shares.
- Get rid of the extending fail pause on failed connects since we discard work
after a period.
- get_work always returns true so turn it into a void function.
- get_work never returns false so get rid of fail pause loop.
- Get rid of pause and retry from get_upstream_work so we only do it from one
place.
- Remove all cases where --retries aborts BFGMiner, making it for submission
retries only, where it makes sense.


BFGMiner Version 2.7.0 - August 21, 2012

- Implement a new pool strategy, BALANCE, which monitors work performed per pool
as a rolling average every 10 minutes to try and distribute work evenly over all
the pools. Do this by monitoring diff1 solutions to allow different difficulty
target pools to be treated equally, along with solo mining. Update the
documentation to describe this strategy and more accurately describe the
load-balance one.
- fpga serial I/O extra debug (disabled by default)
- Getwork fail was not being detected. Remove a vast amount of unused variables
and functions used in the old queue request mechanism and redefine the getfail
testing.
- Consider us lagging only once our queue is almost full and no staged work.
- Simplify the enough work algorithm dramatically.
- Only queue from backup pools once we have nothing staged.
- Don't keep queueing work indefinitely if we're in opt failover mode.
- Make sure we don't opt out of queueing more work if all the queued work is
from one pool.
- Set lagging flag if we're on the last of our staged items.
- Reinstate clone on grabbing work.
- Grab clones from hashlist wherever possible first.
- Cull all the early queue requests since we request every time work is popped
now.
- Keep track of staged rollable work item counts to speed up clone_available.
- Make expiry on should_roll to 2/3 time instead of share duration since some
hardware will have very fast share times.
- Check that we'll get 1 shares' worth of work time by rolling before saying we
should roll the work.
- Simplify all those total_secs usages by initialising it to 1 second.
- Overlap queued decrementing with staged incrementing.
- Artificially set the pool lagging flag on pool switch in failover only mode as
well.
- Artificially set the pool lagging flag on work restart to avoid messages about
slow pools after every longpoll.
- Factor in opt_queue value into enough work queued or staged.
- Roll work whenever we can on getwork.
- Queue requests for getwork regardless and test whether we should send for a
getwork from the getwork thread itself.
- Get rid of age_work().
- Don't try to get bitforce temperature if we're polling for a result to
minimise the chance of interleaved responses.
- Fix harmless unused warnings in scrypt.h.
- Check we are not lagging as well as there is enough work in getwork.


BFGMiner Version 2.6.5 - August 20, 2012

- API new command 'coin' with mining information
- Add message to share if it's a resubmit.
- Add virtual adl mapping for when none is specified on the command line to
not crash without a map specified.
- Fix ADL gpu-map not working when there are more ADL devices than openCL.
Patch supplied and tested by Nite69.
- bitforce: Initial import of Linux-only bitforce-firmware-flash utility
- Revert stale-on-arrival failsafe, since it ends up needing exceptions for
everything
- Bugfix: opencl: Declare opencl_dynamic_cleanup in header
- Even if we want to submit stale shares, give up if we have more submissions
waiting on threads (even before failing)
- Even if we want to submit stale shares, give up if they've failed and we
have more submissions waiting on threads
- opencl: Use timeBeginPeriod on Windows to ensure gettimeofday has sufficient
precision for dynamic intensity
- Bugfix: opencl: Move ADL fanspeed warning messages to a new thread to get
around summary-update deadlocking
- README: Note that user groups don't get updated until re-login
- Initialise cnt in libztex.c
- Don't try to start devices that don't support scrypt when scrypt mining.
- Repeating on timeout in ztex could make the code never return.
- Offset libusb reads/writes by length written as well in ztex.
- Cope with timeouts and partial reads in ztex code.
- If there are more devices than nDevs, don't iterate over them as they may
overwrite devices mapped below that with the mapping option.
- Fix README faq on bfl auto-detect.
- Set memory clock based on memdiff if present from with engine changes,
allowing it to parallel manual changes from the menu as well.
- api.c typo
- API allow display/change failover-only setting
- API-README corrections
- miner.php documentation (in API-README) v0.1
- Bugfix: opencl: Show blank device-info statline area if GPU doesn't have
ADL, to fix column alignment
- README: Document usage of 0 to indicate "leave at default" for comma-
delimited GPU options
- Correct API-README versions to match when BFGMiner included them
- API-README update changelog
- Minimise locking and unlocking when getting counts by reusing shared mutex
lock functions.
- Avoid getting more work if by the time the getwork thread is spawned we find
ourselves with enough work.
- The bitforce buffer is cleared and hw error count incremented on return from a
failed send_work already so no need to do it within the send_work function.
- Don't make mandatory work and its clones last forever.
- modminer: Log debug info for nonces found


BFGMiner Version 2.6.4 - August 11, 2012

- Bugfix: Define my_cancellable_getch in miner.h
- Escape " and \ when writing json config file
- miner.php allow a custom page section to select all fields with '*' - e.g. to
create a STATS section on a custom page
- miner.php optional single rig totals (on by default)
- Bugfix: Initialize submitting mutex
- Bugfix: bitforce: Allocate enough space for FTDI description pointers
- Queue one request for each staged request removed, keeping the staged
request count optimal at all times.
- Bugfix: Avoid cancelling threads while locks are held
- Set recognizable names on threads for debugging
- Bugfix: Don't keep making new get_work threads if all pools are dead
- Enable configuring submission thread limit with --submit-threads option
- Bugfix: Limit active submission threads to 0x40 so we don't overflow
- Bugfix: Properly handle switching to pools that aren't on the latest block,
and warn if a pool actively switches to an old block
- Log more details of reasons in stale_work debug messages
- Failsafe against stale-on-arrival work: disable the pool
- Bugfix: Debug message should show "Work stale due to work restart" when it's
not a share
- windows-build: Remove APP SDK section since it is no longer needed
- modminer: HACK: Let last_work handle the end of the work, and start the next
one immediately
- Bugfix: modminer: Remove erroneous "else" statement, to fix hashrate
reporting
- README: Document user group required for FPGAs on Gentoo and Ubuntu
- BFGMiner-specific README adjustments
- Bugfix: opencl: Ignore error getting device ids from platforms unless they
are explicitly chosen
- New --debuglog option to include debug info in stderr logfile even if not in
the console
- Bumped down debhelper compatibility reqs so that this will build on Lucid.
- Updated to match packaging changes.
- Switched to native packages so we don't have to muck around creating fake
upstream tarballs, and can easily generate minor versions for upload to
Launchpad.
- Removed accidentally included debugging line.
- Minor version bump again because of launchpad. Will sort this out for next
release.
- Updated to patch bitforce module issue on Debian/Ubuntu.
- Added local quilt config dir to ignore.
- modminer: Check nonce against previous work, in case of race
- Bugfix: Enable --kernel-path option if ModMiner or Ztex is enabled (even if
no OpenCL)
- Bugfix: Escape backslashes and double-quotes in strings that rightfully may
have them, when writing JSON config file
- Clean object (.o) and dependency (.d) files out of source tree
- Bugfix: bitforce: Don't count hashes that never happened due to throttling
- Bugfix: Deal with serial_open timeout maximum (25.5s)
- - fpgautils: Linux only supports uint8_t decisecond values for timeouts, so
use uint8_t for timeout value; this gets smart compilers to throw warnings
when overflowed in some cases
- - bitforce: Reduce serial timeout to 25 seconds (was 30) and increase job
long timeout to 25 seconds (was 15) to handle throttling gracefully
- modminer: Add debug info to API extra device stats
- modminer: Raise clock speed when there's only good nonces for a while
- modminer: Only print clock speed adjustments when they actually change
- modminer: Increase tolerance for bad nonces to 2%
- modminer: Reset bad-nonce ratio measurement when the clock speed changes
- Bugfix: bitforce: Include the correct device id in "garbled response" warning
- ADL: Add attribution and disclaimer to interfaces
- Cleaned out refs to AMD SDKs.
- Updated README about debian packaging, changelog with minor version bump to
work around Launchpad reqs.
- Updated changelog with Ubuntu release specific version, needed to build for
multiple releases. Also stripped out ADL SDK stuff in the build rules.
- Initial work to adjust debian packaging from cgminer. Should build correctly
now with pbuilder/pdebuild, and include docs.
- Adapt miner code to free ADL structures
- Import free ADL interfaces
- Include scrypt.h in Makefile.
- Fix windows bitforce build.
- Convert the serial autodetect functions to use int instead of char to
enumerate devices.
- Uglify windows autodetect code for BFL.
- There is no point zeroing temperature in BFL if we fail to get a response, and
we should register it as a HW error, suggesting throttling.
- Update SCRYPT README with information about HW errors.
- Use the scrypt CPU code to confirm results from OCL code, and mark failures as
HW errors, making it easier to tune scrypt parameters.
- We may as well leave one curl still available per pool instead of reaping the
last one.
- Display reaped debug message outside mutex lock to avoid recursive locking.
- api.c update API start message and include port number
- miner.php ignore arg when readonly
- miner.php allow pool inputs: delete, addpool, poolpriority
- bitforce: Reopen on communication error
- Bugfix: Calculate hw err percent for the affected FPGA only
- make-release: Adapt to new autogen by using NOCONFIGURE var


BFGMiner Version 2.6.3 - August 6, 2012

- modminer: Relax no-nonces downclocking condition to be more reasonable
- README: Update scrypt configure option
- README: Update configure options
- Bugfix: Display --disable-modminer in configure --help now that it is
enabled by default
- Add specific information when ADL detects error -10 saying the device is not
enabled.
- modminer: Shorten upload warning message to fit better
- modminer: Sending a "ping" first, to workaround bug in new firmware betas
- modminer: Include Hardware Errors and Valid Nonces in extra device status
- Bugfix: modminer: Calculate bad-nonce percentage based only on the same
FPGA's hardware errors, accurately
- modminer: Show bitstream upload progress in statline, and only report to log
every 10%
- modminer: Be more verbose about why the clock is getting reduced
- Document how Icarus golden nonce is handled by other FPGAs
- Rewrite should_run for sched, to properly handle one-shot schedules spanning
midnight
- Bugfix: Check list_empty in pop_curl_entry after condition wait
- Bugfix: Only add new pools to array after completing basic structure
initialization
- If __BFGMINER_SEGFAULT_ERRQUIT is set in the environment, segfault on
non-zero quit()s
- Check against NULL pointers getting into curlring
- modminer: Finish a process results run with a nonce poll, rather than sleep
- modminer: Workaround Windows driver failures
- Count likely throttling episodes on bitforce devices as hardware errors.
- Bugfix: bitforce: Increase serial read timeout to 30 seconds during actual
mining, to tolerate more throttling
- Style cleanups.
- Make pool_disabled the first in the enums == 0, fixing the pool enabled count
which compares if value is not enabled before enabling it.
- Correct writing of scrypt parameters to config file based on command line
parameters only.
- Add scrypt support while writing conf
- Use different variables for command line specified lookup gap and thread
concurrency to differentiate user defined versus auto chosen values.
- Queue a request on pool switch in case we have no work from the new pool yet.
- API remove unused warning in non-GPU compile
- api.c in linux allow to open a closed socket in TIME_WAIT
- Display failover only mode in pool menu and allow it to be toggled live.
- Reinstate check for system queueing lag when the current pool's queue is maxed
out, there is no staged work, and the work is needed now.
- Fix harmless warnings.
- Check the current staged and global queued as well before queueing requests.
Discard stales before ageing work in the watchdog thread. Queue requests after
discarding and ageing work in watchdog thread. Display accurate global queued in
curses output. Reuse variable in age_work().
- The queueing mechanism has become a complex state machine that is no longer
predictable. Rewrite it from scratch watching only current queues in flight and
staged work available on a pool by pool basis.
- Update debian package configs to v2.6.2
- Queue an extra request whenever staged work drops below mining thread count in
hash_pop.
- Bugfix: Initialize logwin to 1 line high temporarily, to avert PDCurses crash
- Enable FPGA support by default, as long as their dependencies are met
- Bugfix: modminer: Search for *ModMiner* in udev ID_MODEL
- make-release: build with --enable-scrypt
- miner.php support custom report section joins
- ICA default fpga_count to work_division if specified
- FPGA-README document new hidden --icarus-options
- ICA support 57600 baud rate, up to 8 FPGA and partial working FPGA boards
- Scrypt mining does not support block testing yet so don't try to print it.
- Clear the bitforce buffer whenever we get an unexpected result as it has
likely throttled and we are getting cached responses out of order, and use the
temperature monitoring as a kind of watchdog to flush unexpected results.
- It is not critical getting the temperature response in bitforce so don't
mandatorily wait on the mutex lock.
- Check there is a cutoff temp actually set in bitforce before using it as a cut
off value otherwise it may think it's set to zero degrees.
- We dropped the temporary stopping of curl recruiting on submit_fail by
mistake, reinstate it.
- Make threads report in either side of the scanhash function in case we miss
reporting in when restarting work.
- Add debugging output when work is found stale as to why.
- Print the 3 parameters that are passed to applog for a debug line in
bitforce.c
- Clear bitforce buffer on init as previously.
- Add some headroom to the number of curls available per pool to allow for
longpoll and sendwork curls.
- Show the correct base units on GPU summary.
- Bugfix: bitforce: 1 decisecond timeout is unreasonably short, give it a
second
- Bugfix: Don't try to log abandon time, since we aren't keeping track
reasonably
- Import uthash 1.9.6
- Bugfix: bitforce: Pause after send_work failures
- Fix comm error handling to not consider work restarts an error condition
- comm error bug fix
- Bugfix: No endian.h on Windows
- Remove unused mkinstalldirs
- Display scrypt as being built in as well.
- Fix build warning about KL_SCRYPT when built without scrypt support.
- News update.
- More scrypt intensity information.
- Minor readme updates.
- Update README with more build instructions.
- Remove the low hash count determinant of hardware being sick. A low hash rate
can be for poor network connectivity or scrypt mining, neither of which are due
to sick hardware.
- Style
- API-README poolpriority changes
- api.c verify poolpriority parameters before changing pools
- api.c poolpriority changes
- Implement shared swap32(yes|tole|tobe) function to handle endian flipping
32-bit chunks in blocks
- Use correct macros for endian handling code


BFGMiner Version 2.6.1 - July 29, 2012

- Autoselect --scrypt iff all pools send scrypt work
- Adapt SCRYPT-README to BFGMiner (directing Bitcoin donations the correct
direction to reach Con)
- Remove mentions of Litecoin specifically
- Bugfix: Fix build without OpenCL but with scrypt
- make-release: Add SCRYPT-README
- Bump version 2.6.0, adding SCRYPT README to makefile.
- Smarter autogen.sh script.
- Sleeping on intensity decrease is broken, remove it.
- Sleep only the extra amount of time we overran the dynamic interval in dynamic
mode.
- Add scrypt documentation in the form of a separate readme.
- Fix build error without scrypt enabled.
- Limit thread concurrency for scrypt to 5xshaders if shaders is specified.
- Simplify repeated use of gpus[gpu]. in ocl.c
- Find the nearest power of 2 maximum alloc size for the scrypt buffer that can
successfully be allocated and is large enough to accomodate the thread
concurrency chosen, thus mapping it to an intensity.
- Don't make opt_scrypt mandatory blocking with opencl code.
- Update kernel versions reflecting changes in the API.
- Make the thread concurrency and lookup gap options hidden on the command line
and autotune parameters with a newly parsed --shaders option.
- Fix target testing with scrypt kernel as it would have been missing shares
below target.
- Always create the largest possible padbuffer for scrypt kernels even if not
needed for thread_concurrency, giving us some headroom for intensity levels.
- Use the detected maximum allocable memory on a GPU to determine the optimal
scrypt settings when lookup_gap and thread_concurrency parameters are not given.
- Check the maximum allocable memory size per opencl device.
- Add debugging output if buffer allocation fails for scrypt and round up
bufsize to a multiple of 256.
- Nonce testing for btc got screwed up, leading to no accepted shares. Fix it.
- Display size of scrypt buffer used in debug.
- Allow intensities up to 20 if scrypt is compiled in.
- Add name to scrypt kernel copyright.
- Allow lookup gap and thread concurrency to be passed per device and store
details in kernel binary filename.
- Ignore negative intensities for scrypt.
- Change the scale of intensity for scrypt kernel and fix a build warning.
- Correct target value passed to scrypt kernel.
- Use 256 output slots for kernels to allow 1 for each worksize.
- Test the target in the actual scrypt kernel itself saving further
calculations.
- Reinstate GPU only opencl device detection.
- Decrease lookup gap to 1. Does not seem to help in any way being 2.
- Fix build.
- Make pad0 and pad1 local variable in scrypt kernel.
- Constify input variable in scrypt kernel.
- Send correct values to scrypt kernel to get it finally working.
- Create command queue before compiling program in opencl.
- Fix external scrypt algo missing.
- Limit scrypt to 1 vector.
- Handle KL_SCRYPT in config write.
- Get rid of stuff.
- Don't enqueuewrite buffer at all for pad8 and pass work details around for
scrypt in dev_blk.
- Set the correct data for cldata and prepare for pad8 fixes.
- Get rid of spaces in arrays in scrypt kernel.
- Start with smaller amount of hashes in cpu mining to enable scrypt to return
today sometime.
- Free the scratchbuf memory allocated in scrypt and don't check if CPUs are
sick since they can't be. Prepare for khash hash rates in display.
- Add cpumining capability for scrypt.
- Set scrypt settings and buffer size in ocl.c code to be future modifiable.
- Cope with when we cannot set intensity low enough to meet dynamic interval by
inducing a forced sleep.
- Make dynamic and scrypt opencl calls blocking.
- Fix nonce submission code for scrypt.
- Make sure goffset is set for scrypt and drop padbuffer8 to something
manageable for now.
- Set up buffer8 for scrypt.
- Build fix for opt scrypt.
- Don't check postcalc nonce with sha256 in scrypt.
- Don't test nonce with sha and various fixes for scrypt.
- Make scrypt buffers and midstate compatible.
- Use specific output array entries in scrypt kernel.
- Provide initial support for the scrypt kernel to compile with and mine scrypt
with the --scrypt option.
- Enable completely compiling scrypt out.
- Begin import of scrypt opencl kernel from reaper.


BFGMiner Version 2.5.3 - July 29, 2012

- Bugfix: Add zlib1.dll to Win32 release archive
- Bugfix: SICK low-hashrate is now determined by being under 1/3 the runtime
average hashrate
- Bugfix: cpu_set_t is never #defined, so use CPU_ZERO which is a macro


BFGMiner Version 2.5.2 - July 29, 2012

- Limit total number of curls recruited per pool to the number of mining threads
to prevent blasting the network when we only have one pool to talk to.
- Bugfix: Skip writing configuration of range-limited int options with negative
values
- Bugfix: Correctly attempt to load ~/.bfgminer/bfgminer.conf or
~/.cgminer/cgminer.conf as defaults
- Send X-Minimum-Wait header on longpolls, to explicitly inform pools we will
handle a response with no delay
- bitforce: Abandon (only) stale searches for work restarts
- Keep a counter of enabled pools and use that instead of iterating over the
pool list. Use that value to ensure we don't set the last remaining active pool
to the rejecting state.
- bitforce: Skip out of sending work if work restart requested
- RPC: Writeup on poolpriority command usage
- Bugfix: API: Report errors from poolpriority command
- RPC: New "poolpriority" command to set the order of pool priorities
- strtok_ts: Thread-safe strtok that work on POSIX or Windows
- Bugfix: Supress "caught up" event when first switching to a pool
- Announce and restart work immediately when current pool has caught up to the
current block
- Bugfix: Don't consider work stale due to other pools' longpolls, if
--failover-only is active
- Refactor stale_work function to only flag actual stale shares
- stale_work: Don't factor getwork delay into expiry for shares (only for work
itself)
- Bugfix: Use pool number rather than numeric pointer to strict pool, in block
found notice
- Accept JSON Numbers in config file parameters
- Improve readability of OPT_HASARG in parse_config
- Allow JSON false as a valid value for strictly boolean options
- Include scan-serial in example configuration file
- fpgautils: add support for 57.6 kBd serial
- miner.php add a socket RCV timeout for if cgminer is hung and the API thread
is still running
- BFL force all code to timeout to avoid hanging
- Detach pthread from within the api thread in case it is terminated due to not
being instantiated before pthread_cancel is called from main, leading to a
segfault.
- Initialise mdplatform.
- Find the gpu platform with the most devices and use that if no platform option
is passed.
- Allow more platforms to be probed if first does not return GPUs.
- Bugfix: It is not a hardware error if nonces returned from modminer don't
meet the pool target
- bitforce & icarus: Log detection failures at debug log level, so we don't
confuse users who have different devices (which is why these drivers are
failing detection!)
- Show "WAIT" (LIFE_WAIT status) if a cgpu is idle waiting for work (pool
slow/dead)
- Instead of quitting on failing N retries, just discard the share
- Bugfix: Don't discard stale shares after submission failure, if user or pool
wants stales submitted
- Bugfix: Record discard-during-retry shares in the sharelog
- Bugfix: Only show Algorithm in RPC summary if CPU mining is actually active
- OpenCL: Remove intensity from statline, since it overflowed
- Move "Q" (requested getworks) to second status line as "GW" to balance out
better
- Bugfix: Use a mutex to control non-curses output
- Simplify code to a single vprintf path for curses-less printing
- Move opt_quiet check to my_log_curses, so it works for curses-less builds
- Use log_generic for vapplog to cut down on code duplication
- Add space to log output now that there is more screen real estate available.
- Bugfix: Copy argv[0] given to dirname()
- Find the gpu platform with the most devices and use that if no platform
option is passed.
- Allow more platforms to be probed if first does not return GPUs.
- Detach pthread from within the api thread in case it is terminated due to not
being instantiated before pthread_cancel is called from main, leading to a
segfault.
- Debug output per thread hashrate is out by a factor of 1000.
- Don't check if CPUs are sick since they can't be.
- Calculate midstate in separate function and remove likely/unlikely macros
since they're dependent on pools, not code design.
- Display in debug mode when we're making the midstate locally.
- Bugfix: Document --no-adl and --gpu-platform
- Bugfix: Remove redundant documentation of --auto-fan and --auto-gpu (they
are in GPU-specific options)
- CPU mining may not be included in binaries, but it's not deprecated for
BFGMiner either
- Bugfix: Restore case-insensitivity to input
- Scroll the device list with up/down arrow keys, if it is overflowed
- Use select statement to handle input
- Bugfix: Actually check that the device fits in the individual summary window
before trying to print it
- Bugfix: Fix build without curses but with OpenCL
- Bugfix: Don't show a Temperature key if it isn't known
- BFGMiner-specific NEWS fix


BFGMiner Version 2.5.1 - July 13, 2012

- Replace CPU Algo in header with runtime
- Bugfix: Calculate diff-1 utility to fix utility-hashrate on pools with
diff!=1
- Add utility hashrate to curses display
- Show units in kh, Gh, Th, etc as needed to use at most 3 integer digits
- Use FTD2XX.DLL on Windows to autodetect BitFORCE SHA256 devices
- bitforce_get_result returns -1 on error now.
- Check return value of read in BFgets
- Bugfix: modminer: Count hashes done before work restart
- Bugfix: modminer: Adapt "get nonce" error condition to new scanhash=>-1
error API
- Bugfix: Make our Windows nanosleep/sleep replacements standards-compliant
(which fixes nmsleep) and include compat.h for bitforce (for sleep)
- miner.php fix rig # when miners fail
- Fix whitespace mangling.
- bitforce: Use "full work" vs "nonce range" for kernel name
- Abbrv. correction
- Remove superfluous ave_wait
- Put kname change for broken nonce-range back in
- Add average wait time to api stats
- Revert "Merge branch 'ave_time' of https://github.com/pshep/cgminer.git"
- Add average return time to api stats
- Missed one nonce-range disabling.
- Remove bitforce_thread_init The delay thing does nothing useful... when long
poll comes around, all threads restart at the same time anyway.
- Change timeouts to time-vals for accuracy.
- More BFL tweaks. Add delay between closing and reopening port. Remove buffer
clear in re-init Add kernel type (mini-rig or single)
- Revert "Change BFL driver thread initialising to a constant 100ms delay
between devices instead of a random arrangement."
- Only try to shut down work cleanly if we've successfully connected and started
mining.
- Fix spelling.
- modminer: Firmware returns 0xffffff00 immediately if we set clockspeed too
high
- Bugfix: modminer: Actually count good shares
- Bugfix: Adapt OpenCL scanhash errors to driver API change (errors are now -1,
not 0)
- Remove bitforce_thread_init The delay thing does nothing useful... when long
poll comes around, all threads restart at the same time anyway.
- fix API support for big endian machines
- Bugfix: Use const struct device_api* for mt_disable
- modminer: Show progress of bitstream upload
- Bugfix: Don't declare devices SICK if they're just busy initializing
- Bugfix: Calculate nsec in nmsleep correctly
- miner.php allow rig names in number buttons
- Change BFL driver thread initialising to a constant 100ms delay between
devices instead of a random arrangement.
- Spelling typo.
- Time opencl work from start of queueing a kernel till it's flushed when
calculating dynamic intensity.
- Modify te scanhash API to use an int64_t and return -1 on error, allowing zero
to be a valid return value.
- Check for work restart after the hashmeter is invoked for we lose the hashes
otherwise contributed in the count.
- Remove disabled: label from mining thread function, using a separate
mt_disable function.
- Style changes.
- Cope with signals interrupting the nanosleep of nmsleep.
- Use standard cfsetispeed/cfsetospeed to set baud rate on *nix
- miner.php split() flagged deprecated in PHP 5.3.0
- Bugfix: Use nmsleep instead of restart_wait, so we always wait the full time
- Make long timeout 10seconds on bitforce for when usleep or nanosleep just
can't be accurate...


BFGMiner Version 2.5.0 - July 7, 2012

- Fix BitFORCE driver to not silenty discard valid shares (bug introduced by
CGMiner merges)
- Fix --benchmark not working since the dynamic addition of pools and pool
stats.
- Make disabling BFL nonce range support a warning since it has to be explicitly
enabled on the command line now.
- miner.php allow renaming table headers
- Make bitforce nonce range support a command line option --bfl-range since
enabling it decrease hashrate by 1%.
- Add sanity checking to make sure we don't make sleep_ms less than 0 in
bitforce.
- The fastest minirig devices need a significantly smaller starting sleep time.
- Use a much shorter initial sleep time to account for faster devices and nonce
range working, and increase it if nonce range fails to work.
- Use nmsleep instead of usleep in bitforce.
- Provide a ms based sleep function that uses nanosleep to avoid the inaccuracy
of usleep on SMP systems.
- delay_time_ms is always set so need not be initialised in bitforce.
- Increase bitforce timeout to 10 seconds.
- Add more hysteresis and poll ~5 times to allow for timer delays in bitforce
devices.
- miner.php allow alternating line colours (off by default)
- Display the actual duration of wait when it is greater than the cutoff.
- Set nonce to maximum once we determine nonce range support is broken.
- Initial wait time is always known so no need to zero it beforehand in
bitforce.
- No point counting wait time until the work is actually sent to bitforce
devices.
- Use string comparison functions instead of explicit comparisons.
- Account for wait_ms time when nonce_range is in use on BFL.
- Split nonces up into 1/5 chunks when nonce range is supported.
- limit clear buffer iterations.
- Ad fd check to clear buffer.
- miner.php remove incorrect 'DATE' error message
- miner.php allow summary header in custom pages
- Disable nonce range support in BFL when broken support is detected.
- Restart_wait is only called with a ms value so incorporate that into the
function.
- Only try to adjust dev width when curses is built in.
- miner.php define custom sum fields as a simple array
- Fix off-by-one error in nonce increment in bfl.
- Use BE when setting nonce in bitforce nonce range work.
- Enable nonce range in the normal init sequence for bfl.
- Queue extra work at 2/3 differently depending on whether we're using nonce
range or not.
- Initially enable support for nonce range support on bfl, splitting nonces up
into 3/4 size and only disable it if it fails on work submit.
- Attempt to detect nonce range support in BFL by sending work requring its
support.
- Limit retrying on busy for up to BITFORCE_TIMEOUT_MS
- Attempt to initialise while bitforce device returns BUSY.
- Extend length of string that can be passed to BFL devices.
- Fix signedness warning.
- Adjust device width column to be consistent.
- Use cgpu-> not gpus[] in watchdog thread.
- Add api stats (sleep time)
- Timing tweaks Added long and short timeouts, short for detecting throttling,
long to give up totally. Reset sleep time when device re-initialised Still check
results after timeout Back up a larger time if result on first poll.
- Add API Notify counter 'Comms Error'
- Style police on api.c
- Do all logging outside of the bitforce mutex locking to avoid deadlocks.
- Remove applog call from bfwrite to prevent grabbing nested mutexes.
- Bitforce style changes.
- Minor style changes.
- Remove needless roundl define.
- Made JSON error message verbose.
- Fine-tune timing adjustment. Also remove old work_restart timing.
- Check for gpu return times of >= 0, not just 0, to fix intensity dropping to
-10.
- Restart is zeroed in the mining thread so no need to do it inside the bitforce
code.
- More improvements to comms. BFL return nothing when throttling, so should not
be considered an error. Instead repeat with a longer delay.
- Polling every 10ms there's not much point checking the pthread_cond_timedwait
as it just adds overhead. Simply check the value of work_restart in the bfl main
polling loop.
- Use a pthread conditional that is broadcast whenever work restarts are
required. Create a generic wait function waiting a specified time on that
conditional that returns if the condition is met or a specified time passed to
it has elapsed. Use this to do smarter polling in bitforce to abort work, queue
more work, and check for results to minimise time spent working needlessly.
- Add busy time to wait time.
- api.c put version up to 1.14
- Add tiny delay after writing to BFL Change BFL errors to something more human
readable Send work busy re-tries after 10ms delay
- Fix race condition in thread creation that could under some conditions crash
BFGMiner at startup


BFGMiner Version 2.4.4 - July 1, 2012

- Fix builds on non gnu platforms.
- api.c ensure old mode is always available when not using --api-groups + quit()
on param errors
- Implement rudimentary X-Mining-Hashrate support.
- Detect large swings in temperature when below the target temperature range and
change fan by amounts dependant on the value of tdiff.
- Adjust the fanspeed by the magnitude of the temperature difference when in the
optimal range.
- Revert "Restarting cgminer from within after ADL has been corrupted only leads
to a crash. Display a warning only and disable fanspeed monitoring."
- api.c fix json already closed
- implement and document API option --api-groups
- Put upper bounds to under 2 hours that work can be rolled into the future for
bitcoind will deem it invalid beyond that.
- define API option --api-groups
- api.c allow unwell devices to be enabled so they can be cured
- miner.php - fix/enable autorefresh for custom pages
- miner.php allow custom summary pages - new 'Mobile' summary
- Work around pools that advertise very low expire= time inappropriately as this
leads to many false positives for stale shares detected.
- Only show ztex board count if any exist.
- There is no need for work to be a union in struct workio_cmd
- fpgautils.c include a debug message for all unknown open errors
- Don't keep rolling work right up to the expire= cut off. Use 2/3 of the time
between the scantime and the expiry as cutoff for reusing work.
- Log a specific error when serial opens fail due to lack of user permissions
- Increase GPU timing resolution to microsecond and add sanity check to ensure
times are positive.
- Opencl code may start executing before the clfinish order is given to it so
get the start timing used for dynamic intensity from before the kernel is
queued.
- fpgautils.c - set BAUD rate according to termio spec
- fpgautils.c - linux ordering back to the correct way
- miner.php remove unneeded '.'s
- miner.php add auto refresh options
- miner.php add 'restart' next to 'quit'
- miner.php make fontname/size configurable with myminer.php
- Make the pools array a dynamically allocated array to allow unlimited pools to
be added.
- Make the devices array a dynamically allocated array of pointers to allow
unlimited devices.
- Dynamic intensity for GPUs should be calculated on a per device basis. Clean
up the code to only calculate it if required as well.
- Bugfix: Provide alternative to JSON_ENCODE_ANY for Jansson 1.x
- Use a queueing bool set under control_lock to prevent multiple calls to
queue_request racing.
- Use the work clone flag to determine if we should subtract it from the total
queued variable and provide a subtract queued function to prevent looping over
locked code.
- Don't decrement staged extras count from longpoll work.
- Count longpoll's contribution to the queue.
- Increase queued count before pushing message.
- Test we have enough work queued for pools with and without rolltime
capability.
- As work is sorted by age, we can discard the oldest work at regular intervals
to keep only 1 of the newest work items per mining thread.
- Roll work again after duplicating it to prevent duplicates on return to the
clone function.
- Abstract out work cloning and clone $mining_threads copies whenever a rollable
work item is found and return a clone instead.
- api.c display Pool Av in json
- Take into account average getwork delay as a marker of pool communications
when considering work stale.
- Work out a rolling average getwork delay stored in pool_stats.
- Getwork delay in stats should include retries for each getwork call.
- Walk through the thread list instead of searching for them when disabling
threads for dynamic mode.
- Extend nrolltime to support the expiry= parameter. Do this by turning the
rolltime bool into an integer set to the expiry time. If the pool supports
rolltime but not expiry= then set the expiry time to the standard scantime.
- When disabling fanspeed monitoring on adl failure, remove any twin GPU
association. This could have been leading to hangs on machines with dual GPU
cards when ADL failed.
- modminer: Don't delay 2nd+ FPGAs during work restart
- Disable OpenCL code when not available.
- Fix openwrt crashing on regeneratehash() by making check_solve a noop.
- FPGA - allow device detect override without an open failure
- Fix sign warning.
- Bugfix: icarus: properly store/restore info and work end times across longpoll
restarts
- Enable modminer for release builds


BFGMiner Version 2.4.3 - June 14, 2012

- Change device API "name" to reflect driver name abbreviation instead of device type name
- miner.php allow a separate user settings file
- modminer: Implement extended device stats to expose each Board to the RPC API
- Bugfix: Use new cgpu->thr for longpoll waking
- bitforce: Remove 4.5s delay before polling starts, since MiniRig finishes sooner
- FPGA - allow device detect override without an open failure
- Bugfix: Missing printf value in merge from cgminer
- Ensure C compiler is in C99 mode
- Add CPU core count detection for BSD/Mac
- Set CPU mining idle priority on Windows
- can_roll and should_roll should have no bearing on the cycle period within the
miner_thread so remove it.
- Check for strategy being changed to load balance when enabling LPs.
- Check that all threads on the device that called get_work are waiting on
getwork before considering the pool lagging.
- Iterate over each thread belonging to each device in the hashmeter instead of
searching for them now that they're a list.
- When using rotate pool strategy, ensure we only select from alive enabled
pools.
- Start longpoll from every pool when load balance strategy is in use.
- Add mandatory and block fields to the work struct. Flag any shares that are
detected as blocks as mandatory to submit, along with longpoll work from a
previously rejecting pool.
- Consider the fan optimal if fanspeed is dropping but within the optimal speed
window.
- Fix typo in some API messages (succeess/success)
- api.c MMQ stat bugs
- Bugfix: Fix warnings when built without libudev support
- Bugfix: slay a variety of warnings
- Bugfix: modminer: Fix unsigned/signed comparison and similar warnings
- API add ModMinerQuad support
- Bugfix: Honour forceauto parameter in serial_detect functions
- modminer: Temperature sensor improvements
- modminer: Make log messages more consistent in format
- Only adjust GPU speed up if the fanspeed is within the normal fanrange and
hasn't been turned to maximum speed under overheat conditions.
- ModMiner use valid .name
- New driver: BTCFPGA ModMiner
- Abstract generally useful FPGA code into fpgautils.c
- API add stats for pool getworks
- miner.php option to hide specific fields from the display
- miner.php add version numbers to the summary page
- Update debian configs to v2.4.2
- Add API and FPGA READMEs into Makefile to be included in source distribution.
- Icarus - fix unit64_t printf warnings


BFGMiner Version 2.4.2 - June 2, 2012

- Use epoll to immediately interrupt Icarus with new work on longpolls (Linux)
- API.class compiled with Java SE 6.0_03 - works with Win7x64
- miner.php highlight devs too slow finding shares (possibly failing)
- API update version to V1.11 and document changes
- API save default config file if none specified
- api.c save success incorrectly returns error
- api.c replace BUFSIZ (linux/windows have different values)
- Move RPC API content out of README to API-README
- Open a longpoll connection if a pool is in the REJECTING state as it's the
only way to re-enable it automatically.
- Use only one longpoll as much as possible by using a pthread conditional
broadcast that each longpoll thread waits on and checks if it's the current pool
before
- If shares are known stale, don't use them to decide to disable a pool for
sequential rejects.
- Restarting cgminer from within after ADL has been corrupted only leads to a
crash. Display a warning only and disable fanspeed monitoring.
- Icarus: fix abort calculation/allow user specified abort
- Icarus: make --icarus-timing hidden and document it in FPGA-README
- Icarus: high accuracy timing and other bitstream speed support
- add-MIPSEB-to-icarus-for-BIG_ENDIAN
- work_decode only needs swab32 on midstate under BIG ENDIAN
- add compile command to api-example.c
- save config bugfix: writing an extra ',' when no gpus
- Add dpkg-source commits


BFGMiner Version 2.4.1 - May 6, 2012

- Icarus: Calibrate hashrate yet even more accurately
- In the unlikely event of finding a block, display the block solved count with
the pool it came from for auditing.
- Display the device summary on exit even if a device has been disabled.
- Use correct pool enabled enums in api.c.
- Import Debian packaging configs
- Ensure we test for a pool recovering from idle so long as it's not set to
disabled.
- Fix pool number display.
- Give BFGMiner -T message only if curses is in use.
- Reinit_adl is no longer used.
- API 'stats' allow devices to add their own stats also for testing/debug
- API add getwork stats to BFGMiner - accesable from API 'stats'
- Don't initialise variables to zero when in global scope since they're already
initialised.
- Get rid of unitialised variable warning when it's false.
- Move a pool to POOL_REJECTING to be disabled only after 3 minutes of
continuous rejected shares.
- Some tweaks to reporting and logging.
- API support new pool status
- Add a temporarily disabled state for enabled pools called POOL_REJECTING and
use the work from each longpoll to help determine when a rejecting pool has
started working again. Switch pools based on the multipool strategy once a pool
is re-enabled.
- Removing extra debug
- Fix the benchmark feature by bypassing the new networking code.
- Reset sequential reject counter after a pool is disabled for when it is
re-enabled.
- ztex updateFreq was always reporting on fpga 0
- Trying harder to get 1.15y working
- Specifying threads on multi fpga boards extra cgpu
- Missing the add cgpu per extra fpga on 1.15y boards
- API add last share time to each pool
- Don't try to reap curls if benchmarking is enabled.


BFGMiner Version 2.4.0 - May 3, 2012

- Only show longpoll warning once when it has failed.
- Convert hashes to an unsigned long long as well.
- Detect pools that have issues represented by endless rejected shares and
disable them, with a parameter to optionally disable this feature.
- Bugfix: Use a 64-bit type for hashes_done (miner_thread) since it can overflow
32-bit on some FPGAs
- Implement an older header fix for a label existing before the pthread_cleanup
macro.
- Limit the number of curls we recruit on communication failures and with
delaynet enabled to 5 by maintaining a per-pool curl count, and using a pthread
conditional that wakes up when one is returned to the ring buffer.
- Generalise add_pool() functions since they're repeated in add_pool_details.
- Bugfix: Return failure, rather than quit, if BFwrite fails
- Disable failing devices such that the user can attempt to re-enable them
- Bugfix: thread_shutdown shouldn't try to free the device, since it's needed
afterward
- API bool's and 1TBS fixes
- Icarus - minimise code delays and name timer variables
- api.c V1.9 add 'restart' + redesign 'quit' so thread exits cleanly
- api.c bug - remove extra ']'s in notify command
- Increase pool watch interval to 30 seconds.
- Reap curls that are unused for over a minute. This allows connections to be
closed, thereby allowing the number of curl handles to always be the minimum
necessary to not delay networking.
- Use the ringbuffer of curls from the same pool for submit as well as getwork
threads. Since the curl handles were already connected to the same pool and are
immediately available, share submission will not be delayed by getworks.
- Implement a scaleable networking framework designed to cope with any sized
network requirements, yet minimise the number of connections being reopened. Do
this by create a ring buffer linked list of curl handles to be used by getwork,
recruiting extra handles when none is immediately available.
- There is no need for the submit and getwork curls to be tied to the pool
struct.
- Do not recruit extra connection threads if there have been connection errors
to the pool in question.
- We should not retry submitting shares indefinitely or we may end up with a
huge backlog during network outages, so discard stale shares if we failed to
submit them and they've become stale in the interim.


BFGMiner Version 2.3.6 - April 29, 2012

- Shorten stale share messages slightly.
- Protect the freeing of current_hash under mutex_lock to prevent racing on it
when set_curblock is hit concurrently.
- Change default behaviour to submitting stale, removing the --submit-stale
option and adding a --no-submit-stale option.
- Make sure to start the getwork and submit threads when a pool is added on the
fly. This fixes a crash when a pool is added to running BFGMiner and then
switched to.
- Faster hardware can easily outstrip the speed we can get work and submit
shares when using only one connection per pool.
- Test the queued list to see if any get/submits are already queued and if they
are, start recruiting extra connections by generating new threads.
- This allows us to reuse network connections at low loads but recuit new open
connections as they're needed, so that BFGMiner can scale to hardware of any
size.


BFGMiner Version 2.3.5 - April 28, 2012

- Restarting BFGMiner leads to a socket that can't be bound for 60 seconds, so
increase the interval that API binding waits to 30 seconds to minimise the
number of times it will retry, spamming the logs.
- Give a longpoll message for any longpoll that detects a block change, primary
or backup, and also display which pool it was.
- Decrease utility display to one decimal place.
- Small cosmetic output alignment.
- Add pool number to stale share message.
- Add space to log output now that there is more screen real estate available.
- Indentation clean up.
- Remove thread id display from rejected shares as well.
- Merge pull request #185 from Diapolo/diakgcn
- add goffset support for diakgcn with -v 1 and update kernel version
- Set have_longpoll to true when there is at least one pool with longpoll.
- Don't display the thread ID since it adds no useful information over the
device number.
- Don't display the first 8 bytes of a share since they will always be zero at
>= 1 difficulty.
- work->longpoll is reset across test_work_current so we need to recheck what
pool it belongs to.
- Use longpolls from backup pools with failover-only enabled just to check for
block changes, but don't use them as work.
- Start longpoll only after we have tried to extract the longpoll URL.
- Check for submitold flag on resubmit of shares, and give different message for
stale shares on retry.
- Check for submitold before submitstale.
- Don't force fresh curl connections on anything but longpoll threads.
- Create one longpoll thread per pool, using backup pools for those pools that
don't have longpoll.
- Use the work created from the longpoll return only if we don't have
failover-enabled, and only flag the work as a longpoll if it is the current
pool.
- This will work around the problem of trying to restart the single longpoll
thread on pool changes that was leading to race conditions.
- It will also have less work restarts from the multiple longpolls received from
different pools.
- Remove the invalid entries from the example configuration file.
- Add support for latest ATI SDK on windows.
- Export missing function from libztex.
- miner.php change socktimeoutsec = 10 (it only waits once)
- Bugfix: Make initial_args a const char** to satisfy exec argument type warning
(on Windows only)
- miner.php add a timeout so you don't sit and wait ... forever
- Create discrete persistent submit and get work threads per pool, thus allowing
all submitworks belonging to the same pool to reuse the same curl handle, and
all getworks to reuse their own handle.
- Use separate handles for submission to not make getwork potentially delay
share submission which is time critical.
- This will allow much more reusing of persistent connections instead of opening
new ones which can flood routers.
- This mandated a rework of the extra longpoll support (for when pools are
switched) and this is managed by restarting longpoll cleanly and waiting for a
thread join.
- miner.php only show the current date header once
- miner.php also add current time like single rig page
- miner.php display rig 'when' table at top of the multi-rig summary page
- README - add some Ztex details
- api.c include zTex in the FPGA support list
- api.c ensure 'devs' shows PGA's when only PGA code is compiled
- miner.c sharelog code consistency and compile warning fix
- README correct API version number
- README spelling error
- api.c combine all pairs of sprintfs()
- api.c uncomment and use BLANK (and COMMA)
- Code style cleanup
- Annotating frequency changes with the changed from value
- README clarification of 'notify' command
- README update for API RPC 'devdetails'
- api.c 'devdetails' list static details of devices
- Using less heap space as my TP-Link seems to not handle this much


BFGMiner Version 2.3.4 - April 26, 2012

- New maintainership of code with modular FPGA/GPU focus, under BFGMiner name
- Complete working support for cross-compiling Windows builds on Linux.
- Fix usage of low --scan-time settings so it doesn't busy-loop
- JSON API: Add new 'devdetail' command to get fixed device information
- JSON API: Implement driver abstraction for extra device status
- Icarus: Use epoll to wait for serial port input properly, when available
- Icarus: Workaround buggy USB-UART that causes Icarus to stop mining rarely
- Icarus: Estimate mining hashrate correctly, calibrated from real-world data
- Icarus: Parallelize work setup with Icarus hash search improving performance
- Icarus: More reliable detection and runtime
- OpenCL: Move GPU-specific data fetching from JSON API to OpenCL driver
- OpenCL: Dynamically load OpenCL library, to be more vendor-independent and
allow use without actually having OpenCL (i.e. FPGA-only rigs).


CGMiner Version 2.3.4 - April 25, 2012

- Extensively document the cause of GPU device issues and the use of --gpu-map.
- Support for share logging
- Detect poorly performing combination of SDK and phatk kernel and add verbose
warning at startup.
- Icarus update to new add_cgpu()
- Icarus driver working with Linux and Windows
- api.c fix unused variable compile warning
- Display all OpenCL devices when -n is called as well to allow debugging of
differential mapping of OpenCL to ADL.
- Add a --gpu-map option which will allow arbitrarily mapping ADL devices to
OpenCL devices for instances where association by enumeration alone fails.
- Increase upper limit on number of extra items to queue as some FPGA code can't
yet reliably keep many devices busy.
- Display configuration file information when -c option is passed and only when
file exists on loading default config file.
- Display configuration file loaded, if any, and debug output if configuration
file parsing failed.
- Add missing ztex header to Makefile for distribution.
- Document long-form COM port device names on Windows, required to specify
serial ports above 9
- Include ztex bitstreams firmware in distribution and install if configured in.
- Style police on driver-ztex.c
- work_restart should only be changed by cgminer.c now
- Shut down the api cleanly when the api thread is cancelled. This should allow
the api socket to be closed successfully to next be reopened with app_restart.
- Make a union for cgpu device handles, and rename "device" to "device_ztex"
since it's Ztex-specific
- Initialise name variable.
- Remove unnecessary check for variable that always has memory allocated.
- Bugfix: Missing "break" no-op in default case
- Make the status window and log window as large as can fit on startup,
rechecking to see if it can be enlarged after the fact. This allows any number
of devices to be displayed provided the window is made long enough without
corrupting the output.
- Style police on libztex.c.
- API add removepool like the screen interface
- api.c escape required characters in return strings + pools returns the
username
- Set lp_path to NULL after free for consistency.
- Removing dmalloc import left behind by mistake
- Fixing leak in resp_hdr_cb
- miner.php warning highlight GPU stats if they are zero (e.g. ADL not enabled)
- miner.php highlight any device that isn't 'Enabled'
- miner.php highlight any Status that isn't 'Alive'
- miner.php optionally support multiple rigs
- Initial Ztex support 1.15x board.


CGMiner Version 2.3.3 - April 15, 2012

- Don't even display that cpumining is disabled on ./configure to discourage
people from enabling it.
- Do a complete cgminer restart if the ATI Display Library fails, as it does on
windows after running for some time, when fanspeed reporting fails.
- Cache the initial arguments passed to cgminer and implement an attempted
restart option from the settings menu.
- Disable per-device status lines when there are more than 8 devices since
screen output will be corrupted, enumerating them to the log output instead at
startup.
- Reuse Vals[] array more than W[] till they're re-initialised on the second
sha256 cycle in poclbm kernel.
- Minor variable alignment in poclbm kernel.
- Make sure to disable devices with any status not being DEV_ENABLED to ensure
that thermal cutoff code works as it was setting the status to DEV_RECOVER.
- Re-initialising ADL simply made the driver fail since it is corruption over
time within the windows driver that's responsible. Revert "Attempt to
re-initialise ADL should a device that previously reported fanspeed stops
reporting it."
- Microoptimise poclbm kernel by ordering Val variables according to usage
frequency.


CGMiner Version 2.3.2 - March 31, 2012

- Damping small changes in hashrate so dramatically has the tendency to always
make the hashrate underread so go back to gentle damping instead.
- Revert the crossover of variables from Vals to W in poclbm kernel now that
Vals are the first declared variables so they're used more frequently.
- Vals variables appearing first in the array in poclbm is faster.
- Change the preferred vector width to 1 for Tahiti only, not all poclbm
kernels.
- Use a time constant 0.63 for when large changes in hashrate are detected to
damp change in case the large change is an aliasing artefact instead of a real
chang
- Only increment stale counter if the detected stales are discarded.
- Attempt to re-initialise ADL should a device that previously reported fanspeed
stops reporting it.
- Move the ADL setup and clearing to separate functions and provide a reinit_adl
function to be used when adl fails while running.
- Use slightly more damping on the decay time function in the never-ending quest
to smooth off the hashmeter.
- Set the starting fanspeed to a safe and fairly neutral 50% when autofan is
enabled.
- Provide locking around updates of cgpu hashrates as well to prevent multiple
threads accessing data fields on the same device.
- Display the beginning of the new block in verbose mode in the logs.
- Reinstate old diablo kernel variable ordering from 120222, adding only goffset
and vector size hint. The massive variable ordering change only helped one SDK
on
- Change the version number on the correct kernels.
- api.c devicecode/osinfo incorrectly swapped for json
- Add extensive instructions on how to make a native windows build.
- Update version numbers of poclbm and diablo kernels as their APIs have also
changed.
- Use global offset parameter to diablo and poclbm kernel ONLY for 1 vector
kernels.
- Use poclbm preferentially on Tahiti now regardless of SDK.
- Remove unused constant passed to poclbm.
- Clean up use of macros in poclbm and use bitselect everywhere possible.
- Add vector type hint to diablo kernel.
- Add worksize and vector attribute hints to the poclbm kernel.
- Spaces for non-aligned variables in poclbm.
- More tidying of poclbm.
- Swap Vals and W variables where they can overlap in poclbm.
- More tidying of poclbm.
- Tidy up first half of poclbm.
- Clean up use of any() by diablo and poclbm kernels.
- Minor variable symmetry changes in poclbm.
- Put additions on separate lines for consistency in poclbm.
- Consolidate last use of W11 into Vals4 in poclbm.
- Change email due to SPAM
- api.c miner.php add a '*' to the front of all notify counters - simplifies
future support of new counters
- miner.php add display 'notify' command
- Small change to help arch's without processor affinity
- Fix bitforce compile error
- api.c notify should report disabled devices also - of course
- API returns the simple device history with the 'notify' command
- code changes for supporting a simple device history
- api.c Report an OS string in config to help with device issues
- api.c fix Log Interval - integer in JSON
- api.c config 'Device Code' to show list of compiled devices + README
- api.c increase buffer size close to current code allowable limit
- removed 8-component vector support from kernel, as this is not supported in
CGMINER anyway
- forgot to update kernel modification date, fixed ;)
- reordered an addition in the kernel, which results in less instructions used
in the GPU ISA code for GCN
- miner.php: option for readonly or check privileged access
- Ignore reduntant-with-build options --disable-gpu, --no-adl, and --no-restart
- miner.php: ereg_replace is DEPRECATED so use preg_replace instead
- Make curses TUI support optional at compile-time.
- Bugfix: AC_ARG_WITH provides withval instead of enableval
- miner.php split devs output for different devices
- api.c: correct error messages
- icarus.c modify (regular) timeout warning to only be debug
- icarus.c set the windows TODO timeout
- Allow specifying a specific driver for --scan-serial
- optimized nonce-check and output code for -v 2 and -v 4
- Bugfix: Check for libudev header (not just library) in configure, and document
optional dependency
- Add API support for Icarus and Bitforce
- Next API version is 1.4 (1.3 is current)
- README/api.c add "When" the request was processed to STATUS
- Bugfix: ZLX to read BitFORCE temp, not ZKX -.-
- Use libudev to autodetect BitFORCE GPUs, if available
- Use the return value of fan_autotune to set fan_optimal instead of passing it
as a pointer.
- Pass the lasttemp from the device we're using to adjust fanspeed in twin
devices.
- fix the name to 3 chars, fix the multi-icarus support
- Bugfix: "-S auto" is the default if no -S is specified, and there is no such
delay in using it
- README add information missing from --scan-serial
- Update README RPC API Version comment
- Bugfix: Allow enabling CPU even without OpenCL support
- Change failed-to-mine number of requested shares messge to avoid segfault on
recursive calling of quit().
- Get rid of extra char which is just truncated in poclbm kernel.
- only small code formating changes
- removed vec_step() as this could lead to errors on older SDKs
- unified code for generating nonce in kernel and moved addition of base to the
end -> faster

CGMiner Version 2.3.1 - February 24, 2012

- Revert input and output code on diakgcn and phatk kernels to old style which
worked better for older hardware and SDKs.
- Add a vector*worksize parameter passed to those kernels to avoid one op.
- Increase the speed of hashrate adaptation.
- Only send out extra longpoll requests if we want longpolls.
- API implement addpool command
- API return the untouched Total MH also (API now version 1.3)
- Add enable/disablepool to miner.php example and reduce font size 1pt


CGMiner Version 2.3.0 - February 23, 2012

- Consider extra longpoll work items as staged_extra so as to make sure we queue
more work if queueing regular work items as longpolls.
- Use diablo kernel on all future SDKs for Tahiti and set preferred vector width
to 1 on poclbm kernel only.
- Explicitly type the constants in diakgcn kernel as uint, to be in line with
poclbm kernel.
- Reset all hash counters at the same time as resetting start times to get
accurate hashrates on exiting which is mandatory for benchmarking.
- Report thread out before it starts to avoid being flagged as sick when waiting
for the first work item.
- Don't disable and re-enable devices as they may recover and in the meantime
have their status set to OFF.
- API new commands enablepool and disablepool (version already incremented)
- Tolerate new-format temperature readings for bitforce
- Modify cgminer.c pool control to allow API to call it
- Bugfix: Fix BitFORCE driver memory leak in debug logging
- Extra byte was being unused in poclbm leading to failure on some platforms.
- Explicitly type the constants in poclbm kernel as uint.
- Don't save 'include' when saving the configuration
- Allow configuration file to include another recursively
- Use the SDK and hardware information to choose good performing default
kernels.
- Move phatk kernel to offset vector based nonce bases as well.
- Add a --benchmark feature which works on a fake item indefinitely to compare
device performance without any server or networking influence.
- Allow writing of multiple worksizes to the configuration file.
- Allow writing of multiple vector sizes to the configuration file.
- Allow writing of multiple kernels to the configuration file.
- Allow multiple different kernels to be chosen per device.
- Allow the worksize to be set per-device.
- Allow different vectors to be set per device.
- If we're well below the target temperature, increase gpu engine speed back to
maximum in case we have gotten lost between profiles during an idle period.
- We should be setting the value of fan_optimal, not its address.
- As all kernels will be new versions it's an opportunity to change the .bin
format and make it simpler. Specifying bitalign is redundant and long can be l.
- Use any() in kernel output code.
- Put the nonce for each vector offset in advance, avoiding one extra addition
in the kernel.
- Reset times after all mining threads are started to make estimating hashrates
easier at startup.
- Bugfix: allow no-exec (NX) stack
- Fix minor warning.
- fix the bitforce.c code style follow 1TBS
- fix icarus.c compile warning
- small changes to speedup no vec for AMD 898.1 OCL runtime
- Update licensing to GPL V3.
- Reset the longpoll flag after it's been used once to prevent it restarting
work again.
- Begin import of DiabloMiner kernel.
- Modify API debug messages to say API instead of DBG
- When API shuts down cgminer don't kill itself
- Don't make rolled work from the longpoll be seen as other longpoll work items.
- API add 'privileged' command so can verify access level
- Set the lp_sent variable under lock since there will almost always be a race
on setting this variable, potentially leading to multiple LPs being sent out.
- API restrict access to all non display commands by default
- Update API version to 1.2 for new 'Log Interval'
- API add --log Interval to 'config' reply
- --api-allow special case 0/0 means all


CGMiner Version 2.2.7 - February 20, 2012

- Send out extra longpolls when we have switched pools and the longpoll thread
is still bound to the old one. This is particularly useful with p2pool where
longpolls do not correlate with main bitcoin block change and would have led to
high reject rates on failover.
- Store whether a work item is the result of a longpoll or not in struct work
and use it to help determine block changes directly from the work longpoll bool.
- Keep track of when a longpoll has been sent for a pool and if the current pool
is requesting work but has not sent a longpoll request, convert one of the work
items to a longpoll.
- Store the longpoll url in the pool struct and update it from the pool_active
test in case it changes. This is to allow further changes to longpoll management
on switching pools.
- Re-check for a longpoll supporting pool every 30 seconds if none is found
initially.
- Report threads as busy waiting on getwork on startup to avoid them being
flagged sick on startup during slow networking.
- Allow devices that are disabled due to overheating to be flagged as recovering
instead of disabling them and re-enable them if they're below ideal temperatures
- Tahiti prefers worksize 64 with poclbm.
- No need to expressly retain the opencl program now that the zero binary issue
is fixed. This actually fixes cgminer to work with the latest SDK included with
the ATI catalyst driver 12.2.
- Show error code on any opencl failure status.
- Add detection for version 898.1 SDK as well but only give SDK 2.6 warning once
on startup instead of with each device initialisation.
- Always use a fresh connection for longpoll as prolonged persistent connections
can fail for many reasons.
- Keep track of intended engine clock speed and only adjust up if it's higher
than the last intended speed. This avoids setting the clock speed to one
relative to a lower profile one by mistake.
- Use gpu-memdiff on startup if an engine clockspeed is set and a memdiff value
is set.
- Revert "Adjust engine speed up according to performance level engine setting,
not the current engine speed." - ineffectual.
- Freeze the queues on all threads that are sent the pause message to prevent
them trying to start up again with saved pings in their queues.
- Updates to diakgcn kernel/
- Consolidate all screen updates to the watchdog thread and touch both windows
before refresh.
- Curses will be disabled in clean_up so don't do it early in kill_work, and
disable_adl so that GPU settings may be restored to normal in case shutting down
curses leads to instability on windows.
- Stop the mining threads before trying to kill them.
- Plain refresh() does not give reliably screen updates so get rid of all uses
of it.
- First release with working diakgcn kernel.

CGMiner Version 2.2.6 - February 16, 2012

- Provide warning on each startup about sdk 2.6
- Fix unused warnings on win32.
- bitforce: Simplify BFopen WIN32 ifdef/else
- Fix initialization warning with jansson 1.3
- bitforce: Cleanup extraneous TODO that isn't needed
- Move tcsetattr (and new tcflush) into *nix BFopen to simplify things a bit
- Add message explaining 2nd thread disabling for dynamic mode and how to tune
it.
- Move logwindow down once number of devices is known.
- Automatically choose phatk kernel for bitalign non-gcn ATI cards, and then
only select poclbm if SDK2.6 is detected.
- Allow the refresh interval to be adjusted in dynamic intensity with a
--gpu-dyninterval parameter.
- Make curses display visible right from the beginning and fix the window sizes
so the initial messages don't get lost once the status window is drawn.
- The amount of work scanned can fluctuate when intensity changes and since we
do this one cycle behind, we increment the work more than enough to prevent
repeati
- bitforce: Set a 30 second timeout for serial port on Windows, since the
default is undefined
- Use PreVal4addT1 instead of PreVal4 in poclbm kernel.
- Import PreVal4 and PreVal0 into poclbm kernel.
- Import more prepared constants into poclbm kernel.
- Keep variables in one array but use Vals[] name for consistency with other
kernel designs.
- Replace constants that are mandatorily added in poclbm kernel with one value.
- Remove addition of final constant before testing for result in poclbm kernel.
- Hand optimise variable addition order.
- Hand optimise first variable declaration order in poclbm kernel.
- Radical reordering machine based first pass to change variables as late as
possible, bringing their usage close together.
- fix strcpy NULL pointer if env HOME unset.
- bitforce: Disable automatic scanning when at least one device is specified
manually
- Unroll all poclbm additions to enable further optimisations.


CGMiner Version 2.2.5 - February 13, 2012

- Make output buffer write only as per Diapolo's suggestion.
- Constify nonce in poclbm.
- Use local and group id on poclbm kernel as well.
- Microoptimise phatk kernel on return code.
- Adjust engine speed up according to performance level engine setting, not the
current engine speed.
- Try to load a binary if we've defaulted to the poclbm kernel on SDK2.6
- Use the poclbm kernel on SDK2.6 with bitalign devices only if there is no
binary available.
- Further generic microoptimisations to poclbm kernel.
- The longstanding generation of a zero sized binary appears to be due to the
OpenCL library putting the binary in a RANDOM SLOT amongst 4 possible binary
locations. Iterate over each of them after building from source till the real
binary is found and use that.
- Fix harmless warnings with -Wsign-compare to allow cgminer to build with -W.
- Fix missing field initialisers warnings.
- Put win32 equivalents of nanosleep and sleep into compat.h fixing sleep() for
adl.c.
- Restore compatibility with Jansson 1.3 and 2.0 (api.c required 2.1)
- Modularized logging, support for priority based logging
- Move CPU chipset specific optimization into device-cpu


CGMiner Version 2.2.4 - February 11, 2012

- Fix double definition of A0 B0 to zeroA zeroB.
- Retain cl program after successfully loading a binary image. May decrease
failures to build kernels at startup.
- Variable unused after this so remove setting it.
- BFI INT patching is not necessarily true on binary loading of files and not
true on ATI SDK2.6+. Report bitalign instead.
- Various string fixes for reject reason.
- Generalize --temp-cutoff and implement support for reading temperature from
BitFORCE FPGAs
- Change message from recovered to alive since it is used on startup as well as
when a pool has recovered.
- Start mining as soon as any pool is found active and rely on the watchpool
thread to bring up other pools.
- Delayed responses from testing pools that are down can hold up the watchdog
thread from getting to its device testing code, leading to false detection of
the GPU not checking in, and can substantially delay auto gpu/auto fan
management leading to overheating. Move pool watching to its own thread.
- Bugfix: BitFORCE index needs to be static to count correctly
- Space out retrieval of extra work according to the number of mining threads.
- Make shutdown more robust. Enable the input thread only after the other
threads exist. Don't kill off the workio thread and use it to exit main() only
if there is an unexpected problem. Use kill_work() for all anticipated shutdowns
where possible. Remove unused thread entry.
- Change poclbm version number.
- One array is faster than 2 separate arrays so change to that in poclbm kernel.
- Microoptimisations to poclbm kernel which increase throughput slightly.
- Import diablominer kernel. Currently disabled as not working.
- Import diapolo kernel. Currently disabled as not working.
- Conflicting entries of cl_kernel may have been causing problems, and
automatically chosen kernel type was not being passed on. Rename the enum to
cl_kernels and store the chosen kernel in each clState.
- Set cl_amd_media_ops with the BITALIGN flag and allow non-bitselect devices to
build.
- ALlow much longer filenames for kernels to load properly.
- Allow different kernels to be used by different devices and fix the logic fail
of overcorrecting on last commit with !strstr.
- Fix kernel selection process and build error.
- queue_phatk_kernel now uses CL_SET_VARG() for base-nonce(s), too
- added OpenCL >= 1.1 detection code, in preparation of OpenCL 1.1 global offset
parameter support
- Use K array explicitly to make it clear what is being added.
- Work items have a tendency to expire at exactly the same time and we don't
queue extra items when there are plenty in the queue, regardless of age. Allow
extra work items to be queued if adequate time has passed since we last
requested work even if over the limit.
- Discard work when failover-only is enabled and the work has come from a
different pool.
- Missing include to build on newer mingw32.
- Move from the thread safe localtime_r to regular localtime which is the only
one supported on newer pthread libraries on mingw32 to make it compile with the
newer ming. Thread safety is of no importance where localtime is used in this
code.
- Define in_addr_t in windows if required
- sys/wait.h not required in windows
- Allow API to restrict access by IP address
- Add pool switching to example miner.php
- Display X-Reject-Reason, when provided
- Remove the test for whether the device is on the highest profil level before
raising the GPU speed as it is ineffectual and may prevent raising the GPU
speed.
- Remove unnecessary check for opt_debug one every invocation of applog at
LOG_DEBUG level and place the check in applog().


CGMiner Version 2.2.3 - February 6, 2012

- Revert "Rewrite the convoluted get_work() function to be much simpler and roll
work as much as possible with each new work item." This seems to cause a race on
work in free_work(). Presumably other threads are still accessing the structure.


CGMiner Version 2.2.2 - February 6, 2012

- Provide support for the submitold extension on a per-pool basis based on the
value being detected in a longpoll.
- Don't send a ping to a dynamic device if it's not enabled as that will just
enable it for one pass and then disable it again.
- Rewrite the convoluted get_work() function to be much simpler and roll work as
much as possible with each new work item.
- Roll as much work as possible from the work returned from a longpoll.
- Rolling work on each loop through the mining thread serves no purpose.
- Allow to stage more than necessary work items if we're just rolling work.
- Replace divide_work with reuse_work function used twice.
- Give rolled work a new ID to make sure there is no confusion in the hashtable
lookups.
- Remove now-defunct hash_div variables.
- Remove unused get_dondata function.
- Silence ADL warnings.
- Silence unused parameter warnings.
- Stagger the restart of every next thread per device to keep devices busy ahead
of accessory threads per device.
- Deprecate the --donation feature. Needlessly complex, questionable usefulness,
depends on author's server and a central pool of some kind, and was not heavily
adopted.
- It's devices that report back now, not threads, update message.
- Continue auto-management of fan and engine speeds even if a device is disabled
for safety reasons.
- No need to check we're highest performance level when throttling GPU engine
speed.
- Abstract out tests for whether work has come from a block that has been seen
before and whether a string is from a previously seen block.
- Probe but don't set the timeout to 15 seconds as some networks take a long
time to timeout.
- Remove most compiler warnings from api.c
- Add last share's pool info in cgpu_info
- Allow the OpenCL platform ID to be chosen with --gpu-platform.
- Iterate over all platforms displaying their information and number of devices
when --ndevs is called.
- Deprecate main.c
- Some networks can take a long time to resolve so go back to 60 second timeouts
instead of 15.
- Only enable curses on failure if curses is desired.
- Fix warnings in bitforce.c
- Bugfix: Need to open BitForce tty for read-write
- Fix various build issues.
- Modularize code: main.c -> device-cpu + device-gpu
- Fix phatk kernel not working on non-bitalign capable devices (Nvidia, older
ATI).
- Update poclbm kernel for better performance on GCN and new SDKs with bitalign
support when not BFI INT patching. Update phatk kernel to work properly for non
BFI INT patched kernels, providing support for phatk to run on GCN and non-ATI
cards.
- Return last accepted share pool/time for devices
- Display accepted share pool/time for CPUs
- Bug intensity always shows GPU 0
- Update example web miner.php to use new API commands


CGMiner Version 2.2.1 - January 30, 2012

NOTE - The GPU Device reordering in 2.2.0 by default was considered a bad idea
so the original GPU ordering is used by default again unless reordering is
explicitly requested.

- Fix bitforce failing to build into cgminer.
- Add missing options to write config function.
- Add a --gpu-reorder option to only reorder devices according to PCI Bus ID
when requested.
- Fix for midstate support being broken on pools that supported no-midstate
work by ensuring numbers are 32 bits in sha2.c
- Set virtual GPUs to work when ADL is disabled or all mining will occur on GPU
0.
- Add information about paused threads in the menu status.
- Disable all but the first thread on GPUs in dynamic mode for better
interactivity.
- Set the latest network access time on share submission for --net-delay even if
we're not delaying that submission for further network access.
- Clear adl on exiting after probing values since it may attempt to overclock.
- As share submission is usually staggered, and delays can be costly, submit
shares without delay even when --net-delay is enabled.
- Display GPU number and device name when ADL is successfully enabled on it.
- Display GPU ordering remapping in verbose mode.
- Don't fail in the case the number of ADL and OpenCL devices do not match, and
do not attempt to reorder devices unless they match. Instead give a warning
about
- Display error codes should ADL not return ADL_OK in the more critical function
calls.
- Fix unused warning.
- Fix compile warnings in api.c
- Add extensive ADL based device info in debug mode.
- Make --ndevs display verbose opencl information as well to make debugging
version information easier.
- Display information about the opencl platform with verbose enabled.
- Explicitly check for nvidia in opencl platform strings as well.


CGMiner Version 2.2.0 - January 29, 2012

NOTE: GPU Device order will change with this release with ATI GPUs as cgminer
now can enumerate them according to their Bus ID which means the values should
now correlate with their physical position on the motherboard.

- Default to poclbm kernel on Tahiti (7970) since phatk does not work, even
though performance is sub-standard so that at least it will mine successfully by
defau
- Retain cl program after every possible place we might build the program.
- Update ADL SDK URL.
- Fix potential overflow.
- Map GPU devices to virtual devices in their true physical order based on
BusNumber.
- Change the warning that comes with failure to init cl on a device to be more
generic and accurate.
- Advertise longpoll support in X-Mining-Extensions
- Detect dual GPU cards by iterating through all GPUs, finding ones without
fanspeed and matching twins with fanspeed one bus ID apart.
- Do not attempt to build the program that becomes the kernel twice. This could
have been leading to failures on initialising cl.
- Some opencl compilers have issues with no spaces after -D in the compiler
options.
- Allow intensity up to 14.
- Use calloced stack memory for CompilerOptions to ensure sprintf writes to the
beginning of the char.
- Whitelist 79x0 cards to prefer no vectors as they perform better without.
- Adjust fan speed gently while in the optimal range when temperature is
drifting to minimise overshoot in either direction.
- Detect dual GPU cards via the indirect information of - 1st card has a fan
controller. 2nd card does not have a fan controller, cards share the same device
name
- Instead of using the BFI_INT patching hack on any device reporting
cl_amd_media_ops, create a whitelist of devices that need it. This should enable
GCN architec
- Fixed API compiling issue on OS X
- Add more explanation of JSON format and the 'save' command
- Return an error if using ADL API commands when it's not available
- Read off lpThermalControllerInfo from each ADL device.
- Add ADL_Overdrive5_ThermalDevices_Enum interface.
- Add API commands: config, switchpool, gpu settings, save
- Implement socks4 proxy support.
- Fix send() for JSON strings
- Introduce a --net-delay option which guarantees at least 250ms between any
networking requests to not overload slow routers.
- Generalise locking init code.
- Allow invalid values to be in the configuration file, just skipping over them
provided the rest of the file is valid JSON. This will allow older configurat
- Allow CPU mining explicitly enable only if other mining support is built in.
- BitForce FPGA support
- Configure out building and support of all CPU mining code unless
--enable-cpumining is enabled.
- Allow parsed values to be zero which will allow 0 values in the config file to
work.
- Advertise that we can make our own midstate, so the pool can skip generating
it for us
- Refactor the CPU scanhash_* functions to use a common API. Fixes bugs.
- Don't consider a pool lagging if a request has only just been filed. This
should decrease the false positives for "pool not providing work fast enough".
- Invalidating work after longpoll made hash_pop return no work giving a false
positive for dead pool. Rework hash_pop to retry while finds no staged work u
- Remove TCP_NODELAY from curl options as many small packets may be contributing
to network overload, when --net-delay is enabled.
- Refactor miner_thread to be common code for any kind of device
- Simplify submit_nonce loop and avoid potentially missing FOUND - 1 entry.
Reported by Luke-Jr.
- Micro-optimisation in sha256_sse2 code courtesy of Guido Ascioti
guido.ascioti@gmail.com
- Refactor to abstract device-specific code


CGMiner Version 2.1.2 - January 6, 2012

- If api-description is specified, save it when writing the config file
- Adjust utility width to be constant maximum as well.
- Add percent signs to reject ratio outputs
- Should the donation pool fail, don't make the fallover pool behave as though
the primary pool is lagging.
- Use an alternative pool should the donation getwork fail.


CGMiner Version 2.1.1 - January 1, 2012

- Include API examples in distribution tarball.
- Don't attempt to pthread_join when cancelling threads as they're already
detached and doing so can lead to a segfault.
- Give more generic message if slow pool at startup is the donation pool.
- Continue to attempt restarting GPU threads if they're flagged dead at 1 min.
intervals.
- Don't attempt to restart sick flagged GPUs while they're still registering
activity.
- Make curl use fresh connections whenever there is any communication issue
in case there are dead persistent connections preventing further comms from
working.
- Display pool in summary if only 1 pool.
- Adjust column width of A/R/HW to be the maximum of any device and align them.


CGMiner Version 2.1.0 - December 27, 2011

- Major infrastructure upgrade with RPC interface for controlling via sockets
encoded with/without JSON courtesy of Andrew Smith. Added documentation for
use of the API and sample code to use with it.
- Updated linux-usb-cgminer document.
- Rewrite of longpoll mechanism to choose the current pool wherever possible to
use for the longpoll, or any pool that supports longpoll if the current one
does not.
- Display information about longpoll when the chosen server has changed.
- Fix the bug where longpoll generated work may have been sent back to the
wrong pool, causing rejects.
- Fix a few race conditions on closing cgminer which caused some of the crashes
on exit.
- Only adjust gpu engine speed in autotune mode if the gpu is currently at the
performance level of that being adjusted.
- Various fixes for parsing/writing of configuration files.
- Do not add blank lines for threads of unused CPUs.
- Show which pool is unresponsive on startup.
- Only show GPU management menu item if GPUs are in use.
- Align most device columns in the curses display.


CGMiner Version 2.0.8 - November 11, 2011

- Make longpoll do a mandatory flushing of all work even if the block hasn't
changed, thus supporting longpoll initiated work change of any sort and merged
mining.
- Byteswap computed hash in hashtest so it can be correctly checked. This fixes
the very rare possibility that a block solve on solo mining was missed.
- Add x86_64 w64 mingw32 target
- Allow a fixed speed difference between memory and GPU clock speed with
--gpu-memdiff that will change memory speed when GPU speed is changed in
autotune mode.
- Don't load the default config if a config file is specified on the command
line.
- Don't build VIA on apple since -a auto bombs instead of gracefully ignoring
VIA failing.
- Build fix for dlopen/dlclose errors in glibc.


CGMiner Version 2.0.7 - October 17, 2011

- Support work without midstate or hash1, which are deprecated in bitcoind 0.5+
- Go to kernel build should we fail to clCreateProgramWithBinary instead of
failing on that device. This should fix the windows problems with devices not
initialising.
- Support new configuration file format courtesy of Chris Savery which can write
the config file from the menu and will load it on startup.
- Write unix configuration to .cgminer/cgminer.conf by default and prompt to
overwrite if given a filename from the menu that exists.


CGMiner Version 2.0.6 - October 9, 2011

- Must initialise the donorpool mutex or it fails on windows.
- Don't make donation work interfere with block change detection allowing
donation to work regardless of the block chain we're mining on.
- Expire shares as stale with a separate timeout from the scantime, defaulting
to 120 seconds.
- Retry pools after a delay of 15 seconds if none can be contacted on startup
unless a key is pressed.
- Don't try to build adl features without having adl.
- Properly check shares against target difficulty - This will no longer show
shares when solo mining at all unless they're considered to be a block solve.
- Add altivec 4 way (cpu mining) support courtesy of Gilles Risch.
- Try to use SSL if the server supports it.
- Display the total solved blocks on exit (LOL if you're lucky).
- Use ADL activity report to tell us if a sick GPU is still busy suggesting it
is hard hung and do not attempt to restart it.


CGMiner Version 2.0.5 - September 27, 2011

- Intensity can now be set to dynamic or static values per-device.
- New donation feature --donation sends a proportion of shares to author's
account of choice, but is disabled by default!
- The hash being displayed and block detection has been fixed.
- Devices not being mined on will not attempt to be ADL managed.
- Intensity is now displayed per GPU device.
- Make longpoll attempt to restart as often as opt_retries specifies.
- We weren't rolling work as often as we could.
- Correct some memory management issues.
- Build fixes.
- Don't mess with GPUs if we don't have them.


CGMiner Version 2.0.4 - September 23, 2011

- Confused Longpoll messages should be finally fixed with cgminer knowing for
sure who found the new block and possibly avoiding a rare crash.
- Display now shows the actual hash and will say BLOCK! if a block is deemed
solved.
- Extra spaces, which would double space lines on small terminals, have been
removed.
- Fan speed change is now damped if it is already heading in the correct
direction to minimise overshoot.
- Building without opencl libraries is fixed.
- GPUs are autoselected if there is only one when in the GPU management menu.
- GPU menu is refreshed instead of returning to status after a GPU change.


CGMiner Version 2.0.3 - September 17, 2011

- Various modes of failure to set fanspeeds and adl values have been addressed
and auto-fan should work now on most hardware, and possibly other values
which previously would not have worked.
- Fixed a crash that can occur on switching pools due to longpoll thread races.
- Use ATISTREAMSDKROOT if available at build time.
- Fanspeed management is returned to the driver default on exit instead of
whatever it was when cgminer was started.
- Logging of events deemed WARNING or ERR now will display even during
periods where menu input is being awaited on.


CGMiner Version 2.0.2 - September 11, 2011

- Exit cleanly if we abort before various threads are set up or if they no
longer exist.
- Fix a rare crash in HASH_DEL due to using different mutexes to protect the
data.
- Flag devices that have never started and don't allow enabling of devices
without restarting them.
- Only force the adapter speed to high if we've flagged this device as being
managed.
- Flag any devices with autofan or autogpu as being managed.
- Use a re-entrant value to store what fanspeed we're trying to set in case the
card doesn't support small changes.     Force it to a multiple of 10% if it
fails on trying to speed up the fan.
- Do not bother resetting values to old ones if changes to GPU parameters report
failure, instead returning a failure code only if the return value from get()
differs.
- Remove redundant check.
- Only display supported values from fanspeed on change settings.
- Missing bracket from output.
- Display fan percentage on devices that only support reporting percent and not
RPM.
- Properly substitute DLOPEN flags to build with ADL support when -ldl is needed
and not when opencl is not found.


CGMiner Version 2.0.1 - September 9, 2011

- Fix building on 32bit glibc with dlopen with -lpthread and -ldl
- ByteReverse is not used and the bswap opcode breaks big endian builds. Remove
it.
- Ignore whether the display is active or not since only display enabled devices
work this way, and we skip over repeat entries anwyay.
- Only reset values on exiting if we've ever modified them.
- Flag adl as active if any card is successfully activated.
- Add a thermal cutoff option as well and set it to 95 degrees by default.
- Change the fan speed by only 5% if it's over the target temperature but less
than the hysteresis value to minimise overshoot down in temperature.
- Add a --no-adl option to disable ADL monitoring and GPU settings.
- Only show longpoll received delayed message at verbose level.
- Allow temperatures greater than 100 degrees.
- We should be passing a float for the remainder of the vddc values.
- Implement accepting a range of engine speeds as well to allow a lower limit to
be specified on the command line.
- Allow per-device fan ranges to be set and use them in auto-fan mode.
- Display which GPU has overheated in warning message.
- Allow temperature targets to be set on a per-card basis on the command line.
- Display fan range in autofan status.
- Setting the hysteresis is unlikely to be useful on the fly and doesn't belong
in the per-gpu submenu.
- With many cards, the GPU summaries can be quite long so use a terse output
line when showing them all.
- Use a terser device status line to show fan RPM as well when available.
- Define max gpudevices in one macro.
- Allow adapterid 0 cards to enumerate as a device as they will be non-AMD
cards, and enable ADL on any AMD card.
- Do away with the increasingly confusing and irrelevant total queued and
efficiency measures per device.
- Only display values in the log if they're supported and standardise device log
line printing.


CGMiner Version 2.0.0 - September 6, 2011

Major feature upgrade - GPU monitoring, (over)clocking and fan control for ATI
GPUs.

New command line switches:
--auto-fan-     Automatically adjust all GPU fan speeds to maintain a target
temperature
--auto-gpu-     Automatically adjust all GPU engine clock speeds to maintain
a target temperature
--gpu-engine <arg>  Set the GPU engine (over)clock in Mhz - one value for all or
separate by commas for per card.
--gpu-fan <arg>     Set the GPU fan percentage - one value for all or separate
by commas for per card.
--gpu-memclock <arg> Set the GPU memory (over)clock in Mhz - one value for all
or separate by commas for per card.
--gpu-powertune <arg> Set the GPU powertune percentage - one value for all or
separate by commas for per card.
--gpu-vddc <arg>    Set the GPU voltage in Volts - one value for all or separate
by commas for per card.
--temp-hysteresis <arg> Set how much the temperature can fluctuate outside
limits when automanaging speeds (default: 3)
--temp-overheat <arg> Set the overheat temperature when automatically managing
fan and GPU speeds (default: 85)
--temp-target <arg> Set the target temperature when automatically managing fan
and GPU speeds (default: 75)

- Implement ATI ADL support for GPU parameter monitoring now and setting later
(temp, fan, clocks etc.).
- Check for the presence of the ADL header files in ADL_SDK.
- Import adl_functions.h from amd overdrive ctrl.
- Implement a setup function that tries to detect GPUs that support the ADL and
link in the parameters into the gpus struct.
- Put a summary of monitoring information from the GPU menu.
- Implement changing memory speed and voltage on the fly.
- Implement fan speed setting.
- Minor corrections to set fan speed by percentage.
- Make sure to read off the value in RPM only.
- Implement auto fanspeed adjustment to maintain a target temperature and
fanspeed below 85%, with an overheat check that will speed the fan up to 100%.
- Add an --auto-fan command line option to allow all GPUs to have autofan
enabled from startup.
- Add a gpu autotune option which adjusts GPU speed to maintain a target
temperature within the bounds of the default GPU speed and any overclocking set.
- Avoid a dereference if the longpoll thread doesn't exist.
- Clean up by setting performance profiles and fan settings to startup levels on
exit.
- Add a small amount of hysteresis before lowering clock speed.
- Allow target, overheat and hysteresis temperatures to be set from command
line.
- Combine all stats collating into one function to avoid repeating function
calls on each variable.
- Add gpu statistics to debugging output via the watchdog thread.
- Implement menus to change temperature limits.
- Implement setting the GPU engine clock speed of all devices or each device as
a comma separated value.
- Implement setting the GPU memory clock speed of all devices or each device as
a comma separated value.
- Implement setting the GPU voltage of all devices or each device as a comma
separated value.
- Implement setting the GPU fan speed of all devices or each device as a comma
separated value.
- Add support for monitoring powertune setting.
- Implement changing of powertune value from the GPU change settings menu.
- Get the value of powertune in get_stats.
- Implement setting the GPU powertune value of all devices or each device as a
comma separated value.
- Remove the safety checks in speed setting since confirmation is done first in
the menu, then show the new current values after a short pause.
- Force the speed to high on startup and restore it to whatever the setting was
on exit.
- Add temperature to standard output where possible and use more compact output.
- Move and print at the same time in curses to avoid random trampling display
errors.
- Update the status window only from the watchdog thread, do not rewrite the top
status messages and only refresh once all the status window is complete,
clearing the window each time to avoid corruption.
- Set a safe starting fan speed if we're automanaging the speeds.
- Provide locking around all adl calls to prevent races.
- Lower profile settings cannot be higher than higher profile ones so link any
drops in settings.
- Add new needed text files to distribution.
- Queue requests ignoring the number of staged clones since they get discarded
very easily leading to false positives for pool not providing work fast enough.
- Include libgen.h in opt.c to fix win32 compilation warnings.
- Fix compilation warning on win32.
- Add the directory name from the arguments cgminer was called from as well to
allow it running from a relative pathname.
- Add a --disable-adl option to configure and only enable it if opencl support
exists.
- Retry before returning a failure to get upstream work as a failure to avoid
false positives for pool dead.
- Retry also if the decoding of work fails.
- Use the presence of X-Roll-Ntime in the header as a bool for exists unless N
is found in the response.


CGMiner Version 1.6.2 - September 2, 2011

- Add --failover-only option to not leak work to backup pools when the primary
pool is lagging.
- Change recommendation to intensity 9 for dedicated miners.
- Fix the bouncing short term value by allowing it to change dynamically when
the latest value is very different from the rolling value, but damp the change
when it gets close.
- Use the curses_lock to protect the curses_active variable and test it under
lock.
- Go back to requesting work 2/3 of the way through the current scantime with
CPU mining as reports of mining threads running out of work have occurred with
only 5 seconds to retrieve work.
- Add start and stop time scheduling for regular time of day running or once off
start/stop options.
- Print summary on quit modes.
- Put some sanity checks on the times that can be input.
- Give a verbose message when no active pools are found and pause before
exiting.
- Add verbose message when a GPU fails to initialise, and disable the correct
GPU.
- Cryptopp asm32 was not correctly updated to the incremental nonce code so the
hash counter was bogus.
- Get rid of poorly executed curl check.
- If curl does not have sockopts, do not try to compile the
json_rpc_call_sockopt_cb function, making it possible to build against older
curl libraries.
- Most people expect /usr/local when an unspecified prefix is used so change to
that.
- Rename localgen occasions to getwork fail occasions since localgen is
unrelated now.


CGMiner Version 1.6.1 - August 29, 2011

- Copy cgminer path, not cat it.
- Switching between redrawing windows does not fix the crash with old
libncurses, so redraw both windows, but only when the window size hasn't
changed.
- Reinstate minimum 1 extra in queue to make it extremely unlikely to ever have
0 staged work items and any idle time.
- Return -1 if no input is detected from the menu to prevent it being
interpreted as a 0.
- Make pthread, libcurl and libcurses library checks mandatory or fail.
- Add a --disable-opencl configure option to make it possible to override
detection of opencl and build without GPU mining support.
- Confusion over the variable name for number of devices was passing a bogus
value which likely was causing the zero sized binary issue.
- cgminer no longer supports default url user and pass so remove them.
- Don't show value of intensity since it's dynamic by default.
- Add options to explicitly enable CPU mining or disable GPU mining.
- Convert the opt queue into a minimum number of work items to have queued
instead of an extra number to decrease risk of getting idle devices without
increasing risk of higher rejects.
- Statify tv_sort.
- Check for SSE2 before trying to build 32 bit SSE2 assembly version. Prevents
build failure when yasm is installed but -msse2 is not specified.
- Add some defines to configure.ac to enable exporting of values and packaging,
and clean up output.
- Give convenient summary at end of ./configure.
- Display version information and add --version command line option, and make
sure we flush stdout.
- Enable curses after the mining threads are set up so that failure messages
won't be lost in the curses interface.
- Disable curses after inputting a pool if we requested no curses interface.
- Add an option to break out after successfully mining a number of accepted
shares.
- Exit with a failed return code if we did not reach opt_shares.
- The cpu mining work data can get modified before we copy it if we submit it
async, and the sync submission is not truly sync anyway, so just submit it sync.


CGMiner Version 1.6.0 - August 26, 2011

- Make restarting of GPUs optional for systems that hang on any attempt to
restart them.     Fix DEAD status by comparing it to last live time rather than
last attempted restart time since that happens every minute.
- Move staged threads to hashes so we can sort them by time.
- Create a hash list of all the blocks created and search them to detect when a
new block has definitely appeared, using that information to detect stale work
and discard it.
- Update configure.ac for newer autoconf tools.
- Use the new hashes directly for counts instead of the fragile counters
currently in use.
- Update to latest sse2 code from cpuminer-ng.
- Allow LP to reset block detect and block detect lp flags to know who really
came first.
- Get start times just before mining begins to not have very slow rise in
average.
- Add message about needing one server.
- We can queue all the necessary work without hitting frequent stales now with
the time and string stale protection active all the time.     This prevents a
pool being falsely labelled as not providing work fast enough.
- Include uthash.h in distro.
- Implement SSE2 32 bit assembly algorithm as well.
- Fail gracefully if unable to open the opencl files.
- Make cgminer look in the install directory for the .cl files making make
install work correctly.
- Allow a custom kernel path to be entered on the command line.
- Bump threshhold for lag up to maximum queued but no staged work.
- Remove fragile source patching for bitalign, vectors et. al and simply pass it
with the compiler options.
- Actually check the value returned for the x-roll-ntime extension to make sure
it isn't saying N.
- Prevent segfault on exit for when accessory threads don't exist.
- Disable curl debugging with opt protocol since it spews to stderr.


CGMiner Version 1.5.8 - August 23, 2011

- Minimise how much more work can be given in cpu mining threads each interval.
- Make the fail-pause progressively longer each time it fails until the network
recovers.
- Only display the lagging message if we've requested the work earlier.
- Clean up the pool switching to not be dependent on whether the work can roll
or not by setting a lagging flag and then the idle flag.
- Only use one thread to determine if a GPU is sick or well, and make sure to
reset the sick restart attempt time.
- The worksize was unintentionally changed back to 4k by mistake, this caused a
slowdown.


CGMiner Version 1.5.7 - August 22, 2011

- Fix a crash with --algo auto
- Test at appropriate target difficulty now.
- Add per-device statics log output with --per-device-stats
- Fix breakage that occurs when 1 or 4 vectors are chosen on new phatk.
- Make rolltime report debug level only now since we check it every work
item.
- Add the ability to enable/disable per-device stats on the fly and match
logging on/off.
- Explicitly tell the compiler to retain the program to minimise the chance of
the zero sized binary errors.
- Add one more instruction to avoid one branch point in the common path in the
cl return code. Although this adds more ALUs overall and more branch points, the
common path code has the same number of ALUs and one less jmp, jmps being more
expensive.
- Explicitly link in ws2_32 on the windows build and update README file on how
to compile successfully on windows.
- Release cl resources should the gpu mining thread abort.
- Attempt to restart a GPU once every minute while it's sick.
- Don't kill off the reinit thread if it fails to init a GPU but returns safely.
- Only declare a GPU dead if there's been no sign of activity from the reinit
thread for 10 mins.
- Never automatically disable any pools but just specify them as idle if they're
unresponsive at startup.
- Use any longpoll available, and don't disable it if switching to a server that
doesn't have it. This allows you to mine solo, yet use the longpoll from a pool
even if the pool is the backup server.
- Display which longpoll failed and don't free the ram for lp_url since it
belongs to the pool hdr path.
- Make the tcp setsockopts unique to linux in the hope it allows freebsd et. al
to compile.


CGMiner Version 1.5.6 - August 17, 2011

- New phatk and poclbm kernels. Updated phatk to be in sync with latest 2.2
courtesy of phateus. Custom modified to work best with cgminer.
- Updated output buffer code to use a smaller buffer with the kernels.
- Clean up the longpoll management to ensure the right paths go to the right
pool and display whether we're connected to LP or not in the status line.


CGMiner Version 1.5.5 - August 16, 2011

- Rework entirely the GPU restart code. Strike a balance between code that
re-initialises the GPU entirely so that soft hangs in the code are properly
managed, but if a GPU is completely hung, the thread restart code fails
gracefully, so that it does not take out any other code or devices. This will
allow cgminer to keep restarting GPUs that can be restarted, but continue
mining even if one or more GPUs hangs which would normally require a reboot.
- Add --submit-stale option which submits all shares, regardless of whether they
would normally be considered stale.
- Keep options in alphabetical order.
- Probe for slightly longer for when network conditions are lagging.
- Only display the CPU algo when we're CPU mining.
- As we have keepalives now, blaming network flakiness on timeouts appears to
have been wrong.     Set a timeout for longpoll to 1 hour, and most other
network connectivity to 1 minute.
- Simplify output code and remove HW errors from CPU stats.
- Simplify code and tidy output.
- Only show cpu algo in summary if cpu mining.
- Log summary at the end as per any other output.
- Flush output.
- Add a linux-usb-cgminer guide courtesy of Kano.


CGMiner Version 1.5.4 - August 14, 2011

- Add new option: --monitor <cmd> Option lets user specify a command <cmd> that
will get forked by cgminer on startup. cgminer's stderr output subsequently gets
piped directly to this command.
- Allocate work from one function to be able to initialise variables added
later.
- Add missing fflush(stdout) for --ndevs and conclusion summary.
- Preinitialise the devices only once on startup.
- Move the non cl_ variables into the cgpu info struct to allow creating a new
cl state on reinit, preserving known GPU variables.
- Create a new context from scratch in initCQ in case something was corrupted to
maximise our chance of succesfully creating a new worker thread. Hopefully this
makes thread restart on GPU failure more reliable, without hanging everything
in the case of a completely wedged GPU.
- Display last initialised time in gpu management info, to know if a GPU has
been re-initialised.
- When pinging a sick cpu, flush finish and then ping it in a separate thread in
the hope it recovers without needing a restart, but without blocking code
elsewhere.
- Only consider a pool lagging if we actually need the work and we have none
staged despite queue requests stacking up. This decreases significantly the
amount of work that leaks to the backup pools.
- The can_roll function fails inappropriately in stale_work.
- Only put the message that a pool is down if not pinging it every minute. This
prevents cgminer from saying pool down at 1 minute intervals unless in debug
mode.
- Free all work in one place allowing us to perform actions on it in the future.
- Remove the extra shift in the output code which was of dubious benefit. In
fact in cgminer's implementation, removing this caused a miniscule speedup.
- Test each work item to see if it can be rolled instead of per-pool and roll
whenever possible, adhering to the 60 second timeout. This makes the period
after a longpoll have smaller dips in throughput, as well as requiring less
getworks overall thus increasing efficiency.
- Stick to rolling only work from the current pool unless we're in load balance
mode or lagging to avoid aggressive rolling imitating load balancing.
- If a work item has had any mining done on it, don't consider it discarded
work.


CGMiner Version 1.5.3 - July 30, 2011

- Significant work went into attempting to make the thread restart code robust
to identify sick threads, tag them SICK after 1 minute, then DEAD after 5
minutes of inactivity and try to restart them. Instead of re-initialising the
GPU completely, only a new cl context is created to avoid hanging the rest of
the GPUs should the dead GPU be hung irrevocably.
- Use correct application name in syslog.
- Get rid of extra line feeds.
- Use pkg-config to check for libcurl version
- Implement per-thread getwork count with proper accounting to not over-account
queued items when local work replaces it.
- Create a command queue from the program created from source which allows us
to flush the command queue in the hope it will not generate a zero sized binary
any more.
- Be more willing to get work from the backup pools if the work is simply being
queued faster than it is being retrieved.


CGMiner Version 1.5.2 - July 28, 2011

- Restarting a hung GPU can hang the rest of the GPUs so just declare it dead
and provide the information in the status.
- The work length in the miner thread gets smaller but doesn't get bigger if
it's under 1 second.     This could end up leading to CPU under-utilisation and
lower and lower hash rates.     Fix it by increasing work length if it drops
under 1 second.
- Make the "quiet" mode still update the status and display errors, and add a
new --real-quiet option which disables all output and can be set once while
running.
- Update utility and efficiency figures when displaying them.
- Some Intel HD graphics support the opencl commands but return errors since
they don't support opencl. Don't fail with them, just provide a warning and
disable GPU mining.
- Add http:// if it's not explicitly set for URL entries.
- Log to the output file at any time with warnings and errors, instead of just
when verbose mode is on.
- Display the correct current hash as per blockexplorer, truncated to 16
characters, with just the time.


CGMiner Version 1.5.1 - July 27, 2011

- Two redraws in a row cause a crash in old libncurses so just do one redraw
using the main window.
- Don't adjust hash_div only up for GPUs. Disable hash_div adjustment for GPUs.
- Only free the thread structures if the thread still exists.
- Update both windows separately, but not at the same time to prevent the double
refresh crash that old libncurses has.     Do the window resize check only when
about to redraw the log window to minimise ncurses cpu usage.
- Abstract out the decay time function and use it to make hash_div a rolling
average so it doesn't change too abruptly and divide work in chunks large enough
to guarantee they won't overlap.
- Sanity check to prove locking.
- Don't take more than one lock at a time.
- Make threads report out when they're queueing a request and report if they've
failed.
- Make cpu mining work submission asynchronous as well.
- Properly detect stale work based on time from staging and discard instead of
handing on, but be more lax about how long work can be divided for up to the
scantime.
- Do away with queueing work separately at the start and let each thread grab
its own work as soon as it's ready.
- Don't put an extra work item in the queue as each new device thread will do so
itself.
- Make sure to decrease queued count if we discard the work.
- Attribute split work as local work generation.
- If work has been cloned it is already at the head of the list and when being
reinserted into the queue it should be placed back at the head of the list.
- Dividing work is like the work is never removed at all so treat it as such.
However the queued bool needs to be reset to ensure we *can* request more work
even if we didn't initially.
- Make the display options clearer.
- Add debugging output to tq_push calls.
- Add debugging output to all tq_pop calls.


CGMiner Version 1.5.0 - July 26, 2011

- Increase efficiency of slow mining threads such as CPU miners dramatically. Do
this by detecting which threads cannot complete searching a work item within the
scantime and then divide up a work item into multiple smaller work items.
Detect the age of the work items and if they've been cloned before to prevent
doing the same work over. If the work is too old to be divided, then see if it
can be time rolled and do that to generate work. This dramatically decreases the
number of queued work items from a pool leading to higher overall efficiency
(but the same hashrate and share submission rate).
- Don't request work too early for CPUs as CPUs will scan for the full
opt_scantime anyway.
- Simplify gpu management enable/disable/restart code.
- Implement much more accurate rolling statistics per thread and per gpu and
improve accuracy of rolling displayed values.
- Make the rolling log-second average more accurate.
- Add a menu to manage GPUs on the fly allowing you to enable/disable GPUs or
try restarting them.
- Keep track of which GPUs are alive versus enabled.
- Start threads for devices that are even disabled, but don't allow them to
start working.
- The last pool is when we are low in total_pools, not active_pools.
- Make the thread restart do a pthread_join after disabling the device, only
re-enabling it if we succeed in restarting the thread. Do this from a separate
thread so as to not block any other code.This will allow cgminer to continue
even if one GPU hangs.
- Try to do every curses manipulation under the curses lock.
- Only use the sockoptfunction if the version of curl is recent enough.


CGMiner Version 1.4.1 - July 24, 2011

- Do away with GET for dealing with longpoll forever. POST is the one that works
everywhere, not the other way around.
- Detect when the primary pool is lagging and start queueing requests on backup
pools if possible before needing to roll work.
- Load balancing puts more into the current pool if there are disabled pools.
Fix.
- Disable a GPU device should the thread fail to init.
- Out of order command queue may fail on osx. Try without if it fails.
- Fix possible dereference on blank inputs during input_pool.
- Defines missing would segfault on --help when no sse mining is built in.
- Revert "Free up resources/stale compilers." - didn't help.
- Only try to print the status of active devices or it would crash.
- Some hardware might benefit from the less OPS so there's no harm in leaving
kernel changes that do that apart from readability of the code.

CGMiner Version 1.4.0 - July 23, 2011

- Feature upgrade: Add keyboard input during runtime to allow modification of
and viewing of numerous settings such as adding/removing pools, changing
multipool management strategy, switching pools, changing intensiy, verbosity,
etc. with a simple keypress menu system.
- Free up resources/stale compilers.
- Kernels are safely flushed in a way that allows out of order execution to
work.
- Sometimes the cl compiler generates zero sized binaries and only a reboot
seems to fix it.
- Don't try to stop/cancel threads that don't exist.
- Only set option to show devices and exit if built with opencl support.
- Enable curses earlier and exit with message in main for messages to not be
lost in curses windows.
- Make it possible to enter server credentials with curses input if none are
specified on the command line.
- Abstract out a curses input function and separate input pool function to allow
for live adding of pools later.
- Remove the nil arguments check to allow starting without parameters.
- Disable/enable echo & cbreak modes.
- Add a thread that takes keyboard input and allow for quit, silent, debug,
verbose, normal, rpc protocol debugging and clear screen options.
- Add pool option to input and display current pool status, pending code to
allow live changes.
- Add a bool for explicit enabling/disabling of pools.
- Make input pool capable of bringing up pools while running.
- Do one last check of the work before submitting it.
- Implement the ability to live add, enable, disable, and switch to pools.
- Only internally test for block changes when the work matches the current pool
to prevent interleaved block change timing on multipools.
- Display current pool management strategy to enable changing it on the fly.
- The longpoll blanking of the current_block data may not be happening before
the work is converted and appears to be a detected block change.     Blank the
current block be
- Make --no-longpoll work again.
- Abstract out active pools count.
- Allow the pool strategy to be modified on the fly.
- Display pool information on the fly as well.
- Add a menu and separate out display options.
- Clean up the messy way the staging thread communicates with the longpoll
thread to determine who found the block first.
- Make the input windows update immediately instead of needing a refresh.
- Allow log interval to be set in the menu.
- Allow scan settings to be modified at runtime.
- Abstract out the longpoll start and explicitly restart it on pool change.
- Make it possible to enable/disable longpoll.
- Set priority correctly on multipools.     Display priority and alive/dead
information in display_pools.
- Implement pool removal.
- Limit rolltime work generation to 10 iterations only.
- Decrease testing log to info level.
- Extra refresh not required.
- With huge variation in GPU performance, allow intensity to go from -10 to +10.
- Tell getwork how much of a work item we're likely to complete for future
splitting up of work.
- Remove the mandatory work requirement at startup by testing for invalid work
being passed which allows for work to be queued immediately.     This also
removes the requirem
- Make sure intensity is carried over to thread count and is at least the
minimum necessary to work.
- Unlocking error on retry. Locking unnecessary anyway so remove it.
- Clear log window from consistent place. No need for locking since logging is
disabled during input.
- Cannot print the status of threads that don't exist so just queue enough work
for the number of mining threads to prevent crash with -Q N.
- Update phatk kernel to one with new parameters for slightly less overhead
again.     Make the queue kernel parameters call a function pointer to select
phatk or poclbm.
- Make it possible to select the choice of kernel on the command line.
- Simplify the output part of the kernel. There's no demonstrable advantage from
more complexity.
- Merge pull request #18 from ycros/cgminer
- No need to make leaveok changes win32 only.
- Build support in for all SSE if possible and only set the default according to
machine capabilities.
- Win32 threading and longpoll keepalive fixes.
- Win32: Fix for mangled output on the terminal on exit.


CGMiner Version 1.3.1 - July 20, 2011

- Feature upgrade; Multiple strategies for failover. Choose from default which
now falls back to a priority order from 1st to last, round robin which only
changes pools when one is idle, rotate which changes pools at user-defined
intervals, and load-balance which spreads the work evenly amongst all pools.
- Implement pool rotation strategy.
- Implement load balancing algorithm by rotating requests to each pool.
- Timeout on failed discarding of staged requests.
- Implement proper flagging of idle pools, test them with the watchdog thread,
and failover correctly.
- Move pool active test to own function.
- Allow multiple strategies to be set for multipool management.
- Track pool number.
- Don't waste the work items queued on testing the pools at startup.
- Reinstate the mining thread watchdog restart.
- Add a getpoll bool into the thread information and don't restart threads stuck
waiting on work.
- Rename the idlenet bool for the pool for later use.
- Allow the user/pass userpass urls to be input in any order.
- When json rpc errors occur they occur in spits and starts, so trying to limit
them with the comms error bool doesn't stop a flood of them appearing.
- Reset the queued count to allow more work to be queued for the new pool on
pool switch.

CGMiner Version 1.3.0 - July 19, 2011

- Massive infrastructure update to support pool failover.
- Accept multiple parameters for url, user and pass and set up structures of
pool data accordingly.
- Probe each pool for what it supports.
- Implement per pool feature support according to rolltime support as
advertised by server.
- Do switching automatically based on a 300 second timeout of locally generated
work or 60 seconds of no response from a server that doesn't support rolltime.
- Implement longpoll server switching.
- Keep per-pool data and display accordingly.
- Make sure cgminer knows how long the pool has actually been out for before
deeming it a prolonged outage.
- Fix bug with ever increasing staged work in 1.2.8 that eventually caused
infinite rejects.
- Make warning about empty http requests not show by default since many
servers do this regularly.


CGMiner Version 1.2.8 - July 18, 2011

- More OSX build fixes.
- Add an sse4 algorithm to CPU mining.
- Fix CPU mining with other algorithms not working.
- Rename the poclbm file to ensure a new binary is built since.
- We now are guaranteed to have one fresh work item after a block change and we
should only discard staged requests.
- Don't waste the work we retrieve from a longpoll.
- Provide a control lock around global bools to avoid racing on them.
- Iterating over 1026 nonces when confirming data from the GPU is old code
and unnecessary and can lead to repeats/stales.
- The poclbm kernel needs to be updated to work with the change to 4k sized
output buffers.
- longpoll seems to work either way with post or get but some servers prefer
get so change to httpget.


CGMiner Version 1.2.7 - July 16, 2011

- Show last 8 characters of share submitted in log.
- Display URL connected to and user logged in as in status.
- Display current block and when it was started in the status line.
- Only pthread_join the mining threads if they exist as determined by
pthread_cancel and don't fail on pthread_cancel.
- Create a unique work queue for all getworks instead of binding it to thread 0
to avoid any conflict over thread 0's queue.
- Clean up the code to make it clear it's watchdog thread being messaged to
restart the threads.
- Check the current block description hasn't been blanked pending the real
new current block data.
- Re-enable signal handlers once the signal has been received to make it
possible to kill cgminer if it fails to shut down.
- Disable restarting of CPU mining threads pending further investigation.
- Update longpoll messages.
- Add new block data to status line.
- Fix opencl tests for osx.
- Only do local generation of work if the work item is not stale itself.
- Check for stale work within the mining threads and grab new work if
positive.
- Test for idle network conditions and prevent threads from being restarted
by the watchdog thread under those circumstances.
- Make sure that local work generation does not continue indefinitely by
stopping it after 10 minutes.
- Tweak the kernel to have a shorter path using a 4k buffer and a mask on the
nonce value instead of a compare and loop for a shorter code path.
- Allow queue of zero and make that default again now that we can track how
work is being queued versus staged. This can decrease reject rates.
- Queue precisely the number of mining threads as longpoll_staged after a
new block to not generate local work.


CGMiner Version 1.2.6 - July 15, 2011

- Put a current system status line beneath the total work status line
- Fix a counting error that would prevent cgminer from correctly detecting
situations where getwork was failing - this would cause stalls sometimes
unrecoverably.
- Limit the maximum number of requests that can be put into the queue which
otherwise could get arbitrarily long during a network outage.
- Only count getworks that are real queue requests.


CGMiner Version 1.2.5 - July 15, 2011

- Conflicting -n options corrected
- Setting an intensity with -I disables dynamic intensity setting
- Removed option to manually disable dynamic intensity
- Improve display output
- Implement signal handler and attempt to clean up properly on exit
- Only restart threads that are not stuck waiting on mandatory getworks
- Compatibility changes courtesy of Ycros to build on mingw32 and osx
- Explicitly grab first work item to prevent false positive hardware errors
due to working on uninitialised work structs
- Add option for non curses --text-only output
- Ensure we connect at least once successfully before continuing to retry to
connect in case url/login parameters were wrong
- Print an executive summary when cgminer is terminated
- Make sure to refresh the status window

CGMiner Versions -> 1.2.4

- Con Kolivas - July 2011. New maintainership of code under cgminer name.
- Massive rewrite to incorporate GPU mining.
- Incorporate original oclminer c code.
- Rewrite gpu mining code to efficient work loops.
- Implement per-card detection and settings.
- Implement vector code.
- Implement bfi int patching.
- Import poclbm and phatk ocl kernels and use according to hardware type.
- Implement customised optimised versions of opencl kernels.
- Implement binary kernel generation and loading.
- Implement preemptive asynchronous threaded work gathering and pushing.
- Implement variable length extra work queues.
- Optimise workloads to be efficient miners instead of getting lots of extra
  work.
- Implement total hash throughput counters, per-card accepted, rejected and
  hw error count.
- Staging and watchdog threads to prevent fallover.
- Stale and reject share guarding.
- Autodetection of new blocks without longpoll.
- Dynamic setting of intensity to maintain desktop interactivity.
- Curses interface with generous statistics and information.
- Local generation of work (xroll ntime) when detecting poor network
connectivity.

cpuminer Version 1.0.2

- Linux x86_64 optimisations - Con Kolivas
- Optimise for x86_64 by default by using sse2_64 algo
- Detects CPUs and sets number of threads accordingly
- Uses CPU affinity for each thread where appropriate
- Sets scheduling policy to lowest possible
- Minor performance tweaks

cpuminer Version 1.0.1 - May 14, 2011

- OSX support

cpuminer Version 1.0 - May 9, 2011

- jansson 2.0 compatibility
- correct off-by-one in date (month) display output
- fix platform detection
- improve yasm configure bits
- support full URL, in X-Long-Polling header

cpuminer Version 0.8.1 - March 22, 2011

- Make --user, --pass actually work

- Add User-Agent HTTP header to requests, so that server operators may
  more easily identify the miner client.

- Fix minor bug in example JSON config file

cpuminer Version 0.8 - March 21, 2011

- Support long polling: http://deepbit.net/longpolling.php

- Adjust max workload based on scantime (default 5 seconds,
  or 60 seconds for longpoll)

- Standardize program output, and support syslog on Unix platforms

- Suport --user/--pass options (and "user" and "pass" in config file),
  as an alternative to the current --userpass

cpuminer Version 0.7.2 - March 14, 2011

- Add port of ufasoft's sse2 assembly implementation (Linux only)
  This is a substantial speed improvement on Intel CPUs.

- Move all JSON-RPC I/O to separate thread.  This reduces the
  number of HTTP connections from one-per-thread to one, reducing resource
  usage on upstream bitcoind / pool server.

cpuminer Version 0.7.1 - March 2, 2011

- Add support for JSON-format configuration file.  See example
  file example-cfg.json.  Any long argument on the command line
  may be stored in the config file.
- Timestamp each solution found
- Improve sha256_4way performance.  NOTE: This optimization makes
  the 'hash' debug-print output for sha256_way incorrect.
- Use __builtin_expect() intrinsic as compiler micro-optimization
- Build on Intel compiler
- HTTP library now follows HTTP redirects

cpuminer Version 0.7 - February 12, 2011

- Re-use CURL object, thereby reuseing DNS cache and HTTP connections
- Use bswap_32, if compiler intrinsic is not available
- Disable full target validation (as opposed to simply H==0) for now

cpuminer Version 0.6.1 - February 4, 2011

- Fully validate "hash < target", rather than simply stopping our scan
  if the high 32 bits are 00000000.
- Add --retry-pause, to set length of pause time between failure retries
- Display proof-of-work hash and target, if -D (debug mode) enabled
- Fix max-nonce auto-adjustment to actually work.  This means if your
  scan takes longer than 5 seconds (--scantime), the miner will slowly
  reduce the number of hashes you work on, before fetching a new work unit.

cpuminer Version 0.6 - January 29, 2011

- Fetch new work unit, if scanhash takes longer than 5 seconds (--scantime)
- BeeCee1's sha256 4way optimizations
- lfm's byte swap optimization (improves via, cryptopp)
- Fix non-working short options -q, -r

cpuminer Version 0.5 - December 28, 2010

- Exit program, when all threads have exited
- Improve JSON-RPC failure diagnostics and resilience
- Add --quiet option, to disable hashmeter output.

cpuminer Version 0.3.3 - December 27, 2010

- Critical fix for sha256_cryptopp 'cryptopp_asm' algo

cpuminer Version 0.3.2 - December 23, 2010

- Critical fix for sha256_via

cpuminer Version 0.3.1 - December 19, 2010

- Critical fix for sha256_via
- Retry JSON-RPC failures (see --retry, under "minerd --help" output)

cpuminer Version 0.3 - December 18, 2010

- Add crypto++ 32bit assembly implementation
- show version upon 'minerd --help'
- work around gcc 4.5.x bug that killed 4way performance

cpuminer Version 0.2.2 - December 6, 2010

- VIA padlock implementation works now
- Minor build and runtime fixes

cpuminer Version 0.2.1 - November 29, 2010

- avoid buffer overflow when submitting solutions
- add Crypto++ sha256 implementation (C only, ASM elided for now)
- minor internal optimizations and cleanups

cpuminer Version 0.2 - November 27, 2010

- Add script for building a Windows installer
- improve hash performance (hashmeter) statistics
- add tcatm 4way sha256 implementation
- Add experimental VIA Padlock sha256 implementation

cpuminer Version 0.1.2 - November 26, 2010

- many small cleanups and micro-optimizations
- build win32 exe using mingw
- RPC URL, username/password become command line arguments
- remove unused OpenSSL dependency

cpuminer Version 0.1.1 - November 24, 2010

- Do not build sha256_generic module separately from cpuminer.

cpuminer Version 0.1 - November 24, 2010

- Initial release.
<|MERGE_RESOLUTION|>--- conflicted
+++ resolved
@@ -1,17 +1,9 @@
-<<<<<<< HEAD
 BFGMiner Version 2.9.1 - Future
-=======
-Version 2.8.7 - October 29, 2012
 
 - Fail on select() failing in stratum thread without needing to attempt
 recv_line.
 - Add share to stratum database before sending it again in case we get a
 response from the pool before it's added.
-
-
-Version 2.8.6 - October 29, 2012
->>>>>>> bbe5636e
-
 - Bugfix: modminer: Check that we have a valid fd before trying to start work
 - Shorten the initiate stratum connect timeout to 30 seconds.
 - Shorten the stratum timeout on read to 90 seconds to detect unresponsive pool.
