--- conflicted
+++ resolved
@@ -1,7 +1,4 @@
-<<<<<<< HEAD
 BFGMiner Version 2.10.0 - Future
-=======
-Version 2.9.5 - November 25, 2012
 
 - fixes target calc for mips openwrt
 - openwrt needs roundl
@@ -26,11 +23,6 @@
 happen with GBT.
 - libztex: Work around ZTEX USB firmware bug exposed by the FreeBSD libusb
 - opencl: Use new dev_error function for REASON_DEV_NOSTART
-
-
-Version 2.9.4 - November 18, 2012
->>>>>>> 590bce85
-
 - Provide rudimentary support for the balancing failover strategies with stratum
 and GBT by switching pools silently on getwork requests.
 - Convert remaining modminer and bfl uses of usleep to nmsleep.
