<<<<<<< HEAD
BFGMiner Version 2.10.0 - Future

- New --skip-security-checks option to allow miners to skip checks when it
saves bandwidth
- Skip stratum transaction download when there are no transactions
- API add Best Share to summary
- API lock access to some summary statistics (and copy them)
=======
Version 2.10.0 - December 10, 2012

- Include prctl header for thread renaming to work.
- Set tv_idle time if a pool is not active when input from the menu.
- usb display message when device is in use/another cgminer
- libztex: avoid the use of libusb_error_name()
- minor unlikely zero pointer test
- BeaverCreek doesn't like BFI INT patching.
- Only stratum pools that are idle need to be kicked via cnx_needed.
- mmq - abbreviate the temperature numbers
- Do not do any setup if opt_api_listen is disabled in api.c.
- usbutils.c uninitialised usbstat for non-primary mmqs
- Only set the lagging flag for select_pool() on failed getwork if we're not in
opt_fail_only mode.
- libztex: in case the selectFpga() failed set the selected fpga to unknown
- Modified windows-build.txt to update git instructions.
- libztex: use a function for the twice called firmware reset code
- libztex: removed an unused struct member (ztex->valid)
- driver-ztex: support for broken fpga on a multifpga board
- Set the pool lagging flag on startup to avoid it being shown initially, and
only unset it once the maximum number of staged work items has been reached.
- Avoid recursive locking of the stgd lock.
- Return value of keep_sockalive is no longer used.
- Remove dependency on mstcpip.h for windows build by making curl version >=
7.25.0 mandatory on windows builds, and use curl functions for keepalive
whenever possible instead.
- Make main() the getwork scheduler once everything is set up, so that all app
exits use the kill_work and quit paths.
- ztex: more style and whitespace fixes
- libztex: silenced another warning
- Set successful connect to true on auth stratum to allow summary on exit from
single stratum pool.
- Only consider work stale for stratum of different job_id if it's not a share.
- Increment version preempting changed version signifying different codebase to
2.9
- Hash_pop should signal further waiters on its own pthread conditional in case
there are multiple waiters.
- Check the job_id has not changed on stratum work when deciding if the work is
stale as might occur across disconnections.
- Perform pool_resus on getwork pool that generates work in getwork_thread.
- Set pool lagging message for getwork pool that falls to zero staged in getwork
thread.
- Stage extra work when the primary pool is a getwork pool without rolltime.
- Do not try to clean up twice if kill message is given.
- Only recalculate total_staged in getwork thread if required.
- Include the correct config header in libztex and include it before other
includes.
- Implement a completely new getwork scheduler. Stage all work from the one
thread, making it possible to serialise all requests minimising the number of
getworks requested or local work generated. Use a pthread conditional to wake up
the thread whenever work is removed to generate enough work to stay above the
watermark set by opt_queue. Remove all remnants of the old queueing mechanism,
deleting the now defunct queued count.
- libztex: fixed some warnings and removed some whitespaces
- libztex: silenced some warnings
- Remove all references to the now unused workio_cmd structure.
- Remove the old workio command queue thread, replacing it with a kill
conditional to exit the program.
- Remove getwork command from workio_cmd queues and do them directly from
queue_request.
- Begin tearing down the old workio command queues by removing submit commands
from there and submit them asynchronously via their own threads.
- Update windows build instructions.
- Set pool probed to true on successful authorisation with stratum to avoid it
being pinged later with pool_getswork.
- driver-ztex: libztex_setFreq() must be called before ztex_releaseFpga()
- driver-ztex: changed two pairs of malloc()/memset() to calloc()
- libztex: Read bitstream file in 2kb blocks with simpler and faster code
- Added the binary versions of ztex_ufm1_15d4.ihx and ztex_ufm1_15y1.ihx
- Trivial space removal.
- libztex: Add firmware download support for ZTEX 1.15d and 1.15x
- libztex: Factor out local version of libusb_get_string_descriptor_ascii()
- Shut up some boring old cpu warnings.
- Style changes.
- Allow pool active to be called on stratum or disabled pools in the watchpool
thread if the pool has not been probed.
- libztex: Make log messages say bitstream when refering to bitstreams
- libztex: Don't return error when a bitstream was already configured
- libztex: Read bitstream file in 64kb blocks with simpler and faster code
- libztex: Verify that the mining firmware is not a dummy firmware
- libztex: Match mining firmware ZTEX descriptor against the dummy firmware
- Combine shared padding into one char.
- libztex: Start download sequence only after reading in the new firmware
- libztex: Download mining firmware to all devices with dummy firmware
- lock (most of) the threaded statistics updates
- README stats don't add up
- usbutils.c remove compiler warning
- Make need connection return true if a pool is idle.
- API add Best Share to summary
- Check on creating new GBT work if the structures are up to date and update
them as required rather than regularly.
>>>>>>> 13bee985
- Update windows build instructions.
- Enable backup stratum connections for getwork when the primary pool doesn't
have longpoll aka solo mining.
- Check for correct absence of opt_fail_only in cnx_needed.
- Remove unused variable.
- The specification for stratum has been elaborated to say that a changed diff
applies only to new work so do not retarget when submitting shares.
<<<<<<< HEAD
- Suspend stratum connections to backup pools when there is no requirement to
potentially grab work from them.
- Rename rename_thr to RenameThread to match cgminer
- modminer: Adopt symbolic command names from kanoi
=======
- Use a variable length string array in submit_upstream_work to cope with
massive GBT submissions.
- API lock access to some summary statistics (and copy them)
- Suspend stratum connections to backup pools when there is no requirement to
potentially grab work from them.
- Fix missing export for RenameThread.
- enumerate the mining threadnames
- MMQ avoid possible number overrun crashes
- mmq usb v0.4 + api usb stats
- setting the name of the threads for linux,freebsd,openbsd and osx code is
borrowed from bitcoins util.c, so it is already tested
- Don't show broken WU value with scrypt mining.
- Style police.
- Remove unused getwork times in getswork.
- Fix readme wordwrap.


Version 2.9.6 - December 2, 2012

>>>>>>> 13bee985
- Make gen_stratum_work more robust by using a dynamically allocated array for
the header in case bogus data is sent by the pool to avoid overflowing a static
array.
- scrypt_diff now returns a uint64_t
- Support monitoring and reporting much higher diffs for scrypt mining,
truncating irrelevant zeroes from displayed hash.
- Pass ostate values around in scrypt to be able to extract full hashes if
needed later on.
- Revert "Handle crash exceptions by trying to restart cgminer unless the
--no-restart option is used."
- Provide helper function realloc_strcat to extend arbitrary length arrays
based on string length.
- Use base_work for comparison just for cleanness in __copy_work
- Remove all static work structs, using the make and free functions.
- Add pool no. to stale share detected message.
- Add info about which pool share became stale while resubmitting.
- Reduce extra slots in the max backlog for ztex to minimise memory waste.
- Get rid of unused last_work in opencl thread data.
- Do away with the flaky free_work api in the driver code which would often lose
the work data in opencl and simply flush it before exiting the opencl scanhash.
- Minor work handling restructure, including moving some stratum data from
fixed-size buffers to their own heap allocations.
- opencl: Use new dev_error function for REASON_DEV_NOSTART
- Provide rudimentary support for the balancing failover strategies with stratum
and GBT by switching pools silently on getwork requests.
- Convert remaining modminer and bfl uses of usleep to nmsleep.
- Convert libztex to nmsleep where possible.
- Convert unreliable usleep calls to nmsleep calls in ztex driver.
- Tidy up device error counts
- Only increase gpu engine speed by a larger step if the temperature is below
hysteresis instead of increasing it to max speed.
- Convert pool not responding and pool alive message on backup pools to verbose
level only since they mean a single failed getwork.
- Use stratum block change from backup pools as an alternative to longpoll for
pools that don't support LP.
- Round some more static string arrays to 4 byte boundaries.
- There is no need for the static arrays to be larger than required, so long as
they're 4 byte aligned to appease ARM.
- Hash1 is only used by the CPU mining code and never changes so remove it from
the work struct and bypass needing to process the value for all other mining.


BFGMiner Version 2.9.4 - December 4, 2012

- Update libblkmaker to 0.2.1
- Count template number, and append it to the coinbase of templates without any
cbtxn
- Bugfix: bitforce: Always increment global hw error counter when incrementing
device hwe
- Bugfix: Correct order of printf-style arguments in cbappend fail
- Bugfix: Capitalize "MHz" correctly
- ztex: Correctly release mutex and reset FPGA if configuration fails
- ztex: Harmonize low-speed FPGA configuration code with high-speed code
- libztex: Silence warning: comparison between signed and unsigned
- Count longpoll decodes as queued work since the count otherwise remains
static.
- Bugfix: Assign header-based rolltime before decoding work, so GBT expires
overrides it properly
- Look for libusb_init in -lusb, since FreeBSD has it there
- Bugfix: Use pkgconfig for libusb when available, and try to guess the include
path if not
- Bugfix: FPGA-README: Correct idVendor in example MMQ udev rule
- fixes target calc for mips openwrt
- Bugfix: clear_work: Whether the template is in fact being freed or not, the
work reference to it needs to be
- libztex: Work around ZTEX USB firmware bug exposed by the FreeBSD libusb
- README: Document solo mining usage
- README: Update dependencies
- Bugfix: We should never roll stale work
- Ubuntu: Removing erroneous libssl dep again. GITHUB#94
- Bugfix: Clear out stratum share work before freeing it
- Provide rudimentary support for literal ipv6 addresses when parsing stratum
URLs.
- Do not attempt to remove the stratum share hash after unsuccessful submission
since it may already be removed by clear_stratum_shares.


BFGMiner Version 2.9.3 - November 16, 2012

- Bugfix: Properly process new stratum jobs through test_work_current, even if
old shares are still accepted, and copy submit_old flag correctly
- Ensure pdiff 1 is always caught regardless of bdiff precision, and ceil all
other cases to ensure we never lose valid shares
- Check against a double for current pool diff.
- Support for fractional diffs and the classic just-below-1 share all FFs diff
target.
- Check share target diff for best_share to be calculated when solo mining.
- Store the full stratum url information in rpc_url for correct configuration
file saving.
- Put in a hack to prevent dud work from sneaking into test_work_current being
seen as a new block.
- Reset the work->longpoll flag where it will affect stratum work items as
well.
- Bugfix: Stratum does not guarantee notify messages every minute, so extend
timeout to 2 full minutes
- Bugfix: Always honour libblkmaker time limits
- Always (debug)log when stratum template is updated by the pool
- Bugfix: When a stratum connection is interrupted, ensure all work/shares for
it are considered stale
- Bugfix: clear_sock should return on socket errors
- Bugfix: Force calculation of work_difficulty since set_work_target fails to
consider the pdiff<bdiff difference
- Bugfix: Minimal support for handling real difficulties from stratum server
- Bugfix: Never consider shares to be accepted if the submission response is an
error
- Bugfix: Always fail scrypt detection if Stratum is chosen


BFGMiner Version 2.9.2 - November 7, 2012

- Add endian swap defines for where missing.
- Only retarget stratum shares to new pool diff if diff has dropped.
- Bugfix: x6500: Use json_object_set_new to correctly count references to
per-FPGA RPC data
- Bugfix: modminer: Use json_object_set_new to correctly count references to
per-FPGA RPC data
- Bugfix: Only append newline when printing protocol data
- Bugfix: Use memchr to look for newlines in socket line data, since the buffer
isn't null terminated
- Bugfix: Ensure GETWORK_MODE_GBT isn't replaced with GETWORK_MODE_POOL
- Count lost stratum share submits and increase message priority to warning.
- Show which pool untracked share messages have come from.
- Sleep 5 seconds before retrying submit.
- Changes to build prototypes to support building on FreeBSD 9.1-RC2 amd64
- Count lost shares with stratum as submit stale lost.
- Discard record of stratum shares sent and report lost shares on disconnection
since they will never be reported back.
- Check that count of transactions received via stratum is reasonable
- Use realloc'd data_buffer to support stratum lines longer than 8 KB, and
parse stratum responses during auth
- Use mining.get_transactions to check for stratum pool transparency (actual
response ignored for now)
- ztex: Silence false "unexpected" hardware errors, and don't count them as hw
errors
- README: Update build instructions to reflect current reality
- x6500: Expose per-FPGA details to RPC API
- x6500: Implement support for --temp-target
- x6500: Increase default clock frequency to 200 Mhz, now that new bitstream
seems to run well around that
- x6500: Flush nonces in FPGA buffer at initialization to avoid false hw errors
on restart
- x6500: Release device lock sooner during initialization, before logging
initial frequency info
- x6500: Read temperature sensors after sending work, when enabled
- Bugfix: jtag: Fix optimized register reading code (it was reading an extra
bit before the last, corrupting outside the buffer)
- Implement new --force-dev-init option to force bitstream upload to modminer
and x6500 devices
- Bugfix: x6500: Include --scan-serial option even for x6500-only builds
- Bugfix: ztex: Include --scan-serial option even for ztex-only builds, so it
can be used to disable autodetect if needed
- FPGA-README: Discuss X6500 --scan-serial usage of cases where it may be
needed
- ft232r: If we are searching for a specific serial, pay no attention to the
product id
- x6500: Try a more flexible approach to applying dynclock logic
- Bugfix: dynclock: Use standard C struct initializer to handle initialization,
instead of memsetting memory to nulls
- x6500: Whenever we get a hardware error, purge buffers just in case of
read/write desync
- Bugfix: x6500: When purging ft232r buffers (during bitstream upload), also
clear JTAG delayed read counter to avoid any potential desync
- Bugfix: ft232r: Always flush writes before purging buffers, and empty local
read buffer when flushing ftdi read buffer
- There is no need for addrinfo any more.
- Fix filename for x6500 bitstream to match previous commit's rename
- Rename x6500 bitstream to match existing licensing naming setup
- x6500 dual temp sensor support
- x6500 is far more stable with its own bitstream


BFGMiner Version 2.9.1 - October 30, 2012

- When we find a block, always progress to it for mining
- Bugfix: Enforce --expiry, but split --expiry-lp for a longer expiry on
longpoll setups
- Bugfix: regeneratehash needs to compare hash segments in Little Endian, not
Big Endian
- Bugfix: Always fail scrypt detection if Stratum is working
- Bugfix: Scan for ft232r devices later, after console lock and other mutexes
are initialized properly
- ft232r: Debuglog non-FTDI device IDs found
- Bugfix: Wait to release JSON result in case of JSON-RPC error until we've
logged the error
- Bugfix: RPC: Defer release of JSON until after cmd is used
- Bugfix: Release JSON result in case of JSON-RPC error
- Bugfix: Release job JSON result as soon as we are done using it
- Bugfix: Release JSON received from RPC socket after we're done using it
- Bugfix: Use clear_work and workdup everywhere work is copied around
- Bugfix: Clear work before replacing it with new, to free any pointers
- server and client sockaddr_in are no longer used in struct pool.
- Set sshare id and swork_id within the sshare mutex to avoid multiple share
submits with the same id.
- Bugfix: Really use freeaddrinfo to clean up in extract_sockaddr
- Update documentation for X6500
- Bugfix: Free unused JSON returned when switching to Stratum
- Bugfix: Free unused work when switching to Stratum instead
- Bugfix: Use freeaddrinfo to clean up in extract_sockaddr
- RPC: Include PGA support for X6500-only builds
- RPC: Abstract code to handle any new device drivers as PGAs without special
support
- Bugfix: Release GBT submission JSON objects after dumping them
- Bugfix: Free old stratum_work data before replacing it
- Bugfix: Release memory allocated by prior stratum sockaddr extractions
- Bugfix: Clear work template when preparing a new request
- Bugfix: Initialize temporary stratum work
- Bugfix: x6500: jtag_read buffer needs to be initialized since reading JTAG
implies writing too
- Replace now-redundant accepted_weighed with equivalent diff_accepted
- Fail on select() failing in stratum thread without needing to attempt
recv_line.
- Add share to stratum database before sending it again in case we get a
response from the pool before it's added.
- Bugfix: modminer: Check that we have a valid fd before trying to start work
- Shorten the initiate stratum connect timeout to 30 seconds.
- Shorten the stratum timeout on read to 90 seconds to detect unresponsive pool.
- Display best share difficulty on exit.
- Make stratum socket fail more robust on windows by disabling the send buffer.
- Reuse the same curl handle forcing a new connection instead of risking
derefencing.
- Add information about submission failure to stratum send.


BFGMiner Version 2.9.0 - October 28, 2012

- modminer: Remove dead code
- Bugfix: Include headers in order needed for Mingw build
- Bugfix: Save pool pointer to avoid dereferencing work after it might
potentially be freed
- Bugfix: Cleanup some harmless warnings
- Bugfix: TUI: Avoid clearing the whole screen when we just want to clear the
log window
- Wishlist #130 implemented by "blinkier":
- - Add all-at-once pool priority reassignment to curses TUI interface
- - Save/restore pool priorities in config file
- - Allow setting initial pool priorities via command line
- Bugfix: Replace reportin hack with a reset back to LIFE_INIT for bitstream
upload
- Bugfix: SI kilo prefix is a lowercase "k"
- Bugfix: If userpass is missing a password, treat it as a null password
(regression fix)
- Upgrade libblkmaker to 0.2.0
- Bugfix: Build correct pay-to-scripthash script
- Implement --coinbase-addr for solo mining
- x6500: Since we program in about a minute now, only report status verbosely
every 25%
- x6500: Poll nonce less often since USB latency slows us down anyway
- jtag: Avoid writing an extra readback byte when we are ignoring tdo anyway
- ft232r: Set output buffer size to 4096 bytes
- x6500: Adjust dynclock so it works more reasonably
- x6500: Dynclock support
- Provide a simple/dummy libusb_error_name when it is missing (libusb < 1.0.9)
- x6500: Stop abusing pointer type to store bitstream upload progress
- Bugfix: ft232r: Avoid reuse of USB device count variable
- x6500: Implement basic hashrate prediction and efficient job completion
- jtag: Optimized implementation of JTAG reads to workaround ft232r slowness
- x6500: Try nonce with previous work if it is wrong for current
- x6500: Ensure ft232r buffer is flushed to change registers
- x6500: Start clock speed off at 180, and extra debugging for
x6500_set_register
- x6500: When programming, poll each FPGA status individually since they might
not be ready at the same time
- x6500: Various tweaks and hacks to get mining working
- Bugfix: x6500: Remove erroneous bitendianflip
- Bugfix: jtag: Handle ftdi-common environmental stuff properly
- jtag: Defer ignored reads a bit to avoid USB latency
- Bugfix: ft232r: First 2 bytes of every 0x40 are FTDI status or something
- x6500: Implement mining protocols (doesn't work yet)
- x6500: Cleanup dead code and implement bailout2
- x6500: Clean up and finish FPGA initialization
- x6500: Comment bitstream upload function better
- fpgautils: Abstract open_xilinx_bitstream out from modminer and x6500 drivers
- x6500: Get bitstream upload working
- Bugfix: jtag: Use the correct bit for reading/writing data streams
- ft232r: Buffer writes to improve performance
- x6500: Get FPGA probe working
- jtag: JTAG implementation for X6500 (over ft232r)
- ft232r: ft232r_read_all function to simplify exact-length reads
- ft232r: Implement read buffer so ft232r_read always works like read(2)
- ft232r: Complete necessary interfaces for X6500
- x6500: Bare minimum detection-only X6500 support via libusb
- Minor debian packaging fixes.
- Only add stratum share to database if we succeeded in submitting it, with a
debug output saying it succeeded.
- Use keepalive with stratum sockets to improve its ability to detect broken
connections.
- Show only the URL in the status bar to avoid long prefixes making for extra
long lines.
- Display compact status in menu and update README to reflect current menu
entries.
- Add a compact display mode that does not list per device statistics in the
status window.
- Add blank spaces after best share displayed.
- Round a few static string arrays up to 4 byte boundaries for ARM.
- Display best share diff for scrypt as well.
- Show the best diff share as "best share" and add info to the README.
- Display the best diff share submitted so far.
- Redundant check.
- The work struct pointer in struct pc_data in findnonce is never freed yet
there is no need to allocate it separately so make struct work a static part of
the struct pc_data. s
- No longer should hide --no-restart option if OpenCL support is missing
- Handle crash exceptions by trying to restart cgminer unless the --no-restart
option is used.
- Switch queued count when choosing a different pool from a failed stratum pool
in getwork thread.
- Put a mandatory 5s wait between reattempting a getwork on failure to avoid
hammering requests.
- Make sure to check pool stratum curl exists under lock before attempting any
recv to not risk dereferencing upon attempting to reinitiate stratum.
- Avoid redefining macros and align to 4 byte boundaries.
- API - add Stratum information to pools
- update FPGA-README for MMQ
- Time for dynamic is in microseconds, not ms.
- x86_64 builds of mingw32 are not supported directly and should just configure
as generic mingw32 builds since they're NOT 64 bit.
- Use 3 significant digits when suffix string is used and values are >1000.
- Get rid of unused warning for !scrypt.
- Use select on stratum send to make sure the socket is writeable.
- Cope with dval being zero in suffix_string and display a single decimal place
when significant digits is not specified but the value is greater than 1000.
- Pad out the suffix string function with zeroes on the right.
- Failure to calloc in bin2hex is a fatal failure always so just check for that
failure within the function and abort, simplifying the rest of the code.
- Provide locking around the change of the stratum curl structures to avoid
possible races.
- Bump opencl kernel version numbers.
- Remove atomic ops from opencl kernels given rarity of more than once nonce on
the same wavefront and the potential increased ramspeed requirements to use the
atomics.
- Clear the pool idle flag in stratum when it comes back to life.
- Display correct share hash and share difficulty with scrypt mining.
- Use explicit host to BE functions in scrypt code instead of hard coding
byteswap everywhere.
- Show work target diff for scrypt mining.
- Ease the checking on allocation of padbuffer8 in the hope it works partially
anyway on an apparently failed call.
- Watch for buffer overflows on receiving data into the socket buffer.
- Round target difficulties down to be in keeping with the rounding of detected
share difficulties.
- Dramatically simplify the dynamic intensity calculation by oversampling many
runs through the opencl kernel till we're likely well within the timer
resolution on windows.
- String alignment to 4 byte boundaries and optimisations for bin<->hex
conversions.
- In opencl_free_work, make sure to still flush results in dynamic mode.
- Align static arrays to 4 byte boundaries to appease ARM builds for stratum.
- Update documentation.
- Left align values that are suffix_string generated.
- Share_diff should not be converting the work data to hex.
- Update readme describing difficulty displayed on log lines.
- Off by one error.
- Prevent overflows of the port char array in extract_sockaddr.
- Disable stratum detection with scrypt.
- Display the actual share diff next to the pool required diff, using a suffix
creation function to prevent values of >1000 being shown in their entirety.
- Fix 4 * 0 being 0 that would break dynamic intensity mode.
- Supplement other 64-bit endian swap macros
- Bugfix: Fix htobe64 on big endian platforms that don't define it
- Fix lack of htobe64 on mingw32.
- Reinstate the history on dynamic intensity mode to damp fluctuations in
intensity but use an upper limit on how much the value can increase at any time
to cope with rare overflows.
- Update to cgminer's newer dynamic intensity algorithm
- Support for the stratum mining protocol.
- Simplify target generation code.
- Add support for client.get_version for stratum.
- Use a 64 bit unsigned integer on the diff target to generate the hex target.
- Update reconnect message to show whole address including port.
- Look for null values and parse correct separate array entries for url and port
with client reconnect commands for stratum.
- The command for stratum is client.reconnect, not mining.reconnect.
- Only copy the stratum url to the rpc url if an rpc url does not exist.
- Implement rudimentary mining.reconnect support for stratum.
- Ignore the value of stratum_active on calling initiate_stratum and assume
we're always trying to reinitiate it, and set the active flag to false in that
function.
- stratum auth can be unset if we fail to authorise on subsequent calls to
auth_stratum which undoes the requirement of setting it in one place so set it
in pool_active.
- Format Stratum submission-start debug the same way as other submissions
- Bugfix: Set work_restart_id in gen_stratum_work for when work is reused to
avoid thinking it's all stale.
- Only auto-switch to Stratum internally, but save HTTP URI in case pool stops
using Stratum; also always shows original pool URI on RPC
- SHUT_RDWR is now always defined for us, so no need to check ifdef on LP hang
- Implement --no-stratum option to disable autodetection
- Show Stratum pools as "Strtm" protocol in "Pool management" TUI
- Bugfix: BFGMiner doesn't use rpc_proxytype
- Remove free that could segfault.
- Use the stratum url as the rpc url advertised if we switch to it.
- Count an invalid nonce count as a hardware error on opencl.
- Count each stratum work item as local work.
- Cope with one stratum pool being the only active pool when it dies by sleeping
for 5 seconds before retrying to get work from it instead of getting work
indefinitely.
- Detect stratum outage based on either select timing out or receiving an empty
buffer and properly re-establish connection by disabling the stratum_active
flag, coping with empty buffers in parse_stratum.
- Fix various modminer warnings on mingw.
- Fix sign warning on windows build for bitforce.
- Cast socketfail to integer since SOCKET is an unsigned int on windows.
- Use the stratum thread to detect when a stratum pool has died based on no
message for 2 minutes.
- Only set the stratum auth flag once and once the stratum thread is started,
use that to set/unset the stratum active flag.
- Only hand off to stratum from getwork if we succeed in initiating the
protocol.
- Target should only be 32 bytes copied.
- Use a static array for work submission data instead of stack memory.
- Clear the buffer data before sprinting to it.
- Clear work stratum strings before setting them and add them to debug output.
- Drop stratum connect failed message to verbose level only since it's a regular
probing message.
- TCP Keepalive in curl is only in very recent versions and not required with
regular messages on stratum anyway.
- Move stratum sockets to curl infrastructure with locking around send+recv to
begin support for proxies and ssl.
- Make detect stratum fail if a proxy has been set up.
- Stratum does not currently have any proxy support so do not try to switch to
stratum if a proxy has been specified.
- Windows doesn't work with MSG_PEEK on recv so move to a continuously updating
buffer for incoming messages.
- Alloca is unreliable on windows so use static arrays in util.c stratum code.
- Begin support for mingw stratum build.
- Add space to reject reason.
- Parse the reject reason where possible from stratum share submission.
- Pass json error value to share result function to be able to parse reject
reason in stratum.
- Don't try to parse unneeded parameters in response to mining.subscribe.
- Remove the sshare hash entry if we failed to send it.
- Change notify message to info level to avoid spamming repeatedly when a pool
is down.
- Check the stratum pool difference has not changed compared to the work diff
when testing whether a share meets the target or not and retarget if necessary.
- Bit error in target calculation for stratum.
- Offset the current block detection to the prev block hash.
- We should be testing for id_val, not id in parse stratum response.
- Make target on stratum scale to any size by clearing sequential bits according
to diff.
- Correct target calculation in gen_stratum_work.
- If a share result has an error code but still has an id, it is likely a
reject, not an error.
- Initiate stratum the first time in pool_active only, allowing us to switch to
it on getting a failed getwork and detecting the presence of stratum on the url
at that time.
- Use 5 second timeout on sock full for now as a temporary workaround.
- If no stratum url is set by the end of the detect stratum routine, copy the
sockaddr url.
- Make all buffers slightly larger to prevent overflow.
- Make the stratum recv buffer larger than the recvsize.
- Userpass needs to be copied to user and pass earlier to allow stratum
authorisation to work with it.
- Store a sockaddr url of the stripped url used in determining sockaddr to not
confuse it with the stratum url and fix build warnings.
- Decrease the queued count with stratum work once it's staged as well.
- Allow the stratum retry to initiate and auth stratum in pool_alive to make
sure the stratum thread is started.
- Avoid duplicating pool->rpc_url and setting pool->stratum_url twice to itself.
- Detect if a getwork based pool has the X-Stratum header on startup, and if so,
switch to the stratum based pool.
- Comment update.
- Minor message change.
- Create a work item from a "clean" request from stratum allowing the new block
to be detected and the appropriate block change message to be given.
- Use statically allocated stratum strings in struct work to cope with the
inability to safely deallocate dynamically allocated ram.
- Use the current pool when deciding whether to reuse work from a stratum source
rather than the work's previous pool.
- Copy the stratum url to the rpc url to avoid none being set.
- Provide locking around stratum send operations to avoid races.
- Submit shares from stratum through the abstracted submit share function
detecting what message they belong to and showing the data from the associated
work, and then deleting it from the hash.
- Use a more robust mechanism to obtain a \n terminated string over a socket.
- Abstract out share submit as a function to be useable by stratum.
- Rename parse_stratum to parse_method as it is only for stratum messages that
contain methods.
- Display stratum as mechanism in status line when current pool is running it.
- Count each stratum notify as a getwork equivalent.
- Correct nonce submitted with share.
- Extranonce2 should be added before coinbase2.
- We should be hashing the binary coinbase, not the hex one.
- Fix endianness of nonce submitted for stratum.
- Check that stratum is already active in initiate_stratum to avoid
de-authorising ourselves by subscribing again.
- Begin implementing a hash database of submissions and attempt sending results.
- Copy parameters from stratum work required for share submission.
- Set lagging flag on first adding a pool to prevent pool slow warning at
startup.
- Fix work->target being a 32 byte binary in gen_stratum_work.
- Store and display stripped url in its own variable.
- Create machinery to divert work requests to stratum.
- Generate the work target in gen_stratum_work, setting default diff to 1 in
case it is not yet set.
- Generate work data, midstate and hash1 in gen_stratum_work.
- Generate header created from stratum structures in gen_stratum_work.
- Generate merkle root hash in gen_stratum_work.
- Generate the coinbase for generation of stratum based work.
- The number of transactions is variable so make merkle a variable length
dynamically allocated array and track how many there are for stratum.
- Rename nonce2 to n2size reflecting that it's a size variable and not the
actual nonce.
- Provide rudimentary support for stratum clean work command in the stratum
thread.
- Cope with pools being removed in the stratum thread.
- Use the pool sock value directly in the stratum thread in case it changes
after reconnecting.
- Create a stratum thread per pool that has stratum that monitors the socket and
serves received data.
- Check return value of stratum_parse.
- Complete authorisation in stratum.
- Implement stratum parsing of notify parameters and storing them in the pool
stratum work structure.
- Create helper functions for duplicating json strings to avoid keeping json
references in use.
- Append \n in the sock_send function instead of adding it when constructing
json in stratum.
- Don't keep any json references around with stratum structures.
- Create parse_stratum function that hands off stratum parameters to other
functions to manage pool stratum work struct variables. Implement mining
difficulty setting.
- Create helper functions for checking when a socket is ready to read on and
receive a single line at a time. Begin stratum authorisation process.
- Provide a helper function for reading a single \n terminated string from a
socket.
- Create a stratum work structure to store current work variables.
- Test specifically for stratum being active in pool_active.
- Detect stratum in common place when adding urls, and use a bool to tell us
when it's active.
- Remove unused add_pool_details5
- Fix warnings.
- Extract and store various parameters on stratum init confirming successful
mining notify.
- Use existing socket macros and close the socket on failure in init stratum.
- Initiate stratum and grab first json result.
- Get detailed addressinfo from the parsed URL for future raw socket usage when
possible. IPV4 only for now.
- Prepare for getaddrinfo call.
- Add data structures to pool struct for socket communications.
- Put all socket definitions in util.h to allow reusing by added socket
functions to be used in util.c.


BFGMiner Version 2.8.3 - October 18, 2012

- Update to libblkmaker 0.1.3
- Use explicit host to BE functions in scrypt code instead of hard coding
byteswap everywhere.
- Ease the checking on allocation of padbuffer8 in the hope it works partially
anyway on an apparently failed call.
- Round target difficulties down to be in keeping with the rounding of detected
share difficulties.
- String alignment to 4 byte boundaries and optimisations for bin<->hex
conversions.
- Fix GPU memory allocation size for scrypt
- Fix access violation with scrypt mining
- Bugfix: Only free rpc_req after using it, not before
- Bugfix: Increment work->pool->staged inside of mutex to avoid work being
freed (and staged decremented) before we dereference it
- Revert "No need for extra variable in hash_push.": The extra variable is
needed to avoid a rare dereference-after-free error.
- In opencl_free_work, make sure to still flush results in dynamic mode.
- Workaround: Debug log only after dec_queued, to make a free/use race more
rare
- Bugfix: Remove redundant \n in debug messages
- Bugfix: Free rpc_req in pool_active and longpolls
- README: Explicitly provide Ubuntu package name for libjansson-dev
- Bugfix: Include flash_led bool in cgpu_info for Icarus-but-not-BitForce
builds, since Cairnsmore uses it
- Only check work block id against pool's if the pool has a known block id
- Avoid clearing pool->block_id unless we really are changing pools


BFGMiner Version 2.8.2 - October 8, 2012

- Update to libblkmaker 0.1.2
- Bugfix: --temp-target no longer has a simple default (fixes build without
OpenCL support)
- Bugfix: icarus: Silence false epoll error
- Bugfix: icarus: Set firstrun for errors starting next job, so the current
one finishes properly
- Bugfix: icarus: Restore generic failure management for write errors
- Use strtod not strtol for bitforce temp backup.
- Cope with broken drivers returning nonsense values for bitforce temperatures.
- Minor warning fixes.
- Fix unused warnings on ming build.
- Fix sign warning in ocl.c
- fds need to be zeroed before set in modminer.
- Put scrypt warning on separate line to avoid 0 being shown on windows as
bufsize.
- Prevent corrupt values returned from the opencl code from trying to read
beyond the end of the buffer by masking the value to a max of 15.
- Icarus USB write failure is also a comms error
- api.c DEBUG message has no paramter
- Icarus catch more USB errors and close/reopen the port
- API-README update cgminer verison number
- hashmeter fix stats kh/s on 32bit windows
- cairnsmore: Increase maximum clock frequency to 210 Mhz
- icarus: Hashrate estimates really don't need the attention of a warning,
demote them to debug
- cairnsmore: Automatically "downgrade" default FPGA-per-device to 1 for
dynclock devices
- Bugfix: cairnsmore: Get autodetection of dynclock to work consistently
- cairnsmore: Adjust dynclock usage to react in proper time
- dynclock: Document function usage
- cairnsmore: Fix race on dynclock detection
- icarus: Detect attempts to send commands via work and neuter them
- cairnsmore: Glasswalker has a minimum multiplier of 20 :(
- cairnsmore: Detect frequency changing support despite hashing of commands
- modminer: Allow clocks down to 2 Mhz just in case
- Allow device drivers and users to properly change target temperatures for
non-GPUs
- Check that ncurses*-config installs actually work before deciding to use
them
- Bugfix: Fix multiple bugs in autogen.sh
- - Don't use readlink -f unneccesarily (it's not portable)
- - Always run autoreconf within the real source directory
- - Run configure from PWD, *not* the real source directory
- Bugfix: Include nonce in data buffer for debugging
- Bugfix: swap32* wants count of 32-bit blocks, not bytes
- Initial Cygwin port
- Revert "Remove needless roundl define.", since it is needed for Cygwin and
OpenWRT
- Bugfix: Deal with various compiler warnings
- modminer: Implement --temp-hysteresis logic
- Support for maximum frequency being below the default, eg when the maximum
is temporarily reduced to deal with temperature
- Bugfix: modminer: Reduce dynclock max frequency as needed to keep
temperature below cutoff
- Bugfix: Restore disabled label, needed to skip over hashrate calculations
(which mess up otherwise)
- Bugfix: bitforce: Count actual throttling as hardware errors
- icarus: Allow failure in case of reopen failure, now that the miner core
will retry on its own
- If a device dies, attempt to reinitialize it occasionally
- Bugfix: The REST flag is now preferred over WAIT, since the former might
trigger the latter
- Bugfix: modminer: Update temperature readings when disabled (fixes thermal
cutoff recovery)
- Bugfix: Move thermal cutoff to general watchdog code (fixes bitforce
recovery)
- Rename enable_device to register_device, since it only works for setting it
up at startup
- Move targettemp from ADL to cgpu_info, so all devices can readily use it
- Bugfix: "REST" flag had too much padding
- Bugfix: adl: Only warn and disable GPU due to thermal cutoff, if it's
actually enabled
- Bugfix: bitforce: Only warn and disable bitforce due to thermal cutoff, if
it's actually enabled


BFGMiner Version 2.8.1 - September 27, 2012

- Avoid strndup for Windows compatibility
- Bugfix: cairnsmore: Add missing compat.h include (for sleep)
- cairnsmore: Implement "identify" for supported firmware
- Adjust identify_device API to return a bool whether supported or not, for
runtime capability detection
- Bugfix: cairnsmore: Fix invalid share detection on LE
- Bugfix: icarus: Fix logging message to not assume "Icarus" always, and use
device driver name
- Bugfix: cairnsmore: Correct frequency scaling detection logic
- cairnsmore: When changing frequency, adjust Hs expectations accordingly
- cairnsmore: Detect availability of frequency scaling, and only enable it
when supported
- cairnsmore: Implement dynamic clocking support for Glasswalker's bitstream
- Update libblkmaker to 0.1.1
- Advertise BFGMiner in blocks found by default (without --coinbase-sig)
- RPC: Add "Coinbase-Sig" to config/setconfig
- New --coinbase-sig option to add arbitrary data to blocks you generate (GBT
only)
- opencl: Defer nonce validity checking to submit_nonce
- scrypt: Implement test_nonce2 and submit_nonce hw error check
- Bugfix: modminer: Convert nonce to native endian
- Interpret any attempts to submit a H-not-zero nonce as a hardware error
- make-release: Strip DLLs and EXE in Windows binary
- dynclock: Use consistent messages for frequency changes
- modminer: Port to dynclock
- dynclock: Split dynamic clocking algorithm out of Ztex driver
- Bugfix: When changing GPU memclock, adjust internal variable so it is
correctly saved to config file
- Bugfix: Re-probe longpoll header for each pool alive check, including
retries when a preferred protocol fails
- Bugfix: modminer: Bitstream binary filenames are *.bit
- modminer: Start frequency off at 200 Mhz
- Reorder libztex header include order to fix missing struct definition.
- Display share difficulty on log with a shortened hash display on submission.
- API stats add some pool getwork difficulty stats
- Ignore any pings pushed to the worker threads if the thread is still paused to
prevent it being enabled and disabled repeatedly.
- Test for sequential getwork failures on a pool that might actually be up but
failing to deliver work as we may end up hammering it repeatedly by mistake.
- reduce windows compile warnings
- util.c - bug - proxy - no data end condition
- API don't change 'Diff1 Shares' - backward compatability FTW
- miner.php highlighting correctly handling difficulty
- API - Add last share difficulty for devices and pool
- Store and report Accepted,Rejected,Stale difficulty in the summary and API
- WorkTime - display prevblock for scrypt
- api.c remove compile warnings
- Calculate work difficulty for each getwork and display with WorkTime debug
- FPGA - allow long or short device names in detect code + style police
- WorkTime - multiple nonce per work and identify the work source
- Optional WorkTime details with each Accepted/Rejected work item
- Icarus - ignore hardware errors in timing mode
- miner.php oops - mistype
- API pgaidentify - unsupported message should be a warning
- API/BFL identify a device - currently only BFL to flash the led
- BFL add throttle count to internal stats + API
- BFL: missing device id in log message
- Bugfix: ztex: Clear device_ztex before freeing it
- Bugfix: ztex: statline existence depends on whether the libztex structure
exists, not whether the cgpu is enabled
- Bugfix: README: Make usermod commands consistent, including important -a
option
- Bugfix: Address a couple of rare TQ leaks, and improve logging a bit
- Bugfix: Properly quote configure options


BFGMiner Version 2.8.0 - September 15, 2012

- Be specific about jansson version requirement
- Replace "Alive" in pool status with protocol in use (GBT or GWork)
- Remove copy of old jansson from source repository
- Honour block template expiry (BIP 23 Basic Pool Extensions "expires")
- Add --no-gbt option so getblocktemplate can be disabled if it causes
problems
- BIP 22 long polling
- Properly detect pool protocol
- Bugfix: Sort out work template refcounting by properly using work_free and
new workcpy
- Support for rolling extranonce in templates
- Initial libblkmaker integration, using a git submodule
- cairnsmore: There's no set hashrate like Icarus, so always use short timing
mode by default
- Bugfix: Include unistd.h needed for ssize_t type
- fpgautils: Don't try to scan serial at all anymore, if a device is claimed
- fpgautils: serial_claim function to politely ask other drivers not to try to
use device
- RPC: Update to work with Cairnsmore
- cairnsmore: Windows autodetect using FTDI library
- cairnsmore: Beginnings of new driver, with automatic upgrade from Icarus
detection
- icarus: Support disabling reopen quirk via --icarus-options
- proxy: Replace mess of encoding proxy into pool URI with a --pool-proxy
option, and use cURL's builtin proxy URI support
- save individual pool proxy settings to config
- API-README update for pools proxy info
- CURL support for individual proxy per pool and all proxy types
- Bugfix: Update current_block_id for fixed set_curblock
- miner.php by default don't display IP/Port numbers in error messages
- api.c all STATUS messages automatically escaped
- API add display of and setting queue,scantime,expiry
- README - FPGA device FAQ
- API add device diff1 work
- count device diff1 shares
- API-README update
- api.c Correct diff1 field name
- Bugfix: Sanitize block hash handling (including fixing on big endian)
- Bugfix: Print the (full) correct block hash when warning about work issued
against old blocks
- Bugfix: When comparing current block, only pay attention to the prevblock
header
- Allow mixing user+pass and userpass, so long as user+pass are balanced
before userpass options
- ztex: Include device serial number and FPGA number in cgpu name field
- ztex: Abstract common cgpu_info creation code
- ztex: Do thread initialization in thread_init rather than thread_prepare
- Bugfix: Tolerate working on old blocks when there is only one pool enabled
- Bugfix: ztex: Detect through fpgautils so -S noauto correctly inhibits
autodetection
- ztex: Workaround duplicate share submissions by doubling "backlog" size
- ztex: Use consistent device ids for logging
- Bugfix: ztex: Increment global hw_errors too
- Bugfix: free adhoc string elist element when removing it from list
- Bugfix: icarus: Initialize lret variable after work restart reentry
- Bugfix: ztex: Free lastnonce heap memory if backlog allocation fails
- icarus: Initialize epoll event structure in a way Valgrind is happier with
- Bugfix: Use strtok_r for parse_config since some options use strtok
themselves
- Import strtok_r from gnulib for Windows portability
- Bugfix: ztex: Don't try to destroy a mutex that was never created (single
FPGA Ztex devices)
- ztex: Clean up redundant dereferencing in ztex_shutdown
- API-README more debug parameter information
- API allow full debug settings control
- Sort the blocks database in reverse order, allowing us to remove the first
block without iterating over them. Output the block number to debug.
- Adjust opencl intensity when adjusting thread count to prevent it getting
pegged at a value below the minimum threads possible.
- miner.h max_hashes -> int64_t
- Keep the local block number in the blocks structs stored and sort them by
number to guarantee we delete the oldest when ageing the block struct entries.
- Use correct sdk version detection for SDK 2.7
- Bugfix: Align Ztex statline properly by removing redundant frequency
- make-release: Convert text files to DOS format for Windows ZIP


BFGMiner Version 2.7.5 - August 27, 2012

- Revert "Do a complete cgminer restart if the ATI Display Library fails, as
it does on windows after running for some time, when fanspeed reporting
fails."
- Stop special-casing worksize default to 256 for Cypress, since it incurs a 5
MH/s hit with stock config
- New "--scan-serial all" feature to probe all enumerated serial ports
- modminer: Revamp dynamic clocking algorithm per request from cablepair
- Test for lagging once more in queue_request to enable work to leak to backup
pools.
- There is no need to try to switch pools in select_pool since the current pool
is actually not affected by the choice of pool to get work from.
- Only clear the pool lagging flag if we're staging work faster than we're using
it.
- needed flag is currently always false in queue_request. Remove it for now.
- thr is always NULL going into queue_request now.
- Fix for non-ADL OpenCL device formatting issue


BFGMiner Version 2.7.4 - August 23, 2012

- Perform select_pool even when not lagging to allow it to switch back if needed
to the primary.
- Simplify macros in output kernels avoiding apparent loops and local variables.
- Carry the needed bool over the work command queue.
- Move the decision to queue further work upstream before threads are spawned
based on fine grained per-pool stats and increment the queued count immediately.
- Track queued and staged per pool once again for future use.
- OpenCL 1.0 does not have native atomic_add and extremely slow support with
atom_add so detect opencl1.0 and use a non-atomic workaround.
- Pools: add RollTime info to API 'stats' and 'Stats' button in miner.php


BFGMiner Version 2.7.3 - August 23, 2012

- Minimise the number of getwork threads we generate.
- Pick worksize 256 with Cypress if none is specified.
- Give warning with sdk2.7 and phatk as well.
- Whitelist sdk2.7 for diablo kernel as well.
- Only keep the last 6 blocks in the uthash database to keep memory usage
constant. Storing more is unhelpful anyway.
- Increase kernel versions signifying changed APIs.
- BFL flash - more FPGA-README
- Check we haven't staged work while waiting for a curl entry before proceeding.
- Use atomic ops to never miss a nonce on opencl kernels, including nonce==0,
also allowing us to make the output buffer smaller.
- Remove compile errors/warnings and document compile/usage in FPGA-README
- Ignore the submit_fail flag when deciding whether to recruit more curls or not
since we have upper bounds on how many curls can be recruited, this test is
redundant and can lead to problems.
- API-README update cgminer version number
- API-README fix groups P: example mistake
- API-README add COIN and other edits
- miner.php allow 'coin' is custom pages


BFGMiner Version 2.7.1 - August 22, 2012

- Update windows build instructions courtesy of sharky.
- Increase max curls to number of mining threads + queue * 2, accounting for up
and downstream comms.
- Queue enough requests to get started.
- There is no point trying to clone_work in get_work() any more since we clone
on every get_work_thread where possible.
- There is no point subtracting 1 from maxq in get_work_thread.
- miner.php allow page title to be defined in myminer.php
- Only set lagging flag once there are no staged work items.
- select_pool does not switch back to the primary once lagging is disabled.
- Increment total work counter under mutex lock.
- Increment the queued count after the curl is popped in case there's a delay
waiting on curls and we think we've queued work when in fact we're waiting on
curls.
- Do the dynamic timing in opencl code over a single pass through scanhash to
make sure we're only getting opencl times contributing to the measured
intervals.
- Increase curl reaping time to 5 minutes since comms between  curl requests can
be 2 mins apart with lots of rolltime.
- No need for extra variable in hash_push.
- Remove short options -r and -R to allow them to be reused and remove readme
entries for deprecated options.
- Deprecate the opt_fail_pause parameter, leaving a null placeholder for
existing configurations.
- Free work before retrying in get_work_thread.
- Don't pause after failed getwork, set lagging flag and reassess.
- We should not be pausing in trying to resubmit shares.
- Get rid of the extending fail pause on failed connects since we discard work
after a period.
- get_work always returns true so turn it into a void function.
- get_work never returns false so get rid of fail pause loop.
- Get rid of pause and retry from get_upstream_work so we only do it from one
place.
- Remove all cases where --retries aborts BFGMiner, making it for submission
retries only, where it makes sense.


BFGMiner Version 2.7.0 - August 21, 2012

- Implement a new pool strategy, BALANCE, which monitors work performed per pool
as a rolling average every 10 minutes to try and distribute work evenly over all
the pools. Do this by monitoring diff1 solutions to allow different difficulty
target pools to be treated equally, along with solo mining. Update the
documentation to describe this strategy and more accurately describe the
load-balance one.
- fpga serial I/O extra debug (disabled by default)
- Getwork fail was not being detected. Remove a vast amount of unused variables
and functions used in the old queue request mechanism and redefine the getfail
testing.
- Consider us lagging only once our queue is almost full and no staged work.
- Simplify the enough work algorithm dramatically.
- Only queue from backup pools once we have nothing staged.
- Don't keep queueing work indefinitely if we're in opt failover mode.
- Make sure we don't opt out of queueing more work if all the queued work is
from one pool.
- Set lagging flag if we're on the last of our staged items.
- Reinstate clone on grabbing work.
- Grab clones from hashlist wherever possible first.
- Cull all the early queue requests since we request every time work is popped
now.
- Keep track of staged rollable work item counts to speed up clone_available.
- Make expiry on should_roll to 2/3 time instead of share duration since some
hardware will have very fast share times.
- Check that we'll get 1 shares' worth of work time by rolling before saying we
should roll the work.
- Simplify all those total_secs usages by initialising it to 1 second.
- Overlap queued decrementing with staged incrementing.
- Artificially set the pool lagging flag on pool switch in failover only mode as
well.
- Artificially set the pool lagging flag on work restart to avoid messages about
slow pools after every longpoll.
- Factor in opt_queue value into enough work queued or staged.
- Roll work whenever we can on getwork.
- Queue requests for getwork regardless and test whether we should send for a
getwork from the getwork thread itself.
- Get rid of age_work().
- Don't try to get bitforce temperature if we're polling for a result to
minimise the chance of interleaved responses.
- Fix harmless unused warnings in scrypt.h.
- Check we are not lagging as well as there is enough work in getwork.


BFGMiner Version 2.6.5 - August 20, 2012

- API new command 'coin' with mining information
- Add message to share if it's a resubmit.
- Add virtual adl mapping for when none is specified on the command line to
not crash without a map specified.
- Fix ADL gpu-map not working when there are more ADL devices than openCL.
Patch supplied and tested by Nite69.
- bitforce: Initial import of Linux-only bitforce-firmware-flash utility
- Revert stale-on-arrival failsafe, since it ends up needing exceptions for
everything
- Bugfix: opencl: Declare opencl_dynamic_cleanup in header
- Even if we want to submit stale shares, give up if we have more submissions
waiting on threads (even before failing)
- Even if we want to submit stale shares, give up if they've failed and we
have more submissions waiting on threads
- opencl: Use timeBeginPeriod on Windows to ensure gettimeofday has sufficient
precision for dynamic intensity
- Bugfix: opencl: Move ADL fanspeed warning messages to a new thread to get
around summary-update deadlocking
- README: Note that user groups don't get updated until re-login
- Initialise cnt in libztex.c
- Don't try to start devices that don't support scrypt when scrypt mining.
- Repeating on timeout in ztex could make the code never return.
- Offset libusb reads/writes by length written as well in ztex.
- Cope with timeouts and partial reads in ztex code.
- If there are more devices than nDevs, don't iterate over them as they may
overwrite devices mapped below that with the mapping option.
- Fix README faq on bfl auto-detect.
- Set memory clock based on memdiff if present from with engine changes,
allowing it to parallel manual changes from the menu as well.
- api.c typo
- API allow display/change failover-only setting
- API-README corrections
- miner.php documentation (in API-README) v0.1
- Bugfix: opencl: Show blank device-info statline area if GPU doesn't have
ADL, to fix column alignment
- README: Document usage of 0 to indicate "leave at default" for comma-
delimited GPU options
- Correct API-README versions to match when BFGMiner included them
- API-README update changelog
- Minimise locking and unlocking when getting counts by reusing shared mutex
lock functions.
- Avoid getting more work if by the time the getwork thread is spawned we find
ourselves with enough work.
- The bitforce buffer is cleared and hw error count incremented on return from a
failed send_work already so no need to do it within the send_work function.
- Don't make mandatory work and its clones last forever.
- modminer: Log debug info for nonces found


BFGMiner Version 2.6.4 - August 11, 2012

- Bugfix: Define my_cancellable_getch in miner.h
- Escape " and \ when writing json config file
- miner.php allow a custom page section to select all fields with '*' - e.g. to
create a STATS section on a custom page
- miner.php optional single rig totals (on by default)
- Bugfix: Initialize submitting mutex
- Bugfix: bitforce: Allocate enough space for FTDI description pointers
- Queue one request for each staged request removed, keeping the staged
request count optimal at all times.
- Bugfix: Avoid cancelling threads while locks are held
- Set recognizable names on threads for debugging
- Bugfix: Don't keep making new get_work threads if all pools are dead
- Enable configuring submission thread limit with --submit-threads option
- Bugfix: Limit active submission threads to 0x40 so we don't overflow
- Bugfix: Properly handle switching to pools that aren't on the latest block,
and warn if a pool actively switches to an old block
- Log more details of reasons in stale_work debug messages
- Failsafe against stale-on-arrival work: disable the pool
- Bugfix: Debug message should show "Work stale due to work restart" when it's
not a share
- windows-build: Remove APP SDK section since it is no longer needed
- modminer: HACK: Let last_work handle the end of the work, and start the next
one immediately
- Bugfix: modminer: Remove erroneous "else" statement, to fix hashrate
reporting
- README: Document user group required for FPGAs on Gentoo and Ubuntu
- BFGMiner-specific README adjustments
- Bugfix: opencl: Ignore error getting device ids from platforms unless they
are explicitly chosen
- New --debuglog option to include debug info in stderr logfile even if not in
the console
- Bumped down debhelper compatibility reqs so that this will build on Lucid.
- Updated to match packaging changes.
- Switched to native packages so we don't have to muck around creating fake
upstream tarballs, and can easily generate minor versions for upload to
Launchpad.
- Removed accidentally included debugging line.
- Minor version bump again because of launchpad. Will sort this out for next
release.
- Updated to patch bitforce module issue on Debian/Ubuntu.
- Added local quilt config dir to ignore.
- modminer: Check nonce against previous work, in case of race
- Bugfix: Enable --kernel-path option if ModMiner or Ztex is enabled (even if
no OpenCL)
- Bugfix: Escape backslashes and double-quotes in strings that rightfully may
have them, when writing JSON config file
- Clean object (.o) and dependency (.d) files out of source tree
- Bugfix: bitforce: Don't count hashes that never happened due to throttling
- Bugfix: Deal with serial_open timeout maximum (25.5s)
- - fpgautils: Linux only supports uint8_t decisecond values for timeouts, so
use uint8_t for timeout value; this gets smart compilers to throw warnings
when overflowed in some cases
- - bitforce: Reduce serial timeout to 25 seconds (was 30) and increase job
long timeout to 25 seconds (was 15) to handle throttling gracefully
- modminer: Add debug info to API extra device stats
- modminer: Raise clock speed when there's only good nonces for a while
- modminer: Only print clock speed adjustments when they actually change
- modminer: Increase tolerance for bad nonces to 2%
- modminer: Reset bad-nonce ratio measurement when the clock speed changes
- Bugfix: bitforce: Include the correct device id in "garbled response" warning
- ADL: Add attribution and disclaimer to interfaces
- Cleaned out refs to AMD SDKs.
- Updated README about debian packaging, changelog with minor version bump to
work around Launchpad reqs.
- Updated changelog with Ubuntu release specific version, needed to build for
multiple releases. Also stripped out ADL SDK stuff in the build rules.
- Initial work to adjust debian packaging from cgminer. Should build correctly
now with pbuilder/pdebuild, and include docs.
- Adapt miner code to free ADL structures
- Import free ADL interfaces
- Include scrypt.h in Makefile.
- Fix windows bitforce build.
- Convert the serial autodetect functions to use int instead of char to
enumerate devices.
- Uglify windows autodetect code for BFL.
- There is no point zeroing temperature in BFL if we fail to get a response, and
we should register it as a HW error, suggesting throttling.
- Update SCRYPT README with information about HW errors.
- Use the scrypt CPU code to confirm results from OCL code, and mark failures as
HW errors, making it easier to tune scrypt parameters.
- We may as well leave one curl still available per pool instead of reaping the
last one.
- Display reaped debug message outside mutex lock to avoid recursive locking.
- api.c update API start message and include port number
- miner.php ignore arg when readonly
- miner.php allow pool inputs: delete, addpool, poolpriority
- bitforce: Reopen on communication error
- Bugfix: Calculate hw err percent for the affected FPGA only
- make-release: Adapt to new autogen by using NOCONFIGURE var


BFGMiner Version 2.6.3 - August 6, 2012

- modminer: Relax no-nonces downclocking condition to be more reasonable
- README: Update scrypt configure option
- README: Update configure options
- Bugfix: Display --disable-modminer in configure --help now that it is
enabled by default
- Add specific information when ADL detects error -10 saying the device is not
enabled.
- modminer: Shorten upload warning message to fit better
- modminer: Sending a "ping" first, to workaround bug in new firmware betas
- modminer: Include Hardware Errors and Valid Nonces in extra device status
- Bugfix: modminer: Calculate bad-nonce percentage based only on the same
FPGA's hardware errors, accurately
- modminer: Show bitstream upload progress in statline, and only report to log
every 10%
- modminer: Be more verbose about why the clock is getting reduced
- Document how Icarus golden nonce is handled by other FPGAs
- Rewrite should_run for sched, to properly handle one-shot schedules spanning
midnight
- Bugfix: Check list_empty in pop_curl_entry after condition wait
- Bugfix: Only add new pools to array after completing basic structure
initialization
- If __BFGMINER_SEGFAULT_ERRQUIT is set in the environment, segfault on
non-zero quit()s
- Check against NULL pointers getting into curlring
- modminer: Finish a process results run with a nonce poll, rather than sleep
- modminer: Workaround Windows driver failures
- Count likely throttling episodes on bitforce devices as hardware errors.
- Bugfix: bitforce: Increase serial read timeout to 30 seconds during actual
mining, to tolerate more throttling
- Style cleanups.
- Make pool_disabled the first in the enums == 0, fixing the pool enabled count
which compares if value is not enabled before enabling it.
- Correct writing of scrypt parameters to config file based on command line
parameters only.
- Add scrypt support while writing conf
- Use different variables for command line specified lookup gap and thread
concurrency to differentiate user defined versus auto chosen values.
- Queue a request on pool switch in case we have no work from the new pool yet.
- API remove unused warning in non-GPU compile
- api.c in linux allow to open a closed socket in TIME_WAIT
- Display failover only mode in pool menu and allow it to be toggled live.
- Reinstate check for system queueing lag when the current pool's queue is maxed
out, there is no staged work, and the work is needed now.
- Fix harmless warnings.
- Check the current staged and global queued as well before queueing requests.
Discard stales before ageing work in the watchdog thread. Queue requests after
discarding and ageing work in watchdog thread. Display accurate global queued in
curses output. Reuse variable in age_work().
- The queueing mechanism has become a complex state machine that is no longer
predictable. Rewrite it from scratch watching only current queues in flight and
staged work available on a pool by pool basis.
- Update debian package configs to v2.6.2
- Queue an extra request whenever staged work drops below mining thread count in
hash_pop.
- Bugfix: Initialize logwin to 1 line high temporarily, to avert PDCurses crash
- Enable FPGA support by default, as long as their dependencies are met
- Bugfix: modminer: Search for *ModMiner* in udev ID_MODEL
- make-release: build with --enable-scrypt
- miner.php support custom report section joins
- ICA default fpga_count to work_division if specified
- FPGA-README document new hidden --icarus-options
- ICA support 57600 baud rate, up to 8 FPGA and partial working FPGA boards
- Scrypt mining does not support block testing yet so don't try to print it.
- Clear the bitforce buffer whenever we get an unexpected result as it has
likely throttled and we are getting cached responses out of order, and use the
temperature monitoring as a kind of watchdog to flush unexpected results.
- It is not critical getting the temperature response in bitforce so don't
mandatorily wait on the mutex lock.
- Check there is a cutoff temp actually set in bitforce before using it as a cut
off value otherwise it may think it's set to zero degrees.
- We dropped the temporary stopping of curl recruiting on submit_fail by
mistake, reinstate it.
- Make threads report in either side of the scanhash function in case we miss
reporting in when restarting work.
- Add debugging output when work is found stale as to why.
- Print the 3 parameters that are passed to applog for a debug line in
bitforce.c
- Clear bitforce buffer on init as previously.
- Add some headroom to the number of curls available per pool to allow for
longpoll and sendwork curls.
- Show the correct base units on GPU summary.
- Bugfix: bitforce: 1 decisecond timeout is unreasonably short, give it a
second
- Bugfix: Don't try to log abandon time, since we aren't keeping track
reasonably
- Import uthash 1.9.6
- Bugfix: bitforce: Pause after send_work failures
- Fix comm error handling to not consider work restarts an error condition
- comm error bug fix
- Bugfix: No endian.h on Windows
- Remove unused mkinstalldirs
- Display scrypt as being built in as well.
- Fix build warning about KL_SCRYPT when built without scrypt support.
- News update.
- More scrypt intensity information.
- Minor readme updates.
- Update README with more build instructions.
- Remove the low hash count determinant of hardware being sick. A low hash rate
can be for poor network connectivity or scrypt mining, neither of which are due
to sick hardware.
- Style
- API-README poolpriority changes
- api.c verify poolpriority parameters before changing pools
- api.c poolpriority changes
- Implement shared swap32(yes|tole|tobe) function to handle endian flipping
32-bit chunks in blocks
- Use correct macros for endian handling code


BFGMiner Version 2.6.1 - July 29, 2012

- Autoselect --scrypt iff all pools send scrypt work
- Adapt SCRYPT-README to BFGMiner (directing Bitcoin donations the correct
direction to reach Con)
- Remove mentions of Litecoin specifically
- Bugfix: Fix build without OpenCL but with scrypt
- make-release: Add SCRYPT-README
- Bump version 2.6.0, adding SCRYPT README to makefile.
- Smarter autogen.sh script.
- Sleeping on intensity decrease is broken, remove it.
- Sleep only the extra amount of time we overran the dynamic interval in dynamic
mode.
- Add scrypt documentation in the form of a separate readme.
- Fix build error without scrypt enabled.
- Limit thread concurrency for scrypt to 5xshaders if shaders is specified.
- Simplify repeated use of gpus[gpu]. in ocl.c
- Find the nearest power of 2 maximum alloc size for the scrypt buffer that can
successfully be allocated and is large enough to accomodate the thread
concurrency chosen, thus mapping it to an intensity.
- Don't make opt_scrypt mandatory blocking with opencl code.
- Update kernel versions reflecting changes in the API.
- Make the thread concurrency and lookup gap options hidden on the command line
and autotune parameters with a newly parsed --shaders option.
- Fix target testing with scrypt kernel as it would have been missing shares
below target.
- Always create the largest possible padbuffer for scrypt kernels even if not
needed for thread_concurrency, giving us some headroom for intensity levels.
- Use the detected maximum allocable memory on a GPU to determine the optimal
scrypt settings when lookup_gap and thread_concurrency parameters are not given.
- Check the maximum allocable memory size per opencl device.
- Add debugging output if buffer allocation fails for scrypt and round up
bufsize to a multiple of 256.
- Nonce testing for btc got screwed up, leading to no accepted shares. Fix it.
- Display size of scrypt buffer used in debug.
- Allow intensities up to 20 if scrypt is compiled in.
- Add name to scrypt kernel copyright.
- Allow lookup gap and thread concurrency to be passed per device and store
details in kernel binary filename.
- Ignore negative intensities for scrypt.
- Change the scale of intensity for scrypt kernel and fix a build warning.
- Correct target value passed to scrypt kernel.
- Use 256 output slots for kernels to allow 1 for each worksize.
- Test the target in the actual scrypt kernel itself saving further
calculations.
- Reinstate GPU only opencl device detection.
- Decrease lookup gap to 1. Does not seem to help in any way being 2.
- Fix build.
- Make pad0 and pad1 local variable in scrypt kernel.
- Constify input variable in scrypt kernel.
- Send correct values to scrypt kernel to get it finally working.
- Create command queue before compiling program in opencl.
- Fix external scrypt algo missing.
- Limit scrypt to 1 vector.
- Handle KL_SCRYPT in config write.
- Get rid of stuff.
- Don't enqueuewrite buffer at all for pad8 and pass work details around for
scrypt in dev_blk.
- Set the correct data for cldata and prepare for pad8 fixes.
- Get rid of spaces in arrays in scrypt kernel.
- Start with smaller amount of hashes in cpu mining to enable scrypt to return
today sometime.
- Free the scratchbuf memory allocated in scrypt and don't check if CPUs are
sick since they can't be. Prepare for khash hash rates in display.
- Add cpumining capability for scrypt.
- Set scrypt settings and buffer size in ocl.c code to be future modifiable.
- Cope with when we cannot set intensity low enough to meet dynamic interval by
inducing a forced sleep.
- Make dynamic and scrypt opencl calls blocking.
- Fix nonce submission code for scrypt.
- Make sure goffset is set for scrypt and drop padbuffer8 to something
manageable for now.
- Set up buffer8 for scrypt.
- Build fix for opt scrypt.
- Don't check postcalc nonce with sha256 in scrypt.
- Don't test nonce with sha and various fixes for scrypt.
- Make scrypt buffers and midstate compatible.
- Use specific output array entries in scrypt kernel.
- Provide initial support for the scrypt kernel to compile with and mine scrypt
with the --scrypt option.
- Enable completely compiling scrypt out.
- Begin import of scrypt opencl kernel from reaper.


BFGMiner Version 2.5.3 - July 29, 2012

- Bugfix: Add zlib1.dll to Win32 release archive
- Bugfix: SICK low-hashrate is now determined by being under 1/3 the runtime
average hashrate
- Bugfix: cpu_set_t is never #defined, so use CPU_ZERO which is a macro


BFGMiner Version 2.5.2 - July 29, 2012

- Limit total number of curls recruited per pool to the number of mining threads
to prevent blasting the network when we only have one pool to talk to.
- Bugfix: Skip writing configuration of range-limited int options with negative
values
- Bugfix: Correctly attempt to load ~/.bfgminer/bfgminer.conf or
~/.cgminer/cgminer.conf as defaults
- Send X-Minimum-Wait header on longpolls, to explicitly inform pools we will
handle a response with no delay
- bitforce: Abandon (only) stale searches for work restarts
- Keep a counter of enabled pools and use that instead of iterating over the
pool list. Use that value to ensure we don't set the last remaining active pool
to the rejecting state.
- bitforce: Skip out of sending work if work restart requested
- RPC: Writeup on poolpriority command usage
- Bugfix: API: Report errors from poolpriority command
- RPC: New "poolpriority" command to set the order of pool priorities
- strtok_ts: Thread-safe strtok that work on POSIX or Windows
- Bugfix: Supress "caught up" event when first switching to a pool
- Announce and restart work immediately when current pool has caught up to the
current block
- Bugfix: Don't consider work stale due to other pools' longpolls, if
--failover-only is active
- Refactor stale_work function to only flag actual stale shares
- stale_work: Don't factor getwork delay into expiry for shares (only for work
itself)
- Bugfix: Use pool number rather than numeric pointer to strict pool, in block
found notice
- Accept JSON Numbers in config file parameters
- Improve readability of OPT_HASARG in parse_config
- Allow JSON false as a valid value for strictly boolean options
- Include scan-serial in example configuration file
- fpgautils: add support for 57.6 kBd serial
- miner.php add a socket RCV timeout for if cgminer is hung and the API thread
is still running
- BFL force all code to timeout to avoid hanging
- Detach pthread from within the api thread in case it is terminated due to not
being instantiated before pthread_cancel is called from main, leading to a
segfault.
- Initialise mdplatform.
- Find the gpu platform with the most devices and use that if no platform option
is passed.
- Allow more platforms to be probed if first does not return GPUs.
- Bugfix: It is not a hardware error if nonces returned from modminer don't
meet the pool target
- bitforce & icarus: Log detection failures at debug log level, so we don't
confuse users who have different devices (which is why these drivers are
failing detection!)
- Show "WAIT" (LIFE_WAIT status) if a cgpu is idle waiting for work (pool
slow/dead)
- Instead of quitting on failing N retries, just discard the share
- Bugfix: Don't discard stale shares after submission failure, if user or pool
wants stales submitted
- Bugfix: Record discard-during-retry shares in the sharelog
- Bugfix: Only show Algorithm in RPC summary if CPU mining is actually active
- OpenCL: Remove intensity from statline, since it overflowed
- Move "Q" (requested getworks) to second status line as "GW" to balance out
better
- Bugfix: Use a mutex to control non-curses output
- Simplify code to a single vprintf path for curses-less printing
- Move opt_quiet check to my_log_curses, so it works for curses-less builds
- Use log_generic for vapplog to cut down on code duplication
- Add space to log output now that there is more screen real estate available.
- Bugfix: Copy argv[0] given to dirname()
- Find the gpu platform with the most devices and use that if no platform
option is passed.
- Allow more platforms to be probed if first does not return GPUs.
- Detach pthread from within the api thread in case it is terminated due to not
being instantiated before pthread_cancel is called from main, leading to a
segfault.
- Debug output per thread hashrate is out by a factor of 1000.
- Don't check if CPUs are sick since they can't be.
- Calculate midstate in separate function and remove likely/unlikely macros
since they're dependent on pools, not code design.
- Display in debug mode when we're making the midstate locally.
- Bugfix: Document --no-adl and --gpu-platform
- Bugfix: Remove redundant documentation of --auto-fan and --auto-gpu (they
are in GPU-specific options)
- CPU mining may not be included in binaries, but it's not deprecated for
BFGMiner either
- Bugfix: Restore case-insensitivity to input
- Scroll the device list with up/down arrow keys, if it is overflowed
- Use select statement to handle input
- Bugfix: Actually check that the device fits in the individual summary window
before trying to print it
- Bugfix: Fix build without curses but with OpenCL
- Bugfix: Don't show a Temperature key if it isn't known
- BFGMiner-specific NEWS fix


BFGMiner Version 2.5.1 - July 13, 2012

- Replace CPU Algo in header with runtime
- Bugfix: Calculate diff-1 utility to fix utility-hashrate on pools with
diff!=1
- Add utility hashrate to curses display
- Show units in kh, Gh, Th, etc as needed to use at most 3 integer digits
- Use FTD2XX.DLL on Windows to autodetect BitFORCE SHA256 devices
- bitforce_get_result returns -1 on error now.
- Check return value of read in BFgets
- Bugfix: modminer: Count hashes done before work restart
- Bugfix: modminer: Adapt "get nonce" error condition to new scanhash=>-1
error API
- Bugfix: Make our Windows nanosleep/sleep replacements standards-compliant
(which fixes nmsleep) and include compat.h for bitforce (for sleep)
- miner.php fix rig # when miners fail
- Fix whitespace mangling.
- bitforce: Use "full work" vs "nonce range" for kernel name
- Abbrv. correction
- Remove superfluous ave_wait
- Put kname change for broken nonce-range back in
- Add average wait time to api stats
- Revert "Merge branch 'ave_time' of https://github.com/pshep/cgminer.git"
- Add average return time to api stats
- Missed one nonce-range disabling.
- Remove bitforce_thread_init The delay thing does nothing useful... when long
poll comes around, all threads restart at the same time anyway.
- Change timeouts to time-vals for accuracy.
- More BFL tweaks. Add delay between closing and reopening port. Remove buffer
clear in re-init Add kernel type (mini-rig or single)
- Revert "Change BFL driver thread initialising to a constant 100ms delay
between devices instead of a random arrangement."
- Only try to shut down work cleanly if we've successfully connected and started
mining.
- Fix spelling.
- modminer: Firmware returns 0xffffff00 immediately if we set clockspeed too
high
- Bugfix: modminer: Actually count good shares
- Bugfix: Adapt OpenCL scanhash errors to driver API change (errors are now -1,
not 0)
- Remove bitforce_thread_init The delay thing does nothing useful... when long
poll comes around, all threads restart at the same time anyway.
- fix API support for big endian machines
- Bugfix: Use const struct device_api* for mt_disable
- modminer: Show progress of bitstream upload
- Bugfix: Don't declare devices SICK if they're just busy initializing
- Bugfix: Calculate nsec in nmsleep correctly
- miner.php allow rig names in number buttons
- Change BFL driver thread initialising to a constant 100ms delay between
devices instead of a random arrangement.
- Spelling typo.
- Time opencl work from start of queueing a kernel till it's flushed when
calculating dynamic intensity.
- Modify te scanhash API to use an int64_t and return -1 on error, allowing zero
to be a valid return value.
- Check for work restart after the hashmeter is invoked for we lose the hashes
otherwise contributed in the count.
- Remove disabled: label from mining thread function, using a separate
mt_disable function.
- Style changes.
- Cope with signals interrupting the nanosleep of nmsleep.
- Use standard cfsetispeed/cfsetospeed to set baud rate on *nix
- miner.php split() flagged deprecated in PHP 5.3.0
- Bugfix: Use nmsleep instead of restart_wait, so we always wait the full time
- Make long timeout 10seconds on bitforce for when usleep or nanosleep just
can't be accurate...


BFGMiner Version 2.5.0 - July 7, 2012

- Fix BitFORCE driver to not silenty discard valid shares (bug introduced by
CGMiner merges)
- Fix --benchmark not working since the dynamic addition of pools and pool
stats.
- Make disabling BFL nonce range support a warning since it has to be explicitly
enabled on the command line now.
- miner.php allow renaming table headers
- Make bitforce nonce range support a command line option --bfl-range since
enabling it decrease hashrate by 1%.
- Add sanity checking to make sure we don't make sleep_ms less than 0 in
bitforce.
- The fastest minirig devices need a significantly smaller starting sleep time.
- Use a much shorter initial sleep time to account for faster devices and nonce
range working, and increase it if nonce range fails to work.
- Use nmsleep instead of usleep in bitforce.
- Provide a ms based sleep function that uses nanosleep to avoid the inaccuracy
of usleep on SMP systems.
- delay_time_ms is always set so need not be initialised in bitforce.
- Increase bitforce timeout to 10 seconds.
- Add more hysteresis and poll ~5 times to allow for timer delays in bitforce
devices.
- miner.php allow alternating line colours (off by default)
- Display the actual duration of wait when it is greater than the cutoff.
- Set nonce to maximum once we determine nonce range support is broken.
- Initial wait time is always known so no need to zero it beforehand in
bitforce.
- No point counting wait time until the work is actually sent to bitforce
devices.
- Use string comparison functions instead of explicit comparisons.
- Account for wait_ms time when nonce_range is in use on BFL.
- Split nonces up into 1/5 chunks when nonce range is supported.
- limit clear buffer iterations.
- Ad fd check to clear buffer.
- miner.php remove incorrect 'DATE' error message
- miner.php allow summary header in custom pages
- Disable nonce range support in BFL when broken support is detected.
- Restart_wait is only called with a ms value so incorporate that into the
function.
- Only try to adjust dev width when curses is built in.
- miner.php define custom sum fields as a simple array
- Fix off-by-one error in nonce increment in bfl.
- Use BE when setting nonce in bitforce nonce range work.
- Enable nonce range in the normal init sequence for bfl.
- Queue extra work at 2/3 differently depending on whether we're using nonce
range or not.
- Initially enable support for nonce range support on bfl, splitting nonces up
into 3/4 size and only disable it if it fails on work submit.
- Attempt to detect nonce range support in BFL by sending work requring its
support.
- Limit retrying on busy for up to BITFORCE_TIMEOUT_MS
- Attempt to initialise while bitforce device returns BUSY.
- Extend length of string that can be passed to BFL devices.
- Fix signedness warning.
- Adjust device width column to be consistent.
- Use cgpu-> not gpus[] in watchdog thread.
- Add api stats (sleep time)
- Timing tweaks Added long and short timeouts, short for detecting throttling,
long to give up totally. Reset sleep time when device re-initialised Still check
results after timeout Back up a larger time if result on first poll.
- Add API Notify counter 'Comms Error'
- Style police on api.c
- Do all logging outside of the bitforce mutex locking to avoid deadlocks.
- Remove applog call from bfwrite to prevent grabbing nested mutexes.
- Bitforce style changes.
- Minor style changes.
- Remove needless roundl define.
- Made JSON error message verbose.
- Fine-tune timing adjustment. Also remove old work_restart timing.
- Check for gpu return times of >= 0, not just 0, to fix intensity dropping to
-10.
- Restart is zeroed in the mining thread so no need to do it inside the bitforce
code.
- More improvements to comms. BFL return nothing when throttling, so should not
be considered an error. Instead repeat with a longer delay.
- Polling every 10ms there's not much point checking the pthread_cond_timedwait
as it just adds overhead. Simply check the value of work_restart in the bfl main
polling loop.
- Use a pthread conditional that is broadcast whenever work restarts are
required. Create a generic wait function waiting a specified time on that
conditional that returns if the condition is met or a specified time passed to
it has elapsed. Use this to do smarter polling in bitforce to abort work, queue
more work, and check for results to minimise time spent working needlessly.
- Add busy time to wait time.
- api.c put version up to 1.14
- Add tiny delay after writing to BFL Change BFL errors to something more human
readable Send work busy re-tries after 10ms delay
- Fix race condition in thread creation that could under some conditions crash
BFGMiner at startup


BFGMiner Version 2.4.4 - July 1, 2012

- Fix builds on non gnu platforms.
- api.c ensure old mode is always available when not using --api-groups + quit()
on param errors
- Implement rudimentary X-Mining-Hashrate support.
- Detect large swings in temperature when below the target temperature range and
change fan by amounts dependant on the value of tdiff.
- Adjust the fanspeed by the magnitude of the temperature difference when in the
optimal range.
- Revert "Restarting cgminer from within after ADL has been corrupted only leads
to a crash. Display a warning only and disable fanspeed monitoring."
- api.c fix json already closed
- implement and document API option --api-groups
- Put upper bounds to under 2 hours that work can be rolled into the future for
bitcoind will deem it invalid beyond that.
- define API option --api-groups
- api.c allow unwell devices to be enabled so they can be cured
- miner.php - fix/enable autorefresh for custom pages
- miner.php allow custom summary pages - new 'Mobile' summary
- Work around pools that advertise very low expire= time inappropriately as this
leads to many false positives for stale shares detected.
- Only show ztex board count if any exist.
- There is no need for work to be a union in struct workio_cmd
- fpgautils.c include a debug message for all unknown open errors
- Don't keep rolling work right up to the expire= cut off. Use 2/3 of the time
between the scantime and the expiry as cutoff for reusing work.
- Log a specific error when serial opens fail due to lack of user permissions
- Increase GPU timing resolution to microsecond and add sanity check to ensure
times are positive.
- Opencl code may start executing before the clfinish order is given to it so
get the start timing used for dynamic intensity from before the kernel is
queued.
- fpgautils.c - set BAUD rate according to termio spec
- fpgautils.c - linux ordering back to the correct way
- miner.php remove unneeded '.'s
- miner.php add auto refresh options
- miner.php add 'restart' next to 'quit'
- miner.php make fontname/size configurable with myminer.php
- Make the pools array a dynamically allocated array to allow unlimited pools to
be added.
- Make the devices array a dynamically allocated array of pointers to allow
unlimited devices.
- Dynamic intensity for GPUs should be calculated on a per device basis. Clean
up the code to only calculate it if required as well.
- Bugfix: Provide alternative to JSON_ENCODE_ANY for Jansson 1.x
- Use a queueing bool set under control_lock to prevent multiple calls to
queue_request racing.
- Use the work clone flag to determine if we should subtract it from the total
queued variable and provide a subtract queued function to prevent looping over
locked code.
- Don't decrement staged extras count from longpoll work.
- Count longpoll's contribution to the queue.
- Increase queued count before pushing message.
- Test we have enough work queued for pools with and without rolltime
capability.
- As work is sorted by age, we can discard the oldest work at regular intervals
to keep only 1 of the newest work items per mining thread.
- Roll work again after duplicating it to prevent duplicates on return to the
clone function.
- Abstract out work cloning and clone $mining_threads copies whenever a rollable
work item is found and return a clone instead.
- api.c display Pool Av in json
- Take into account average getwork delay as a marker of pool communications
when considering work stale.
- Work out a rolling average getwork delay stored in pool_stats.
- Getwork delay in stats should include retries for each getwork call.
- Walk through the thread list instead of searching for them when disabling
threads for dynamic mode.
- Extend nrolltime to support the expiry= parameter. Do this by turning the
rolltime bool into an integer set to the expiry time. If the pool supports
rolltime but not expiry= then set the expiry time to the standard scantime.
- When disabling fanspeed monitoring on adl failure, remove any twin GPU
association. This could have been leading to hangs on machines with dual GPU
cards when ADL failed.
- modminer: Don't delay 2nd+ FPGAs during work restart
- Disable OpenCL code when not available.
- Fix openwrt crashing on regeneratehash() by making check_solve a noop.
- FPGA - allow device detect override without an open failure
- Fix sign warning.
- Bugfix: icarus: properly store/restore info and work end times across longpoll
restarts
- Enable modminer for release builds


BFGMiner Version 2.4.3 - June 14, 2012

- Change device API "name" to reflect driver name abbreviation instead of device type name
- miner.php allow a separate user settings file
- modminer: Implement extended device stats to expose each Board to the RPC API
- Bugfix: Use new cgpu->thr for longpoll waking
- bitforce: Remove 4.5s delay before polling starts, since MiniRig finishes sooner
- FPGA - allow device detect override without an open failure
- Bugfix: Missing printf value in merge from cgminer
- Ensure C compiler is in C99 mode
- Add CPU core count detection for BSD/Mac
- Set CPU mining idle priority on Windows
- can_roll and should_roll should have no bearing on the cycle period within the
miner_thread so remove it.
- Check for strategy being changed to load balance when enabling LPs.
- Check that all threads on the device that called get_work are waiting on
getwork before considering the pool lagging.
- Iterate over each thread belonging to each device in the hashmeter instead of
searching for them now that they're a list.
- When using rotate pool strategy, ensure we only select from alive enabled
pools.
- Start longpoll from every pool when load balance strategy is in use.
- Add mandatory and block fields to the work struct. Flag any shares that are
detected as blocks as mandatory to submit, along with longpoll work from a
previously rejecting pool.
- Consider the fan optimal if fanspeed is dropping but within the optimal speed
window.
- Fix typo in some API messages (succeess/success)
- api.c MMQ stat bugs
- Bugfix: Fix warnings when built without libudev support
- Bugfix: slay a variety of warnings
- Bugfix: modminer: Fix unsigned/signed comparison and similar warnings
- API add ModMinerQuad support
- Bugfix: Honour forceauto parameter in serial_detect functions
- modminer: Temperature sensor improvements
- modminer: Make log messages more consistent in format
- Only adjust GPU speed up if the fanspeed is within the normal fanrange and
hasn't been turned to maximum speed under overheat conditions.
- ModMiner use valid .name
- New driver: BTCFPGA ModMiner
- Abstract generally useful FPGA code into fpgautils.c
- API add stats for pool getworks
- miner.php option to hide specific fields from the display
- miner.php add version numbers to the summary page
- Update debian configs to v2.4.2
- Add API and FPGA READMEs into Makefile to be included in source distribution.
- Icarus - fix unit64_t printf warnings


BFGMiner Version 2.4.2 - June 2, 2012

- Use epoll to immediately interrupt Icarus with new work on longpolls (Linux)
- API.class compiled with Java SE 6.0_03 - works with Win7x64
- miner.php highlight devs too slow finding shares (possibly failing)
- API update version to V1.11 and document changes
- API save default config file if none specified
- api.c save success incorrectly returns error
- api.c replace BUFSIZ (linux/windows have different values)
- Move RPC API content out of README to API-README
- Open a longpoll connection if a pool is in the REJECTING state as it's the
only way to re-enable it automatically.
- Use only one longpoll as much as possible by using a pthread conditional
broadcast that each longpoll thread waits on and checks if it's the current pool
before
- If shares are known stale, don't use them to decide to disable a pool for
sequential rejects.
- Restarting cgminer from within after ADL has been corrupted only leads to a
crash. Display a warning only and disable fanspeed monitoring.
- Icarus: fix abort calculation/allow user specified abort
- Icarus: make --icarus-timing hidden and document it in FPGA-README
- Icarus: high accuracy timing and other bitstream speed support
- add-MIPSEB-to-icarus-for-BIG_ENDIAN
- work_decode only needs swab32 on midstate under BIG ENDIAN
- add compile command to api-example.c
- save config bugfix: writing an extra ',' when no gpus
- Add dpkg-source commits


BFGMiner Version 2.4.1 - May 6, 2012

- Icarus: Calibrate hashrate yet even more accurately
- In the unlikely event of finding a block, display the block solved count with
the pool it came from for auditing.
- Display the device summary on exit even if a device has been disabled.
- Use correct pool enabled enums in api.c.
- Import Debian packaging configs
- Ensure we test for a pool recovering from idle so long as it's not set to
disabled.
- Fix pool number display.
- Give BFGMiner -T message only if curses is in use.
- Reinit_adl is no longer used.
- API 'stats' allow devices to add their own stats also for testing/debug
- API add getwork stats to BFGMiner - accesable from API 'stats'
- Don't initialise variables to zero when in global scope since they're already
initialised.
- Get rid of unitialised variable warning when it's false.
- Move a pool to POOL_REJECTING to be disabled only after 3 minutes of
continuous rejected shares.
- Some tweaks to reporting and logging.
- API support new pool status
- Add a temporarily disabled state for enabled pools called POOL_REJECTING and
use the work from each longpoll to help determine when a rejecting pool has
started working again. Switch pools based on the multipool strategy once a pool
is re-enabled.
- Removing extra debug
- Fix the benchmark feature by bypassing the new networking code.
- Reset sequential reject counter after a pool is disabled for when it is
re-enabled.
- ztex updateFreq was always reporting on fpga 0
- Trying harder to get 1.15y working
- Specifying threads on multi fpga boards extra cgpu
- Missing the add cgpu per extra fpga on 1.15y boards
- API add last share time to each pool
- Don't try to reap curls if benchmarking is enabled.


BFGMiner Version 2.4.0 - May 3, 2012

- Only show longpoll warning once when it has failed.
- Convert hashes to an unsigned long long as well.
- Detect pools that have issues represented by endless rejected shares and
disable them, with a parameter to optionally disable this feature.
- Bugfix: Use a 64-bit type for hashes_done (miner_thread) since it can overflow
32-bit on some FPGAs
- Implement an older header fix for a label existing before the pthread_cleanup
macro.
- Limit the number of curls we recruit on communication failures and with
delaynet enabled to 5 by maintaining a per-pool curl count, and using a pthread
conditional that wakes up when one is returned to the ring buffer.
- Generalise add_pool() functions since they're repeated in add_pool_details.
- Bugfix: Return failure, rather than quit, if BFwrite fails
- Disable failing devices such that the user can attempt to re-enable them
- Bugfix: thread_shutdown shouldn't try to free the device, since it's needed
afterward
- API bool's and 1TBS fixes
- Icarus - minimise code delays and name timer variables
- api.c V1.9 add 'restart' + redesign 'quit' so thread exits cleanly
- api.c bug - remove extra ']'s in notify command
- Increase pool watch interval to 30 seconds.
- Reap curls that are unused for over a minute. This allows connections to be
closed, thereby allowing the number of curl handles to always be the minimum
necessary to not delay networking.
- Use the ringbuffer of curls from the same pool for submit as well as getwork
threads. Since the curl handles were already connected to the same pool and are
immediately available, share submission will not be delayed by getworks.
- Implement a scaleable networking framework designed to cope with any sized
network requirements, yet minimise the number of connections being reopened. Do
this by create a ring buffer linked list of curl handles to be used by getwork,
recruiting extra handles when none is immediately available.
- There is no need for the submit and getwork curls to be tied to the pool
struct.
- Do not recruit extra connection threads if there have been connection errors
to the pool in question.
- We should not retry submitting shares indefinitely or we may end up with a
huge backlog during network outages, so discard stale shares if we failed to
submit them and they've become stale in the interim.


BFGMiner Version 2.3.6 - April 29, 2012

- Shorten stale share messages slightly.
- Protect the freeing of current_hash under mutex_lock to prevent racing on it
when set_curblock is hit concurrently.
- Change default behaviour to submitting stale, removing the --submit-stale
option and adding a --no-submit-stale option.
- Make sure to start the getwork and submit threads when a pool is added on the
fly. This fixes a crash when a pool is added to running BFGMiner and then
switched to.
- Faster hardware can easily outstrip the speed we can get work and submit
shares when using only one connection per pool.
- Test the queued list to see if any get/submits are already queued and if they
are, start recruiting extra connections by generating new threads.
- This allows us to reuse network connections at low loads but recuit new open
connections as they're needed, so that BFGMiner can scale to hardware of any
size.


BFGMiner Version 2.3.5 - April 28, 2012

- Restarting BFGMiner leads to a socket that can't be bound for 60 seconds, so
increase the interval that API binding waits to 30 seconds to minimise the
number of times it will retry, spamming the logs.
- Give a longpoll message for any longpoll that detects a block change, primary
or backup, and also display which pool it was.
- Decrease utility display to one decimal place.
- Small cosmetic output alignment.
- Add pool number to stale share message.
- Add space to log output now that there is more screen real estate available.
- Indentation clean up.
- Remove thread id display from rejected shares as well.
- Merge pull request #185 from Diapolo/diakgcn
- add goffset support for diakgcn with -v 1 and update kernel version
- Set have_longpoll to true when there is at least one pool with longpoll.
- Don't display the thread ID since it adds no useful information over the
device number.
- Don't display the first 8 bytes of a share since they will always be zero at
>= 1 difficulty.
- work->longpoll is reset across test_work_current so we need to recheck what
pool it belongs to.
- Use longpolls from backup pools with failover-only enabled just to check for
block changes, but don't use them as work.
- Start longpoll only after we have tried to extract the longpoll URL.
- Check for submitold flag on resubmit of shares, and give different message for
stale shares on retry.
- Check for submitold before submitstale.
- Don't force fresh curl connections on anything but longpoll threads.
- Create one longpoll thread per pool, using backup pools for those pools that
don't have longpoll.
- Use the work created from the longpoll return only if we don't have
failover-enabled, and only flag the work as a longpoll if it is the current
pool.
- This will work around the problem of trying to restart the single longpoll
thread on pool changes that was leading to race conditions.
- It will also have less work restarts from the multiple longpolls received from
different pools.
- Remove the invalid entries from the example configuration file.
- Add support for latest ATI SDK on windows.
- Export missing function from libztex.
- miner.php change socktimeoutsec = 10 (it only waits once)
- Bugfix: Make initial_args a const char** to satisfy exec argument type warning
(on Windows only)
- miner.php add a timeout so you don't sit and wait ... forever
- Create discrete persistent submit and get work threads per pool, thus allowing
all submitworks belonging to the same pool to reuse the same curl handle, and
all getworks to reuse their own handle.
- Use separate handles for submission to not make getwork potentially delay
share submission which is time critical.
- This will allow much more reusing of persistent connections instead of opening
new ones which can flood routers.
- This mandated a rework of the extra longpoll support (for when pools are
switched) and this is managed by restarting longpoll cleanly and waiting for a
thread join.
- miner.php only show the current date header once
- miner.php also add current time like single rig page
- miner.php display rig 'when' table at top of the multi-rig summary page
- README - add some Ztex details
- api.c include zTex in the FPGA support list
- api.c ensure 'devs' shows PGA's when only PGA code is compiled
- miner.c sharelog code consistency and compile warning fix
- README correct API version number
- README spelling error
- api.c combine all pairs of sprintfs()
- api.c uncomment and use BLANK (and COMMA)
- Code style cleanup
- Annotating frequency changes with the changed from value
- README clarification of 'notify' command
- README update for API RPC 'devdetails'
- api.c 'devdetails' list static details of devices
- Using less heap space as my TP-Link seems to not handle this much


BFGMiner Version 2.3.4 - April 26, 2012

- New maintainership of code with modular FPGA/GPU focus, under BFGMiner name
- Complete working support for cross-compiling Windows builds on Linux.
- Fix usage of low --scan-time settings so it doesn't busy-loop
- JSON API: Add new 'devdetail' command to get fixed device information
- JSON API: Implement driver abstraction for extra device status
- Icarus: Use epoll to wait for serial port input properly, when available
- Icarus: Workaround buggy USB-UART that causes Icarus to stop mining rarely
- Icarus: Estimate mining hashrate correctly, calibrated from real-world data
- Icarus: Parallelize work setup with Icarus hash search improving performance
- Icarus: More reliable detection and runtime
- OpenCL: Move GPU-specific data fetching from JSON API to OpenCL driver
- OpenCL: Dynamically load OpenCL library, to be more vendor-independent and
allow use without actually having OpenCL (i.e. FPGA-only rigs).


CGMiner Version 2.3.4 - April 25, 2012

- Extensively document the cause of GPU device issues and the use of --gpu-map.
- Support for share logging
- Detect poorly performing combination of SDK and phatk kernel and add verbose
warning at startup.
- Icarus update to new add_cgpu()
- Icarus driver working with Linux and Windows
- api.c fix unused variable compile warning
- Display all OpenCL devices when -n is called as well to allow debugging of
differential mapping of OpenCL to ADL.
- Add a --gpu-map option which will allow arbitrarily mapping ADL devices to
OpenCL devices for instances where association by enumeration alone fails.
- Increase upper limit on number of extra items to queue as some FPGA code can't
yet reliably keep many devices busy.
- Display configuration file information when -c option is passed and only when
file exists on loading default config file.
- Display configuration file loaded, if any, and debug output if configuration
file parsing failed.
- Add missing ztex header to Makefile for distribution.
- Document long-form COM port device names on Windows, required to specify
serial ports above 9
- Include ztex bitstreams firmware in distribution and install if configured in.
- Style police on driver-ztex.c
- work_restart should only be changed by cgminer.c now
- Shut down the api cleanly when the api thread is cancelled. This should allow
the api socket to be closed successfully to next be reopened with app_restart.
- Make a union for cgpu device handles, and rename "device" to "device_ztex"
since it's Ztex-specific
- Initialise name variable.
- Remove unnecessary check for variable that always has memory allocated.
- Bugfix: Missing "break" no-op in default case
- Make the status window and log window as large as can fit on startup,
rechecking to see if it can be enlarged after the fact. This allows any number
of devices to be displayed provided the window is made long enough without
corrupting the output.
- Style police on libztex.c.
- API add removepool like the screen interface
- api.c escape required characters in return strings + pools returns the
username
- Set lp_path to NULL after free for consistency.
- Removing dmalloc import left behind by mistake
- Fixing leak in resp_hdr_cb
- miner.php warning highlight GPU stats if they are zero (e.g. ADL not enabled)
- miner.php highlight any device that isn't 'Enabled'
- miner.php highlight any Status that isn't 'Alive'
- miner.php optionally support multiple rigs
- Initial Ztex support 1.15x board.


CGMiner Version 2.3.3 - April 15, 2012

- Don't even display that cpumining is disabled on ./configure to discourage
people from enabling it.
- Do a complete cgminer restart if the ATI Display Library fails, as it does on
windows after running for some time, when fanspeed reporting fails.
- Cache the initial arguments passed to cgminer and implement an attempted
restart option from the settings menu.
- Disable per-device status lines when there are more than 8 devices since
screen output will be corrupted, enumerating them to the log output instead at
startup.
- Reuse Vals[] array more than W[] till they're re-initialised on the second
sha256 cycle in poclbm kernel.
- Minor variable alignment in poclbm kernel.
- Make sure to disable devices with any status not being DEV_ENABLED to ensure
that thermal cutoff code works as it was setting the status to DEV_RECOVER.
- Re-initialising ADL simply made the driver fail since it is corruption over
time within the windows driver that's responsible. Revert "Attempt to
re-initialise ADL should a device that previously reported fanspeed stops
reporting it."
- Microoptimise poclbm kernel by ordering Val variables according to usage
frequency.


CGMiner Version 2.3.2 - March 31, 2012

- Damping small changes in hashrate so dramatically has the tendency to always
make the hashrate underread so go back to gentle damping instead.
- Revert the crossover of variables from Vals to W in poclbm kernel now that
Vals are the first declared variables so they're used more frequently.
- Vals variables appearing first in the array in poclbm is faster.
- Change the preferred vector width to 1 for Tahiti only, not all poclbm
kernels.
- Use a time constant 0.63 for when large changes in hashrate are detected to
damp change in case the large change is an aliasing artefact instead of a real
chang
- Only increment stale counter if the detected stales are discarded.
- Attempt to re-initialise ADL should a device that previously reported fanspeed
stops reporting it.
- Move the ADL setup and clearing to separate functions and provide a reinit_adl
function to be used when adl fails while running.
- Use slightly more damping on the decay time function in the never-ending quest
to smooth off the hashmeter.
- Set the starting fanspeed to a safe and fairly neutral 50% when autofan is
enabled.
- Provide locking around updates of cgpu hashrates as well to prevent multiple
threads accessing data fields on the same device.
- Display the beginning of the new block in verbose mode in the logs.
- Reinstate old diablo kernel variable ordering from 120222, adding only goffset
and vector size hint. The massive variable ordering change only helped one SDK
on
- Change the version number on the correct kernels.
- api.c devicecode/osinfo incorrectly swapped for json
- Add extensive instructions on how to make a native windows build.
- Update version numbers of poclbm and diablo kernels as their APIs have also
changed.
- Use global offset parameter to diablo and poclbm kernel ONLY for 1 vector
kernels.
- Use poclbm preferentially on Tahiti now regardless of SDK.
- Remove unused constant passed to poclbm.
- Clean up use of macros in poclbm and use bitselect everywhere possible.
- Add vector type hint to diablo kernel.
- Add worksize and vector attribute hints to the poclbm kernel.
- Spaces for non-aligned variables in poclbm.
- More tidying of poclbm.
- Swap Vals and W variables where they can overlap in poclbm.
- More tidying of poclbm.
- Tidy up first half of poclbm.
- Clean up use of any() by diablo and poclbm kernels.
- Minor variable symmetry changes in poclbm.
- Put additions on separate lines for consistency in poclbm.
- Consolidate last use of W11 into Vals4 in poclbm.
- Change email due to SPAM
- api.c miner.php add a '*' to the front of all notify counters - simplifies
future support of new counters
- miner.php add display 'notify' command
- Small change to help arch's without processor affinity
- Fix bitforce compile error
- api.c notify should report disabled devices also - of course
- API returns the simple device history with the 'notify' command
- code changes for supporting a simple device history
- api.c Report an OS string in config to help with device issues
- api.c fix Log Interval - integer in JSON
- api.c config 'Device Code' to show list of compiled devices + README
- api.c increase buffer size close to current code allowable limit
- removed 8-component vector support from kernel, as this is not supported in
CGMINER anyway
- forgot to update kernel modification date, fixed ;)
- reordered an addition in the kernel, which results in less instructions used
in the GPU ISA code for GCN
- miner.php: option for readonly or check privileged access
- Ignore reduntant-with-build options --disable-gpu, --no-adl, and --no-restart
- miner.php: ereg_replace is DEPRECATED so use preg_replace instead
- Make curses TUI support optional at compile-time.
- Bugfix: AC_ARG_WITH provides withval instead of enableval
- miner.php split devs output for different devices
- api.c: correct error messages
- icarus.c modify (regular) timeout warning to only be debug
- icarus.c set the windows TODO timeout
- Allow specifying a specific driver for --scan-serial
- optimized nonce-check and output code for -v 2 and -v 4
- Bugfix: Check for libudev header (not just library) in configure, and document
optional dependency
- Add API support for Icarus and Bitforce
- Next API version is 1.4 (1.3 is current)
- README/api.c add "When" the request was processed to STATUS
- Bugfix: ZLX to read BitFORCE temp, not ZKX -.-
- Use libudev to autodetect BitFORCE GPUs, if available
- Use the return value of fan_autotune to set fan_optimal instead of passing it
as a pointer.
- Pass the lasttemp from the device we're using to adjust fanspeed in twin
devices.
- fix the name to 3 chars, fix the multi-icarus support
- Bugfix: "-S auto" is the default if no -S is specified, and there is no such
delay in using it
- README add information missing from --scan-serial
- Update README RPC API Version comment
- Bugfix: Allow enabling CPU even without OpenCL support
- Change failed-to-mine number of requested shares messge to avoid segfault on
recursive calling of quit().
- Get rid of extra char which is just truncated in poclbm kernel.
- only small code formating changes
- removed vec_step() as this could lead to errors on older SDKs
- unified code for generating nonce in kernel and moved addition of base to the
end -> faster

CGMiner Version 2.3.1 - February 24, 2012

- Revert input and output code on diakgcn and phatk kernels to old style which
worked better for older hardware and SDKs.
- Add a vector*worksize parameter passed to those kernels to avoid one op.
- Increase the speed of hashrate adaptation.
- Only send out extra longpoll requests if we want longpolls.
- API implement addpool command
- API return the untouched Total MH also (API now version 1.3)
- Add enable/disablepool to miner.php example and reduce font size 1pt


CGMiner Version 2.3.0 - February 23, 2012

- Consider extra longpoll work items as staged_extra so as to make sure we queue
more work if queueing regular work items as longpolls.
- Use diablo kernel on all future SDKs for Tahiti and set preferred vector width
to 1 on poclbm kernel only.
- Explicitly type the constants in diakgcn kernel as uint, to be in line with
poclbm kernel.
- Reset all hash counters at the same time as resetting start times to get
accurate hashrates on exiting which is mandatory for benchmarking.
- Report thread out before it starts to avoid being flagged as sick when waiting
for the first work item.
- Don't disable and re-enable devices as they may recover and in the meantime
have their status set to OFF.
- API new commands enablepool and disablepool (version already incremented)
- Tolerate new-format temperature readings for bitforce
- Modify cgminer.c pool control to allow API to call it
- Bugfix: Fix BitFORCE driver memory leak in debug logging
- Extra byte was being unused in poclbm leading to failure on some platforms.
- Explicitly type the constants in poclbm kernel as uint.
- Don't save 'include' when saving the configuration
- Allow configuration file to include another recursively
- Use the SDK and hardware information to choose good performing default
kernels.
- Move phatk kernel to offset vector based nonce bases as well.
- Add a --benchmark feature which works on a fake item indefinitely to compare
device performance without any server or networking influence.
- Allow writing of multiple worksizes to the configuration file.
- Allow writing of multiple vector sizes to the configuration file.
- Allow writing of multiple kernels to the configuration file.
- Allow multiple different kernels to be chosen per device.
- Allow the worksize to be set per-device.
- Allow different vectors to be set per device.
- If we're well below the target temperature, increase gpu engine speed back to
maximum in case we have gotten lost between profiles during an idle period.
- We should be setting the value of fan_optimal, not its address.
- As all kernels will be new versions it's an opportunity to change the .bin
format and make it simpler. Specifying bitalign is redundant and long can be l.
- Use any() in kernel output code.
- Put the nonce for each vector offset in advance, avoiding one extra addition
in the kernel.
- Reset times after all mining threads are started to make estimating hashrates
easier at startup.
- Bugfix: allow no-exec (NX) stack
- Fix minor warning.
- fix the bitforce.c code style follow 1TBS
- fix icarus.c compile warning
- small changes to speedup no vec for AMD 898.1 OCL runtime
- Update licensing to GPL V3.
- Reset the longpoll flag after it's been used once to prevent it restarting
work again.
- Begin import of DiabloMiner kernel.
- Modify API debug messages to say API instead of DBG
- When API shuts down cgminer don't kill itself
- Don't make rolled work from the longpoll be seen as other longpoll work items.
- API add 'privileged' command so can verify access level
- Set the lp_sent variable under lock since there will almost always be a race
on setting this variable, potentially leading to multiple LPs being sent out.
- API restrict access to all non display commands by default
- Update API version to 1.2 for new 'Log Interval'
- API add --log Interval to 'config' reply
- --api-allow special case 0/0 means all


CGMiner Version 2.2.7 - February 20, 2012

- Send out extra longpolls when we have switched pools and the longpoll thread
is still bound to the old one. This is particularly useful with p2pool where
longpolls do not correlate with main bitcoin block change and would have led to
high reject rates on failover.
- Store whether a work item is the result of a longpoll or not in struct work
and use it to help determine block changes directly from the work longpoll bool.
- Keep track of when a longpoll has been sent for a pool and if the current pool
is requesting work but has not sent a longpoll request, convert one of the work
items to a longpoll.
- Store the longpoll url in the pool struct and update it from the pool_active
test in case it changes. This is to allow further changes to longpoll management
on switching pools.
- Re-check for a longpoll supporting pool every 30 seconds if none is found
initially.
- Report threads as busy waiting on getwork on startup to avoid them being
flagged sick on startup during slow networking.
- Allow devices that are disabled due to overheating to be flagged as recovering
instead of disabling them and re-enable them if they're below ideal temperatures
- Tahiti prefers worksize 64 with poclbm.
- No need to expressly retain the opencl program now that the zero binary issue
is fixed. This actually fixes cgminer to work with the latest SDK included with
the ATI catalyst driver 12.2.
- Show error code on any opencl failure status.
- Add detection for version 898.1 SDK as well but only give SDK 2.6 warning once
on startup instead of with each device initialisation.
- Always use a fresh connection for longpoll as prolonged persistent connections
can fail for many reasons.
- Keep track of intended engine clock speed and only adjust up if it's higher
than the last intended speed. This avoids setting the clock speed to one
relative to a lower profile one by mistake.
- Use gpu-memdiff on startup if an engine clockspeed is set and a memdiff value
is set.
- Revert "Adjust engine speed up according to performance level engine setting,
not the current engine speed." - ineffectual.
- Freeze the queues on all threads that are sent the pause message to prevent
them trying to start up again with saved pings in their queues.
- Updates to diakgcn kernel/
- Consolidate all screen updates to the watchdog thread and touch both windows
before refresh.
- Curses will be disabled in clean_up so don't do it early in kill_work, and
disable_adl so that GPU settings may be restored to normal in case shutting down
curses leads to instability on windows.
- Stop the mining threads before trying to kill them.
- Plain refresh() does not give reliably screen updates so get rid of all uses
of it.
- First release with working diakgcn kernel.

CGMiner Version 2.2.6 - February 16, 2012

- Provide warning on each startup about sdk 2.6
- Fix unused warnings on win32.
- bitforce: Simplify BFopen WIN32 ifdef/else
- Fix initialization warning with jansson 1.3
- bitforce: Cleanup extraneous TODO that isn't needed
- Move tcsetattr (and new tcflush) into *nix BFopen to simplify things a bit
- Add message explaining 2nd thread disabling for dynamic mode and how to tune
it.
- Move logwindow down once number of devices is known.
- Automatically choose phatk kernel for bitalign non-gcn ATI cards, and then
only select poclbm if SDK2.6 is detected.
- Allow the refresh interval to be adjusted in dynamic intensity with a
--gpu-dyninterval parameter.
- Make curses display visible right from the beginning and fix the window sizes
so the initial messages don't get lost once the status window is drawn.
- The amount of work scanned can fluctuate when intensity changes and since we
do this one cycle behind, we increment the work more than enough to prevent
repeati
- bitforce: Set a 30 second timeout for serial port on Windows, since the
default is undefined
- Use PreVal4addT1 instead of PreVal4 in poclbm kernel.
- Import PreVal4 and PreVal0 into poclbm kernel.
- Import more prepared constants into poclbm kernel.
- Keep variables in one array but use Vals[] name for consistency with other
kernel designs.
- Replace constants that are mandatorily added in poclbm kernel with one value.
- Remove addition of final constant before testing for result in poclbm kernel.
- Hand optimise variable addition order.
- Hand optimise first variable declaration order in poclbm kernel.
- Radical reordering machine based first pass to change variables as late as
possible, bringing their usage close together.
- fix strcpy NULL pointer if env HOME unset.
- bitforce: Disable automatic scanning when at least one device is specified
manually
- Unroll all poclbm additions to enable further optimisations.


CGMiner Version 2.2.5 - February 13, 2012

- Make output buffer write only as per Diapolo's suggestion.
- Constify nonce in poclbm.
- Use local and group id on poclbm kernel as well.
- Microoptimise phatk kernel on return code.
- Adjust engine speed up according to performance level engine setting, not the
current engine speed.
- Try to load a binary if we've defaulted to the poclbm kernel on SDK2.6
- Use the poclbm kernel on SDK2.6 with bitalign devices only if there is no
binary available.
- Further generic microoptimisations to poclbm kernel.
- The longstanding generation of a zero sized binary appears to be due to the
OpenCL library putting the binary in a RANDOM SLOT amongst 4 possible binary
locations. Iterate over each of them after building from source till the real
binary is found and use that.
- Fix harmless warnings with -Wsign-compare to allow cgminer to build with -W.
- Fix missing field initialisers warnings.
- Put win32 equivalents of nanosleep and sleep into compat.h fixing sleep() for
adl.c.
- Restore compatibility with Jansson 1.3 and 2.0 (api.c required 2.1)
- Modularized logging, support for priority based logging
- Move CPU chipset specific optimization into device-cpu


CGMiner Version 2.2.4 - February 11, 2012

- Fix double definition of A0 B0 to zeroA zeroB.
- Retain cl program after successfully loading a binary image. May decrease
failures to build kernels at startup.
- Variable unused after this so remove setting it.
- BFI INT patching is not necessarily true on binary loading of files and not
true on ATI SDK2.6+. Report bitalign instead.
- Various string fixes for reject reason.
- Generalize --temp-cutoff and implement support for reading temperature from
BitFORCE FPGAs
- Change message from recovered to alive since it is used on startup as well as
when a pool has recovered.
- Start mining as soon as any pool is found active and rely on the watchpool
thread to bring up other pools.
- Delayed responses from testing pools that are down can hold up the watchdog
thread from getting to its device testing code, leading to false detection of
the GPU not checking in, and can substantially delay auto gpu/auto fan
management leading to overheating. Move pool watching to its own thread.
- Bugfix: BitFORCE index needs to be static to count correctly
- Space out retrieval of extra work according to the number of mining threads.
- Make shutdown more robust. Enable the input thread only after the other
threads exist. Don't kill off the workio thread and use it to exit main() only
if there is an unexpected problem. Use kill_work() for all anticipated shutdowns
where possible. Remove unused thread entry.
- Change poclbm version number.
- One array is faster than 2 separate arrays so change to that in poclbm kernel.
- Microoptimisations to poclbm kernel which increase throughput slightly.
- Import diablominer kernel. Currently disabled as not working.
- Import diapolo kernel. Currently disabled as not working.
- Conflicting entries of cl_kernel may have been causing problems, and
automatically chosen kernel type was not being passed on. Rename the enum to
cl_kernels and store the chosen kernel in each clState.
- Set cl_amd_media_ops with the BITALIGN flag and allow non-bitselect devices to
build.
- ALlow much longer filenames for kernels to load properly.
- Allow different kernels to be used by different devices and fix the logic fail
of overcorrecting on last commit with !strstr.
- Fix kernel selection process and build error.
- queue_phatk_kernel now uses CL_SET_VARG() for base-nonce(s), too
- added OpenCL >= 1.1 detection code, in preparation of OpenCL 1.1 global offset
parameter support
- Use K array explicitly to make it clear what is being added.
- Work items have a tendency to expire at exactly the same time and we don't
queue extra items when there are plenty in the queue, regardless of age. Allow
extra work items to be queued if adequate time has passed since we last
requested work even if over the limit.
- Discard work when failover-only is enabled and the work has come from a
different pool.
- Missing include to build on newer mingw32.
- Move from the thread safe localtime_r to regular localtime which is the only
one supported on newer pthread libraries on mingw32 to make it compile with the
newer ming. Thread safety is of no importance where localtime is used in this
code.
- Define in_addr_t in windows if required
- sys/wait.h not required in windows
- Allow API to restrict access by IP address
- Add pool switching to example miner.php
- Display X-Reject-Reason, when provided
- Remove the test for whether the device is on the highest profil level before
raising the GPU speed as it is ineffectual and may prevent raising the GPU
speed.
- Remove unnecessary check for opt_debug one every invocation of applog at
LOG_DEBUG level and place the check in applog().


CGMiner Version 2.2.3 - February 6, 2012

- Revert "Rewrite the convoluted get_work() function to be much simpler and roll
work as much as possible with each new work item." This seems to cause a race on
work in free_work(). Presumably other threads are still accessing the structure.


CGMiner Version 2.2.2 - February 6, 2012

- Provide support for the submitold extension on a per-pool basis based on the
value being detected in a longpoll.
- Don't send a ping to a dynamic device if it's not enabled as that will just
enable it for one pass and then disable it again.
- Rewrite the convoluted get_work() function to be much simpler and roll work as
much as possible with each new work item.
- Roll as much work as possible from the work returned from a longpoll.
- Rolling work on each loop through the mining thread serves no purpose.
- Allow to stage more than necessary work items if we're just rolling work.
- Replace divide_work with reuse_work function used twice.
- Give rolled work a new ID to make sure there is no confusion in the hashtable
lookups.
- Remove now-defunct hash_div variables.
- Remove unused get_dondata function.
- Silence ADL warnings.
- Silence unused parameter warnings.
- Stagger the restart of every next thread per device to keep devices busy ahead
of accessory threads per device.
- Deprecate the --donation feature. Needlessly complex, questionable usefulness,
depends on author's server and a central pool of some kind, and was not heavily
adopted.
- It's devices that report back now, not threads, update message.
- Continue auto-management of fan and engine speeds even if a device is disabled
for safety reasons.
- No need to check we're highest performance level when throttling GPU engine
speed.
- Abstract out tests for whether work has come from a block that has been seen
before and whether a string is from a previously seen block.
- Probe but don't set the timeout to 15 seconds as some networks take a long
time to timeout.
- Remove most compiler warnings from api.c
- Add last share's pool info in cgpu_info
- Allow the OpenCL platform ID to be chosen with --gpu-platform.
- Iterate over all platforms displaying their information and number of devices
when --ndevs is called.
- Deprecate main.c
- Some networks can take a long time to resolve so go back to 60 second timeouts
instead of 15.
- Only enable curses on failure if curses is desired.
- Fix warnings in bitforce.c
- Bugfix: Need to open BitForce tty for read-write
- Fix various build issues.
- Modularize code: main.c -> device-cpu + device-gpu
- Fix phatk kernel not working on non-bitalign capable devices (Nvidia, older
ATI).
- Update poclbm kernel for better performance on GCN and new SDKs with bitalign
support when not BFI INT patching. Update phatk kernel to work properly for non
BFI INT patched kernels, providing support for phatk to run on GCN and non-ATI
cards.
- Return last accepted share pool/time for devices
- Display accepted share pool/time for CPUs
- Bug intensity always shows GPU 0
- Update example web miner.php to use new API commands


CGMiner Version 2.2.1 - January 30, 2012

NOTE - The GPU Device reordering in 2.2.0 by default was considered a bad idea
so the original GPU ordering is used by default again unless reordering is
explicitly requested.

- Fix bitforce failing to build into cgminer.
- Add missing options to write config function.
- Add a --gpu-reorder option to only reorder devices according to PCI Bus ID
when requested.
- Fix for midstate support being broken on pools that supported no-midstate
work by ensuring numbers are 32 bits in sha2.c
- Set virtual GPUs to work when ADL is disabled or all mining will occur on GPU
0.
- Add information about paused threads in the menu status.
- Disable all but the first thread on GPUs in dynamic mode for better
interactivity.
- Set the latest network access time on share submission for --net-delay even if
we're not delaying that submission for further network access.
- Clear adl on exiting after probing values since it may attempt to overclock.
- As share submission is usually staggered, and delays can be costly, submit
shares without delay even when --net-delay is enabled.
- Display GPU number and device name when ADL is successfully enabled on it.
- Display GPU ordering remapping in verbose mode.
- Don't fail in the case the number of ADL and OpenCL devices do not match, and
do not attempt to reorder devices unless they match. Instead give a warning
about
- Display error codes should ADL not return ADL_OK in the more critical function
calls.
- Fix unused warning.
- Fix compile warnings in api.c
- Add extensive ADL based device info in debug mode.
- Make --ndevs display verbose opencl information as well to make debugging
version information easier.
- Display information about the opencl platform with verbose enabled.
- Explicitly check for nvidia in opencl platform strings as well.


CGMiner Version 2.2.0 - January 29, 2012

NOTE: GPU Device order will change with this release with ATI GPUs as cgminer
now can enumerate them according to their Bus ID which means the values should
now correlate with their physical position on the motherboard.

- Default to poclbm kernel on Tahiti (7970) since phatk does not work, even
though performance is sub-standard so that at least it will mine successfully by
defau
- Retain cl program after every possible place we might build the program.
- Update ADL SDK URL.
- Fix potential overflow.
- Map GPU devices to virtual devices in their true physical order based on
BusNumber.
- Change the warning that comes with failure to init cl on a device to be more
generic and accurate.
- Advertise longpoll support in X-Mining-Extensions
- Detect dual GPU cards by iterating through all GPUs, finding ones without
fanspeed and matching twins with fanspeed one bus ID apart.
- Do not attempt to build the program that becomes the kernel twice. This could
have been leading to failures on initialising cl.
- Some opencl compilers have issues with no spaces after -D in the compiler
options.
- Allow intensity up to 14.
- Use calloced stack memory for CompilerOptions to ensure sprintf writes to the
beginning of the char.
- Whitelist 79x0 cards to prefer no vectors as they perform better without.
- Adjust fan speed gently while in the optimal range when temperature is
drifting to minimise overshoot in either direction.
- Detect dual GPU cards via the indirect information of - 1st card has a fan
controller. 2nd card does not have a fan controller, cards share the same device
name
- Instead of using the BFI_INT patching hack on any device reporting
cl_amd_media_ops, create a whitelist of devices that need it. This should enable
GCN architec
- Fixed API compiling issue on OS X
- Add more explanation of JSON format and the 'save' command
- Return an error if using ADL API commands when it's not available
- Read off lpThermalControllerInfo from each ADL device.
- Add ADL_Overdrive5_ThermalDevices_Enum interface.
- Add API commands: config, switchpool, gpu settings, save
- Implement socks4 proxy support.
- Fix send() for JSON strings
- Introduce a --net-delay option which guarantees at least 250ms between any
networking requests to not overload slow routers.
- Generalise locking init code.
- Allow invalid values to be in the configuration file, just skipping over them
provided the rest of the file is valid JSON. This will allow older configurat
- Allow CPU mining explicitly enable only if other mining support is built in.
- BitForce FPGA support
- Configure out building and support of all CPU mining code unless
--enable-cpumining is enabled.
- Allow parsed values to be zero which will allow 0 values in the config file to
work.
- Advertise that we can make our own midstate, so the pool can skip generating
it for us
- Refactor the CPU scanhash_* functions to use a common API. Fixes bugs.
- Don't consider a pool lagging if a request has only just been filed. This
should decrease the false positives for "pool not providing work fast enough".
- Invalidating work after longpoll made hash_pop return no work giving a false
positive for dead pool. Rework hash_pop to retry while finds no staged work u
- Remove TCP_NODELAY from curl options as many small packets may be contributing
to network overload, when --net-delay is enabled.
- Refactor miner_thread to be common code for any kind of device
- Simplify submit_nonce loop and avoid potentially missing FOUND - 1 entry.
Reported by Luke-Jr.
- Micro-optimisation in sha256_sse2 code courtesy of Guido Ascioti
guido.ascioti@gmail.com
- Refactor to abstract device-specific code


CGMiner Version 2.1.2 - January 6, 2012

- If api-description is specified, save it when writing the config file
- Adjust utility width to be constant maximum as well.
- Add percent signs to reject ratio outputs
- Should the donation pool fail, don't make the fallover pool behave as though
the primary pool is lagging.
- Use an alternative pool should the donation getwork fail.


CGMiner Version 2.1.1 - January 1, 2012

- Include API examples in distribution tarball.
- Don't attempt to pthread_join when cancelling threads as they're already
detached and doing so can lead to a segfault.
- Give more generic message if slow pool at startup is the donation pool.
- Continue to attempt restarting GPU threads if they're flagged dead at 1 min.
intervals.
- Don't attempt to restart sick flagged GPUs while they're still registering
activity.
- Make curl use fresh connections whenever there is any communication issue
in case there are dead persistent connections preventing further comms from
working.
- Display pool in summary if only 1 pool.
- Adjust column width of A/R/HW to be the maximum of any device and align them.


CGMiner Version 2.1.0 - December 27, 2011

- Major infrastructure upgrade with RPC interface for controlling via sockets
encoded with/without JSON courtesy of Andrew Smith. Added documentation for
use of the API and sample code to use with it.
- Updated linux-usb-cgminer document.
- Rewrite of longpoll mechanism to choose the current pool wherever possible to
use for the longpoll, or any pool that supports longpoll if the current one
does not.
- Display information about longpoll when the chosen server has changed.
- Fix the bug where longpoll generated work may have been sent back to the
wrong pool, causing rejects.
- Fix a few race conditions on closing cgminer which caused some of the crashes
on exit.
- Only adjust gpu engine speed in autotune mode if the gpu is currently at the
performance level of that being adjusted.
- Various fixes for parsing/writing of configuration files.
- Do not add blank lines for threads of unused CPUs.
- Show which pool is unresponsive on startup.
- Only show GPU management menu item if GPUs are in use.
- Align most device columns in the curses display.


CGMiner Version 2.0.8 - November 11, 2011

- Make longpoll do a mandatory flushing of all work even if the block hasn't
changed, thus supporting longpoll initiated work change of any sort and merged
mining.
- Byteswap computed hash in hashtest so it can be correctly checked. This fixes
the very rare possibility that a block solve on solo mining was missed.
- Add x86_64 w64 mingw32 target
- Allow a fixed speed difference between memory and GPU clock speed with
--gpu-memdiff that will change memory speed when GPU speed is changed in
autotune mode.
- Don't load the default config if a config file is specified on the command
line.
- Don't build VIA on apple since -a auto bombs instead of gracefully ignoring
VIA failing.
- Build fix for dlopen/dlclose errors in glibc.


CGMiner Version 2.0.7 - October 17, 2011

- Support work without midstate or hash1, which are deprecated in bitcoind 0.5+
- Go to kernel build should we fail to clCreateProgramWithBinary instead of
failing on that device. This should fix the windows problems with devices not
initialising.
- Support new configuration file format courtesy of Chris Savery which can write
the config file from the menu and will load it on startup.
- Write unix configuration to .cgminer/cgminer.conf by default and prompt to
overwrite if given a filename from the menu that exists.


CGMiner Version 2.0.6 - October 9, 2011

- Must initialise the donorpool mutex or it fails on windows.
- Don't make donation work interfere with block change detection allowing
donation to work regardless of the block chain we're mining on.
- Expire shares as stale with a separate timeout from the scantime, defaulting
to 120 seconds.
- Retry pools after a delay of 15 seconds if none can be contacted on startup
unless a key is pressed.
- Don't try to build adl features without having adl.
- Properly check shares against target difficulty - This will no longer show
shares when solo mining at all unless they're considered to be a block solve.
- Add altivec 4 way (cpu mining) support courtesy of Gilles Risch.
- Try to use SSL if the server supports it.
- Display the total solved blocks on exit (LOL if you're lucky).
- Use ADL activity report to tell us if a sick GPU is still busy suggesting it
is hard hung and do not attempt to restart it.


CGMiner Version 2.0.5 - September 27, 2011

- Intensity can now be set to dynamic or static values per-device.
- New donation feature --donation sends a proportion of shares to author's
account of choice, but is disabled by default!
- The hash being displayed and block detection has been fixed.
- Devices not being mined on will not attempt to be ADL managed.
- Intensity is now displayed per GPU device.
- Make longpoll attempt to restart as often as opt_retries specifies.
- We weren't rolling work as often as we could.
- Correct some memory management issues.
- Build fixes.
- Don't mess with GPUs if we don't have them.


CGMiner Version 2.0.4 - September 23, 2011

- Confused Longpoll messages should be finally fixed with cgminer knowing for
sure who found the new block and possibly avoiding a rare crash.
- Display now shows the actual hash and will say BLOCK! if a block is deemed
solved.
- Extra spaces, which would double space lines on small terminals, have been
removed.
- Fan speed change is now damped if it is already heading in the correct
direction to minimise overshoot.
- Building without opencl libraries is fixed.
- GPUs are autoselected if there is only one when in the GPU management menu.
- GPU menu is refreshed instead of returning to status after a GPU change.


CGMiner Version 2.0.3 - September 17, 2011

- Various modes of failure to set fanspeeds and adl values have been addressed
and auto-fan should work now on most hardware, and possibly other values
which previously would not have worked.
- Fixed a crash that can occur on switching pools due to longpoll thread races.
- Use ATISTREAMSDKROOT if available at build time.
- Fanspeed management is returned to the driver default on exit instead of
whatever it was when cgminer was started.
- Logging of events deemed WARNING or ERR now will display even during
periods where menu input is being awaited on.


CGMiner Version 2.0.2 - September 11, 2011

- Exit cleanly if we abort before various threads are set up or if they no
longer exist.
- Fix a rare crash in HASH_DEL due to using different mutexes to protect the
data.
- Flag devices that have never started and don't allow enabling of devices
without restarting them.
- Only force the adapter speed to high if we've flagged this device as being
managed.
- Flag any devices with autofan or autogpu as being managed.
- Use a re-entrant value to store what fanspeed we're trying to set in case the
card doesn't support small changes.     Force it to a multiple of 10% if it
fails on trying to speed up the fan.
- Do not bother resetting values to old ones if changes to GPU parameters report
failure, instead returning a failure code only if the return value from get()
differs.
- Remove redundant check.
- Only display supported values from fanspeed on change settings.
- Missing bracket from output.
- Display fan percentage on devices that only support reporting percent and not
RPM.
- Properly substitute DLOPEN flags to build with ADL support when -ldl is needed
and not when opencl is not found.


CGMiner Version 2.0.1 - September 9, 2011

- Fix building on 32bit glibc with dlopen with -lpthread and -ldl
- ByteReverse is not used and the bswap opcode breaks big endian builds. Remove
it.
- Ignore whether the display is active or not since only display enabled devices
work this way, and we skip over repeat entries anwyay.
- Only reset values on exiting if we've ever modified them.
- Flag adl as active if any card is successfully activated.
- Add a thermal cutoff option as well and set it to 95 degrees by default.
- Change the fan speed by only 5% if it's over the target temperature but less
than the hysteresis value to minimise overshoot down in temperature.
- Add a --no-adl option to disable ADL monitoring and GPU settings.
- Only show longpoll received delayed message at verbose level.
- Allow temperatures greater than 100 degrees.
- We should be passing a float for the remainder of the vddc values.
- Implement accepting a range of engine speeds as well to allow a lower limit to
be specified on the command line.
- Allow per-device fan ranges to be set and use them in auto-fan mode.
- Display which GPU has overheated in warning message.
- Allow temperature targets to be set on a per-card basis on the command line.
- Display fan range in autofan status.
- Setting the hysteresis is unlikely to be useful on the fly and doesn't belong
in the per-gpu submenu.
- With many cards, the GPU summaries can be quite long so use a terse output
line when showing them all.
- Use a terser device status line to show fan RPM as well when available.
- Define max gpudevices in one macro.
- Allow adapterid 0 cards to enumerate as a device as they will be non-AMD
cards, and enable ADL on any AMD card.
- Do away with the increasingly confusing and irrelevant total queued and
efficiency measures per device.
- Only display values in the log if they're supported and standardise device log
line printing.


CGMiner Version 2.0.0 - September 6, 2011

Major feature upgrade - GPU monitoring, (over)clocking and fan control for ATI
GPUs.

New command line switches:
--auto-fan-     Automatically adjust all GPU fan speeds to maintain a target
temperature
--auto-gpu-     Automatically adjust all GPU engine clock speeds to maintain
a target temperature
--gpu-engine <arg>  Set the GPU engine (over)clock in Mhz - one value for all or
separate by commas for per card.
--gpu-fan <arg>     Set the GPU fan percentage - one value for all or separate
by commas for per card.
--gpu-memclock <arg> Set the GPU memory (over)clock in Mhz - one value for all
or separate by commas for per card.
--gpu-powertune <arg> Set the GPU powertune percentage - one value for all or
separate by commas for per card.
--gpu-vddc <arg>    Set the GPU voltage in Volts - one value for all or separate
by commas for per card.
--temp-hysteresis <arg> Set how much the temperature can fluctuate outside
limits when automanaging speeds (default: 3)
--temp-overheat <arg> Set the overheat temperature when automatically managing
fan and GPU speeds (default: 85)
--temp-target <arg> Set the target temperature when automatically managing fan
and GPU speeds (default: 75)

- Implement ATI ADL support for GPU parameter monitoring now and setting later
(temp, fan, clocks etc.).
- Check for the presence of the ADL header files in ADL_SDK.
- Import adl_functions.h from amd overdrive ctrl.
- Implement a setup function that tries to detect GPUs that support the ADL and
link in the parameters into the gpus struct.
- Put a summary of monitoring information from the GPU menu.
- Implement changing memory speed and voltage on the fly.
- Implement fan speed setting.
- Minor corrections to set fan speed by percentage.
- Make sure to read off the value in RPM only.
- Implement auto fanspeed adjustment to maintain a target temperature and
fanspeed below 85%, with an overheat check that will speed the fan up to 100%.
- Add an --auto-fan command line option to allow all GPUs to have autofan
enabled from startup.
- Add a gpu autotune option which adjusts GPU speed to maintain a target
temperature within the bounds of the default GPU speed and any overclocking set.
- Avoid a dereference if the longpoll thread doesn't exist.
- Clean up by setting performance profiles and fan settings to startup levels on
exit.
- Add a small amount of hysteresis before lowering clock speed.
- Allow target, overheat and hysteresis temperatures to be set from command
line.
- Combine all stats collating into one function to avoid repeating function
calls on each variable.
- Add gpu statistics to debugging output via the watchdog thread.
- Implement menus to change temperature limits.
- Implement setting the GPU engine clock speed of all devices or each device as
a comma separated value.
- Implement setting the GPU memory clock speed of all devices or each device as
a comma separated value.
- Implement setting the GPU voltage of all devices or each device as a comma
separated value.
- Implement setting the GPU fan speed of all devices or each device as a comma
separated value.
- Add support for monitoring powertune setting.
- Implement changing of powertune value from the GPU change settings menu.
- Get the value of powertune in get_stats.
- Implement setting the GPU powertune value of all devices or each device as a
comma separated value.
- Remove the safety checks in speed setting since confirmation is done first in
the menu, then show the new current values after a short pause.
- Force the speed to high on startup and restore it to whatever the setting was
on exit.
- Add temperature to standard output where possible and use more compact output.
- Move and print at the same time in curses to avoid random trampling display
errors.
- Update the status window only from the watchdog thread, do not rewrite the top
status messages and only refresh once all the status window is complete,
clearing the window each time to avoid corruption.
- Set a safe starting fan speed if we're automanaging the speeds.
- Provide locking around all adl calls to prevent races.
- Lower profile settings cannot be higher than higher profile ones so link any
drops in settings.
- Add new needed text files to distribution.
- Queue requests ignoring the number of staged clones since they get discarded
very easily leading to false positives for pool not providing work fast enough.
- Include libgen.h in opt.c to fix win32 compilation warnings.
- Fix compilation warning on win32.
- Add the directory name from the arguments cgminer was called from as well to
allow it running from a relative pathname.
- Add a --disable-adl option to configure and only enable it if opencl support
exists.
- Retry before returning a failure to get upstream work as a failure to avoid
false positives for pool dead.
- Retry also if the decoding of work fails.
- Use the presence of X-Roll-Ntime in the header as a bool for exists unless N
is found in the response.


CGMiner Version 1.6.2 - September 2, 2011

- Add --failover-only option to not leak work to backup pools when the primary
pool is lagging.
- Change recommendation to intensity 9 for dedicated miners.
- Fix the bouncing short term value by allowing it to change dynamically when
the latest value is very different from the rolling value, but damp the change
when it gets close.
- Use the curses_lock to protect the curses_active variable and test it under
lock.
- Go back to requesting work 2/3 of the way through the current scantime with
CPU mining as reports of mining threads running out of work have occurred with
only 5 seconds to retrieve work.
- Add start and stop time scheduling for regular time of day running or once off
start/stop options.
- Print summary on quit modes.
- Put some sanity checks on the times that can be input.
- Give a verbose message when no active pools are found and pause before
exiting.
- Add verbose message when a GPU fails to initialise, and disable the correct
GPU.
- Cryptopp asm32 was not correctly updated to the incremental nonce code so the
hash counter was bogus.
- Get rid of poorly executed curl check.
- If curl does not have sockopts, do not try to compile the
json_rpc_call_sockopt_cb function, making it possible to build against older
curl libraries.
- Most people expect /usr/local when an unspecified prefix is used so change to
that.
- Rename localgen occasions to getwork fail occasions since localgen is
unrelated now.


CGMiner Version 1.6.1 - August 29, 2011

- Copy cgminer path, not cat it.
- Switching between redrawing windows does not fix the crash with old
libncurses, so redraw both windows, but only when the window size hasn't
changed.
- Reinstate minimum 1 extra in queue to make it extremely unlikely to ever have
0 staged work items and any idle time.
- Return -1 if no input is detected from the menu to prevent it being
interpreted as a 0.
- Make pthread, libcurl and libcurses library checks mandatory or fail.
- Add a --disable-opencl configure option to make it possible to override
detection of opencl and build without GPU mining support.
- Confusion over the variable name for number of devices was passing a bogus
value which likely was causing the zero sized binary issue.
- cgminer no longer supports default url user and pass so remove them.
- Don't show value of intensity since it's dynamic by default.
- Add options to explicitly enable CPU mining or disable GPU mining.
- Convert the opt queue into a minimum number of work items to have queued
instead of an extra number to decrease risk of getting idle devices without
increasing risk of higher rejects.
- Statify tv_sort.
- Check for SSE2 before trying to build 32 bit SSE2 assembly version. Prevents
build failure when yasm is installed but -msse2 is not specified.
- Add some defines to configure.ac to enable exporting of values and packaging,
and clean up output.
- Give convenient summary at end of ./configure.
- Display version information and add --version command line option, and make
sure we flush stdout.
- Enable curses after the mining threads are set up so that failure messages
won't be lost in the curses interface.
- Disable curses after inputting a pool if we requested no curses interface.
- Add an option to break out after successfully mining a number of accepted
shares.
- Exit with a failed return code if we did not reach opt_shares.
- The cpu mining work data can get modified before we copy it if we submit it
async, and the sync submission is not truly sync anyway, so just submit it sync.


CGMiner Version 1.6.0 - August 26, 2011

- Make restarting of GPUs optional for systems that hang on any attempt to
restart them.     Fix DEAD status by comparing it to last live time rather than
last attempted restart time since that happens every minute.
- Move staged threads to hashes so we can sort them by time.
- Create a hash list of all the blocks created and search them to detect when a
new block has definitely appeared, using that information to detect stale work
and discard it.
- Update configure.ac for newer autoconf tools.
- Use the new hashes directly for counts instead of the fragile counters
currently in use.
- Update to latest sse2 code from cpuminer-ng.
- Allow LP to reset block detect and block detect lp flags to know who really
came first.
- Get start times just before mining begins to not have very slow rise in
average.
- Add message about needing one server.
- We can queue all the necessary work without hitting frequent stales now with
the time and string stale protection active all the time.     This prevents a
pool being falsely labelled as not providing work fast enough.
- Include uthash.h in distro.
- Implement SSE2 32 bit assembly algorithm as well.
- Fail gracefully if unable to open the opencl files.
- Make cgminer look in the install directory for the .cl files making make
install work correctly.
- Allow a custom kernel path to be entered on the command line.
- Bump threshhold for lag up to maximum queued but no staged work.
- Remove fragile source patching for bitalign, vectors et. al and simply pass it
with the compiler options.
- Actually check the value returned for the x-roll-ntime extension to make sure
it isn't saying N.
- Prevent segfault on exit for when accessory threads don't exist.
- Disable curl debugging with opt protocol since it spews to stderr.


CGMiner Version 1.5.8 - August 23, 2011

- Minimise how much more work can be given in cpu mining threads each interval.
- Make the fail-pause progressively longer each time it fails until the network
recovers.
- Only display the lagging message if we've requested the work earlier.
- Clean up the pool switching to not be dependent on whether the work can roll
or not by setting a lagging flag and then the idle flag.
- Only use one thread to determine if a GPU is sick or well, and make sure to
reset the sick restart attempt time.
- The worksize was unintentionally changed back to 4k by mistake, this caused a
slowdown.


CGMiner Version 1.5.7 - August 22, 2011

- Fix a crash with --algo auto
- Test at appropriate target difficulty now.
- Add per-device statics log output with --per-device-stats
- Fix breakage that occurs when 1 or 4 vectors are chosen on new phatk.
- Make rolltime report debug level only now since we check it every work
item.
- Add the ability to enable/disable per-device stats on the fly and match
logging on/off.
- Explicitly tell the compiler to retain the program to minimise the chance of
the zero sized binary errors.
- Add one more instruction to avoid one branch point in the common path in the
cl return code. Although this adds more ALUs overall and more branch points, the
common path code has the same number of ALUs and one less jmp, jmps being more
expensive.
- Explicitly link in ws2_32 on the windows build and update README file on how
to compile successfully on windows.
- Release cl resources should the gpu mining thread abort.
- Attempt to restart a GPU once every minute while it's sick.
- Don't kill off the reinit thread if it fails to init a GPU but returns safely.
- Only declare a GPU dead if there's been no sign of activity from the reinit
thread for 10 mins.
- Never automatically disable any pools but just specify them as idle if they're
unresponsive at startup.
- Use any longpoll available, and don't disable it if switching to a server that
doesn't have it. This allows you to mine solo, yet use the longpoll from a pool
even if the pool is the backup server.
- Display which longpoll failed and don't free the ram for lp_url since it
belongs to the pool hdr path.
- Make the tcp setsockopts unique to linux in the hope it allows freebsd et. al
to compile.


CGMiner Version 1.5.6 - August 17, 2011

- New phatk and poclbm kernels. Updated phatk to be in sync with latest 2.2
courtesy of phateus. Custom modified to work best with cgminer.
- Updated output buffer code to use a smaller buffer with the kernels.
- Clean up the longpoll management to ensure the right paths go to the right
pool and display whether we're connected to LP or not in the status line.


CGMiner Version 1.5.5 - August 16, 2011

- Rework entirely the GPU restart code. Strike a balance between code that
re-initialises the GPU entirely so that soft hangs in the code are properly
managed, but if a GPU is completely hung, the thread restart code fails
gracefully, so that it does not take out any other code or devices. This will
allow cgminer to keep restarting GPUs that can be restarted, but continue
mining even if one or more GPUs hangs which would normally require a reboot.
- Add --submit-stale option which submits all shares, regardless of whether they
would normally be considered stale.
- Keep options in alphabetical order.
- Probe for slightly longer for when network conditions are lagging.
- Only display the CPU algo when we're CPU mining.
- As we have keepalives now, blaming network flakiness on timeouts appears to
have been wrong.     Set a timeout for longpoll to 1 hour, and most other
network connectivity to 1 minute.
- Simplify output code and remove HW errors from CPU stats.
- Simplify code and tidy output.
- Only show cpu algo in summary if cpu mining.
- Log summary at the end as per any other output.
- Flush output.
- Add a linux-usb-cgminer guide courtesy of Kano.


CGMiner Version 1.5.4 - August 14, 2011

- Add new option: --monitor <cmd> Option lets user specify a command <cmd> that
will get forked by cgminer on startup. cgminer's stderr output subsequently gets
piped directly to this command.
- Allocate work from one function to be able to initialise variables added
later.
- Add missing fflush(stdout) for --ndevs and conclusion summary.
- Preinitialise the devices only once on startup.
- Move the non cl_ variables into the cgpu info struct to allow creating a new
cl state on reinit, preserving known GPU variables.
- Create a new context from scratch in initCQ in case something was corrupted to
maximise our chance of succesfully creating a new worker thread. Hopefully this
makes thread restart on GPU failure more reliable, without hanging everything
in the case of a completely wedged GPU.
- Display last initialised time in gpu management info, to know if a GPU has
been re-initialised.
- When pinging a sick cpu, flush finish and then ping it in a separate thread in
the hope it recovers without needing a restart, but without blocking code
elsewhere.
- Only consider a pool lagging if we actually need the work and we have none
staged despite queue requests stacking up. This decreases significantly the
amount of work that leaks to the backup pools.
- The can_roll function fails inappropriately in stale_work.
- Only put the message that a pool is down if not pinging it every minute. This
prevents cgminer from saying pool down at 1 minute intervals unless in debug
mode.
- Free all work in one place allowing us to perform actions on it in the future.
- Remove the extra shift in the output code which was of dubious benefit. In
fact in cgminer's implementation, removing this caused a miniscule speedup.
- Test each work item to see if it can be rolled instead of per-pool and roll
whenever possible, adhering to the 60 second timeout. This makes the period
after a longpoll have smaller dips in throughput, as well as requiring less
getworks overall thus increasing efficiency.
- Stick to rolling only work from the current pool unless we're in load balance
mode or lagging to avoid aggressive rolling imitating load balancing.
- If a work item has had any mining done on it, don't consider it discarded
work.


CGMiner Version 1.5.3 - July 30, 2011

- Significant work went into attempting to make the thread restart code robust
to identify sick threads, tag them SICK after 1 minute, then DEAD after 5
minutes of inactivity and try to restart them. Instead of re-initialising the
GPU completely, only a new cl context is created to avoid hanging the rest of
the GPUs should the dead GPU be hung irrevocably.
- Use correct application name in syslog.
- Get rid of extra line feeds.
- Use pkg-config to check for libcurl version
- Implement per-thread getwork count with proper accounting to not over-account
queued items when local work replaces it.
- Create a command queue from the program created from source which allows us
to flush the command queue in the hope it will not generate a zero sized binary
any more.
- Be more willing to get work from the backup pools if the work is simply being
queued faster than it is being retrieved.


CGMiner Version 1.5.2 - July 28, 2011

- Restarting a hung GPU can hang the rest of the GPUs so just declare it dead
and provide the information in the status.
- The work length in the miner thread gets smaller but doesn't get bigger if
it's under 1 second.     This could end up leading to CPU under-utilisation and
lower and lower hash rates.     Fix it by increasing work length if it drops
under 1 second.
- Make the "quiet" mode still update the status and display errors, and add a
new --real-quiet option which disables all output and can be set once while
running.
- Update utility and efficiency figures when displaying them.
- Some Intel HD graphics support the opencl commands but return errors since
they don't support opencl. Don't fail with them, just provide a warning and
disable GPU mining.
- Add http:// if it's not explicitly set for URL entries.
- Log to the output file at any time with warnings and errors, instead of just
when verbose mode is on.
- Display the correct current hash as per blockexplorer, truncated to 16
characters, with just the time.


CGMiner Version 1.5.1 - July 27, 2011

- Two redraws in a row cause a crash in old libncurses so just do one redraw
using the main window.
- Don't adjust hash_div only up for GPUs. Disable hash_div adjustment for GPUs.
- Only free the thread structures if the thread still exists.
- Update both windows separately, but not at the same time to prevent the double
refresh crash that old libncurses has.     Do the window resize check only when
about to redraw the log window to minimise ncurses cpu usage.
- Abstract out the decay time function and use it to make hash_div a rolling
average so it doesn't change too abruptly and divide work in chunks large enough
to guarantee they won't overlap.
- Sanity check to prove locking.
- Don't take more than one lock at a time.
- Make threads report out when they're queueing a request and report if they've
failed.
- Make cpu mining work submission asynchronous as well.
- Properly detect stale work based on time from staging and discard instead of
handing on, but be more lax about how long work can be divided for up to the
scantime.
- Do away with queueing work separately at the start and let each thread grab
its own work as soon as it's ready.
- Don't put an extra work item in the queue as each new device thread will do so
itself.
- Make sure to decrease queued count if we discard the work.
- Attribute split work as local work generation.
- If work has been cloned it is already at the head of the list and when being
reinserted into the queue it should be placed back at the head of the list.
- Dividing work is like the work is never removed at all so treat it as such.
However the queued bool needs to be reset to ensure we *can* request more work
even if we didn't initially.
- Make the display options clearer.
- Add debugging output to tq_push calls.
- Add debugging output to all tq_pop calls.


CGMiner Version 1.5.0 - July 26, 2011

- Increase efficiency of slow mining threads such as CPU miners dramatically. Do
this by detecting which threads cannot complete searching a work item within the
scantime and then divide up a work item into multiple smaller work items.
Detect the age of the work items and if they've been cloned before to prevent
doing the same work over. If the work is too old to be divided, then see if it
can be time rolled and do that to generate work. This dramatically decreases the
number of queued work items from a pool leading to higher overall efficiency
(but the same hashrate and share submission rate).
- Don't request work too early for CPUs as CPUs will scan for the full
opt_scantime anyway.
- Simplify gpu management enable/disable/restart code.
- Implement much more accurate rolling statistics per thread and per gpu and
improve accuracy of rolling displayed values.
- Make the rolling log-second average more accurate.
- Add a menu to manage GPUs on the fly allowing you to enable/disable GPUs or
try restarting them.
- Keep track of which GPUs are alive versus enabled.
- Start threads for devices that are even disabled, but don't allow them to
start working.
- The last pool is when we are low in total_pools, not active_pools.
- Make the thread restart do a pthread_join after disabling the device, only
re-enabling it if we succeed in restarting the thread. Do this from a separate
thread so as to not block any other code.This will allow cgminer to continue
even if one GPU hangs.
- Try to do every curses manipulation under the curses lock.
- Only use the sockoptfunction if the version of curl is recent enough.


CGMiner Version 1.4.1 - July 24, 2011

- Do away with GET for dealing with longpoll forever. POST is the one that works
everywhere, not the other way around.
- Detect when the primary pool is lagging and start queueing requests on backup
pools if possible before needing to roll work.
- Load balancing puts more into the current pool if there are disabled pools.
Fix.
- Disable a GPU device should the thread fail to init.
- Out of order command queue may fail on osx. Try without if it fails.
- Fix possible dereference on blank inputs during input_pool.
- Defines missing would segfault on --help when no sse mining is built in.
- Revert "Free up resources/stale compilers." - didn't help.
- Only try to print the status of active devices or it would crash.
- Some hardware might benefit from the less OPS so there's no harm in leaving
kernel changes that do that apart from readability of the code.

CGMiner Version 1.4.0 - July 23, 2011

- Feature upgrade: Add keyboard input during runtime to allow modification of
and viewing of numerous settings such as adding/removing pools, changing
multipool management strategy, switching pools, changing intensiy, verbosity,
etc. with a simple keypress menu system.
- Free up resources/stale compilers.
- Kernels are safely flushed in a way that allows out of order execution to
work.
- Sometimes the cl compiler generates zero sized binaries and only a reboot
seems to fix it.
- Don't try to stop/cancel threads that don't exist.
- Only set option to show devices and exit if built with opencl support.
- Enable curses earlier and exit with message in main for messages to not be
lost in curses windows.
- Make it possible to enter server credentials with curses input if none are
specified on the command line.
- Abstract out a curses input function and separate input pool function to allow
for live adding of pools later.
- Remove the nil arguments check to allow starting without parameters.
- Disable/enable echo & cbreak modes.
- Add a thread that takes keyboard input and allow for quit, silent, debug,
verbose, normal, rpc protocol debugging and clear screen options.
- Add pool option to input and display current pool status, pending code to
allow live changes.
- Add a bool for explicit enabling/disabling of pools.
- Make input pool capable of bringing up pools while running.
- Do one last check of the work before submitting it.
- Implement the ability to live add, enable, disable, and switch to pools.
- Only internally test for block changes when the work matches the current pool
to prevent interleaved block change timing on multipools.
- Display current pool management strategy to enable changing it on the fly.
- The longpoll blanking of the current_block data may not be happening before
the work is converted and appears to be a detected block change.     Blank the
current block be
- Make --no-longpoll work again.
- Abstract out active pools count.
- Allow the pool strategy to be modified on the fly.
- Display pool information on the fly as well.
- Add a menu and separate out display options.
- Clean up the messy way the staging thread communicates with the longpoll
thread to determine who found the block first.
- Make the input windows update immediately instead of needing a refresh.
- Allow log interval to be set in the menu.
- Allow scan settings to be modified at runtime.
- Abstract out the longpoll start and explicitly restart it on pool change.
- Make it possible to enable/disable longpoll.
- Set priority correctly on multipools.     Display priority and alive/dead
information in display_pools.
- Implement pool removal.
- Limit rolltime work generation to 10 iterations only.
- Decrease testing log to info level.
- Extra refresh not required.
- With huge variation in GPU performance, allow intensity to go from -10 to +10.
- Tell getwork how much of a work item we're likely to complete for future
splitting up of work.
- Remove the mandatory work requirement at startup by testing for invalid work
being passed which allows for work to be queued immediately.     This also
removes the requirem
- Make sure intensity is carried over to thread count and is at least the
minimum necessary to work.
- Unlocking error on retry. Locking unnecessary anyway so remove it.
- Clear log window from consistent place. No need for locking since logging is
disabled during input.
- Cannot print the status of threads that don't exist so just queue enough work
for the number of mining threads to prevent crash with -Q N.
- Update phatk kernel to one with new parameters for slightly less overhead
again.     Make the queue kernel parameters call a function pointer to select
phatk or poclbm.
- Make it possible to select the choice of kernel on the command line.
- Simplify the output part of the kernel. There's no demonstrable advantage from
more complexity.
- Merge pull request #18 from ycros/cgminer
- No need to make leaveok changes win32 only.
- Build support in for all SSE if possible and only set the default according to
machine capabilities.
- Win32 threading and longpoll keepalive fixes.
- Win32: Fix for mangled output on the terminal on exit.


CGMiner Version 1.3.1 - July 20, 2011

- Feature upgrade; Multiple strategies for failover. Choose from default which
now falls back to a priority order from 1st to last, round robin which only
changes pools when one is idle, rotate which changes pools at user-defined
intervals, and load-balance which spreads the work evenly amongst all pools.
- Implement pool rotation strategy.
- Implement load balancing algorithm by rotating requests to each pool.
- Timeout on failed discarding of staged requests.
- Implement proper flagging of idle pools, test them with the watchdog thread,
and failover correctly.
- Move pool active test to own function.
- Allow multiple strategies to be set for multipool management.
- Track pool number.
- Don't waste the work items queued on testing the pools at startup.
- Reinstate the mining thread watchdog restart.
- Add a getpoll bool into the thread information and don't restart threads stuck
waiting on work.
- Rename the idlenet bool for the pool for later use.
- Allow the user/pass userpass urls to be input in any order.
- When json rpc errors occur they occur in spits and starts, so trying to limit
them with the comms error bool doesn't stop a flood of them appearing.
- Reset the queued count to allow more work to be queued for the new pool on
pool switch.

CGMiner Version 1.3.0 - July 19, 2011

- Massive infrastructure update to support pool failover.
- Accept multiple parameters for url, user and pass and set up structures of
pool data accordingly.
- Probe each pool for what it supports.
- Implement per pool feature support according to rolltime support as
advertised by server.
- Do switching automatically based on a 300 second timeout of locally generated
work or 60 seconds of no response from a server that doesn't support rolltime.
- Implement longpoll server switching.
- Keep per-pool data and display accordingly.
- Make sure cgminer knows how long the pool has actually been out for before
deeming it a prolonged outage.
- Fix bug with ever increasing staged work in 1.2.8 that eventually caused
infinite rejects.
- Make warning about empty http requests not show by default since many
servers do this regularly.


CGMiner Version 1.2.8 - July 18, 2011

- More OSX build fixes.
- Add an sse4 algorithm to CPU mining.
- Fix CPU mining with other algorithms not working.
- Rename the poclbm file to ensure a new binary is built since.
- We now are guaranteed to have one fresh work item after a block change and we
should only discard staged requests.
- Don't waste the work we retrieve from a longpoll.
- Provide a control lock around global bools to avoid racing on them.
- Iterating over 1026 nonces when confirming data from the GPU is old code
and unnecessary and can lead to repeats/stales.
- The poclbm kernel needs to be updated to work with the change to 4k sized
output buffers.
- longpoll seems to work either way with post or get but some servers prefer
get so change to httpget.


CGMiner Version 1.2.7 - July 16, 2011

- Show last 8 characters of share submitted in log.
- Display URL connected to and user logged in as in status.
- Display current block and when it was started in the status line.
- Only pthread_join the mining threads if they exist as determined by
pthread_cancel and don't fail on pthread_cancel.
- Create a unique work queue for all getworks instead of binding it to thread 0
to avoid any conflict over thread 0's queue.
- Clean up the code to make it clear it's watchdog thread being messaged to
restart the threads.
- Check the current block description hasn't been blanked pending the real
new current block data.
- Re-enable signal handlers once the signal has been received to make it
possible to kill cgminer if it fails to shut down.
- Disable restarting of CPU mining threads pending further investigation.
- Update longpoll messages.
- Add new block data to status line.
- Fix opencl tests for osx.
- Only do local generation of work if the work item is not stale itself.
- Check for stale work within the mining threads and grab new work if
positive.
- Test for idle network conditions and prevent threads from being restarted
by the watchdog thread under those circumstances.
- Make sure that local work generation does not continue indefinitely by
stopping it after 10 minutes.
- Tweak the kernel to have a shorter path using a 4k buffer and a mask on the
nonce value instead of a compare and loop for a shorter code path.
- Allow queue of zero and make that default again now that we can track how
work is being queued versus staged. This can decrease reject rates.
- Queue precisely the number of mining threads as longpoll_staged after a
new block to not generate local work.


CGMiner Version 1.2.6 - July 15, 2011

- Put a current system status line beneath the total work status line
- Fix a counting error that would prevent cgminer from correctly detecting
situations where getwork was failing - this would cause stalls sometimes
unrecoverably.
- Limit the maximum number of requests that can be put into the queue which
otherwise could get arbitrarily long during a network outage.
- Only count getworks that are real queue requests.


CGMiner Version 1.2.5 - July 15, 2011

- Conflicting -n options corrected
- Setting an intensity with -I disables dynamic intensity setting
- Removed option to manually disable dynamic intensity
- Improve display output
- Implement signal handler and attempt to clean up properly on exit
- Only restart threads that are not stuck waiting on mandatory getworks
- Compatibility changes courtesy of Ycros to build on mingw32 and osx
- Explicitly grab first work item to prevent false positive hardware errors
due to working on uninitialised work structs
- Add option for non curses --text-only output
- Ensure we connect at least once successfully before continuing to retry to
connect in case url/login parameters were wrong
- Print an executive summary when cgminer is terminated
- Make sure to refresh the status window

CGMiner Versions -> 1.2.4

- Con Kolivas - July 2011. New maintainership of code under cgminer name.
- Massive rewrite to incorporate GPU mining.
- Incorporate original oclminer c code.
- Rewrite gpu mining code to efficient work loops.
- Implement per-card detection and settings.
- Implement vector code.
- Implement bfi int patching.
- Import poclbm and phatk ocl kernels and use according to hardware type.
- Implement customised optimised versions of opencl kernels.
- Implement binary kernel generation and loading.
- Implement preemptive asynchronous threaded work gathering and pushing.
- Implement variable length extra work queues.
- Optimise workloads to be efficient miners instead of getting lots of extra
  work.
- Implement total hash throughput counters, per-card accepted, rejected and
  hw error count.
- Staging and watchdog threads to prevent fallover.
- Stale and reject share guarding.
- Autodetection of new blocks without longpoll.
- Dynamic setting of intensity to maintain desktop interactivity.
- Curses interface with generous statistics and information.
- Local generation of work (xroll ntime) when detecting poor network
connectivity.

cpuminer Version 1.0.2

- Linux x86_64 optimisations - Con Kolivas
- Optimise for x86_64 by default by using sse2_64 algo
- Detects CPUs and sets number of threads accordingly
- Uses CPU affinity for each thread where appropriate
- Sets scheduling policy to lowest possible
- Minor performance tweaks

cpuminer Version 1.0.1 - May 14, 2011

- OSX support

cpuminer Version 1.0 - May 9, 2011

- jansson 2.0 compatibility
- correct off-by-one in date (month) display output
- fix platform detection
- improve yasm configure bits
- support full URL, in X-Long-Polling header

cpuminer Version 0.8.1 - March 22, 2011

- Make --user, --pass actually work

- Add User-Agent HTTP header to requests, so that server operators may
  more easily identify the miner client.

- Fix minor bug in example JSON config file

cpuminer Version 0.8 - March 21, 2011

- Support long polling: http://deepbit.net/longpolling.php

- Adjust max workload based on scantime (default 5 seconds,
  or 60 seconds for longpoll)

- Standardize program output, and support syslog on Unix platforms

- Suport --user/--pass options (and "user" and "pass" in config file),
  as an alternative to the current --userpass

cpuminer Version 0.7.2 - March 14, 2011

- Add port of ufasoft's sse2 assembly implementation (Linux only)
  This is a substantial speed improvement on Intel CPUs.

- Move all JSON-RPC I/O to separate thread.  This reduces the
  number of HTTP connections from one-per-thread to one, reducing resource
  usage on upstream bitcoind / pool server.

cpuminer Version 0.7.1 - March 2, 2011

- Add support for JSON-format configuration file.  See example
  file example-cfg.json.  Any long argument on the command line
  may be stored in the config file.
- Timestamp each solution found
- Improve sha256_4way performance.  NOTE: This optimization makes
  the 'hash' debug-print output for sha256_way incorrect.
- Use __builtin_expect() intrinsic as compiler micro-optimization
- Build on Intel compiler
- HTTP library now follows HTTP redirects

cpuminer Version 0.7 - February 12, 2011

- Re-use CURL object, thereby reuseing DNS cache and HTTP connections
- Use bswap_32, if compiler intrinsic is not available
- Disable full target validation (as opposed to simply H==0) for now

cpuminer Version 0.6.1 - February 4, 2011

- Fully validate "hash < target", rather than simply stopping our scan
  if the high 32 bits are 00000000.
- Add --retry-pause, to set length of pause time between failure retries
- Display proof-of-work hash and target, if -D (debug mode) enabled
- Fix max-nonce auto-adjustment to actually work.  This means if your
  scan takes longer than 5 seconds (--scantime), the miner will slowly
  reduce the number of hashes you work on, before fetching a new work unit.

cpuminer Version 0.6 - January 29, 2011

- Fetch new work unit, if scanhash takes longer than 5 seconds (--scantime)
- BeeCee1's sha256 4way optimizations
- lfm's byte swap optimization (improves via, cryptopp)
- Fix non-working short options -q, -r

cpuminer Version 0.5 - December 28, 2010

- Exit program, when all threads have exited
- Improve JSON-RPC failure diagnostics and resilience
- Add --quiet option, to disable hashmeter output.

cpuminer Version 0.3.3 - December 27, 2010

- Critical fix for sha256_cryptopp 'cryptopp_asm' algo

cpuminer Version 0.3.2 - December 23, 2010

- Critical fix for sha256_via

cpuminer Version 0.3.1 - December 19, 2010

- Critical fix for sha256_via
- Retry JSON-RPC failures (see --retry, under "minerd --help" output)

cpuminer Version 0.3 - December 18, 2010

- Add crypto++ 32bit assembly implementation
- show version upon 'minerd --help'
- work around gcc 4.5.x bug that killed 4way performance

cpuminer Version 0.2.2 - December 6, 2010

- VIA padlock implementation works now
- Minor build and runtime fixes

cpuminer Version 0.2.1 - November 29, 2010

- avoid buffer overflow when submitting solutions
- add Crypto++ sha256 implementation (C only, ASM elided for now)
- minor internal optimizations and cleanups

cpuminer Version 0.2 - November 27, 2010

- Add script for building a Windows installer
- improve hash performance (hashmeter) statistics
- add tcatm 4way sha256 implementation
- Add experimental VIA Padlock sha256 implementation

cpuminer Version 0.1.2 - November 26, 2010

- many small cleanups and micro-optimizations
- build win32 exe using mingw
- RPC URL, username/password become command line arguments
- remove unused OpenSSL dependency

cpuminer Version 0.1.1 - November 24, 2010

- Do not build sha256_generic module separately from cpuminer.

cpuminer Version 0.1 - November 24, 2010

- Initial release.
<|MERGE_RESOLUTION|>--- conflicted
+++ resolved
@@ -1,13 +1,4 @@
-<<<<<<< HEAD
 BFGMiner Version 2.10.0 - Future
-
-- New --skip-security-checks option to allow miners to skip checks when it
-saves bandwidth
-- Skip stratum transaction download when there are no transactions
-- API add Best Share to summary
-- API lock access to some summary statistics (and copy them)
-=======
-Version 2.10.0 - December 10, 2012
 
 - Include prctl header for thread renaming to work.
 - Set tv_idle time if a pool is not active when input from the menu.
@@ -98,7 +89,6 @@
 - API add Best Share to summary
 - Check on creating new GBT work if the structures are up to date and update
 them as required rather than regularly.
->>>>>>> 13bee985
 - Update windows build instructions.
 - Enable backup stratum connections for getwork when the primary pool doesn't
 have longpoll aka solo mining.
@@ -106,12 +96,6 @@
 - Remove unused variable.
 - The specification for stratum has been elaborated to say that a changed diff
 applies only to new work so do not retarget when submitting shares.
-<<<<<<< HEAD
-- Suspend stratum connections to backup pools when there is no requirement to
-potentially grab work from them.
-- Rename rename_thr to RenameThread to match cgminer
-- modminer: Adopt symbolic command names from kanoi
-=======
 - Use a variable length string array in submit_upstream_work to cope with
 massive GBT submissions.
 - API lock access to some summary statistics (and copy them)
@@ -127,11 +111,22 @@
 - Style police.
 - Remove unused getwork times in getswork.
 - Fix readme wordwrap.
-
-
-Version 2.9.6 - December 2, 2012
-
->>>>>>> 13bee985
+- New --skip-security-checks option to allow miners to skip checks when it
+saves bandwidth
+- Skip stratum transaction download when there are no transactions
+- API add Best Share to summary
+- API lock access to some summary statistics (and copy them)
+- Update windows build instructions.
+- Enable backup stratum connections for getwork when the primary pool doesn't
+have longpoll aka solo mining.
+- Check for correct absence of opt_fail_only in cnx_needed.
+- Remove unused variable.
+- The specification for stratum has been elaborated to say that a changed diff
+applies only to new work so do not retarget when submitting shares.
+- Suspend stratum connections to backup pools when there is no requirement to
+potentially grab work from them.
+- Rename rename_thr to RenameThread to match cgminer
+- modminer: Adopt symbolic command names from kanoi
 - Make gen_stratum_work more robust by using a dynamically allocated array for
 the header in case bogus data is sent by the pool to avoid overflowing a static
 array.
