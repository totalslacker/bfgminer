<<<<<<< HEAD
BFGMiner Version 2.7.5 - August 27, 2012

- Revert "Do a complete cgminer restart if the ATI Display Library fails, as
it does on windows after running for some time, when fanspeed reporting
fails."
- Stop special-casing worksize default to 256 for Cypress, since it incurs a 5
MH/s hit with stock config
- New "--scan-serial all" feature to probe all enumerated serial ports
- modminer: Revamp dynamic clocking algorithm per request from cablepair
=======
Version 2.7.5 - August 31, 2012

- Adjust opencl intensity when adjusting thread count to prevent it getting
pegged at a value below the minimum threads possible.
- miner.h max_hashes -> int64_t
- Keep the local block number in the blocks structs stored and sort them by
number to guarantee we delete the oldest when ageing the block struct entries.
- Use correct sdk version detection for SDK 2.7
- Revert "Pick worksize 256 with Cypress if none is specified."
>>>>>>> ae8bacc5
- Test for lagging once more in queue_request to enable work to leak to backup
pools.
- There is no need to try to switch pools in select_pool since the current pool
is actually not affected by the choice of pool to get work from.
<<<<<<< HEAD
- Only clear the pool lagging flag if we're staging work faster than we're
using it.
- needed flag is currently always false in queue_request. Remove it for now.
- thr is always NULL going into queue_request now.
- Fix for non-ADL OpenCL device formatting issue


BFGMiner Version 2.7.4 - August 23, 2012
=======
- Only clear the pool lagging flag if we're staging work faster than we're using
it.
- needed flag is currently always false in queue_request. Remove it for now.
- thr is always NULL going into queue_request now.


Version 2.7.4 - August 23, 2012
>>>>>>> ae8bacc5

- Perform select_pool even when not lagging to allow it to switch back if needed
to the primary.
- Simplify macros in output kernels avoiding apparent loops and local variables.
- Carry the needed bool over the work command queue.
- Move the decision to queue further work upstream before threads are spawned
based on fine grained per-pool stats and increment the queued count immediately.
- Track queued and staged per pool once again for future use.
- OpenCL 1.0 does not have native atomic_add and extremely slow support with
atom_add so detect opencl1.0 and use a non-atomic workaround.
- Pools: add RollTime info to API 'stats' and 'Stats' button in miner.php


BFGMiner Version 2.7.3 - August 23, 2012

- Minimise the number of getwork threads we generate.
- Pick worksize 256 with Cypress if none is specified.
- Give warning with sdk2.7 and phatk as well.
- Whitelist sdk2.7 for diablo kernel as well.
- Only keep the last 6 blocks in the uthash database to keep memory usage
constant. Storing more is unhelpful anyway.
- Increase kernel versions signifying changed APIs.
- BFL flash - more FPGA-README
- Check we haven't staged work while waiting for a curl entry before proceeding.
- Use atomic ops to never miss a nonce on opencl kernels, including nonce==0,
also allowing us to make the output buffer smaller.
- Remove compile errors/warnings and document compile/usage in FPGA-README
- Ignore the submit_fail flag when deciding whether to recruit more curls or not
since we have upper bounds on how many curls can be recruited, this test is
redundant and can lead to problems.
- API-README update cgminer version number
- API-README fix groups P: example mistake
- API-README add COIN and other edits
- miner.php allow 'coin' is custom pages


BFGMiner Version 2.7.1 - August 22, 2012

- Update windows build instructions courtesy of sharky.
- Increase max curls to number of mining threads + queue * 2, accounting for up
and downstream comms.
- Queue enough requests to get started.
- There is no point trying to clone_work in get_work() any more since we clone
on every get_work_thread where possible.
- There is no point subtracting 1 from maxq in get_work_thread.
- miner.php allow page title to be defined in myminer.php
- Only set lagging flag once there are no staged work items.
- select_pool does not switch back to the primary once lagging is disabled.
- Increment total work counter under mutex lock.
- Increment the queued count after the curl is popped in case there's a delay
waiting on curls and we think we've queued work when in fact we're waiting on
curls.
- Do the dynamic timing in opencl code over a single pass through scanhash to
make sure we're only getting opencl times contributing to the measured
intervals.
- Increase curl reaping time to 5 minutes since comms between  curl requests can
be 2 mins apart with lots of rolltime.
- No need for extra variable in hash_push.
- Remove short options -r and -R to allow them to be reused and remove readme
entries for deprecated options.
- Deprecate the opt_fail_pause parameter, leaving a null placeholder for
existing configurations.
- Free work before retrying in get_work_thread.
- Don't pause after failed getwork, set lagging flag and reassess.
- We should not be pausing in trying to resubmit shares.
- Get rid of the extending fail pause on failed connects since we discard work
after a period.
- get_work always returns true so turn it into a void function.
- get_work never returns false so get rid of fail pause loop.
- Get rid of pause and retry from get_upstream_work so we only do it from one
place.
- Remove all cases where --retries aborts BFGMiner, making it for submission
retries only, where it makes sense.


BFGMiner Version 2.7.0 - August 21, 2012

- Implement a new pool strategy, BALANCE, which monitors work performed per pool
as a rolling average every 10 minutes to try and distribute work evenly over all
the pools. Do this by monitoring diff1 solutions to allow different difficulty
target pools to be treated equally, along with solo mining. Update the
documentation to describe this strategy and more accurately describe the
load-balance one.
- fpga serial I/O extra debug (disabled by default)
- Getwork fail was not being detected. Remove a vast amount of unused variables
and functions used in the old queue request mechanism and redefine the getfail
testing.
- Consider us lagging only once our queue is almost full and no staged work.
- Simplify the enough work algorithm dramatically.
- Only queue from backup pools once we have nothing staged.
- Don't keep queueing work indefinitely if we're in opt failover mode.
- Make sure we don't opt out of queueing more work if all the queued work is
from one pool.
- Set lagging flag if we're on the last of our staged items.
- Reinstate clone on grabbing work.
- Grab clones from hashlist wherever possible first.
- Cull all the early queue requests since we request every time work is popped
now.
- Keep track of staged rollable work item counts to speed up clone_available.
- Make expiry on should_roll to 2/3 time instead of share duration since some
hardware will have very fast share times.
- Check that we'll get 1 shares' worth of work time by rolling before saying we
should roll the work.
- Simplify all those total_secs usages by initialising it to 1 second.
- Overlap queued decrementing with staged incrementing.
- Artificially set the pool lagging flag on pool switch in failover only mode as
well.
- Artificially set the pool lagging flag on work restart to avoid messages about
slow pools after every longpoll.
- Factor in opt_queue value into enough work queued or staged.
- Roll work whenever we can on getwork.
- Queue requests for getwork regardless and test whether we should send for a
getwork from the getwork thread itself.
- Get rid of age_work().
- Don't try to get bitforce temperature if we're polling for a result to
minimise the chance of interleaved responses.
- Fix harmless unused warnings in scrypt.h.
- Check we are not lagging as well as there is enough work in getwork.


BFGMiner Version 2.6.5 - August 20, 2012

- API new command 'coin' with mining information
- Add message to share if it's a resubmit.
- Add virtual adl mapping for when none is specified on the command line to
not crash without a map specified.
- Fix ADL gpu-map not working when there are more ADL devices than openCL.
Patch supplied and tested by Nite69.
- bitforce: Initial import of Linux-only bitforce-firmware-flash utility
- Revert stale-on-arrival failsafe, since it ends up needing exceptions for
everything
- Bugfix: opencl: Declare opencl_dynamic_cleanup in header
- Even if we want to submit stale shares, give up if we have more submissions
waiting on threads (even before failing)
- Even if we want to submit stale shares, give up if they've failed and we
have more submissions waiting on threads
- opencl: Use timeBeginPeriod on Windows to ensure gettimeofday has sufficient
precision for dynamic intensity
- Bugfix: opencl: Move ADL fanspeed warning messages to a new thread to get
around summary-update deadlocking
- README: Note that user groups don't get updated until re-login
- Initialise cnt in libztex.c
- Don't try to start devices that don't support scrypt when scrypt mining.
- Repeating on timeout in ztex could make the code never return.
- Offset libusb reads/writes by length written as well in ztex.
- Cope with timeouts and partial reads in ztex code.
- If there are more devices than nDevs, don't iterate over them as they may
overwrite devices mapped below that with the mapping option.
- Fix README faq on bfl auto-detect.
- Set memory clock based on memdiff if present from with engine changes,
allowing it to parallel manual changes from the menu as well.
- api.c typo
- API allow display/change failover-only setting
- API-README corrections
- miner.php documentation (in API-README) v0.1
- Bugfix: opencl: Show blank device-info statline area if GPU doesn't have
ADL, to fix column alignment
- README: Document usage of 0 to indicate "leave at default" for comma-
delimited GPU options
- Correct API-README versions to match when BFGMiner included them
- API-README update changelog
- Minimise locking and unlocking when getting counts by reusing shared mutex
lock functions.
- Avoid getting more work if by the time the getwork thread is spawned we find
ourselves with enough work.
- The bitforce buffer is cleared and hw error count incremented on return from a
failed send_work already so no need to do it within the send_work function.
- Don't make mandatory work and its clones last forever.
- modminer: Log debug info for nonces found


BFGMiner Version 2.6.4 - August 11, 2012

- Bugfix: Define my_cancellable_getch in miner.h
- Escape " and \ when writing json config file
- miner.php allow a custom page section to select all fields with '*' - e.g. to
create a STATS section on a custom page
- miner.php optional single rig totals (on by default)
- Bugfix: Initialize submitting mutex
- Bugfix: bitforce: Allocate enough space for FTDI description pointers
- Queue one request for each staged request removed, keeping the staged
request count optimal at all times.
- Bugfix: Avoid cancelling threads while locks are held
- Set recognizable names on threads for debugging
- Bugfix: Don't keep making new get_work threads if all pools are dead
- Enable configuring submission thread limit with --submit-threads option
- Bugfix: Limit active submission threads to 0x40 so we don't overflow
- Bugfix: Properly handle switching to pools that aren't on the latest block,
and warn if a pool actively switches to an old block
- Log more details of reasons in stale_work debug messages
- Failsafe against stale-on-arrival work: disable the pool
- Bugfix: Debug message should show "Work stale due to work restart" when it's
not a share
- windows-build: Remove APP SDK section since it is no longer needed
- modminer: HACK: Let last_work handle the end of the work, and start the next
one immediately
- Bugfix: modminer: Remove erroneous "else" statement, to fix hashrate
reporting
- README: Document user group required for FPGAs on Gentoo and Ubuntu
- BFGMiner-specific README adjustments
- Bugfix: opencl: Ignore error getting device ids from platforms unless they
are explicitly chosen
- New --debuglog option to include debug info in stderr logfile even if not in
the console
- Bumped down debhelper compatibility reqs so that this will build on Lucid.
- Updated to match packaging changes.
- Switched to native packages so we don't have to muck around creating fake
upstream tarballs, and can easily generate minor versions for upload to
Launchpad.
- Removed accidentally included debugging line.
- Minor version bump again because of launchpad. Will sort this out for next
release.
- Updated to patch bitforce module issue on Debian/Ubuntu.
- Added local quilt config dir to ignore.
- modminer: Check nonce against previous work, in case of race
- Bugfix: Enable --kernel-path option if ModMiner or Ztex is enabled (even if
no OpenCL)
- Bugfix: Escape backslashes and double-quotes in strings that rightfully may
have them, when writing JSON config file
- Clean object (.o) and dependency (.d) files out of source tree
- Bugfix: bitforce: Don't count hashes that never happened due to throttling
- Bugfix: Deal with serial_open timeout maximum (25.5s)
- - fpgautils: Linux only supports uint8_t decisecond values for timeouts, so
use uint8_t for timeout value; this gets smart compilers to throw warnings
when overflowed in some cases
- - bitforce: Reduce serial timeout to 25 seconds (was 30) and increase job
long timeout to 25 seconds (was 15) to handle throttling gracefully
- modminer: Add debug info to API extra device stats
- modminer: Raise clock speed when there's only good nonces for a while
- modminer: Only print clock speed adjustments when they actually change
- modminer: Increase tolerance for bad nonces to 2%
- modminer: Reset bad-nonce ratio measurement when the clock speed changes
- Bugfix: bitforce: Include the correct device id in "garbled response" warning
- ADL: Add attribution and disclaimer to interfaces
- Cleaned out refs to AMD SDKs.
- Updated README about debian packaging, changelog with minor version bump to
work around Launchpad reqs.
- Updated changelog with Ubuntu release specific version, needed to build for
multiple releases. Also stripped out ADL SDK stuff in the build rules.
- Initial work to adjust debian packaging from cgminer. Should build correctly
now with pbuilder/pdebuild, and include docs.
- Adapt miner code to free ADL structures
- Import free ADL interfaces
- Include scrypt.h in Makefile.
- Fix windows bitforce build.
- Convert the serial autodetect functions to use int instead of char to
enumerate devices.
- Uglify windows autodetect code for BFL.
- There is no point zeroing temperature in BFL if we fail to get a response, and
we should register it as a HW error, suggesting throttling.
- Update SCRYPT README with information about HW errors.
- Use the scrypt CPU code to confirm results from OCL code, and mark failures as
HW errors, making it easier to tune scrypt parameters.
- We may as well leave one curl still available per pool instead of reaping the
last one.
- Display reaped debug message outside mutex lock to avoid recursive locking.
- api.c update API start message and include port number
- miner.php ignore arg when readonly
- miner.php allow pool inputs: delete, addpool, poolpriority
- bitforce: Reopen on communication error
- Bugfix: Calculate hw err percent for the affected FPGA only
- make-release: Adapt to new autogen by using NOCONFIGURE var


BFGMiner Version 2.6.3 - August 6, 2012

- modminer: Relax no-nonces downclocking condition to be more reasonable
- README: Update scrypt configure option
- README: Update configure options
- Bugfix: Display --disable-modminer in configure --help now that it is
enabled by default
- Add specific information when ADL detects error -10 saying the device is not
enabled.
- modminer: Shorten upload warning message to fit better
- modminer: Sending a "ping" first, to workaround bug in new firmware betas
- modminer: Include Hardware Errors and Valid Nonces in extra device status
- Bugfix: modminer: Calculate bad-nonce percentage based only on the same
FPGA's hardware errors, accurately
- modminer: Show bitstream upload progress in statline, and only report to log
every 10%
- modminer: Be more verbose about why the clock is getting reduced
- Document how Icarus golden nonce is handled by other FPGAs
- Rewrite should_run for sched, to properly handle one-shot schedules spanning
midnight
- Bugfix: Check list_empty in pop_curl_entry after condition wait
- Bugfix: Only add new pools to array after completing basic structure
initialization
- If __BFGMINER_SEGFAULT_ERRQUIT is set in the environment, segfault on
non-zero quit()s
- Check against NULL pointers getting into curlring
- modminer: Finish a process results run with a nonce poll, rather than sleep
- modminer: Workaround Windows driver failures
- Count likely throttling episodes on bitforce devices as hardware errors.
- Bugfix: bitforce: Increase serial read timeout to 30 seconds during actual
mining, to tolerate more throttling
- Style cleanups.
- Make pool_disabled the first in the enums == 0, fixing the pool enabled count
which compares if value is not enabled before enabling it.
- Correct writing of scrypt parameters to config file based on command line
parameters only.
- Add scrypt support while writing conf
- Use different variables for command line specified lookup gap and thread
concurrency to differentiate user defined versus auto chosen values.
- Queue a request on pool switch in case we have no work from the new pool yet.
- API remove unused warning in non-GPU compile
- api.c in linux allow to open a closed socket in TIME_WAIT
- Display failover only mode in pool menu and allow it to be toggled live.
- Reinstate check for system queueing lag when the current pool's queue is maxed
out, there is no staged work, and the work is needed now.
- Fix harmless warnings.
- Check the current staged and global queued as well before queueing requests.
Discard stales before ageing work in the watchdog thread. Queue requests after
discarding and ageing work in watchdog thread. Display accurate global queued in
curses output. Reuse variable in age_work().
- The queueing mechanism has become a complex state machine that is no longer
predictable. Rewrite it from scratch watching only current queues in flight and
staged work available on a pool by pool basis.
- Update debian package configs to v2.6.2
- Queue an extra request whenever staged work drops below mining thread count in
hash_pop.
- Bugfix: Initialize logwin to 1 line high temporarily, to avert PDCurses crash
- Enable FPGA support by default, as long as their dependencies are met
- Bugfix: modminer: Search for *ModMiner* in udev ID_MODEL
- make-release: build with --enable-scrypt
- miner.php support custom report section joins
- ICA default fpga_count to work_division if specified
- FPGA-README document new hidden --icarus-options
- ICA support 57600 baud rate, up to 8 FPGA and partial working FPGA boards
- Scrypt mining does not support block testing yet so don't try to print it.
- Clear the bitforce buffer whenever we get an unexpected result as it has
likely throttled and we are getting cached responses out of order, and use the
temperature monitoring as a kind of watchdog to flush unexpected results.
- It is not critical getting the temperature response in bitforce so don't
mandatorily wait on the mutex lock.
- Check there is a cutoff temp actually set in bitforce before using it as a cut
off value otherwise it may think it's set to zero degrees.
- We dropped the temporary stopping of curl recruiting on submit_fail by
mistake, reinstate it.
- Make threads report in either side of the scanhash function in case we miss
reporting in when restarting work.
- Add debugging output when work is found stale as to why.
- Print the 3 parameters that are passed to applog for a debug line in
bitforce.c
- Clear bitforce buffer on init as previously.
- Add some headroom to the number of curls available per pool to allow for
longpoll and sendwork curls.
- Show the correct base units on GPU summary.
- Bugfix: bitforce: 1 decisecond timeout is unreasonably short, give it a
second
- Bugfix: Don't try to log abandon time, since we aren't keeping track
reasonably
- Import uthash 1.9.6
- Bugfix: bitforce: Pause after send_work failures
- Fix comm error handling to not consider work restarts an error condition
- comm error bug fix
- Bugfix: No endian.h on Windows
- Remove unused mkinstalldirs
- Display scrypt as being built in as well.
- Fix build warning about KL_SCRYPT when built without scrypt support.
- News update.
- More scrypt intensity information.
- Minor readme updates.
- Update README with more build instructions.
- Remove the low hash count determinant of hardware being sick. A low hash rate
can be for poor network connectivity or scrypt mining, neither of which are due
to sick hardware.
- Style
- API-README poolpriority changes
- api.c verify poolpriority parameters before changing pools
- api.c poolpriority changes
- Implement shared swap32(yes|tole|tobe) function to handle endian flipping
32-bit chunks in blocks
- Use correct macros for endian handling code


BFGMiner Version 2.6.1 - July 29, 2012

- Autoselect --scrypt iff all pools send scrypt work
- Adapt SCRYPT-README to BFGMiner (directing Bitcoin donations the correct
direction to reach Con)
- Remove mentions of Litecoin specifically
- Bugfix: Fix build without OpenCL but with scrypt
- make-release: Add SCRYPT-README
- Bump version 2.6.0, adding SCRYPT README to makefile.
- Smarter autogen.sh script.
- Sleeping on intensity decrease is broken, remove it.
- Sleep only the extra amount of time we overran the dynamic interval in dynamic
mode.
- Add scrypt documentation in the form of a separate readme.
- Fix build error without scrypt enabled.
- Limit thread concurrency for scrypt to 5xshaders if shaders is specified.
- Simplify repeated use of gpus[gpu]. in ocl.c
- Find the nearest power of 2 maximum alloc size for the scrypt buffer that can
successfully be allocated and is large enough to accomodate the thread
concurrency chosen, thus mapping it to an intensity.
- Don't make opt_scrypt mandatory blocking with opencl code.
- Update kernel versions reflecting changes in the API.
- Make the thread concurrency and lookup gap options hidden on the command line
and autotune parameters with a newly parsed --shaders option.
- Fix target testing with scrypt kernel as it would have been missing shares
below target.
- Always create the largest possible padbuffer for scrypt kernels even if not
needed for thread_concurrency, giving us some headroom for intensity levels.
- Use the detected maximum allocable memory on a GPU to determine the optimal
scrypt settings when lookup_gap and thread_concurrency parameters are not given.
- Check the maximum allocable memory size per opencl device.
- Add debugging output if buffer allocation fails for scrypt and round up
bufsize to a multiple of 256.
- Nonce testing for btc got screwed up, leading to no accepted shares. Fix it.
- Display size of scrypt buffer used in debug.
- Allow intensities up to 20 if scrypt is compiled in.
- Add name to scrypt kernel copyright.
- Allow lookup gap and thread concurrency to be passed per device and store
details in kernel binary filename.
- Ignore negative intensities for scrypt.
- Change the scale of intensity for scrypt kernel and fix a build warning.
- Correct target value passed to scrypt kernel.
- Use 256 output slots for kernels to allow 1 for each worksize.
- Test the target in the actual scrypt kernel itself saving further
calculations.
- Reinstate GPU only opencl device detection.
- Decrease lookup gap to 1. Does not seem to help in any way being 2.
- Fix build.
- Make pad0 and pad1 local variable in scrypt kernel.
- Constify input variable in scrypt kernel.
- Send correct values to scrypt kernel to get it finally working.
- Create command queue before compiling program in opencl.
- Fix external scrypt algo missing.
- Limit scrypt to 1 vector.
- Handle KL_SCRYPT in config write.
- Get rid of stuff.
- Don't enqueuewrite buffer at all for pad8 and pass work details around for
scrypt in dev_blk.
- Set the correct data for cldata and prepare for pad8 fixes.
- Get rid of spaces in arrays in scrypt kernel.
- Start with smaller amount of hashes in cpu mining to enable scrypt to return
today sometime.
- Free the scratchbuf memory allocated in scrypt and don't check if CPUs are
sick since they can't be. Prepare for khash hash rates in display.
- Add cpumining capability for scrypt.
- Set scrypt settings and buffer size in ocl.c code to be future modifiable.
- Cope with when we cannot set intensity low enough to meet dynamic interval by
inducing a forced sleep.
- Make dynamic and scrypt opencl calls blocking.
- Fix nonce submission code for scrypt.
- Make sure goffset is set for scrypt and drop padbuffer8 to something
manageable for now.
- Set up buffer8 for scrypt.
- Build fix for opt scrypt.
- Don't check postcalc nonce with sha256 in scrypt.
- Don't test nonce with sha and various fixes for scrypt.
- Make scrypt buffers and midstate compatible.
- Use specific output array entries in scrypt kernel.
- Provide initial support for the scrypt kernel to compile with and mine scrypt
with the --scrypt option.
- Enable completely compiling scrypt out.
- Begin import of scrypt opencl kernel from reaper.


BFGMiner Version 2.5.3 - July 29, 2012

- Bugfix: Add zlib1.dll to Win32 release archive
- Bugfix: SICK low-hashrate is now determined by being under 1/3 the runtime
average hashrate
- Bugfix: cpu_set_t is never #defined, so use CPU_ZERO which is a macro


BFGMiner Version 2.5.2 - July 29, 2012

- Limit total number of curls recruited per pool to the number of mining threads
to prevent blasting the network when we only have one pool to talk to.
- Bugfix: Skip writing configuration of range-limited int options with negative
values
- Bugfix: Correctly attempt to load ~/.bfgminer/bfgminer.conf or
~/.cgminer/cgminer.conf as defaults
- Send X-Minimum-Wait header on longpolls, to explicitly inform pools we will
handle a response with no delay
- bitforce: Abandon (only) stale searches for work restarts
- Keep a counter of enabled pools and use that instead of iterating over the
pool list. Use that value to ensure we don't set the last remaining active pool
to the rejecting state.
- bitforce: Skip out of sending work if work restart requested
- RPC: Writeup on poolpriority command usage
- Bugfix: API: Report errors from poolpriority command
- RPC: New "poolpriority" command to set the order of pool priorities
- strtok_ts: Thread-safe strtok that work on POSIX or Windows
- Bugfix: Supress "caught up" event when first switching to a pool
- Announce and restart work immediately when current pool has caught up to the
current block
- Bugfix: Don't consider work stale due to other pools' longpolls, if
--failover-only is active
- Refactor stale_work function to only flag actual stale shares
- stale_work: Don't factor getwork delay into expiry for shares (only for work
itself)
- Bugfix: Use pool number rather than numeric pointer to strict pool, in block
found notice
- Accept JSON Numbers in config file parameters
- Improve readability of OPT_HASARG in parse_config
- Allow JSON false as a valid value for strictly boolean options
- Include scan-serial in example configuration file
- fpgautils: add support for 57.6 kBd serial
- miner.php add a socket RCV timeout for if cgminer is hung and the API thread
is still running
- BFL force all code to timeout to avoid hanging
- Detach pthread from within the api thread in case it is terminated due to not
being instantiated before pthread_cancel is called from main, leading to a
segfault.
- Initialise mdplatform.
- Find the gpu platform with the most devices and use that if no platform option
is passed.
- Allow more platforms to be probed if first does not return GPUs.
- Bugfix: It is not a hardware error if nonces returned from modminer don't
meet the pool target
- bitforce & icarus: Log detection failures at debug log level, so we don't
confuse users who have different devices (which is why these drivers are
failing detection!)
- Show "WAIT" (LIFE_WAIT status) if a cgpu is idle waiting for work (pool
slow/dead)
- Instead of quitting on failing N retries, just discard the share
- Bugfix: Don't discard stale shares after submission failure, if user or pool
wants stales submitted
- Bugfix: Record discard-during-retry shares in the sharelog
- Bugfix: Only show Algorithm in RPC summary if CPU mining is actually active
- OpenCL: Remove intensity from statline, since it overflowed
- Move "Q" (requested getworks) to second status line as "GW" to balance out
better
- Bugfix: Use a mutex to control non-curses output
- Simplify code to a single vprintf path for curses-less printing
- Move opt_quiet check to my_log_curses, so it works for curses-less builds
- Use log_generic for vapplog to cut down on code duplication
- Add space to log output now that there is more screen real estate available.
- Bugfix: Copy argv[0] given to dirname()
- Find the gpu platform with the most devices and use that if no platform
option is passed.
- Allow more platforms to be probed if first does not return GPUs.
- Detach pthread from within the api thread in case it is terminated due to not
being instantiated before pthread_cancel is called from main, leading to a
segfault.
- Debug output per thread hashrate is out by a factor of 1000.
- Don't check if CPUs are sick since they can't be.
- Calculate midstate in separate function and remove likely/unlikely macros
since they're dependent on pools, not code design.
- Display in debug mode when we're making the midstate locally.
- Bugfix: Document --no-adl and --gpu-platform
- Bugfix: Remove redundant documentation of --auto-fan and --auto-gpu (they
are in GPU-specific options)
- CPU mining may not be included in binaries, but it's not deprecated for
BFGMiner either
- Bugfix: Restore case-insensitivity to input
- Scroll the device list with up/down arrow keys, if it is overflowed
- Use select statement to handle input
- Bugfix: Actually check that the device fits in the individual summary window
before trying to print it
- Bugfix: Fix build without curses but with OpenCL
- Bugfix: Don't show a Temperature key if it isn't known
- BFGMiner-specific NEWS fix


BFGMiner Version 2.5.1 - July 13, 2012

- Replace CPU Algo in header with runtime
- Bugfix: Calculate diff-1 utility to fix utility-hashrate on pools with
diff!=1
- Add utility hashrate to curses display
- Show units in kh, Gh, Th, etc as needed to use at most 3 integer digits
- Use FTD2XX.DLL on Windows to autodetect BitFORCE SHA256 devices
- bitforce_get_result returns -1 on error now.
- Check return value of read in BFgets
- Bugfix: modminer: Count hashes done before work restart
- Bugfix: modminer: Adapt "get nonce" error condition to new scanhash=>-1
error API
- Bugfix: Make our Windows nanosleep/sleep replacements standards-compliant
(which fixes nmsleep) and include compat.h for bitforce (for sleep)
- miner.php fix rig # when miners fail
- Fix whitespace mangling.
- bitforce: Use "full work" vs "nonce range" for kernel name
- Abbrv. correction
- Remove superfluous ave_wait
- Put kname change for broken nonce-range back in
- Add average wait time to api stats
- Revert "Merge branch 'ave_time' of https://github.com/pshep/cgminer.git"
- Add average return time to api stats
- Missed one nonce-range disabling.
- Remove bitforce_thread_init The delay thing does nothing useful... when long
poll comes around, all threads restart at the same time anyway.
- Change timeouts to time-vals for accuracy.
- More BFL tweaks. Add delay between closing and reopening port. Remove buffer
clear in re-init Add kernel type (mini-rig or single)
- Revert "Change BFL driver thread initialising to a constant 100ms delay
between devices instead of a random arrangement."
- Only try to shut down work cleanly if we've successfully connected and started
mining.
- Fix spelling.
- modminer: Firmware returns 0xffffff00 immediately if we set clockspeed too
high
- Bugfix: modminer: Actually count good shares
- Bugfix: Adapt OpenCL scanhash errors to driver API change (errors are now -1,
not 0)
- Remove bitforce_thread_init The delay thing does nothing useful... when long
poll comes around, all threads restart at the same time anyway.
- fix API support for big endian machines
- Bugfix: Use const struct device_api* for mt_disable
- modminer: Show progress of bitstream upload
- Bugfix: Don't declare devices SICK if they're just busy initializing
- Bugfix: Calculate nsec in nmsleep correctly
- miner.php allow rig names in number buttons
- Change BFL driver thread initialising to a constant 100ms delay between
devices instead of a random arrangement.
- Spelling typo.
- Time opencl work from start of queueing a kernel till it's flushed when
calculating dynamic intensity.
- Modify te scanhash API to use an int64_t and return -1 on error, allowing zero
to be a valid return value.
- Check for work restart after the hashmeter is invoked for we lose the hashes
otherwise contributed in the count.
- Remove disabled: label from mining thread function, using a separate
mt_disable function.
- Style changes.
- Cope with signals interrupting the nanosleep of nmsleep.
- Use standard cfsetispeed/cfsetospeed to set baud rate on *nix
- miner.php split() flagged deprecated in PHP 5.3.0
- Bugfix: Use nmsleep instead of restart_wait, so we always wait the full time
- Make long timeout 10seconds on bitforce for when usleep or nanosleep just
can't be accurate...


BFGMiner Version 2.5.0 - July 7, 2012

- Fix BitFORCE driver to not silenty discard valid shares (bug introduced by
CGMiner merges)
- Fix --benchmark not working since the dynamic addition of pools and pool
stats.
- Make disabling BFL nonce range support a warning since it has to be explicitly
enabled on the command line now.
- miner.php allow renaming table headers
- Make bitforce nonce range support a command line option --bfl-range since
enabling it decrease hashrate by 1%.
- Add sanity checking to make sure we don't make sleep_ms less than 0 in
bitforce.
- The fastest minirig devices need a significantly smaller starting sleep time.
- Use a much shorter initial sleep time to account for faster devices and nonce
range working, and increase it if nonce range fails to work.
- Use nmsleep instead of usleep in bitforce.
- Provide a ms based sleep function that uses nanosleep to avoid the inaccuracy
of usleep on SMP systems.
- delay_time_ms is always set so need not be initialised in bitforce.
- Increase bitforce timeout to 10 seconds.
- Add more hysteresis and poll ~5 times to allow for timer delays in bitforce
devices.
- miner.php allow alternating line colours (off by default)
- Display the actual duration of wait when it is greater than the cutoff.
- Set nonce to maximum once we determine nonce range support is broken.
- Initial wait time is always known so no need to zero it beforehand in
bitforce.
- No point counting wait time until the work is actually sent to bitforce
devices.
- Use string comparison functions instead of explicit comparisons.
- Account for wait_ms time when nonce_range is in use on BFL.
- Split nonces up into 1/5 chunks when nonce range is supported.
- limit clear buffer iterations.
- Ad fd check to clear buffer.
- miner.php remove incorrect 'DATE' error message
- miner.php allow summary header in custom pages
- Disable nonce range support in BFL when broken support is detected.
- Restart_wait is only called with a ms value so incorporate that into the
function.
- Only try to adjust dev width when curses is built in.
- miner.php define custom sum fields as a simple array
- Fix off-by-one error in nonce increment in bfl.
- Use BE when setting nonce in bitforce nonce range work.
- Enable nonce range in the normal init sequence for bfl.
- Queue extra work at 2/3 differently depending on whether we're using nonce
range or not.
- Initially enable support for nonce range support on bfl, splitting nonces up
into 3/4 size and only disable it if it fails on work submit.
- Attempt to detect nonce range support in BFL by sending work requring its
support.
- Limit retrying on busy for up to BITFORCE_TIMEOUT_MS
- Attempt to initialise while bitforce device returns BUSY.
- Extend length of string that can be passed to BFL devices.
- Fix signedness warning.
- Adjust device width column to be consistent.
- Use cgpu-> not gpus[] in watchdog thread.
- Add api stats (sleep time)
- Timing tweaks Added long and short timeouts, short for detecting throttling,
long to give up totally. Reset sleep time when device re-initialised Still check
results after timeout Back up a larger time if result on first poll.
- Add API Notify counter 'Comms Error'
- Style police on api.c
- Do all logging outside of the bitforce mutex locking to avoid deadlocks.
- Remove applog call from bfwrite to prevent grabbing nested mutexes.
- Bitforce style changes.
- Minor style changes.
- Remove needless roundl define.
- Made JSON error message verbose.
- Fine-tune timing adjustment. Also remove old work_restart timing.
- Check for gpu return times of >= 0, not just 0, to fix intensity dropping to
-10.
- Restart is zeroed in the mining thread so no need to do it inside the bitforce
code.
- More improvements to comms. BFL return nothing when throttling, so should not
be considered an error. Instead repeat with a longer delay.
- Polling every 10ms there's not much point checking the pthread_cond_timedwait
as it just adds overhead. Simply check the value of work_restart in the bfl main
polling loop.
- Use a pthread conditional that is broadcast whenever work restarts are
required. Create a generic wait function waiting a specified time on that
conditional that returns if the condition is met or a specified time passed to
it has elapsed. Use this to do smarter polling in bitforce to abort work, queue
more work, and check for results to minimise time spent working needlessly.
- Add busy time to wait time.
- api.c put version up to 1.14
- Add tiny delay after writing to BFL Change BFL errors to something more human
readable Send work busy re-tries after 10ms delay
- Fix race condition in thread creation that could under some conditions crash
BFGMiner at startup


BFGMiner Version 2.4.4 - July 1, 2012

- Fix builds on non gnu platforms.
- api.c ensure old mode is always available when not using --api-groups + quit()
on param errors
- Implement rudimentary X-Mining-Hashrate support.
- Detect large swings in temperature when below the target temperature range and
change fan by amounts dependant on the value of tdiff.
- Adjust the fanspeed by the magnitude of the temperature difference when in the
optimal range.
- Revert "Restarting cgminer from within after ADL has been corrupted only leads
to a crash. Display a warning only and disable fanspeed monitoring."
- api.c fix json already closed
- implement and document API option --api-groups
- Put upper bounds to under 2 hours that work can be rolled into the future for
bitcoind will deem it invalid beyond that.
- define API option --api-groups
- api.c allow unwell devices to be enabled so they can be cured
- miner.php - fix/enable autorefresh for custom pages
- miner.php allow custom summary pages - new 'Mobile' summary
- Work around pools that advertise very low expire= time inappropriately as this
leads to many false positives for stale shares detected.
- Only show ztex board count if any exist.
- There is no need for work to be a union in struct workio_cmd
- fpgautils.c include a debug message for all unknown open errors
- Don't keep rolling work right up to the expire= cut off. Use 2/3 of the time
between the scantime and the expiry as cutoff for reusing work.
- Log a specific error when serial opens fail due to lack of user permissions
- Increase GPU timing resolution to microsecond and add sanity check to ensure
times are positive.
- Opencl code may start executing before the clfinish order is given to it so
get the start timing used for dynamic intensity from before the kernel is
queued.
- fpgautils.c - set BAUD rate according to termio spec
- fpgautils.c - linux ordering back to the correct way
- miner.php remove unneeded '.'s
- miner.php add auto refresh options
- miner.php add 'restart' next to 'quit'
- miner.php make fontname/size configurable with myminer.php
- Make the pools array a dynamically allocated array to allow unlimited pools to
be added.
- Make the devices array a dynamically allocated array of pointers to allow
unlimited devices.
- Dynamic intensity for GPUs should be calculated on a per device basis. Clean
up the code to only calculate it if required as well.
- Bugfix: Provide alternative to JSON_ENCODE_ANY for Jansson 1.x
- Use a queueing bool set under control_lock to prevent multiple calls to
queue_request racing.
- Use the work clone flag to determine if we should subtract it from the total
queued variable and provide a subtract queued function to prevent looping over
locked code.
- Don't decrement staged extras count from longpoll work.
- Count longpoll's contribution to the queue.
- Increase queued count before pushing message.
- Test we have enough work queued for pools with and without rolltime
capability.
- As work is sorted by age, we can discard the oldest work at regular intervals
to keep only 1 of the newest work items per mining thread.
- Roll work again after duplicating it to prevent duplicates on return to the
clone function.
- Abstract out work cloning and clone $mining_threads copies whenever a rollable
work item is found and return a clone instead.
- api.c display Pool Av in json
- Take into account average getwork delay as a marker of pool communications
when considering work stale.
- Work out a rolling average getwork delay stored in pool_stats.
- Getwork delay in stats should include retries for each getwork call.
- Walk through the thread list instead of searching for them when disabling
threads for dynamic mode.
- Extend nrolltime to support the expiry= parameter. Do this by turning the
rolltime bool into an integer set to the expiry time. If the pool supports
rolltime but not expiry= then set the expiry time to the standard scantime.
- When disabling fanspeed monitoring on adl failure, remove any twin GPU
association. This could have been leading to hangs on machines with dual GPU
cards when ADL failed.
- modminer: Don't delay 2nd+ FPGAs during work restart
- Disable OpenCL code when not available.
- Fix openwrt crashing on regeneratehash() by making check_solve a noop.
- FPGA - allow device detect override without an open failure
- Fix sign warning.
- Bugfix: icarus: properly store/restore info and work end times across longpoll
restarts
- Enable modminer for release builds


BFGMiner Version 2.4.3 - June 14, 2012

- Change device API "name" to reflect driver name abbreviation instead of device type name
- miner.php allow a separate user settings file
- modminer: Implement extended device stats to expose each Board to the RPC API
- Bugfix: Use new cgpu->thr for longpoll waking
- bitforce: Remove 4.5s delay before polling starts, since MiniRig finishes sooner
- FPGA - allow device detect override without an open failure
- Bugfix: Missing printf value in merge from cgminer
- Ensure C compiler is in C99 mode
- Add CPU core count detection for BSD/Mac
- Set CPU mining idle priority on Windows
- can_roll and should_roll should have no bearing on the cycle period within the
miner_thread so remove it.
- Check for strategy being changed to load balance when enabling LPs.
- Check that all threads on the device that called get_work are waiting on
getwork before considering the pool lagging.
- Iterate over each thread belonging to each device in the hashmeter instead of
searching for them now that they're a list.
- When using rotate pool strategy, ensure we only select from alive enabled
pools.
- Start longpoll from every pool when load balance strategy is in use.
- Add mandatory and block fields to the work struct. Flag any shares that are
detected as blocks as mandatory to submit, along with longpoll work from a
previously rejecting pool.
- Consider the fan optimal if fanspeed is dropping but within the optimal speed
window.
- Fix typo in some API messages (succeess/success)
- api.c MMQ stat bugs
- Bugfix: Fix warnings when built without libudev support
- Bugfix: slay a variety of warnings
- Bugfix: modminer: Fix unsigned/signed comparison and similar warnings
- API add ModMinerQuad support
- Bugfix: Honour forceauto parameter in serial_detect functions
- modminer: Temperature sensor improvements
- modminer: Make log messages more consistent in format
- Only adjust GPU speed up if the fanspeed is within the normal fanrange and
hasn't been turned to maximum speed under overheat conditions.
- ModMiner use valid .name
- New driver: BTCFPGA ModMiner
- Abstract generally useful FPGA code into fpgautils.c
- API add stats for pool getworks
- miner.php option to hide specific fields from the display
- miner.php add version numbers to the summary page
- Update debian configs to v2.4.2
- Add API and FPGA READMEs into Makefile to be included in source distribution.
- Icarus - fix unit64_t printf warnings


BFGMiner Version 2.4.2 - June 2, 2012

- Use epoll to immediately interrupt Icarus with new work on longpolls (Linux)
- API.class compiled with Java SE 6.0_03 - works with Win7x64
- miner.php highlight devs too slow finding shares (possibly failing)
- API update version to V1.11 and document changes
- API save default config file if none specified
- api.c save success incorrectly returns error
- api.c replace BUFSIZ (linux/windows have different values)
- Move RPC API content out of README to API-README
- Open a longpoll connection if a pool is in the REJECTING state as it's the
only way to re-enable it automatically.
- Use only one longpoll as much as possible by using a pthread conditional
broadcast that each longpoll thread waits on and checks if it's the current pool
before
- If shares are known stale, don't use them to decide to disable a pool for
sequential rejects.
- Restarting cgminer from within after ADL has been corrupted only leads to a
crash. Display a warning only and disable fanspeed monitoring.
- Icarus: fix abort calculation/allow user specified abort
- Icarus: make --icarus-timing hidden and document it in FPGA-README
- Icarus: high accuracy timing and other bitstream speed support
- add-MIPSEB-to-icarus-for-BIG_ENDIAN
- work_decode only needs swab32 on midstate under BIG ENDIAN
- add compile command to api-example.c
- save config bugfix: writing an extra ',' when no gpus
- Add dpkg-source commits


BFGMiner Version 2.4.1 - May 6, 2012

- Icarus: Calibrate hashrate yet even more accurately
- In the unlikely event of finding a block, display the block solved count with
the pool it came from for auditing.
- Display the device summary on exit even if a device has been disabled.
- Use correct pool enabled enums in api.c.
- Import Debian packaging configs
- Ensure we test for a pool recovering from idle so long as it's not set to
disabled.
- Fix pool number display.
- Give BFGMiner -T message only if curses is in use.
- Reinit_adl is no longer used.
- API 'stats' allow devices to add their own stats also for testing/debug
- API add getwork stats to BFGMiner - accesable from API 'stats'
- Don't initialise variables to zero when in global scope since they're already
initialised.
- Get rid of unitialised variable warning when it's false.
- Move a pool to POOL_REJECTING to be disabled only after 3 minutes of
continuous rejected shares.
- Some tweaks to reporting and logging.
- API support new pool status
- Add a temporarily disabled state for enabled pools called POOL_REJECTING and
use the work from each longpoll to help determine when a rejecting pool has
started working again. Switch pools based on the multipool strategy once a pool
is re-enabled.
- Removing extra debug
- Fix the benchmark feature by bypassing the new networking code.
- Reset sequential reject counter after a pool is disabled for when it is
re-enabled.
- ztex updateFreq was always reporting on fpga 0
- Trying harder to get 1.15y working
- Specifying threads on multi fpga boards extra cgpu
- Missing the add cgpu per extra fpga on 1.15y boards
- API add last share time to each pool
- Don't try to reap curls if benchmarking is enabled.


BFGMiner Version 2.4.0 - May 3, 2012

- Only show longpoll warning once when it has failed.
- Convert hashes to an unsigned long long as well.
- Detect pools that have issues represented by endless rejected shares and
disable them, with a parameter to optionally disable this feature.
- Bugfix: Use a 64-bit type for hashes_done (miner_thread) since it can overflow
32-bit on some FPGAs
- Implement an older header fix for a label existing before the pthread_cleanup
macro.
- Limit the number of curls we recruit on communication failures and with
delaynet enabled to 5 by maintaining a per-pool curl count, and using a pthread
conditional that wakes up when one is returned to the ring buffer.
- Generalise add_pool() functions since they're repeated in add_pool_details.
- Bugfix: Return failure, rather than quit, if BFwrite fails
- Disable failing devices such that the user can attempt to re-enable them
- Bugfix: thread_shutdown shouldn't try to free the device, since it's needed
afterward
- API bool's and 1TBS fixes
- Icarus - minimise code delays and name timer variables
- api.c V1.9 add 'restart' + redesign 'quit' so thread exits cleanly
- api.c bug - remove extra ']'s in notify command
- Increase pool watch interval to 30 seconds.
- Reap curls that are unused for over a minute. This allows connections to be
closed, thereby allowing the number of curl handles to always be the minimum
necessary to not delay networking.
- Use the ringbuffer of curls from the same pool for submit as well as getwork
threads. Since the curl handles were already connected to the same pool and are
immediately available, share submission will not be delayed by getworks.
- Implement a scaleable networking framework designed to cope with any sized
network requirements, yet minimise the number of connections being reopened. Do
this by create a ring buffer linked list of curl handles to be used by getwork,
recruiting extra handles when none is immediately available.
- There is no need for the submit and getwork curls to be tied to the pool
struct.
- Do not recruit extra connection threads if there have been connection errors
to the pool in question.
- We should not retry submitting shares indefinitely or we may end up with a
huge backlog during network outages, so discard stale shares if we failed to
submit them and they've become stale in the interim.


BFGMiner Version 2.3.6 - April 29, 2012

- Shorten stale share messages slightly.
- Protect the freeing of current_hash under mutex_lock to prevent racing on it
when set_curblock is hit concurrently.
- Change default behaviour to submitting stale, removing the --submit-stale
option and adding a --no-submit-stale option.
- Make sure to start the getwork and submit threads when a pool is added on the
fly. This fixes a crash when a pool is added to running BFGMiner and then
switched to.
- Faster hardware can easily outstrip the speed we can get work and submit
shares when using only one connection per pool.
- Test the queued list to see if any get/submits are already queued and if they
are, start recruiting extra connections by generating new threads.
- This allows us to reuse network connections at low loads but recuit new open
connections as they're needed, so that BFGMiner can scale to hardware of any
size.


BFGMiner Version 2.3.5 - April 28, 2012

- Restarting BFGMiner leads to a socket that can't be bound for 60 seconds, so
increase the interval that API binding waits to 30 seconds to minimise the
number of times it will retry, spamming the logs.
- Give a longpoll message for any longpoll that detects a block change, primary
or backup, and also display which pool it was.
- Decrease utility display to one decimal place.
- Small cosmetic output alignment.
- Add pool number to stale share message.
- Add space to log output now that there is more screen real estate available.
- Indentation clean up.
- Remove thread id display from rejected shares as well.
- Merge pull request #185 from Diapolo/diakgcn
- add goffset support for diakgcn with -v 1 and update kernel version
- Set have_longpoll to true when there is at least one pool with longpoll.
- Don't display the thread ID since it adds no useful information over the
device number.
- Don't display the first 8 bytes of a share since they will always be zero at
>= 1 difficulty.
- work->longpoll is reset across test_work_current so we need to recheck what
pool it belongs to.
- Use longpolls from backup pools with failover-only enabled just to check for
block changes, but don't use them as work.
- Start longpoll only after we have tried to extract the longpoll URL.
- Check for submitold flag on resubmit of shares, and give different message for
stale shares on retry.
- Check for submitold before submitstale.
- Don't force fresh curl connections on anything but longpoll threads.
- Create one longpoll thread per pool, using backup pools for those pools that
don't have longpoll.
- Use the work created from the longpoll return only if we don't have
failover-enabled, and only flag the work as a longpoll if it is the current
pool.
- This will work around the problem of trying to restart the single longpoll
thread on pool changes that was leading to race conditions.
- It will also have less work restarts from the multiple longpolls received from
different pools.
- Remove the invalid entries from the example configuration file.
- Add support for latest ATI SDK on windows.
- Export missing function from libztex.
- miner.php change socktimeoutsec = 10 (it only waits once)
- Bugfix: Make initial_args a const char** to satisfy exec argument type warning
(on Windows only)
- miner.php add a timeout so you don't sit and wait ... forever
- Create discrete persistent submit and get work threads per pool, thus allowing
all submitworks belonging to the same pool to reuse the same curl handle, and
all getworks to reuse their own handle.
- Use separate handles for submission to not make getwork potentially delay
share submission which is time critical.
- This will allow much more reusing of persistent connections instead of opening
new ones which can flood routers.
- This mandated a rework of the extra longpoll support (for when pools are
switched) and this is managed by restarting longpoll cleanly and waiting for a
thread join.
- miner.php only show the current date header once
- miner.php also add current time like single rig page
- miner.php display rig 'when' table at top of the multi-rig summary page
- README - add some Ztex details
- api.c include zTex in the FPGA support list
- api.c ensure 'devs' shows PGA's when only PGA code is compiled
- miner.c sharelog code consistency and compile warning fix
- README correct API version number
- README spelling error
- api.c combine all pairs of sprintfs()
- api.c uncomment and use BLANK (and COMMA)
- Code style cleanup
- Annotating frequency changes with the changed from value
- README clarification of 'notify' command
- README update for API RPC 'devdetails'
- api.c 'devdetails' list static details of devices
- Using less heap space as my TP-Link seems to not handle this much


BFGMiner Version 2.3.4 - April 26, 2012

- New maintainership of code with modular FPGA/GPU focus, under BFGMiner name
- Complete working support for cross-compiling Windows builds on Linux.
- Fix usage of low --scan-time settings so it doesn't busy-loop
- JSON API: Add new 'devdetail' command to get fixed device information
- JSON API: Implement driver abstraction for extra device status
- Icarus: Use epoll to wait for serial port input properly, when available
- Icarus: Workaround buggy USB-UART that causes Icarus to stop mining rarely
- Icarus: Estimate mining hashrate correctly, calibrated from real-world data
- Icarus: Parallelize work setup with Icarus hash search improving performance
- Icarus: More reliable detection and runtime
- OpenCL: Move GPU-specific data fetching from JSON API to OpenCL driver
- OpenCL: Dynamically load OpenCL library, to be more vendor-independent and
allow use without actually having OpenCL (i.e. FPGA-only rigs).


CGMiner Version 2.3.4 - April 25, 2012

- Extensively document the cause of GPU device issues and the use of --gpu-map.
- Support for share logging
- Detect poorly performing combination of SDK and phatk kernel and add verbose
warning at startup.
- Icarus update to new add_cgpu()
- Icarus driver working with Linux and Windows
- api.c fix unused variable compile warning
- Display all OpenCL devices when -n is called as well to allow debugging of
differential mapping of OpenCL to ADL.
- Add a --gpu-map option which will allow arbitrarily mapping ADL devices to
OpenCL devices for instances where association by enumeration alone fails.
- Increase upper limit on number of extra items to queue as some FPGA code can't
yet reliably keep many devices busy.
- Display configuration file information when -c option is passed and only when
file exists on loading default config file.
- Display configuration file loaded, if any, and debug output if configuration
file parsing failed.
- Add missing ztex header to Makefile for distribution.
- Document long-form COM port device names on Windows, required to specify
serial ports above 9
- Include ztex bitstreams firmware in distribution and install if configured in.
- Style police on driver-ztex.c
- work_restart should only be changed by cgminer.c now
- Shut down the api cleanly when the api thread is cancelled. This should allow
the api socket to be closed successfully to next be reopened with app_restart.
- Make a union for cgpu device handles, and rename "device" to "device_ztex"
since it's Ztex-specific
- Initialise name variable.
- Remove unnecessary check for variable that always has memory allocated.
- Bugfix: Missing "break" no-op in default case
- Make the status window and log window as large as can fit on startup,
rechecking to see if it can be enlarged after the fact. This allows any number
of devices to be displayed provided the window is made long enough without
corrupting the output.
- Style police on libztex.c.
- API add removepool like the screen interface
- api.c escape required characters in return strings + pools returns the
username
- Set lp_path to NULL after free for consistency.
- Removing dmalloc import left behind by mistake
- Fixing leak in resp_hdr_cb
- miner.php warning highlight GPU stats if they are zero (e.g. ADL not enabled)
- miner.php highlight any device that isn't 'Enabled'
- miner.php highlight any Status that isn't 'Alive'
- miner.php optionally support multiple rigs
- Initial Ztex support 1.15x board.


CGMiner Version 2.3.3 - April 15, 2012

- Don't even display that cpumining is disabled on ./configure to discourage
people from enabling it.
- Do a complete cgminer restart if the ATI Display Library fails, as it does on
windows after running for some time, when fanspeed reporting fails.
- Cache the initial arguments passed to cgminer and implement an attempted
restart option from the settings menu.
- Disable per-device status lines when there are more than 8 devices since
screen output will be corrupted, enumerating them to the log output instead at
startup.
- Reuse Vals[] array more than W[] till they're re-initialised on the second
sha256 cycle in poclbm kernel.
- Minor variable alignment in poclbm kernel.
- Make sure to disable devices with any status not being DEV_ENABLED to ensure
that thermal cutoff code works as it was setting the status to DEV_RECOVER.
- Re-initialising ADL simply made the driver fail since it is corruption over
time within the windows driver that's responsible. Revert "Attempt to
re-initialise ADL should a device that previously reported fanspeed stops
reporting it."
- Microoptimise poclbm kernel by ordering Val variables according to usage
frequency.


CGMiner Version 2.3.2 - March 31, 2012

- Damping small changes in hashrate so dramatically has the tendency to always
make the hashrate underread so go back to gentle damping instead.
- Revert the crossover of variables from Vals to W in poclbm kernel now that
Vals are the first declared variables so they're used more frequently.
- Vals variables appearing first in the array in poclbm is faster.
- Change the preferred vector width to 1 for Tahiti only, not all poclbm
kernels.
- Use a time constant 0.63 for when large changes in hashrate are detected to
damp change in case the large change is an aliasing artefact instead of a real
chang
- Only increment stale counter if the detected stales are discarded.
- Attempt to re-initialise ADL should a device that previously reported fanspeed
stops reporting it.
- Move the ADL setup and clearing to separate functions and provide a reinit_adl
function to be used when adl fails while running.
- Use slightly more damping on the decay time function in the never-ending quest
to smooth off the hashmeter.
- Set the starting fanspeed to a safe and fairly neutral 50% when autofan is
enabled.
- Provide locking around updates of cgpu hashrates as well to prevent multiple
threads accessing data fields on the same device.
- Display the beginning of the new block in verbose mode in the logs.
- Reinstate old diablo kernel variable ordering from 120222, adding only goffset
and vector size hint. The massive variable ordering change only helped one SDK
on
- Change the version number on the correct kernels.
- api.c devicecode/osinfo incorrectly swapped for json
- Add extensive instructions on how to make a native windows build.
- Update version numbers of poclbm and diablo kernels as their APIs have also
changed.
- Use global offset parameter to diablo and poclbm kernel ONLY for 1 vector
kernels.
- Use poclbm preferentially on Tahiti now regardless of SDK.
- Remove unused constant passed to poclbm.
- Clean up use of macros in poclbm and use bitselect everywhere possible.
- Add vector type hint to diablo kernel.
- Add worksize and vector attribute hints to the poclbm kernel.
- Spaces for non-aligned variables in poclbm.
- More tidying of poclbm.
- Swap Vals and W variables where they can overlap in poclbm.
- More tidying of poclbm.
- Tidy up first half of poclbm.
- Clean up use of any() by diablo and poclbm kernels.
- Minor variable symmetry changes in poclbm.
- Put additions on separate lines for consistency in poclbm.
- Consolidate last use of W11 into Vals4 in poclbm.
- Change email due to SPAM
- api.c miner.php add a '*' to the front of all notify counters - simplifies
future support of new counters
- miner.php add display 'notify' command
- Small change to help arch's without processor affinity
- Fix bitforce compile error
- api.c notify should report disabled devices also - of course
- API returns the simple device history with the 'notify' command
- code changes for supporting a simple device history
- api.c Report an OS string in config to help with device issues
- api.c fix Log Interval - integer in JSON
- api.c config 'Device Code' to show list of compiled devices + README
- api.c increase buffer size close to current code allowable limit
- removed 8-component vector support from kernel, as this is not supported in
CGMINER anyway
- forgot to update kernel modification date, fixed ;)
- reordered an addition in the kernel, which results in less instructions used
in the GPU ISA code for GCN
- miner.php: option for readonly or check privileged access
- Ignore reduntant-with-build options --disable-gpu, --no-adl, and --no-restart
- miner.php: ereg_replace is DEPRECATED so use preg_replace instead
- Make curses TUI support optional at compile-time.
- Bugfix: AC_ARG_WITH provides withval instead of enableval
- miner.php split devs output for different devices
- api.c: correct error messages
- icarus.c modify (regular) timeout warning to only be debug
- icarus.c set the windows TODO timeout
- Allow specifying a specific driver for --scan-serial
- optimized nonce-check and output code for -v 2 and -v 4
- Bugfix: Check for libudev header (not just library) in configure, and document
optional dependency
- Add API support for Icarus and Bitforce
- Next API version is 1.4 (1.3 is current)
- README/api.c add "When" the request was processed to STATUS
- Bugfix: ZLX to read BitFORCE temp, not ZKX -.-
- Use libudev to autodetect BitFORCE GPUs, if available
- Use the return value of fan_autotune to set fan_optimal instead of passing it
as a pointer.
- Pass the lasttemp from the device we're using to adjust fanspeed in twin
devices.
- fix the name to 3 chars, fix the multi-icarus support
- Bugfix: "-S auto" is the default if no -S is specified, and there is no such
delay in using it
- README add information missing from --scan-serial
- Update README RPC API Version comment
- Bugfix: Allow enabling CPU even without OpenCL support
- Change failed-to-mine number of requested shares messge to avoid segfault on
recursive calling of quit().
- Get rid of extra char which is just truncated in poclbm kernel.
- only small code formating changes
- removed vec_step() as this could lead to errors on older SDKs
- unified code for generating nonce in kernel and moved addition of base to the
end -> faster

CGMiner Version 2.3.1 - February 24, 2012

- Revert input and output code on diakgcn and phatk kernels to old style which
worked better for older hardware and SDKs.
- Add a vector*worksize parameter passed to those kernels to avoid one op.
- Increase the speed of hashrate adaptation.
- Only send out extra longpoll requests if we want longpolls.
- API implement addpool command
- API return the untouched Total MH also (API now version 1.3)
- Add enable/disablepool to miner.php example and reduce font size 1pt


CGMiner Version 2.3.0 - February 23, 2012

- Consider extra longpoll work items as staged_extra so as to make sure we queue
more work if queueing regular work items as longpolls.
- Use diablo kernel on all future SDKs for Tahiti and set preferred vector width
to 1 on poclbm kernel only.
- Explicitly type the constants in diakgcn kernel as uint, to be in line with
poclbm kernel.
- Reset all hash counters at the same time as resetting start times to get
accurate hashrates on exiting which is mandatory for benchmarking.
- Report thread out before it starts to avoid being flagged as sick when waiting
for the first work item.
- Don't disable and re-enable devices as they may recover and in the meantime
have their status set to OFF.
- API new commands enablepool and disablepool (version already incremented)
- Tolerate new-format temperature readings for bitforce
- Modify cgminer.c pool control to allow API to call it
- Bugfix: Fix BitFORCE driver memory leak in debug logging
- Extra byte was being unused in poclbm leading to failure on some platforms.
- Explicitly type the constants in poclbm kernel as uint.
- Don't save 'include' when saving the configuration
- Allow configuration file to include another recursively
- Use the SDK and hardware information to choose good performing default
kernels.
- Move phatk kernel to offset vector based nonce bases as well.
- Add a --benchmark feature which works on a fake item indefinitely to compare
device performance without any server or networking influence.
- Allow writing of multiple worksizes to the configuration file.
- Allow writing of multiple vector sizes to the configuration file.
- Allow writing of multiple kernels to the configuration file.
- Allow multiple different kernels to be chosen per device.
- Allow the worksize to be set per-device.
- Allow different vectors to be set per device.
- If we're well below the target temperature, increase gpu engine speed back to
maximum in case we have gotten lost between profiles during an idle period.
- We should be setting the value of fan_optimal, not its address.
- As all kernels will be new versions it's an opportunity to change the .bin
format and make it simpler. Specifying bitalign is redundant and long can be l.
- Use any() in kernel output code.
- Put the nonce for each vector offset in advance, avoiding one extra addition
in the kernel.
- Reset times after all mining threads are started to make estimating hashrates
easier at startup.
- Bugfix: allow no-exec (NX) stack
- Fix minor warning.
- fix the bitforce.c code style follow 1TBS
- fix icarus.c compile warning
- small changes to speedup no vec for AMD 898.1 OCL runtime
- Update licensing to GPL V3.
- Reset the longpoll flag after it's been used once to prevent it restarting
work again.
- Begin import of DiabloMiner kernel.
- Modify API debug messages to say API instead of DBG
- When API shuts down cgminer don't kill itself
- Don't make rolled work from the longpoll be seen as other longpoll work items.
- API add 'privileged' command so can verify access level
- Set the lp_sent variable under lock since there will almost always be a race
on setting this variable, potentially leading to multiple LPs being sent out.
- API restrict access to all non display commands by default
- Update API version to 1.2 for new 'Log Interval'
- API add --log Interval to 'config' reply
- --api-allow special case 0/0 means all


CGMiner Version 2.2.7 - February 20, 2012

- Send out extra longpolls when we have switched pools and the longpoll thread
is still bound to the old one. This is particularly useful with p2pool where
longpolls do not correlate with main bitcoin block change and would have led to
high reject rates on failover.
- Store whether a work item is the result of a longpoll or not in struct work
and use it to help determine block changes directly from the work longpoll bool.
- Keep track of when a longpoll has been sent for a pool and if the current pool
is requesting work but has not sent a longpoll request, convert one of the work
items to a longpoll.
- Store the longpoll url in the pool struct and update it from the pool_active
test in case it changes. This is to allow further changes to longpoll management
on switching pools.
- Re-check for a longpoll supporting pool every 30 seconds if none is found
initially.
- Report threads as busy waiting on getwork on startup to avoid them being
flagged sick on startup during slow networking.
- Allow devices that are disabled due to overheating to be flagged as recovering
instead of disabling them and re-enable them if they're below ideal temperatures
- Tahiti prefers worksize 64 with poclbm.
- No need to expressly retain the opencl program now that the zero binary issue
is fixed. This actually fixes cgminer to work with the latest SDK included with
the ATI catalyst driver 12.2.
- Show error code on any opencl failure status.
- Add detection for version 898.1 SDK as well but only give SDK 2.6 warning once
on startup instead of with each device initialisation.
- Always use a fresh connection for longpoll as prolonged persistent connections
can fail for many reasons.
- Keep track of intended engine clock speed and only adjust up if it's higher
than the last intended speed. This avoids setting the clock speed to one
relative to a lower profile one by mistake.
- Use gpu-memdiff on startup if an engine clockspeed is set and a memdiff value
is set.
- Revert "Adjust engine speed up according to performance level engine setting,
not the current engine speed." - ineffectual.
- Freeze the queues on all threads that are sent the pause message to prevent
them trying to start up again with saved pings in their queues.
- Updates to diakgcn kernel/
- Consolidate all screen updates to the watchdog thread and touch both windows
before refresh.
- Curses will be disabled in clean_up so don't do it early in kill_work, and
disable_adl so that GPU settings may be restored to normal in case shutting down
curses leads to instability on windows.
- Stop the mining threads before trying to kill them.
- Plain refresh() does not give reliably screen updates so get rid of all uses
of it.
- First release with working diakgcn kernel.

CGMiner Version 2.2.6 - February 16, 2012

- Provide warning on each startup about sdk 2.6
- Fix unused warnings on win32.
- bitforce: Simplify BFopen WIN32 ifdef/else
- Fix initialization warning with jansson 1.3
- bitforce: Cleanup extraneous TODO that isn't needed
- Move tcsetattr (and new tcflush) into *nix BFopen to simplify things a bit
- Add message explaining 2nd thread disabling for dynamic mode and how to tune
it.
- Move logwindow down once number of devices is known.
- Automatically choose phatk kernel for bitalign non-gcn ATI cards, and then
only select poclbm if SDK2.6 is detected.
- Allow the refresh interval to be adjusted in dynamic intensity with a
--gpu-dyninterval parameter.
- Make curses display visible right from the beginning and fix the window sizes
so the initial messages don't get lost once the status window is drawn.
- The amount of work scanned can fluctuate when intensity changes and since we
do this one cycle behind, we increment the work more than enough to prevent
repeati
- bitforce: Set a 30 second timeout for serial port on Windows, since the
default is undefined
- Use PreVal4addT1 instead of PreVal4 in poclbm kernel.
- Import PreVal4 and PreVal0 into poclbm kernel.
- Import more prepared constants into poclbm kernel.
- Keep variables in one array but use Vals[] name for consistency with other
kernel designs.
- Replace constants that are mandatorily added in poclbm kernel with one value.
- Remove addition of final constant before testing for result in poclbm kernel.
- Hand optimise variable addition order.
- Hand optimise first variable declaration order in poclbm kernel.
- Radical reordering machine based first pass to change variables as late as
possible, bringing their usage close together.
- fix strcpy NULL pointer if env HOME unset.
- bitforce: Disable automatic scanning when at least one device is specified
manually
- Unroll all poclbm additions to enable further optimisations.


CGMiner Version 2.2.5 - February 13, 2012

- Make output buffer write only as per Diapolo's suggestion.
- Constify nonce in poclbm.
- Use local and group id on poclbm kernel as well.
- Microoptimise phatk kernel on return code.
- Adjust engine speed up according to performance level engine setting, not the
current engine speed.
- Try to load a binary if we've defaulted to the poclbm kernel on SDK2.6
- Use the poclbm kernel on SDK2.6 with bitalign devices only if there is no
binary available.
- Further generic microoptimisations to poclbm kernel.
- The longstanding generation of a zero sized binary appears to be due to the
OpenCL library putting the binary in a RANDOM SLOT amongst 4 possible binary
locations. Iterate over each of them after building from source till the real
binary is found and use that.
- Fix harmless warnings with -Wsign-compare to allow cgminer to build with -W.
- Fix missing field initialisers warnings.
- Put win32 equivalents of nanosleep and sleep into compat.h fixing sleep() for
adl.c.
- Restore compatibility with Jansson 1.3 and 2.0 (api.c required 2.1)
- Modularized logging, support for priority based logging
- Move CPU chipset specific optimization into device-cpu


CGMiner Version 2.2.4 - February 11, 2012

- Fix double definition of A0 B0 to zeroA zeroB.
- Retain cl program after successfully loading a binary image. May decrease
failures to build kernels at startup.
- Variable unused after this so remove setting it.
- BFI INT patching is not necessarily true on binary loading of files and not
true on ATI SDK2.6+. Report bitalign instead.
- Various string fixes for reject reason.
- Generalize --temp-cutoff and implement support for reading temperature from
BitFORCE FPGAs
- Change message from recovered to alive since it is used on startup as well as
when a pool has recovered.
- Start mining as soon as any pool is found active and rely on the watchpool
thread to bring up other pools.
- Delayed responses from testing pools that are down can hold up the watchdog
thread from getting to its device testing code, leading to false detection of
the GPU not checking in, and can substantially delay auto gpu/auto fan
management leading to overheating. Move pool watching to its own thread.
- Bugfix: BitFORCE index needs to be static to count correctly
- Space out retrieval of extra work according to the number of mining threads.
- Make shutdown more robust. Enable the input thread only after the other
threads exist. Don't kill off the workio thread and use it to exit main() only
if there is an unexpected problem. Use kill_work() for all anticipated shutdowns
where possible. Remove unused thread entry.
- Change poclbm version number.
- One array is faster than 2 separate arrays so change to that in poclbm kernel.
- Microoptimisations to poclbm kernel which increase throughput slightly.
- Import diablominer kernel. Currently disabled as not working.
- Import diapolo kernel. Currently disabled as not working.
- Conflicting entries of cl_kernel may have been causing problems, and
automatically chosen kernel type was not being passed on. Rename the enum to
cl_kernels and store the chosen kernel in each clState.
- Set cl_amd_media_ops with the BITALIGN flag and allow non-bitselect devices to
build.
- ALlow much longer filenames for kernels to load properly.
- Allow different kernels to be used by different devices and fix the logic fail
of overcorrecting on last commit with !strstr.
- Fix kernel selection process and build error.
- queue_phatk_kernel now uses CL_SET_VARG() for base-nonce(s), too
- added OpenCL >= 1.1 detection code, in preparation of OpenCL 1.1 global offset
parameter support
- Use K array explicitly to make it clear what is being added.
- Work items have a tendency to expire at exactly the same time and we don't
queue extra items when there are plenty in the queue, regardless of age. Allow
extra work items to be queued if adequate time has passed since we last
requested work even if over the limit.
- Discard work when failover-only is enabled and the work has come from a
different pool.
- Missing include to build on newer mingw32.
- Move from the thread safe localtime_r to regular localtime which is the only
one supported on newer pthread libraries on mingw32 to make it compile with the
newer ming. Thread safety is of no importance where localtime is used in this
code.
- Define in_addr_t in windows if required
- sys/wait.h not required in windows
- Allow API to restrict access by IP address
- Add pool switching to example miner.php
- Display X-Reject-Reason, when provided
- Remove the test for whether the device is on the highest profil level before
raising the GPU speed as it is ineffectual and may prevent raising the GPU
speed.
- Remove unnecessary check for opt_debug one every invocation of applog at
LOG_DEBUG level and place the check in applog().


CGMiner Version 2.2.3 - February 6, 2012

- Revert "Rewrite the convoluted get_work() function to be much simpler and roll
work as much as possible with each new work item." This seems to cause a race on
work in free_work(). Presumably other threads are still accessing the structure.


CGMiner Version 2.2.2 - February 6, 2012

- Provide support for the submitold extension on a per-pool basis based on the
value being detected in a longpoll.
- Don't send a ping to a dynamic device if it's not enabled as that will just
enable it for one pass and then disable it again.
- Rewrite the convoluted get_work() function to be much simpler and roll work as
much as possible with each new work item.
- Roll as much work as possible from the work returned from a longpoll.
- Rolling work on each loop through the mining thread serves no purpose.
- Allow to stage more than necessary work items if we're just rolling work.
- Replace divide_work with reuse_work function used twice.
- Give rolled work a new ID to make sure there is no confusion in the hashtable
lookups.
- Remove now-defunct hash_div variables.
- Remove unused get_dondata function.
- Silence ADL warnings.
- Silence unused parameter warnings.
- Stagger the restart of every next thread per device to keep devices busy ahead
of accessory threads per device.
- Deprecate the --donation feature. Needlessly complex, questionable usefulness,
depends on author's server and a central pool of some kind, and was not heavily
adopted.
- It's devices that report back now, not threads, update message.
- Continue auto-management of fan and engine speeds even if a device is disabled
for safety reasons.
- No need to check we're highest performance level when throttling GPU engine
speed.
- Abstract out tests for whether work has come from a block that has been seen
before and whether a string is from a previously seen block.
- Probe but don't set the timeout to 15 seconds as some networks take a long
time to timeout.
- Remove most compiler warnings from api.c
- Add last share's pool info in cgpu_info
- Allow the OpenCL platform ID to be chosen with --gpu-platform.
- Iterate over all platforms displaying their information and number of devices
when --ndevs is called.
- Deprecate main.c
- Some networks can take a long time to resolve so go back to 60 second timeouts
instead of 15.
- Only enable curses on failure if curses is desired.
- Fix warnings in bitforce.c
- Bugfix: Need to open BitForce tty for read-write
- Fix various build issues.
- Modularize code: main.c -> device-cpu + device-gpu
- Fix phatk kernel not working on non-bitalign capable devices (Nvidia, older
ATI).
- Update poclbm kernel for better performance on GCN and new SDKs with bitalign
support when not BFI INT patching. Update phatk kernel to work properly for non
BFI INT patched kernels, providing support for phatk to run on GCN and non-ATI
cards.
- Return last accepted share pool/time for devices
- Display accepted share pool/time for CPUs
- Bug intensity always shows GPU 0
- Update example web miner.php to use new API commands


CGMiner Version 2.2.1 - January 30, 2012

NOTE - The GPU Device reordering in 2.2.0 by default was considered a bad idea
so the original GPU ordering is used by default again unless reordering is
explicitly requested.

- Fix bitforce failing to build into cgminer.
- Add missing options to write config function.
- Add a --gpu-reorder option to only reorder devices according to PCI Bus ID
when requested.
- Fix for midstate support being broken on pools that supported no-midstate
work by ensuring numbers are 32 bits in sha2.c
- Set virtual GPUs to work when ADL is disabled or all mining will occur on GPU
0.
- Add information about paused threads in the menu status.
- Disable all but the first thread on GPUs in dynamic mode for better
interactivity.
- Set the latest network access time on share submission for --net-delay even if
we're not delaying that submission for further network access.
- Clear adl on exiting after probing values since it may attempt to overclock.
- As share submission is usually staggered, and delays can be costly, submit
shares without delay even when --net-delay is enabled.
- Display GPU number and device name when ADL is successfully enabled on it.
- Display GPU ordering remapping in verbose mode.
- Don't fail in the case the number of ADL and OpenCL devices do not match, and
do not attempt to reorder devices unless they match. Instead give a warning
about
- Display error codes should ADL not return ADL_OK in the more critical function
calls.
- Fix unused warning.
- Fix compile warnings in api.c
- Add extensive ADL based device info in debug mode.
- Make --ndevs display verbose opencl information as well to make debugging
version information easier.
- Display information about the opencl platform with verbose enabled.
- Explicitly check for nvidia in opencl platform strings as well.


CGMiner Version 2.2.0 - January 29, 2012

NOTE: GPU Device order will change with this release with ATI GPUs as cgminer
now can enumerate them according to their Bus ID which means the values should
now correlate with their physical position on the motherboard.

- Default to poclbm kernel on Tahiti (7970) since phatk does not work, even
though performance is sub-standard so that at least it will mine successfully by
defau
- Retain cl program after every possible place we might build the program.
- Update ADL SDK URL.
- Fix potential overflow.
- Map GPU devices to virtual devices in their true physical order based on
BusNumber.
- Change the warning that comes with failure to init cl on a device to be more
generic and accurate.
- Advertise longpoll support in X-Mining-Extensions
- Detect dual GPU cards by iterating through all GPUs, finding ones without
fanspeed and matching twins with fanspeed one bus ID apart.
- Do not attempt to build the program that becomes the kernel twice. This could
have been leading to failures on initialising cl.
- Some opencl compilers have issues with no spaces after -D in the compiler
options.
- Allow intensity up to 14.
- Use calloced stack memory for CompilerOptions to ensure sprintf writes to the
beginning of the char.
- Whitelist 79x0 cards to prefer no vectors as they perform better without.
- Adjust fan speed gently while in the optimal range when temperature is
drifting to minimise overshoot in either direction.
- Detect dual GPU cards via the indirect information of - 1st card has a fan
controller. 2nd card does not have a fan controller, cards share the same device
name
- Instead of using the BFI_INT patching hack on any device reporting
cl_amd_media_ops, create a whitelist of devices that need it. This should enable
GCN architec
- Fixed API compiling issue on OS X
- Add more explanation of JSON format and the 'save' command
- Return an error if using ADL API commands when it's not available
- Read off lpThermalControllerInfo from each ADL device.
- Add ADL_Overdrive5_ThermalDevices_Enum interface.
- Add API commands: config, switchpool, gpu settings, save
- Implement socks4 proxy support.
- Fix send() for JSON strings
- Introduce a --net-delay option which guarantees at least 250ms between any
networking requests to not overload slow routers.
- Generalise locking init code.
- Allow invalid values to be in the configuration file, just skipping over them
provided the rest of the file is valid JSON. This will allow older configurat
- Allow CPU mining explicitly enable only if other mining support is built in.
- BitForce FPGA support
- Configure out building and support of all CPU mining code unless
--enable-cpumining is enabled.
- Allow parsed values to be zero which will allow 0 values in the config file to
work.
- Advertise that we can make our own midstate, so the pool can skip generating
it for us
- Refactor the CPU scanhash_* functions to use a common API. Fixes bugs.
- Don't consider a pool lagging if a request has only just been filed. This
should decrease the false positives for "pool not providing work fast enough".
- Invalidating work after longpoll made hash_pop return no work giving a false
positive for dead pool. Rework hash_pop to retry while finds no staged work u
- Remove TCP_NODELAY from curl options as many small packets may be contributing
to network overload, when --net-delay is enabled.
- Refactor miner_thread to be common code for any kind of device
- Simplify submit_nonce loop and avoid potentially missing FOUND - 1 entry.
Reported by Luke-Jr.
- Micro-optimisation in sha256_sse2 code courtesy of Guido Ascioti
guido.ascioti@gmail.com
- Refactor to abstract device-specific code


CGMiner Version 2.1.2 - January 6, 2012

- If api-description is specified, save it when writing the config file
- Adjust utility width to be constant maximum as well.
- Add percent signs to reject ratio outputs
- Should the donation pool fail, don't make the fallover pool behave as though
the primary pool is lagging.
- Use an alternative pool should the donation getwork fail.


CGMiner Version 2.1.1 - January 1, 2012

- Include API examples in distribution tarball.
- Don't attempt to pthread_join when cancelling threads as they're already
detached and doing so can lead to a segfault.
- Give more generic message if slow pool at startup is the donation pool.
- Continue to attempt restarting GPU threads if they're flagged dead at 1 min.
intervals.
- Don't attempt to restart sick flagged GPUs while they're still registering
activity.
- Make curl use fresh connections whenever there is any communication issue
in case there are dead persistent connections preventing further comms from
working.
- Display pool in summary if only 1 pool.
- Adjust column width of A/R/HW to be the maximum of any device and align them.


CGMiner Version 2.1.0 - December 27, 2011

- Major infrastructure upgrade with RPC interface for controlling via sockets
encoded with/without JSON courtesy of Andrew Smith. Added documentation for
use of the API and sample code to use with it.
- Updated linux-usb-cgminer document.
- Rewrite of longpoll mechanism to choose the current pool wherever possible to
use for the longpoll, or any pool that supports longpoll if the current one
does not.
- Display information about longpoll when the chosen server has changed.
- Fix the bug where longpoll generated work may have been sent back to the
wrong pool, causing rejects.
- Fix a few race conditions on closing cgminer which caused some of the crashes
on exit.
- Only adjust gpu engine speed in autotune mode if the gpu is currently at the
performance level of that being adjusted.
- Various fixes for parsing/writing of configuration files.
- Do not add blank lines for threads of unused CPUs.
- Show which pool is unresponsive on startup.
- Only show GPU management menu item if GPUs are in use.
- Align most device columns in the curses display.


CGMiner Version 2.0.8 - November 11, 2011

- Make longpoll do a mandatory flushing of all work even if the block hasn't
changed, thus supporting longpoll initiated work change of any sort and merged
mining.
- Byteswap computed hash in hashtest so it can be correctly checked. This fixes
the very rare possibility that a block solve on solo mining was missed.
- Add x86_64 w64 mingw32 target
- Allow a fixed speed difference between memory and GPU clock speed with
--gpu-memdiff that will change memory speed when GPU speed is changed in
autotune mode.
- Don't load the default config if a config file is specified on the command
line.
- Don't build VIA on apple since -a auto bombs instead of gracefully ignoring
VIA failing.
- Build fix for dlopen/dlclose errors in glibc.


CGMiner Version 2.0.7 - October 17, 2011

- Support work without midstate or hash1, which are deprecated in bitcoind 0.5+
- Go to kernel build should we fail to clCreateProgramWithBinary instead of
failing on that device. This should fix the windows problems with devices not
initialising.
- Support new configuration file format courtesy of Chris Savery which can write
the config file from the menu and will load it on startup.
- Write unix configuration to .cgminer/cgminer.conf by default and prompt to
overwrite if given a filename from the menu that exists.


CGMiner Version 2.0.6 - October 9, 2011

- Must initialise the donorpool mutex or it fails on windows.
- Don't make donation work interfere with block change detection allowing
donation to work regardless of the block chain we're mining on.
- Expire shares as stale with a separate timeout from the scantime, defaulting
to 120 seconds.
- Retry pools after a delay of 15 seconds if none can be contacted on startup
unless a key is pressed.
- Don't try to build adl features without having adl.
- Properly check shares against target difficulty - This will no longer show
shares when solo mining at all unless they're considered to be a block solve.
- Add altivec 4 way (cpu mining) support courtesy of Gilles Risch.
- Try to use SSL if the server supports it.
- Display the total solved blocks on exit (LOL if you're lucky).
- Use ADL activity report to tell us if a sick GPU is still busy suggesting it
is hard hung and do not attempt to restart it.


CGMiner Version 2.0.5 - September 27, 2011

- Intensity can now be set to dynamic or static values per-device.
- New donation feature --donation sends a proportion of shares to author's
account of choice, but is disabled by default!
- The hash being displayed and block detection has been fixed.
- Devices not being mined on will not attempt to be ADL managed.
- Intensity is now displayed per GPU device.
- Make longpoll attempt to restart as often as opt_retries specifies.
- We weren't rolling work as often as we could.
- Correct some memory management issues.
- Build fixes.
- Don't mess with GPUs if we don't have them.


CGMiner Version 2.0.4 - September 23, 2011

- Confused Longpoll messages should be finally fixed with cgminer knowing for
sure who found the new block and possibly avoiding a rare crash.
- Display now shows the actual hash and will say BLOCK! if a block is deemed
solved.
- Extra spaces, which would double space lines on small terminals, have been
removed.
- Fan speed change is now damped if it is already heading in the correct
direction to minimise overshoot.
- Building without opencl libraries is fixed.
- GPUs are autoselected if there is only one when in the GPU management menu.
- GPU menu is refreshed instead of returning to status after a GPU change.


CGMiner Version 2.0.3 - September 17, 2011

- Various modes of failure to set fanspeeds and adl values have been addressed
and auto-fan should work now on most hardware, and possibly other values
which previously would not have worked.
- Fixed a crash that can occur on switching pools due to longpoll thread races.
- Use ATISTREAMSDKROOT if available at build time.
- Fanspeed management is returned to the driver default on exit instead of
whatever it was when cgminer was started.
- Logging of events deemed WARNING or ERR now will display even during
periods where menu input is being awaited on.


CGMiner Version 2.0.2 - September 11, 2011

- Exit cleanly if we abort before various threads are set up or if they no
longer exist.
- Fix a rare crash in HASH_DEL due to using different mutexes to protect the
data.
- Flag devices that have never started and don't allow enabling of devices
without restarting them.
- Only force the adapter speed to high if we've flagged this device as being
managed.
- Flag any devices with autofan or autogpu as being managed.
- Use a re-entrant value to store what fanspeed we're trying to set in case the
card doesn't support small changes.     Force it to a multiple of 10% if it
fails on trying to speed up the fan.
- Do not bother resetting values to old ones if changes to GPU parameters report
failure, instead returning a failure code only if the return value from get()
differs.
- Remove redundant check.
- Only display supported values from fanspeed on change settings.
- Missing bracket from output.
- Display fan percentage on devices that only support reporting percent and not
RPM.
- Properly substitute DLOPEN flags to build with ADL support when -ldl is needed
and not when opencl is not found.


CGMiner Version 2.0.1 - September 9, 2011

- Fix building on 32bit glibc with dlopen with -lpthread and -ldl
- ByteReverse is not used and the bswap opcode breaks big endian builds. Remove
it.
- Ignore whether the display is active or not since only display enabled devices
work this way, and we skip over repeat entries anwyay.
- Only reset values on exiting if we've ever modified them.
- Flag adl as active if any card is successfully activated.
- Add a thermal cutoff option as well and set it to 95 degrees by default.
- Change the fan speed by only 5% if it's over the target temperature but less
than the hysteresis value to minimise overshoot down in temperature.
- Add a --no-adl option to disable ADL monitoring and GPU settings.
- Only show longpoll received delayed message at verbose level.
- Allow temperatures greater than 100 degrees.
- We should be passing a float for the remainder of the vddc values.
- Implement accepting a range of engine speeds as well to allow a lower limit to
be specified on the command line.
- Allow per-device fan ranges to be set and use them in auto-fan mode.
- Display which GPU has overheated in warning message.
- Allow temperature targets to be set on a per-card basis on the command line.
- Display fan range in autofan status.
- Setting the hysteresis is unlikely to be useful on the fly and doesn't belong
in the per-gpu submenu.
- With many cards, the GPU summaries can be quite long so use a terse output
line when showing them all.
- Use a terser device status line to show fan RPM as well when available.
- Define max gpudevices in one macro.
- Allow adapterid 0 cards to enumerate as a device as they will be non-AMD
cards, and enable ADL on any AMD card.
- Do away with the increasingly confusing and irrelevant total queued and
efficiency measures per device.
- Only display values in the log if they're supported and standardise device log
line printing.


CGMiner Version 2.0.0 - September 6, 2011

Major feature upgrade - GPU monitoring, (over)clocking and fan control for ATI
GPUs.

New command line switches:
--auto-fan-     Automatically adjust all GPU fan speeds to maintain a target
temperature
--auto-gpu-     Automatically adjust all GPU engine clock speeds to maintain
a target temperature
--gpu-engine <arg>  Set the GPU engine (over)clock in Mhz - one value for all or
separate by commas for per card.
--gpu-fan <arg>     Set the GPU fan percentage - one value for all or separate
by commas for per card.
--gpu-memclock <arg> Set the GPU memory (over)clock in Mhz - one value for all
or separate by commas for per card.
--gpu-powertune <arg> Set the GPU powertune percentage - one value for all or
separate by commas for per card.
--gpu-vddc <arg>    Set the GPU voltage in Volts - one value for all or separate
by commas for per card.
--temp-hysteresis <arg> Set how much the temperature can fluctuate outside
limits when automanaging speeds (default: 3)
--temp-overheat <arg> Set the overheat temperature when automatically managing
fan and GPU speeds (default: 85)
--temp-target <arg> Set the target temperature when automatically managing fan
and GPU speeds (default: 75)

- Implement ATI ADL support for GPU parameter monitoring now and setting later
(temp, fan, clocks etc.).
- Check for the presence of the ADL header files in ADL_SDK.
- Import adl_functions.h from amd overdrive ctrl.
- Implement a setup function that tries to detect GPUs that support the ADL and
link in the parameters into the gpus struct.
- Put a summary of monitoring information from the GPU menu.
- Implement changing memory speed and voltage on the fly.
- Implement fan speed setting.
- Minor corrections to set fan speed by percentage.
- Make sure to read off the value in RPM only.
- Implement auto fanspeed adjustment to maintain a target temperature and
fanspeed below 85%, with an overheat check that will speed the fan up to 100%.
- Add an --auto-fan command line option to allow all GPUs to have autofan
enabled from startup.
- Add a gpu autotune option which adjusts GPU speed to maintain a target
temperature within the bounds of the default GPU speed and any overclocking set.
- Avoid a dereference if the longpoll thread doesn't exist.
- Clean up by setting performance profiles and fan settings to startup levels on
exit.
- Add a small amount of hysteresis before lowering clock speed.
- Allow target, overheat and hysteresis temperatures to be set from command
line.
- Combine all stats collating into one function to avoid repeating function
calls on each variable.
- Add gpu statistics to debugging output via the watchdog thread.
- Implement menus to change temperature limits.
- Implement setting the GPU engine clock speed of all devices or each device as
a comma separated value.
- Implement setting the GPU memory clock speed of all devices or each device as
a comma separated value.
- Implement setting the GPU voltage of all devices or each device as a comma
separated value.
- Implement setting the GPU fan speed of all devices or each device as a comma
separated value.
- Add support for monitoring powertune setting.
- Implement changing of powertune value from the GPU change settings menu.
- Get the value of powertune in get_stats.
- Implement setting the GPU powertune value of all devices or each device as a
comma separated value.
- Remove the safety checks in speed setting since confirmation is done first in
the menu, then show the new current values after a short pause.
- Force the speed to high on startup and restore it to whatever the setting was
on exit.
- Add temperature to standard output where possible and use more compact output.
- Move and print at the same time in curses to avoid random trampling display
errors.
- Update the status window only from the watchdog thread, do not rewrite the top
status messages and only refresh once all the status window is complete,
clearing the window each time to avoid corruption.
- Set a safe starting fan speed if we're automanaging the speeds.
- Provide locking around all adl calls to prevent races.
- Lower profile settings cannot be higher than higher profile ones so link any
drops in settings.
- Add new needed text files to distribution.
- Queue requests ignoring the number of staged clones since they get discarded
very easily leading to false positives for pool not providing work fast enough.
- Include libgen.h in opt.c to fix win32 compilation warnings.
- Fix compilation warning on win32.
- Add the directory name from the arguments cgminer was called from as well to
allow it running from a relative pathname.
- Add a --disable-adl option to configure and only enable it if opencl support
exists.
- Retry before returning a failure to get upstream work as a failure to avoid
false positives for pool dead.
- Retry also if the decoding of work fails.
- Use the presence of X-Roll-Ntime in the header as a bool for exists unless N
is found in the response.


CGMiner Version 1.6.2 - September 2, 2011

- Add --failover-only option to not leak work to backup pools when the primary
pool is lagging.
- Change recommendation to intensity 9 for dedicated miners.
- Fix the bouncing short term value by allowing it to change dynamically when
the latest value is very different from the rolling value, but damp the change
when it gets close.
- Use the curses_lock to protect the curses_active variable and test it under
lock.
- Go back to requesting work 2/3 of the way through the current scantime with
CPU mining as reports of mining threads running out of work have occurred with
only 5 seconds to retrieve work.
- Add start and stop time scheduling for regular time of day running or once off
start/stop options.
- Print summary on quit modes.
- Put some sanity checks on the times that can be input.
- Give a verbose message when no active pools are found and pause before
exiting.
- Add verbose message when a GPU fails to initialise, and disable the correct
GPU.
- Cryptopp asm32 was not correctly updated to the incremental nonce code so the
hash counter was bogus.
- Get rid of poorly executed curl check.
- If curl does not have sockopts, do not try to compile the
json_rpc_call_sockopt_cb function, making it possible to build against older
curl libraries.
- Most people expect /usr/local when an unspecified prefix is used so change to
that.
- Rename localgen occasions to getwork fail occasions since localgen is
unrelated now.


CGMiner Version 1.6.1 - August 29, 2011

- Copy cgminer path, not cat it.
- Switching between redrawing windows does not fix the crash with old
libncurses, so redraw both windows, but only when the window size hasn't
changed.
- Reinstate minimum 1 extra in queue to make it extremely unlikely to ever have
0 staged work items and any idle time.
- Return -1 if no input is detected from the menu to prevent it being
interpreted as a 0.
- Make pthread, libcurl and libcurses library checks mandatory or fail.
- Add a --disable-opencl configure option to make it possible to override
detection of opencl and build without GPU mining support.
- Confusion over the variable name for number of devices was passing a bogus
value which likely was causing the zero sized binary issue.
- cgminer no longer supports default url user and pass so remove them.
- Don't show value of intensity since it's dynamic by default.
- Add options to explicitly enable CPU mining or disable GPU mining.
- Convert the opt queue into a minimum number of work items to have queued
instead of an extra number to decrease risk of getting idle devices without
increasing risk of higher rejects.
- Statify tv_sort.
- Check for SSE2 before trying to build 32 bit SSE2 assembly version. Prevents
build failure when yasm is installed but -msse2 is not specified.
- Add some defines to configure.ac to enable exporting of values and packaging,
and clean up output.
- Give convenient summary at end of ./configure.
- Display version information and add --version command line option, and make
sure we flush stdout.
- Enable curses after the mining threads are set up so that failure messages
won't be lost in the curses interface.
- Disable curses after inputting a pool if we requested no curses interface.
- Add an option to break out after successfully mining a number of accepted
shares.
- Exit with a failed return code if we did not reach opt_shares.
- The cpu mining work data can get modified before we copy it if we submit it
async, and the sync submission is not truly sync anyway, so just submit it sync.


CGMiner Version 1.6.0 - August 26, 2011

- Make restarting of GPUs optional for systems that hang on any attempt to
restart them.     Fix DEAD status by comparing it to last live time rather than
last attempted restart time since that happens every minute.
- Move staged threads to hashes so we can sort them by time.
- Create a hash list of all the blocks created and search them to detect when a
new block has definitely appeared, using that information to detect stale work
and discard it.
- Update configure.ac for newer autoconf tools.
- Use the new hashes directly for counts instead of the fragile counters
currently in use.
- Update to latest sse2 code from cpuminer-ng.
- Allow LP to reset block detect and block detect lp flags to know who really
came first.
- Get start times just before mining begins to not have very slow rise in
average.
- Add message about needing one server.
- We can queue all the necessary work without hitting frequent stales now with
the time and string stale protection active all the time.     This prevents a
pool being falsely labelled as not providing work fast enough.
- Include uthash.h in distro.
- Implement SSE2 32 bit assembly algorithm as well.
- Fail gracefully if unable to open the opencl files.
- Make cgminer look in the install directory for the .cl files making make
install work correctly.
- Allow a custom kernel path to be entered on the command line.
- Bump threshhold for lag up to maximum queued but no staged work.
- Remove fragile source patching for bitalign, vectors et. al and simply pass it
with the compiler options.
- Actually check the value returned for the x-roll-ntime extension to make sure
it isn't saying N.
- Prevent segfault on exit for when accessory threads don't exist.
- Disable curl debugging with opt protocol since it spews to stderr.


CGMiner Version 1.5.8 - August 23, 2011

- Minimise how much more work can be given in cpu mining threads each interval.
- Make the fail-pause progressively longer each time it fails until the network
recovers.
- Only display the lagging message if we've requested the work earlier.
- Clean up the pool switching to not be dependent on whether the work can roll
or not by setting a lagging flag and then the idle flag.
- Only use one thread to determine if a GPU is sick or well, and make sure to
reset the sick restart attempt time.
- The worksize was unintentionally changed back to 4k by mistake, this caused a
slowdown.


CGMiner Version 1.5.7 - August 22, 2011

- Fix a crash with --algo auto
- Test at appropriate target difficulty now.
- Add per-device statics log output with --per-device-stats
- Fix breakage that occurs when 1 or 4 vectors are chosen on new phatk.
- Make rolltime report debug level only now since we check it every work
item.
- Add the ability to enable/disable per-device stats on the fly and match
logging on/off.
- Explicitly tell the compiler to retain the program to minimise the chance of
the zero sized binary errors.
- Add one more instruction to avoid one branch point in the common path in the
cl return code. Although this adds more ALUs overall and more branch points, the
common path code has the same number of ALUs and one less jmp, jmps being more
expensive.
- Explicitly link in ws2_32 on the windows build and update README file on how
to compile successfully on windows.
- Release cl resources should the gpu mining thread abort.
- Attempt to restart a GPU once every minute while it's sick.
- Don't kill off the reinit thread if it fails to init a GPU but returns safely.
- Only declare a GPU dead if there's been no sign of activity from the reinit
thread for 10 mins.
- Never automatically disable any pools but just specify them as idle if they're
unresponsive at startup.
- Use any longpoll available, and don't disable it if switching to a server that
doesn't have it. This allows you to mine solo, yet use the longpoll from a pool
even if the pool is the backup server.
- Display which longpoll failed and don't free the ram for lp_url since it
belongs to the pool hdr path.
- Make the tcp setsockopts unique to linux in the hope it allows freebsd et. al
to compile.


CGMiner Version 1.5.6 - August 17, 2011

- New phatk and poclbm kernels. Updated phatk to be in sync with latest 2.2
courtesy of phateus. Custom modified to work best with cgminer.
- Updated output buffer code to use a smaller buffer with the kernels.
- Clean up the longpoll management to ensure the right paths go to the right
pool and display whether we're connected to LP or not in the status line.


CGMiner Version 1.5.5 - August 16, 2011

- Rework entirely the GPU restart code. Strike a balance between code that
re-initialises the GPU entirely so that soft hangs in the code are properly
managed, but if a GPU is completely hung, the thread restart code fails
gracefully, so that it does not take out any other code or devices. This will
allow cgminer to keep restarting GPUs that can be restarted, but continue
mining even if one or more GPUs hangs which would normally require a reboot.
- Add --submit-stale option which submits all shares, regardless of whether they
would normally be considered stale.
- Keep options in alphabetical order.
- Probe for slightly longer for when network conditions are lagging.
- Only display the CPU algo when we're CPU mining.
- As we have keepalives now, blaming network flakiness on timeouts appears to
have been wrong.     Set a timeout for longpoll to 1 hour, and most other
network connectivity to 1 minute.
- Simplify output code and remove HW errors from CPU stats.
- Simplify code and tidy output.
- Only show cpu algo in summary if cpu mining.
- Log summary at the end as per any other output.
- Flush output.
- Add a linux-usb-cgminer guide courtesy of Kano.


CGMiner Version 1.5.4 - August 14, 2011

- Add new option: --monitor <cmd> Option lets user specify a command <cmd> that
will get forked by cgminer on startup. cgminer's stderr output subsequently gets
piped directly to this command.
- Allocate work from one function to be able to initialise variables added
later.
- Add missing fflush(stdout) for --ndevs and conclusion summary.
- Preinitialise the devices only once on startup.
- Move the non cl_ variables into the cgpu info struct to allow creating a new
cl state on reinit, preserving known GPU variables.
- Create a new context from scratch in initCQ in case something was corrupted to
maximise our chance of succesfully creating a new worker thread. Hopefully this
makes thread restart on GPU failure more reliable, without hanging everything
in the case of a completely wedged GPU.
- Display last initialised time in gpu management info, to know if a GPU has
been re-initialised.
- When pinging a sick cpu, flush finish and then ping it in a separate thread in
the hope it recovers without needing a restart, but without blocking code
elsewhere.
- Only consider a pool lagging if we actually need the work and we have none
staged despite queue requests stacking up. This decreases significantly the
amount of work that leaks to the backup pools.
- The can_roll function fails inappropriately in stale_work.
- Only put the message that a pool is down if not pinging it every minute. This
prevents cgminer from saying pool down at 1 minute intervals unless in debug
mode.
- Free all work in one place allowing us to perform actions on it in the future.
- Remove the extra shift in the output code which was of dubious benefit. In
fact in cgminer's implementation, removing this caused a miniscule speedup.
- Test each work item to see if it can be rolled instead of per-pool and roll
whenever possible, adhering to the 60 second timeout. This makes the period
after a longpoll have smaller dips in throughput, as well as requiring less
getworks overall thus increasing efficiency.
- Stick to rolling only work from the current pool unless we're in load balance
mode or lagging to avoid aggressive rolling imitating load balancing.
- If a work item has had any mining done on it, don't consider it discarded
work.


CGMiner Version 1.5.3 - July 30, 2011

- Significant work went into attempting to make the thread restart code robust
to identify sick threads, tag them SICK after 1 minute, then DEAD after 5
minutes of inactivity and try to restart them. Instead of re-initialising the
GPU completely, only a new cl context is created to avoid hanging the rest of
the GPUs should the dead GPU be hung irrevocably.
- Use correct application name in syslog.
- Get rid of extra line feeds.
- Use pkg-config to check for libcurl version
- Implement per-thread getwork count with proper accounting to not over-account
queued items when local work replaces it.
- Create a command queue from the program created from source which allows us
to flush the command queue in the hope it will not generate a zero sized binary
any more.
- Be more willing to get work from the backup pools if the work is simply being
queued faster than it is being retrieved.


CGMiner Version 1.5.2 - July 28, 2011

- Restarting a hung GPU can hang the rest of the GPUs so just declare it dead
and provide the information in the status.
- The work length in the miner thread gets smaller but doesn't get bigger if
it's under 1 second.     This could end up leading to CPU under-utilisation and
lower and lower hash rates.     Fix it by increasing work length if it drops
under 1 second.
- Make the "quiet" mode still update the status and display errors, and add a
new --real-quiet option which disables all output and can be set once while
running.
- Update utility and efficiency figures when displaying them.
- Some Intel HD graphics support the opencl commands but return errors since
they don't support opencl. Don't fail with them, just provide a warning and
disable GPU mining.
- Add http:// if it's not explicitly set for URL entries.
- Log to the output file at any time with warnings and errors, instead of just
when verbose mode is on.
- Display the correct current hash as per blockexplorer, truncated to 16
characters, with just the time.


CGMiner Version 1.5.1 - July 27, 2011

- Two redraws in a row cause a crash in old libncurses so just do one redraw
using the main window.
- Don't adjust hash_div only up for GPUs. Disable hash_div adjustment for GPUs.
- Only free the thread structures if the thread still exists.
- Update both windows separately, but not at the same time to prevent the double
refresh crash that old libncurses has.     Do the window resize check only when
about to redraw the log window to minimise ncurses cpu usage.
- Abstract out the decay time function and use it to make hash_div a rolling
average so it doesn't change too abruptly and divide work in chunks large enough
to guarantee they won't overlap.
- Sanity check to prove locking.
- Don't take more than one lock at a time.
- Make threads report out when they're queueing a request and report if they've
failed.
- Make cpu mining work submission asynchronous as well.
- Properly detect stale work based on time from staging and discard instead of
handing on, but be more lax about how long work can be divided for up to the
scantime.
- Do away with queueing work separately at the start and let each thread grab
its own work as soon as it's ready.
- Don't put an extra work item in the queue as each new device thread will do so
itself.
- Make sure to decrease queued count if we discard the work.
- Attribute split work as local work generation.
- If work has been cloned it is already at the head of the list and when being
reinserted into the queue it should be placed back at the head of the list.
- Dividing work is like the work is never removed at all so treat it as such.
However the queued bool needs to be reset to ensure we *can* request more work
even if we didn't initially.
- Make the display options clearer.
- Add debugging output to tq_push calls.
- Add debugging output to all tq_pop calls.


CGMiner Version 1.5.0 - July 26, 2011

- Increase efficiency of slow mining threads such as CPU miners dramatically. Do
this by detecting which threads cannot complete searching a work item within the
scantime and then divide up a work item into multiple smaller work items.
Detect the age of the work items and if they've been cloned before to prevent
doing the same work over. If the work is too old to be divided, then see if it
can be time rolled and do that to generate work. This dramatically decreases the
number of queued work items from a pool leading to higher overall efficiency
(but the same hashrate and share submission rate).
- Don't request work too early for CPUs as CPUs will scan for the full
opt_scantime anyway.
- Simplify gpu management enable/disable/restart code.
- Implement much more accurate rolling statistics per thread and per gpu and
improve accuracy of rolling displayed values.
- Make the rolling log-second average more accurate.
- Add a menu to manage GPUs on the fly allowing you to enable/disable GPUs or
try restarting them.
- Keep track of which GPUs are alive versus enabled.
- Start threads for devices that are even disabled, but don't allow them to
start working.
- The last pool is when we are low in total_pools, not active_pools.
- Make the thread restart do a pthread_join after disabling the device, only
re-enabling it if we succeed in restarting the thread. Do this from a separate
thread so as to not block any other code.This will allow cgminer to continue
even if one GPU hangs.
- Try to do every curses manipulation under the curses lock.
- Only use the sockoptfunction if the version of curl is recent enough.


CGMiner Version 1.4.1 - July 24, 2011

- Do away with GET for dealing with longpoll forever. POST is the one that works
everywhere, not the other way around.
- Detect when the primary pool is lagging and start queueing requests on backup
pools if possible before needing to roll work.
- Load balancing puts more into the current pool if there are disabled pools.
Fix.
- Disable a GPU device should the thread fail to init.
- Out of order command queue may fail on osx. Try without if it fails.
- Fix possible dereference on blank inputs during input_pool.
- Defines missing would segfault on --help when no sse mining is built in.
- Revert "Free up resources/stale compilers." - didn't help.
- Only try to print the status of active devices or it would crash.
- Some hardware might benefit from the less OPS so there's no harm in leaving
kernel changes that do that apart from readability of the code.

CGMiner Version 1.4.0 - July 23, 2011

- Feature upgrade: Add keyboard input during runtime to allow modification of
and viewing of numerous settings such as adding/removing pools, changing
multipool management strategy, switching pools, changing intensiy, verbosity,
etc. with a simple keypress menu system.
- Free up resources/stale compilers.
- Kernels are safely flushed in a way that allows out of order execution to
work.
- Sometimes the cl compiler generates zero sized binaries and only a reboot
seems to fix it.
- Don't try to stop/cancel threads that don't exist.
- Only set option to show devices and exit if built with opencl support.
- Enable curses earlier and exit with message in main for messages to not be
lost in curses windows.
- Make it possible to enter server credentials with curses input if none are
specified on the command line.
- Abstract out a curses input function and separate input pool function to allow
for live adding of pools later.
- Remove the nil arguments check to allow starting without parameters.
- Disable/enable echo & cbreak modes.
- Add a thread that takes keyboard input and allow for quit, silent, debug,
verbose, normal, rpc protocol debugging and clear screen options.
- Add pool option to input and display current pool status, pending code to
allow live changes.
- Add a bool for explicit enabling/disabling of pools.
- Make input pool capable of bringing up pools while running.
- Do one last check of the work before submitting it.
- Implement the ability to live add, enable, disable, and switch to pools.
- Only internally test for block changes when the work matches the current pool
to prevent interleaved block change timing on multipools.
- Display current pool management strategy to enable changing it on the fly.
- The longpoll blanking of the current_block data may not be happening before
the work is converted and appears to be a detected block change.     Blank the
current block be
- Make --no-longpoll work again.
- Abstract out active pools count.
- Allow the pool strategy to be modified on the fly.
- Display pool information on the fly as well.
- Add a menu and separate out display options.
- Clean up the messy way the staging thread communicates with the longpoll
thread to determine who found the block first.
- Make the input windows update immediately instead of needing a refresh.
- Allow log interval to be set in the menu.
- Allow scan settings to be modified at runtime.
- Abstract out the longpoll start and explicitly restart it on pool change.
- Make it possible to enable/disable longpoll.
- Set priority correctly on multipools.     Display priority and alive/dead
information in display_pools.
- Implement pool removal.
- Limit rolltime work generation to 10 iterations only.
- Decrease testing log to info level.
- Extra refresh not required.
- With huge variation in GPU performance, allow intensity to go from -10 to +10.
- Tell getwork how much of a work item we're likely to complete for future
splitting up of work.
- Remove the mandatory work requirement at startup by testing for invalid work
being passed which allows for work to be queued immediately.     This also
removes the requirem
- Make sure intensity is carried over to thread count and is at least the
minimum necessary to work.
- Unlocking error on retry. Locking unnecessary anyway so remove it.
- Clear log window from consistent place. No need for locking since logging is
disabled during input.
- Cannot print the status of threads that don't exist so just queue enough work
for the number of mining threads to prevent crash with -Q N.
- Update phatk kernel to one with new parameters for slightly less overhead
again.     Make the queue kernel parameters call a function pointer to select
phatk or poclbm.
- Make it possible to select the choice of kernel on the command line.
- Simplify the output part of the kernel. There's no demonstrable advantage from
more complexity.
- Merge pull request #18 from ycros/cgminer
- No need to make leaveok changes win32 only.
- Build support in for all SSE if possible and only set the default according to
machine capabilities.
- Win32 threading and longpoll keepalive fixes.
- Win32: Fix for mangled output on the terminal on exit.


CGMiner Version 1.3.1 - July 20, 2011

- Feature upgrade; Multiple strategies for failover. Choose from default which
now falls back to a priority order from 1st to last, round robin which only
changes pools when one is idle, rotate which changes pools at user-defined
intervals, and load-balance which spreads the work evenly amongst all pools.
- Implement pool rotation strategy.
- Implement load balancing algorithm by rotating requests to each pool.
- Timeout on failed discarding of staged requests.
- Implement proper flagging of idle pools, test them with the watchdog thread,
and failover correctly.
- Move pool active test to own function.
- Allow multiple strategies to be set for multipool management.
- Track pool number.
- Don't waste the work items queued on testing the pools at startup.
- Reinstate the mining thread watchdog restart.
- Add a getpoll bool into the thread information and don't restart threads stuck
waiting on work.
- Rename the idlenet bool for the pool for later use.
- Allow the user/pass userpass urls to be input in any order.
- When json rpc errors occur they occur in spits and starts, so trying to limit
them with the comms error bool doesn't stop a flood of them appearing.
- Reset the queued count to allow more work to be queued for the new pool on
pool switch.

CGMiner Version 1.3.0 - July 19, 2011

- Massive infrastructure update to support pool failover.
- Accept multiple parameters for url, user and pass and set up structures of
pool data accordingly.
- Probe each pool for what it supports.
- Implement per pool feature support according to rolltime support as
advertised by server.
- Do switching automatically based on a 300 second timeout of locally generated
work or 60 seconds of no response from a server that doesn't support rolltime.
- Implement longpoll server switching.
- Keep per-pool data and display accordingly.
- Make sure cgminer knows how long the pool has actually been out for before
deeming it a prolonged outage.
- Fix bug with ever increasing staged work in 1.2.8 that eventually caused
infinite rejects.
- Make warning about empty http requests not show by default since many
servers do this regularly.


CGMiner Version 1.2.8 - July 18, 2011

- More OSX build fixes.
- Add an sse4 algorithm to CPU mining.
- Fix CPU mining with other algorithms not working.
- Rename the poclbm file to ensure a new binary is built since.
- We now are guaranteed to have one fresh work item after a block change and we
should only discard staged requests.
- Don't waste the work we retrieve from a longpoll.
- Provide a control lock around global bools to avoid racing on them.
- Iterating over 1026 nonces when confirming data from the GPU is old code
and unnecessary and can lead to repeats/stales.
- The poclbm kernel needs to be updated to work with the change to 4k sized
output buffers.
- longpoll seems to work either way with post or get but some servers prefer
get so change to httpget.


CGMiner Version 1.2.7 - July 16, 2011

- Show last 8 characters of share submitted in log.
- Display URL connected to and user logged in as in status.
- Display current block and when it was started in the status line.
- Only pthread_join the mining threads if they exist as determined by
pthread_cancel and don't fail on pthread_cancel.
- Create a unique work queue for all getworks instead of binding it to thread 0
to avoid any conflict over thread 0's queue.
- Clean up the code to make it clear it's watchdog thread being messaged to
restart the threads.
- Check the current block description hasn't been blanked pending the real
new current block data.
- Re-enable signal handlers once the signal has been received to make it
possible to kill cgminer if it fails to shut down.
- Disable restarting of CPU mining threads pending further investigation.
- Update longpoll messages.
- Add new block data to status line.
- Fix opencl tests for osx.
- Only do local generation of work if the work item is not stale itself.
- Check for stale work within the mining threads and grab new work if
positive.
- Test for idle network conditions and prevent threads from being restarted
by the watchdog thread under those circumstances.
- Make sure that local work generation does not continue indefinitely by
stopping it after 10 minutes.
- Tweak the kernel to have a shorter path using a 4k buffer and a mask on the
nonce value instead of a compare and loop for a shorter code path.
- Allow queue of zero and make that default again now that we can track how
work is being queued versus staged. This can decrease reject rates.
- Queue precisely the number of mining threads as longpoll_staged after a
new block to not generate local work.


CGMiner Version 1.2.6 - July 15, 2011

- Put a current system status line beneath the total work status line
- Fix a counting error that would prevent cgminer from correctly detecting
situations where getwork was failing - this would cause stalls sometimes
unrecoverably.
- Limit the maximum number of requests that can be put into the queue which
otherwise could get arbitrarily long during a network outage.
- Only count getworks that are real queue requests.


CGMiner Version 1.2.5 - July 15, 2011

- Conflicting -n options corrected
- Setting an intensity with -I disables dynamic intensity setting
- Removed option to manually disable dynamic intensity
- Improve display output
- Implement signal handler and attempt to clean up properly on exit
- Only restart threads that are not stuck waiting on mandatory getworks
- Compatibility changes courtesy of Ycros to build on mingw32 and osx
- Explicitly grab first work item to prevent false positive hardware errors
due to working on uninitialised work structs
- Add option for non curses --text-only output
- Ensure we connect at least once successfully before continuing to retry to
connect in case url/login parameters were wrong
- Print an executive summary when cgminer is terminated
- Make sure to refresh the status window

CGMiner Versions -> 1.2.4

- Con Kolivas - July 2011. New maintainership of code under cgminer name.
- Massive rewrite to incorporate GPU mining.
- Incorporate original oclminer c code.
- Rewrite gpu mining code to efficient work loops.
- Implement per-card detection and settings.
- Implement vector code.
- Implement bfi int patching.
- Import poclbm and phatk ocl kernels and use according to hardware type.
- Implement customised optimised versions of opencl kernels.
- Implement binary kernel generation and loading.
- Implement preemptive asynchronous threaded work gathering and pushing.
- Implement variable length extra work queues.
- Optimise workloads to be efficient miners instead of getting lots of extra
  work.
- Implement total hash throughput counters, per-card accepted, rejected and
  hw error count.
- Staging and watchdog threads to prevent fallover.
- Stale and reject share guarding.
- Autodetection of new blocks without longpoll.
- Dynamic setting of intensity to maintain desktop interactivity.
- Curses interface with generous statistics and information.
- Local generation of work (xroll ntime) when detecting poor network
connectivity.

cpuminer Version 1.0.2

- Linux x86_64 optimisations - Con Kolivas
- Optimise for x86_64 by default by using sse2_64 algo
- Detects CPUs and sets number of threads accordingly
- Uses CPU affinity for each thread where appropriate
- Sets scheduling policy to lowest possible
- Minor performance tweaks

cpuminer Version 1.0.1 - May 14, 2011

- OSX support

cpuminer Version 1.0 - May 9, 2011

- jansson 2.0 compatibility
- correct off-by-one in date (month) display output
- fix platform detection
- improve yasm configure bits
- support full URL, in X-Long-Polling header

cpuminer Version 0.8.1 - March 22, 2011

- Make --user, --pass actually work

- Add User-Agent HTTP header to requests, so that server operators may
  more easily identify the miner client.

- Fix minor bug in example JSON config file

cpuminer Version 0.8 - March 21, 2011

- Support long polling: http://deepbit.net/longpolling.php

- Adjust max workload based on scantime (default 5 seconds,
  or 60 seconds for longpoll)

- Standardize program output, and support syslog on Unix platforms

- Suport --user/--pass options (and "user" and "pass" in config file),
  as an alternative to the current --userpass

cpuminer Version 0.7.2 - March 14, 2011

- Add port of ufasoft's sse2 assembly implementation (Linux only)
  This is a substantial speed improvement on Intel CPUs.

- Move all JSON-RPC I/O to separate thread.  This reduces the
  number of HTTP connections from one-per-thread to one, reducing resource
  usage on upstream bitcoind / pool server.

cpuminer Version 0.7.1 - March 2, 2011

- Add support for JSON-format configuration file.  See example
  file example-cfg.json.  Any long argument on the command line
  may be stored in the config file.
- Timestamp each solution found
- Improve sha256_4way performance.  NOTE: This optimization makes
  the 'hash' debug-print output for sha256_way incorrect.
- Use __builtin_expect() intrinsic as compiler micro-optimization
- Build on Intel compiler
- HTTP library now follows HTTP redirects

cpuminer Version 0.7 - February 12, 2011

- Re-use CURL object, thereby reuseing DNS cache and HTTP connections
- Use bswap_32, if compiler intrinsic is not available
- Disable full target validation (as opposed to simply H==0) for now

cpuminer Version 0.6.1 - February 4, 2011

- Fully validate "hash < target", rather than simply stopping our scan
  if the high 32 bits are 00000000.
- Add --retry-pause, to set length of pause time between failure retries
- Display proof-of-work hash and target, if -D (debug mode) enabled
- Fix max-nonce auto-adjustment to actually work.  This means if your
  scan takes longer than 5 seconds (--scantime), the miner will slowly
  reduce the number of hashes you work on, before fetching a new work unit.

cpuminer Version 0.6 - January 29, 2011

- Fetch new work unit, if scanhash takes longer than 5 seconds (--scantime)
- BeeCee1's sha256 4way optimizations
- lfm's byte swap optimization (improves via, cryptopp)
- Fix non-working short options -q, -r

cpuminer Version 0.5 - December 28, 2010

- Exit program, when all threads have exited
- Improve JSON-RPC failure diagnostics and resilience
- Add --quiet option, to disable hashmeter output.

cpuminer Version 0.3.3 - December 27, 2010

- Critical fix for sha256_cryptopp 'cryptopp_asm' algo

cpuminer Version 0.3.2 - December 23, 2010

- Critical fix for sha256_via

cpuminer Version 0.3.1 - December 19, 2010

- Critical fix for sha256_via
- Retry JSON-RPC failures (see --retry, under "minerd --help" output)

cpuminer Version 0.3 - December 18, 2010

- Add crypto++ 32bit assembly implementation
- show version upon 'minerd --help'
- work around gcc 4.5.x bug that killed 4way performance

cpuminer Version 0.2.2 - December 6, 2010

- VIA padlock implementation works now
- Minor build and runtime fixes

cpuminer Version 0.2.1 - November 29, 2010

- avoid buffer overflow when submitting solutions
- add Crypto++ sha256 implementation (C only, ASM elided for now)
- minor internal optimizations and cleanups

cpuminer Version 0.2 - November 27, 2010

- Add script for building a Windows installer
- improve hash performance (hashmeter) statistics
- add tcatm 4way sha256 implementation
- Add experimental VIA Padlock sha256 implementation

cpuminer Version 0.1.2 - November 26, 2010

- many small cleanups and micro-optimizations
- build win32 exe using mingw
- RPC URL, username/password become command line arguments
- remove unused OpenSSL dependency

cpuminer Version 0.1.1 - November 24, 2010

- Do not build sha256_generic module separately from cpuminer.

cpuminer Version 0.1 - November 24, 2010

- Initial release.
<|MERGE_RESOLUTION|>--- conflicted
+++ resolved
@@ -1,4 +1,13 @@
-<<<<<<< HEAD
+BFGMiner Version 2.7.6 - Future
+
+- Adjust opencl intensity when adjusting thread count to prevent it getting
+pegged at a value below the minimum threads possible.
+- miner.h max_hashes -> int64_t
+- Keep the local block number in the blocks structs stored and sort them by
+number to guarantee we delete the oldest when ageing the block struct entries.
+- Use correct sdk version detection for SDK 2.7
+
+
 BFGMiner Version 2.7.5 - August 27, 2012
 
 - Revert "Do a complete cgminer restart if the ATI Display Library fails, as
@@ -8,39 +17,18 @@
 MH/s hit with stock config
 - New "--scan-serial all" feature to probe all enumerated serial ports
 - modminer: Revamp dynamic clocking algorithm per request from cablepair
-=======
-Version 2.7.5 - August 31, 2012
-
-- Adjust opencl intensity when adjusting thread count to prevent it getting
-pegged at a value below the minimum threads possible.
-- miner.h max_hashes -> int64_t
-- Keep the local block number in the blocks structs stored and sort them by
-number to guarantee we delete the oldest when ageing the block struct entries.
-- Use correct sdk version detection for SDK 2.7
-- Revert "Pick worksize 256 with Cypress if none is specified."
->>>>>>> ae8bacc5
 - Test for lagging once more in queue_request to enable work to leak to backup
 pools.
 - There is no need to try to switch pools in select_pool since the current pool
 is actually not affected by the choice of pool to get work from.
-<<<<<<< HEAD
-- Only clear the pool lagging flag if we're staging work faster than we're
-using it.
-- needed flag is currently always false in queue_request. Remove it for now.
-- thr is always NULL going into queue_request now.
-- Fix for non-ADL OpenCL device formatting issue
-
-
-BFGMiner Version 2.7.4 - August 23, 2012
-=======
 - Only clear the pool lagging flag if we're staging work faster than we're using
 it.
 - needed flag is currently always false in queue_request. Remove it for now.
 - thr is always NULL going into queue_request now.
-
-
-Version 2.7.4 - August 23, 2012
->>>>>>> ae8bacc5
+- Fix for non-ADL OpenCL device formatting issue
+
+
+BFGMiner Version 2.7.4 - August 23, 2012
 
 - Perform select_pool even when not lagging to allow it to switch back if needed
 to the primary.
