--- conflicted
+++ resolved
@@ -1,6 +1,3 @@
-<<<<<<< HEAD
-BFGMiner Version 2.4.2 - June 2, 2012
-=======
 Version 2.4.3 - June 14, 2012
 
 - can_roll and should_roll should have no bearing on the cycle period within the miner_thread so remove it.
@@ -32,8 +29,7 @@
 - Icarus - fix unit64_t printf warnings
 
 
-Version 2.4.2 - June 2, 2012
->>>>>>> edb9780a
+BFGMiner Version 2.4.2 - June 2, 2012
 
 - Use epoll to immediately interrupt Icarus with new work on longpolls (Linux)
 - API.class compiled with Java SE 6.0_03 - works with Win7x64
