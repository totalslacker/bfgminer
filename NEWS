--- conflicted
+++ resolved
@@ -1,7 +1,4 @@
-<<<<<<< HEAD
 BFGMiner Version 2.10.0 - Future
-=======
-Version 2.9.6 - December 2, 2012
 
 - Make gen_stratum_work more robust by using a dynamically allocated array for
 the header in case bogus data is sent by the pool to avoid overflowing a static
@@ -20,11 +17,6 @@
 - Use the string helper functions to create gbt blocks of any length.
 - Provide helper functions calloc_str and realloc_strcat to create and extend
 arbitrary length arrays based on string length.
-
-
-Version 2.9.5 - November 25, 2012
->>>>>>> 029ce3bb
-
 - fixes target calc for mips openwrt
 - openwrt needs roundl
 - Get rid of unused last_work in opencl thread data.
