BFGMiner Version 2.10.0 - Future

<<<<<<< HEAD
=======
- fixes target calc for mips openwrt
- openwrt needs roundl
- Get rid of unused last_work in opencl thread data.
- Do away with the flaky free_work api in the driver code which would often lose
the work data in opencl and simply flush it before exiting the opencl scanhash.
- Use base_work for comparison just for cleanness in __copy_work
- Remove all static work structs, using the make and free functions.
- Add pool no. to stale share detected message.
- Add info about which pool share became stale while resubmitting.
-b Copy the work on opencl_free_work
- Add an extra slot in the max backlog for ztex to minimise dupes.
- Do not use or count the getworks submitted which are simply testing that pools
are still up. This was increasing share leakage and making stats not reflect
real work.
- Track all dynamically allocated memory within the work struct by copying work
structs in a common place, creating freshly allocated heap ram for all arrays
within the copied struct. Clear all work structs from the same place to ensure
memory does not leak from arrays within the struct. Convert the gbt coinbase and
stratum strings within the work struct to heap ram. This will allow arbitrary
lengths without an upper limit for the strings, preventing the overflows that
happen with GBT.
- libztex: Work around ZTEX USB firmware bug exposed by the FreeBSD libusb
- opencl: Use new dev_error function for REASON_DEV_NOSTART
- Provide rudimentary support for the balancing failover strategies with stratum
and GBT by switching pools silently on getwork requests.
- Convert remaining modminer and bfl uses of usleep to nmsleep.
- Convert libztex to nmsleep where possible.
- Convert unreliable usleep calls to nmsleep calls in ztex driver.
- Support workid for block submission on GBT pools that use it.
- Provide rudimentary support for literal ipv6 addresses when parsing stratum
URLs.
- Work around libcurl cflags not working on hacked up mingw installations on
windows.
- Only increase gpu engine speed by a larger step if the temperature is below
hysteresis instead of increasing it to max speed.
- Convert pool not responding and pool alive message on backup pools to verbose
level only since they mean a single failed getwork.
- Update work block on the longpoll work item before calling restart threads to
ensure all work but the longpoll work item gets discarded when we call
discard_stale from restart_threads.
- Do not attempt to remove the stratum share hash after unsuccessful submission
since it may already be removed by clear_stratum_shares.
>>>>>>> 45451353
- Use stratum block change from backup pools as an alternative to longpoll for
pools that don't support LP.
- Round some more static string arrays to 4 byte boundaries.
- There is no need for the static arrays to be larger than required, so long as
they're 4 byte aligned to appease ARM.
- Hash1 is only used by the CPU mining code and never changes so remove it from
the work struct and bypass needing to process the value for all other mining.


BFGMiner Version 2.9.3 - November 16, 2012

- Bugfix: Properly process new stratum jobs through test_work_current, even if
old shares are still accepted, and copy submit_old flag correctly
- Ensure pdiff 1 is always caught regardless of bdiff precision, and ceil all
other cases to ensure we never lose valid shares
- Check against a double for current pool diff.
- Support for fractional diffs and the classic just-below-1 share all FFs diff
target.
- Check share target diff for best_share to be calculated when solo mining.
- Store the full stratum url information in rpc_url for correct configuration
file saving.
- Put in a hack to prevent dud work from sneaking into test_work_current being
seen as a new block.
- Reset the work->longpoll flag where it will affect stratum work items as
well.
- Bugfix: Stratum does not guarantee notify messages every minute, so extend
timeout to 2 full minutes
- Bugfix: Always honour libblkmaker time limits
- Always (debug)log when stratum template is updated by the pool
- Bugfix: When a stratum connection is interrupted, ensure all work/shares for
it are considered stale
- Bugfix: clear_sock should return on socket errors
- Bugfix: Force calculation of work_difficulty since set_work_target fails to
consider the pdiff<bdiff difference
- Bugfix: Minimal support for handling real difficulties from stratum server
- Bugfix: Never consider shares to be accepted if the submission response is an
error
- Bugfix: Always fail scrypt detection if Stratum is chosen


BFGMiner Version 2.9.2 - November 7, 2012

- Add endian swap defines for where missing.
- Only retarget stratum shares to new pool diff if diff has dropped.
- Bugfix: x6500: Use json_object_set_new to correctly count references to
per-FPGA RPC data
- Bugfix: modminer: Use json_object_set_new to correctly count references to
per-FPGA RPC data
- Bugfix: Only append newline when printing protocol data
- Bugfix: Use memchr to look for newlines in socket line data, since the buffer
isn't null terminated
- Bugfix: Ensure GETWORK_MODE_GBT isn't replaced with GETWORK_MODE_POOL
- Count lost stratum share submits and increase message priority to warning.
- Show which pool untracked share messages have come from.
- Sleep 5 seconds before retrying submit.
- Changes to build prototypes to support building on FreeBSD 9.1-RC2 amd64
- Count lost shares with stratum as submit stale lost.
- Discard record of stratum shares sent and report lost shares on disconnection
since they will never be reported back.
- Check that count of transactions received via stratum is reasonable
- Use realloc'd data_buffer to support stratum lines longer than 8 KB, and
parse stratum responses during auth
- Use mining.get_transactions to check for stratum pool transparency (actual
response ignored for now)
- ztex: Silence false "unexpected" hardware errors, and don't count them as hw
errors
- README: Update build instructions to reflect current reality
- x6500: Expose per-FPGA details to RPC API
- x6500: Implement support for --temp-target
- x6500: Increase default clock frequency to 200 Mhz, now that new bitstream
seems to run well around that
- x6500: Flush nonces in FPGA buffer at initialization to avoid false hw errors
on restart
- x6500: Release device lock sooner during initialization, before logging
initial frequency info
- x6500: Read temperature sensors after sending work, when enabled
- Bugfix: jtag: Fix optimized register reading code (it was reading an extra
bit before the last, corrupting outside the buffer)
- Implement new --force-dev-init option to force bitstream upload to modminer
and x6500 devices
- Bugfix: x6500: Include --scan-serial option even for x6500-only builds
- Bugfix: ztex: Include --scan-serial option even for ztex-only builds, so it
can be used to disable autodetect if needed
- FPGA-README: Discuss X6500 --scan-serial usage of cases where it may be
needed
- ft232r: If we are searching for a specific serial, pay no attention to the
product id
- x6500: Try a more flexible approach to applying dynclock logic
- Bugfix: dynclock: Use standard C struct initializer to handle initialization,
instead of memsetting memory to nulls
- x6500: Whenever we get a hardware error, purge buffers just in case of
read/write desync
- Bugfix: x6500: When purging ft232r buffers (during bitstream upload), also
clear JTAG delayed read counter to avoid any potential desync
- Bugfix: ft232r: Always flush writes before purging buffers, and empty local
read buffer when flushing ftdi read buffer
- There is no need for addrinfo any more.
- Fix filename for x6500 bitstream to match previous commit's rename
- Rename x6500 bitstream to match existing licensing naming setup
- x6500 dual temp sensor support
- x6500 is far more stable with its own bitstream


BFGMiner Version 2.9.1 - October 30, 2012

- When we find a block, always progress to it for mining
- Bugfix: Enforce --expiry, but split --expiry-lp for a longer expiry on
longpoll setups
- Bugfix: regeneratehash needs to compare hash segments in Little Endian, not
Big Endian
- Bugfix: Always fail scrypt detection if Stratum is working
- Bugfix: Scan for ft232r devices later, after console lock and other mutexes
are initialized properly
- ft232r: Debuglog non-FTDI device IDs found
- Bugfix: Wait to release JSON result in case of JSON-RPC error until we've
logged the error
- Bugfix: RPC: Defer release of JSON until after cmd is used
- Bugfix: Release JSON result in case of JSON-RPC error
- Bugfix: Release job JSON result as soon as we are done using it
- Bugfix: Release JSON received from RPC socket after we're done using it
- Bugfix: Use clear_work and workdup everywhere work is copied around
- Bugfix: Clear work before replacing it with new, to free any pointers
- server and client sockaddr_in are no longer used in struct pool.
- Set sshare id and swork_id within the sshare mutex to avoid multiple share
submits with the same id.
- Bugfix: Really use freeaddrinfo to clean up in extract_sockaddr
- Update documentation for X6500
- Bugfix: Free unused JSON returned when switching to Stratum
- Bugfix: Free unused work when switching to Stratum instead
- Bugfix: Use freeaddrinfo to clean up in extract_sockaddr
- RPC: Include PGA support for X6500-only builds
- RPC: Abstract code to handle any new device drivers as PGAs without special
support
- Bugfix: Release GBT submission JSON objects after dumping them
- Bugfix: Free old stratum_work data before replacing it
- Bugfix: Release memory allocated by prior stratum sockaddr extractions
- Bugfix: Clear work template when preparing a new request
- Bugfix: Initialize temporary stratum work
- Bugfix: x6500: jtag_read buffer needs to be initialized since reading JTAG
implies writing too
- Replace now-redundant accepted_weighed with equivalent diff_accepted
- Fail on select() failing in stratum thread without needing to attempt
recv_line.
- Add share to stratum database before sending it again in case we get a
response from the pool before it's added.
- Bugfix: modminer: Check that we have a valid fd before trying to start work
- Shorten the initiate stratum connect timeout to 30 seconds.
- Shorten the stratum timeout on read to 90 seconds to detect unresponsive pool.
- Display best share difficulty on exit.
- Make stratum socket fail more robust on windows by disabling the send buffer.
- Reuse the same curl handle forcing a new connection instead of risking
derefencing.
- Add information about submission failure to stratum send.


BFGMiner Version 2.9.0 - October 28, 2012

- modminer: Remove dead code
- Bugfix: Include headers in order needed for Mingw build
- Bugfix: Save pool pointer to avoid dereferencing work after it might
potentially be freed
- Bugfix: Cleanup some harmless warnings
- Bugfix: TUI: Avoid clearing the whole screen when we just want to clear the
log window
- Wishlist #130 implemented by "blinkier":
- - Add all-at-once pool priority reassignment to curses TUI interface
- - Save/restore pool priorities in config file
- - Allow setting initial pool priorities via command line
- Bugfix: Replace reportin hack with a reset back to LIFE_INIT for bitstream
upload
- Bugfix: SI kilo prefix is a lowercase "k"
- Bugfix: If userpass is missing a password, treat it as a null password
(regression fix)
- Upgrade libblkmaker to 0.2.0
- Bugfix: Build correct pay-to-scripthash script
- Implement --coinbase-addr for solo mining
- x6500: Since we program in about a minute now, only report status verbosely
every 25%
- x6500: Poll nonce less often since USB latency slows us down anyway
- jtag: Avoid writing an extra readback byte when we are ignoring tdo anyway
- ft232r: Set output buffer size to 4096 bytes
- x6500: Adjust dynclock so it works more reasonably
- x6500: Dynclock support
- Provide a simple/dummy libusb_error_name when it is missing (libusb < 1.0.9)
- x6500: Stop abusing pointer type to store bitstream upload progress
- Bugfix: ft232r: Avoid reuse of USB device count variable
- x6500: Implement basic hashrate prediction and efficient job completion
- jtag: Optimized implementation of JTAG reads to workaround ft232r slowness
- x6500: Try nonce with previous work if it is wrong for current
- x6500: Ensure ft232r buffer is flushed to change registers
- x6500: Start clock speed off at 180, and extra debugging for
x6500_set_register
- x6500: When programming, poll each FPGA status individually since they might
not be ready at the same time
- x6500: Various tweaks and hacks to get mining working
- Bugfix: x6500: Remove erroneous bitendianflip
- Bugfix: jtag: Handle ftdi-common environmental stuff properly
- jtag: Defer ignored reads a bit to avoid USB latency
- Bugfix: ft232r: First 2 bytes of every 0x40 are FTDI status or something
- x6500: Implement mining protocols (doesn't work yet)
- x6500: Cleanup dead code and implement bailout2
- x6500: Clean up and finish FPGA initialization
- x6500: Comment bitstream upload function better
- fpgautils: Abstract open_xilinx_bitstream out from modminer and x6500 drivers
- x6500: Get bitstream upload working
- Bugfix: jtag: Use the correct bit for reading/writing data streams
- ft232r: Buffer writes to improve performance
- x6500: Get FPGA probe working
- jtag: JTAG implementation for X6500 (over ft232r)
- ft232r: ft232r_read_all function to simplify exact-length reads
- ft232r: Implement read buffer so ft232r_read always works like read(2)
- ft232r: Complete necessary interfaces for X6500
- x6500: Bare minimum detection-only X6500 support via libusb
- Minor debian packaging fixes.
- Only add stratum share to database if we succeeded in submitting it, with a
debug output saying it succeeded.
- Use keepalive with stratum sockets to improve its ability to detect broken
connections.
- Show only the URL in the status bar to avoid long prefixes making for extra
long lines.
- Display compact status in menu and update README to reflect current menu
entries.
- Add a compact display mode that does not list per device statistics in the
status window.
- Add blank spaces after best share displayed.
- Round a few static string arrays up to 4 byte boundaries for ARM.
- Display best share diff for scrypt as well.
- Show the best diff share as "best share" and add info to the README.
- Display the best diff share submitted so far.
- Redundant check.
- The work struct pointer in struct pc_data in findnonce is never freed yet
there is no need to allocate it separately so make struct work a static part of
the struct pc_data. s
- No longer should hide --no-restart option if OpenCL support is missing
- Handle crash exceptions by trying to restart cgminer unless the --no-restart
option is used.
- Switch queued count when choosing a different pool from a failed stratum pool
in getwork thread.
- Put a mandatory 5s wait between reattempting a getwork on failure to avoid
hammering requests.
- Make sure to check pool stratum curl exists under lock before attempting any
recv to not risk dereferencing upon attempting to reinitiate stratum.
- Avoid redefining macros and align to 4 byte boundaries.
- API - add Stratum information to pools
- update FPGA-README for MMQ
- Time for dynamic is in microseconds, not ms.
- x86_64 builds of mingw32 are not supported directly and should just configure
as generic mingw32 builds since they're NOT 64 bit.
- Use 3 significant digits when suffix string is used and values are >1000.
- Get rid of unused warning for !scrypt.
- Use select on stratum send to make sure the socket is writeable.
- Cope with dval being zero in suffix_string and display a single decimal place
when significant digits is not specified but the value is greater than 1000.
- Pad out the suffix string function with zeroes on the right.
- Failure to calloc in bin2hex is a fatal failure always so just check for that
failure within the function and abort, simplifying the rest of the code.
- Provide locking around the change of the stratum curl structures to avoid
possible races.
- Bump opencl kernel version numbers.
- Remove atomic ops from opencl kernels given rarity of more than once nonce on
the same wavefront and the potential increased ramspeed requirements to use the
atomics.
- Clear the pool idle flag in stratum when it comes back to life.
- Display correct share hash and share difficulty with scrypt mining.
- Use explicit host to BE functions in scrypt code instead of hard coding
byteswap everywhere.
- Show work target diff for scrypt mining.
- Ease the checking on allocation of padbuffer8 in the hope it works partially
anyway on an apparently failed call.
- Watch for buffer overflows on receiving data into the socket buffer.
- Round target difficulties down to be in keeping with the rounding of detected
share difficulties.
- Dramatically simplify the dynamic intensity calculation by oversampling many
runs through the opencl kernel till we're likely well within the timer
resolution on windows.
- String alignment to 4 byte boundaries and optimisations for bin<->hex
conversions.
- In opencl_free_work, make sure to still flush results in dynamic mode.
- Align static arrays to 4 byte boundaries to appease ARM builds for stratum.
- Update documentation.
- Left align values that are suffix_string generated.
- Share_diff should not be converting the work data to hex.
- Update readme describing difficulty displayed on log lines.
- Off by one error.
- Prevent overflows of the port char array in extract_sockaddr.
- Disable stratum detection with scrypt.
- Display the actual share diff next to the pool required diff, using a suffix
creation function to prevent values of >1000 being shown in their entirety.
- Fix 4 * 0 being 0 that would break dynamic intensity mode.
- Supplement other 64-bit endian swap macros
- Bugfix: Fix htobe64 on big endian platforms that don't define it
- Fix lack of htobe64 on mingw32.
- Reinstate the history on dynamic intensity mode to damp fluctuations in
intensity but use an upper limit on how much the value can increase at any time
to cope with rare overflows.
- Update to cgminer's newer dynamic intensity algorithm
- Support for the stratum mining protocol.
- Simplify target generation code.
- Add support for client.get_version for stratum.
- Use a 64 bit unsigned integer on the diff target to generate the hex target.
- Update reconnect message to show whole address including port.
- Look for null values and parse correct separate array entries for url and port
with client reconnect commands for stratum.
- The command for stratum is client.reconnect, not mining.reconnect.
- Only copy the stratum url to the rpc url if an rpc url does not exist.
- Implement rudimentary mining.reconnect support for stratum.
- Ignore the value of stratum_active on calling initiate_stratum and assume
we're always trying to reinitiate it, and set the active flag to false in that
function.
- stratum auth can be unset if we fail to authorise on subsequent calls to
auth_stratum which undoes the requirement of setting it in one place so set it
in pool_active.
- Format Stratum submission-start debug the same way as other submissions
- Bugfix: Set work_restart_id in gen_stratum_work for when work is reused to
avoid thinking it's all stale.
- Only auto-switch to Stratum internally, but save HTTP URI in case pool stops
using Stratum; also always shows original pool URI on RPC
- SHUT_RDWR is now always defined for us, so no need to check ifdef on LP hang
- Implement --no-stratum option to disable autodetection
- Show Stratum pools as "Strtm" protocol in "Pool management" TUI
- Bugfix: BFGMiner doesn't use rpc_proxytype
- Remove free that could segfault.
- Use the stratum url as the rpc url advertised if we switch to it.
- Count an invalid nonce count as a hardware error on opencl.
- Count each stratum work item as local work.
- Cope with one stratum pool being the only active pool when it dies by sleeping
for 5 seconds before retrying to get work from it instead of getting work
indefinitely.
- Detect stratum outage based on either select timing out or receiving an empty
buffer and properly re-establish connection by disabling the stratum_active
flag, coping with empty buffers in parse_stratum.
- Fix various modminer warnings on mingw.
- Fix sign warning on windows build for bitforce.
- Cast socketfail to integer since SOCKET is an unsigned int on windows.
- Use the stratum thread to detect when a stratum pool has died based on no
message for 2 minutes.
- Only set the stratum auth flag once and once the stratum thread is started,
use that to set/unset the stratum active flag.
- Only hand off to stratum from getwork if we succeed in initiating the
protocol.
- Target should only be 32 bytes copied.
- Use a static array for work submission data instead of stack memory.
- Clear the buffer data before sprinting to it.
- Clear work stratum strings before setting them and add them to debug output.
- Drop stratum connect failed message to verbose level only since it's a regular
probing message.
- TCP Keepalive in curl is only in very recent versions and not required with
regular messages on stratum anyway.
- Move stratum sockets to curl infrastructure with locking around send+recv to
begin support for proxies and ssl.
- Make detect stratum fail if a proxy has been set up.
- Stratum does not currently have any proxy support so do not try to switch to
stratum if a proxy has been specified.
- Windows doesn't work with MSG_PEEK on recv so move to a continuously updating
buffer for incoming messages.
- Alloca is unreliable on windows so use static arrays in util.c stratum code.
- Begin support for mingw stratum build.
- Add space to reject reason.
- Parse the reject reason where possible from stratum share submission.
- Pass json error value to share result function to be able to parse reject
reason in stratum.
- Don't try to parse unneeded parameters in response to mining.subscribe.
- Remove the sshare hash entry if we failed to send it.
- Change notify message to info level to avoid spamming repeatedly when a pool
is down.
- Check the stratum pool difference has not changed compared to the work diff
when testing whether a share meets the target or not and retarget if necessary.
- Bit error in target calculation for stratum.
- Offset the current block detection to the prev block hash.
- We should be testing for id_val, not id in parse stratum response.
- Make target on stratum scale to any size by clearing sequential bits according
to diff.
- Correct target calculation in gen_stratum_work.
- If a share result has an error code but still has an id, it is likely a
reject, not an error.
- Initiate stratum the first time in pool_active only, allowing us to switch to
it on getting a failed getwork and detecting the presence of stratum on the url
at that time.
- Use 5 second timeout on sock full for now as a temporary workaround.
- If no stratum url is set by the end of the detect stratum routine, copy the
sockaddr url.
- Make all buffers slightly larger to prevent overflow.
- Make the stratum recv buffer larger than the recvsize.
- Userpass needs to be copied to user and pass earlier to allow stratum
authorisation to work with it.
- Store a sockaddr url of the stripped url used in determining sockaddr to not
confuse it with the stratum url and fix build warnings.
- Decrease the queued count with stratum work once it's staged as well.
- Allow the stratum retry to initiate and auth stratum in pool_alive to make
sure the stratum thread is started.
- Avoid duplicating pool->rpc_url and setting pool->stratum_url twice to itself.
- Detect if a getwork based pool has the X-Stratum header on startup, and if so,
switch to the stratum based pool.
- Comment update.
- Minor message change.
- Create a work item from a "clean" request from stratum allowing the new block
to be detected and the appropriate block change message to be given.
- Use statically allocated stratum strings in struct work to cope with the
inability to safely deallocate dynamically allocated ram.
- Use the current pool when deciding whether to reuse work from a stratum source
rather than the work's previous pool.
- Copy the stratum url to the rpc url to avoid none being set.
- Provide locking around stratum send operations to avoid races.
- Submit shares from stratum through the abstracted submit share function
detecting what message they belong to and showing the data from the associated
work, and then deleting it from the hash.
- Use a more robust mechanism to obtain a \n terminated string over a socket.
- Abstract out share submit as a function to be useable by stratum.
- Rename parse_stratum to parse_method as it is only for stratum messages that
contain methods.
- Display stratum as mechanism in status line when current pool is running it.
- Count each stratum notify as a getwork equivalent.
- Correct nonce submitted with share.
- Extranonce2 should be added before coinbase2.
- We should be hashing the binary coinbase, not the hex one.
- Fix endianness of nonce submitted for stratum.
- Check that stratum is already active in initiate_stratum to avoid
de-authorising ourselves by subscribing again.
- Begin implementing a hash database of submissions and attempt sending results.
- Copy parameters from stratum work required for share submission.
- Set lagging flag on first adding a pool to prevent pool slow warning at
startup.
- Fix work->target being a 32 byte binary in gen_stratum_work.
- Store and display stripped url in its own variable.
- Create machinery to divert work requests to stratum.
- Generate the work target in gen_stratum_work, setting default diff to 1 in
case it is not yet set.
- Generate work data, midstate and hash1 in gen_stratum_work.
- Generate header created from stratum structures in gen_stratum_work.
- Generate merkle root hash in gen_stratum_work.
- Generate the coinbase for generation of stratum based work.
- The number of transactions is variable so make merkle a variable length
dynamically allocated array and track how many there are for stratum.
- Rename nonce2 to n2size reflecting that it's a size variable and not the
actual nonce.
- Provide rudimentary support for stratum clean work command in the stratum
thread.
- Cope with pools being removed in the stratum thread.
- Use the pool sock value directly in the stratum thread in case it changes
after reconnecting.
- Create a stratum thread per pool that has stratum that monitors the socket and
serves received data.
- Check return value of stratum_parse.
- Complete authorisation in stratum.
- Implement stratum parsing of notify parameters and storing them in the pool
stratum work structure.
- Create helper functions for duplicating json strings to avoid keeping json
references in use.
- Append \n in the sock_send function instead of adding it when constructing
json in stratum.
- Don't keep any json references around with stratum structures.
- Create parse_stratum function that hands off stratum parameters to other
functions to manage pool stratum work struct variables. Implement mining
difficulty setting.
- Create helper functions for checking when a socket is ready to read on and
receive a single line at a time. Begin stratum authorisation process.
- Provide a helper function for reading a single \n terminated string from a
socket.
- Create a stratum work structure to store current work variables.
- Test specifically for stratum being active in pool_active.
- Detect stratum in common place when adding urls, and use a bool to tell us
when it's active.
- Remove unused add_pool_details5
- Fix warnings.
- Extract and store various parameters on stratum init confirming successful
mining notify.
- Use existing socket macros and close the socket on failure in init stratum.
- Initiate stratum and grab first json result.
- Get detailed addressinfo from the parsed URL for future raw socket usage when
possible. IPV4 only for now.
- Prepare for getaddrinfo call.
- Add data structures to pool struct for socket communications.
- Put all socket definitions in util.h to allow reusing by added socket
functions to be used in util.c.


BFGMiner Version 2.8.3 - October 18, 2012

- Update to libblkmaker 0.1.3
- Use explicit host to BE functions in scrypt code instead of hard coding
byteswap everywhere.
- Ease the checking on allocation of padbuffer8 in the hope it works partially
anyway on an apparently failed call.
- Round target difficulties down to be in keeping with the rounding of detected
share difficulties.
- String alignment to 4 byte boundaries and optimisations for bin<->hex
conversions.
- Fix GPU memory allocation size for scrypt
- Fix access violation with scrypt mining
- Bugfix: Only free rpc_req after using it, not before
- Bugfix: Increment work->pool->staged inside of mutex to avoid work being
freed (and staged decremented) before we dereference it
- Revert "No need for extra variable in hash_push.": The extra variable is
needed to avoid a rare dereference-after-free error.
- In opencl_free_work, make sure to still flush results in dynamic mode.
- Workaround: Debug log only after dec_queued, to make a free/use race more
rare
- Bugfix: Remove redundant \n in debug messages
- Bugfix: Free rpc_req in pool_active and longpolls
- README: Explicitly provide Ubuntu package name for libjansson-dev
- Bugfix: Include flash_led bool in cgpu_info for Icarus-but-not-BitForce
builds, since Cairnsmore uses it
- Only check work block id against pool's if the pool has a known block id
- Avoid clearing pool->block_id unless we really are changing pools


BFGMiner Version 2.8.2 - October 8, 2012

- Update to libblkmaker 0.1.2
- Bugfix: --temp-target no longer has a simple default (fixes build without
OpenCL support)
- Bugfix: icarus: Silence false epoll error
- Bugfix: icarus: Set firstrun for errors starting next job, so the current
one finishes properly
- Bugfix: icarus: Restore generic failure management for write errors
- Use strtod not strtol for bitforce temp backup.
- Cope with broken drivers returning nonsense values for bitforce temperatures.
- Minor warning fixes.
- Fix unused warnings on ming build.
- Fix sign warning in ocl.c
- fds need to be zeroed before set in modminer.
- Put scrypt warning on separate line to avoid 0 being shown on windows as
bufsize.
- Prevent corrupt values returned from the opencl code from trying to read
beyond the end of the buffer by masking the value to a max of 15.
- Icarus USB write failure is also a comms error
- api.c DEBUG message has no paramter
- Icarus catch more USB errors and close/reopen the port
- API-README update cgminer verison number
- hashmeter fix stats kh/s on 32bit windows
- cairnsmore: Increase maximum clock frequency to 210 Mhz
- icarus: Hashrate estimates really don't need the attention of a warning,
demote them to debug
- cairnsmore: Automatically "downgrade" default FPGA-per-device to 1 for
dynclock devices
- Bugfix: cairnsmore: Get autodetection of dynclock to work consistently
- cairnsmore: Adjust dynclock usage to react in proper time
- dynclock: Document function usage
- cairnsmore: Fix race on dynclock detection
- icarus: Detect attempts to send commands via work and neuter them
- cairnsmore: Glasswalker has a minimum multiplier of 20 :(
- cairnsmore: Detect frequency changing support despite hashing of commands
- modminer: Allow clocks down to 2 Mhz just in case
- Allow device drivers and users to properly change target temperatures for
non-GPUs
- Check that ncurses*-config installs actually work before deciding to use
them
- Bugfix: Fix multiple bugs in autogen.sh
- - Don't use readlink -f unneccesarily (it's not portable)
- - Always run autoreconf within the real source directory
- - Run configure from PWD, *not* the real source directory
- Bugfix: Include nonce in data buffer for debugging
- Bugfix: swap32* wants count of 32-bit blocks, not bytes
- Initial Cygwin port
- Revert "Remove needless roundl define.", since it is needed for Cygwin and
OpenWRT
- Bugfix: Deal with various compiler warnings
- modminer: Implement --temp-hysteresis logic
- Support for maximum frequency being below the default, eg when the maximum
is temporarily reduced to deal with temperature
- Bugfix: modminer: Reduce dynclock max frequency as needed to keep
temperature below cutoff
- Bugfix: Restore disabled label, needed to skip over hashrate calculations
(which mess up otherwise)
- Bugfix: bitforce: Count actual throttling as hardware errors
- icarus: Allow failure in case of reopen failure, now that the miner core
will retry on its own
- If a device dies, attempt to reinitialize it occasionally
- Bugfix: The REST flag is now preferred over WAIT, since the former might
trigger the latter
- Bugfix: modminer: Update temperature readings when disabled (fixes thermal
cutoff recovery)
- Bugfix: Move thermal cutoff to general watchdog code (fixes bitforce
recovery)
- Rename enable_device to register_device, since it only works for setting it
up at startup
- Move targettemp from ADL to cgpu_info, so all devices can readily use it
- Bugfix: "REST" flag had too much padding
- Bugfix: adl: Only warn and disable GPU due to thermal cutoff, if it's
actually enabled
- Bugfix: bitforce: Only warn and disable bitforce due to thermal cutoff, if
it's actually enabled


BFGMiner Version 2.8.1 - September 27, 2012

- Avoid strndup for Windows compatibility
- Bugfix: cairnsmore: Add missing compat.h include (for sleep)
- cairnsmore: Implement "identify" for supported firmware
- Adjust identify_device API to return a bool whether supported or not, for
runtime capability detection
- Bugfix: cairnsmore: Fix invalid share detection on LE
- Bugfix: icarus: Fix logging message to not assume "Icarus" always, and use
device driver name
- Bugfix: cairnsmore: Correct frequency scaling detection logic
- cairnsmore: When changing frequency, adjust Hs expectations accordingly
- cairnsmore: Detect availability of frequency scaling, and only enable it
when supported
- cairnsmore: Implement dynamic clocking support for Glasswalker's bitstream
- Update libblkmaker to 0.1.1
- Advertise BFGMiner in blocks found by default (without --coinbase-sig)
- RPC: Add "Coinbase-Sig" to config/setconfig
- New --coinbase-sig option to add arbitrary data to blocks you generate (GBT
only)
- opencl: Defer nonce validity checking to submit_nonce
- scrypt: Implement test_nonce2 and submit_nonce hw error check
- Bugfix: modminer: Convert nonce to native endian
- Interpret any attempts to submit a H-not-zero nonce as a hardware error
- make-release: Strip DLLs and EXE in Windows binary
- dynclock: Use consistent messages for frequency changes
- modminer: Port to dynclock
- dynclock: Split dynamic clocking algorithm out of Ztex driver
- Bugfix: When changing GPU memclock, adjust internal variable so it is
correctly saved to config file
- Bugfix: Re-probe longpoll header for each pool alive check, including
retries when a preferred protocol fails
- Bugfix: modminer: Bitstream binary filenames are *.bit
- modminer: Start frequency off at 200 Mhz
- Reorder libztex header include order to fix missing struct definition.
- Display share difficulty on log with a shortened hash display on submission.
- API stats add some pool getwork difficulty stats
- Ignore any pings pushed to the worker threads if the thread is still paused to
prevent it being enabled and disabled repeatedly.
- Test for sequential getwork failures on a pool that might actually be up but
failing to deliver work as we may end up hammering it repeatedly by mistake.
- reduce windows compile warnings
- util.c - bug - proxy - no data end condition
- API don't change 'Diff1 Shares' - backward compatability FTW
- miner.php highlighting correctly handling difficulty
- API - Add last share difficulty for devices and pool
- Store and report Accepted,Rejected,Stale difficulty in the summary and API
- WorkTime - display prevblock for scrypt
- api.c remove compile warnings
- Calculate work difficulty for each getwork and display with WorkTime debug
- FPGA - allow long or short device names in detect code + style police
- WorkTime - multiple nonce per work and identify the work source
- Optional WorkTime details with each Accepted/Rejected work item
- Icarus - ignore hardware errors in timing mode
- miner.php oops - mistype
- API pgaidentify - unsupported message should be a warning
- API/BFL identify a device - currently only BFL to flash the led
- BFL add throttle count to internal stats + API
- BFL: missing device id in log message
- Bugfix: ztex: Clear device_ztex before freeing it
- Bugfix: ztex: statline existence depends on whether the libztex structure
exists, not whether the cgpu is enabled
- Bugfix: README: Make usermod commands consistent, including important -a
option
- Bugfix: Address a couple of rare TQ leaks, and improve logging a bit
- Bugfix: Properly quote configure options


BFGMiner Version 2.8.0 - September 15, 2012

- Be specific about jansson version requirement
- Replace "Alive" in pool status with protocol in use (GBT or GWork)
- Remove copy of old jansson from source repository
- Honour block template expiry (BIP 23 Basic Pool Extensions "expires")
- Add --no-gbt option so getblocktemplate can be disabled if it causes
problems
- BIP 22 long polling
- Properly detect pool protocol
- Bugfix: Sort out work template refcounting by properly using work_free and
new workcpy
- Support for rolling extranonce in templates
- Initial libblkmaker integration, using a git submodule
- cairnsmore: There's no set hashrate like Icarus, so always use short timing
mode by default
- Bugfix: Include unistd.h needed for ssize_t type
- fpgautils: Don't try to scan serial at all anymore, if a device is claimed
- fpgautils: serial_claim function to politely ask other drivers not to try to
use device
- RPC: Update to work with Cairnsmore
- cairnsmore: Windows autodetect using FTDI library
- cairnsmore: Beginnings of new driver, with automatic upgrade from Icarus
detection
- icarus: Support disabling reopen quirk via --icarus-options
- proxy: Replace mess of encoding proxy into pool URI with a --pool-proxy
option, and use cURL's builtin proxy URI support
- save individual pool proxy settings to config
- API-README update for pools proxy info
- CURL support for individual proxy per pool and all proxy types
- Bugfix: Update current_block_id for fixed set_curblock
- miner.php by default don't display IP/Port numbers in error messages
- api.c all STATUS messages automatically escaped
- API add display of and setting queue,scantime,expiry
- README - FPGA device FAQ
- API add device diff1 work
- count device diff1 shares
- API-README update
- api.c Correct diff1 field name
- Bugfix: Sanitize block hash handling (including fixing on big endian)
- Bugfix: Print the (full) correct block hash when warning about work issued
against old blocks
- Bugfix: When comparing current block, only pay attention to the prevblock
header
- Allow mixing user+pass and userpass, so long as user+pass are balanced
before userpass options
- ztex: Include device serial number and FPGA number in cgpu name field
- ztex: Abstract common cgpu_info creation code
- ztex: Do thread initialization in thread_init rather than thread_prepare
- Bugfix: Tolerate working on old blocks when there is only one pool enabled
- Bugfix: ztex: Detect through fpgautils so -S noauto correctly inhibits
autodetection
- ztex: Workaround duplicate share submissions by doubling "backlog" size
- ztex: Use consistent device ids for logging
- Bugfix: ztex: Increment global hw_errors too
- Bugfix: free adhoc string elist element when removing it from list
- Bugfix: icarus: Initialize lret variable after work restart reentry
- Bugfix: ztex: Free lastnonce heap memory if backlog allocation fails
- icarus: Initialize epoll event structure in a way Valgrind is happier with
- Bugfix: Use strtok_r for parse_config since some options use strtok
themselves
- Import strtok_r from gnulib for Windows portability
- Bugfix: ztex: Don't try to destroy a mutex that was never created (single
FPGA Ztex devices)
- ztex: Clean up redundant dereferencing in ztex_shutdown
- API-README more debug parameter information
- API allow full debug settings control
- Sort the blocks database in reverse order, allowing us to remove the first
block without iterating over them. Output the block number to debug.
- Adjust opencl intensity when adjusting thread count to prevent it getting
pegged at a value below the minimum threads possible.
- miner.h max_hashes -> int64_t
- Keep the local block number in the blocks structs stored and sort them by
number to guarantee we delete the oldest when ageing the block struct entries.
- Use correct sdk version detection for SDK 2.7
- Bugfix: Align Ztex statline properly by removing redundant frequency
- make-release: Convert text files to DOS format for Windows ZIP


BFGMiner Version 2.7.5 - August 27, 2012

- Revert "Do a complete cgminer restart if the ATI Display Library fails, as
it does on windows after running for some time, when fanspeed reporting
fails."
- Stop special-casing worksize default to 256 for Cypress, since it incurs a 5
MH/s hit with stock config
- New "--scan-serial all" feature to probe all enumerated serial ports
- modminer: Revamp dynamic clocking algorithm per request from cablepair
- Test for lagging once more in queue_request to enable work to leak to backup
pools.
- There is no need to try to switch pools in select_pool since the current pool
is actually not affected by the choice of pool to get work from.
- Only clear the pool lagging flag if we're staging work faster than we're using
it.
- needed flag is currently always false in queue_request. Remove it for now.
- thr is always NULL going into queue_request now.
- Fix for non-ADL OpenCL device formatting issue


BFGMiner Version 2.7.4 - August 23, 2012

- Perform select_pool even when not lagging to allow it to switch back if needed
to the primary.
- Simplify macros in output kernels avoiding apparent loops and local variables.
- Carry the needed bool over the work command queue.
- Move the decision to queue further work upstream before threads are spawned
based on fine grained per-pool stats and increment the queued count immediately.
- Track queued and staged per pool once again for future use.
- OpenCL 1.0 does not have native atomic_add and extremely slow support with
atom_add so detect opencl1.0 and use a non-atomic workaround.
- Pools: add RollTime info to API 'stats' and 'Stats' button in miner.php


BFGMiner Version 2.7.3 - August 23, 2012

- Minimise the number of getwork threads we generate.
- Pick worksize 256 with Cypress if none is specified.
- Give warning with sdk2.7 and phatk as well.
- Whitelist sdk2.7 for diablo kernel as well.
- Only keep the last 6 blocks in the uthash database to keep memory usage
constant. Storing more is unhelpful anyway.
- Increase kernel versions signifying changed APIs.
- BFL flash - more FPGA-README
- Check we haven't staged work while waiting for a curl entry before proceeding.
- Use atomic ops to never miss a nonce on opencl kernels, including nonce==0,
also allowing us to make the output buffer smaller.
- Remove compile errors/warnings and document compile/usage in FPGA-README
- Ignore the submit_fail flag when deciding whether to recruit more curls or not
since we have upper bounds on how many curls can be recruited, this test is
redundant and can lead to problems.
- API-README update cgminer version number
- API-README fix groups P: example mistake
- API-README add COIN and other edits
- miner.php allow 'coin' is custom pages


BFGMiner Version 2.7.1 - August 22, 2012

- Update windows build instructions courtesy of sharky.
- Increase max curls to number of mining threads + queue * 2, accounting for up
and downstream comms.
- Queue enough requests to get started.
- There is no point trying to clone_work in get_work() any more since we clone
on every get_work_thread where possible.
- There is no point subtracting 1 from maxq in get_work_thread.
- miner.php allow page title to be defined in myminer.php
- Only set lagging flag once there are no staged work items.
- select_pool does not switch back to the primary once lagging is disabled.
- Increment total work counter under mutex lock.
- Increment the queued count after the curl is popped in case there's a delay
waiting on curls and we think we've queued work when in fact we're waiting on
curls.
- Do the dynamic timing in opencl code over a single pass through scanhash to
make sure we're only getting opencl times contributing to the measured
intervals.
- Increase curl reaping time to 5 minutes since comms between  curl requests can
be 2 mins apart with lots of rolltime.
- No need for extra variable in hash_push.
- Remove short options -r and -R to allow them to be reused and remove readme
entries for deprecated options.
- Deprecate the opt_fail_pause parameter, leaving a null placeholder for
existing configurations.
- Free work before retrying in get_work_thread.
- Don't pause after failed getwork, set lagging flag and reassess.
- We should not be pausing in trying to resubmit shares.
- Get rid of the extending fail pause on failed connects since we discard work
after a period.
- get_work always returns true so turn it into a void function.
- get_work never returns false so get rid of fail pause loop.
- Get rid of pause and retry from get_upstream_work so we only do it from one
place.
- Remove all cases where --retries aborts BFGMiner, making it for submission
retries only, where it makes sense.


BFGMiner Version 2.7.0 - August 21, 2012

- Implement a new pool strategy, BALANCE, which monitors work performed per pool
as a rolling average every 10 minutes to try and distribute work evenly over all
the pools. Do this by monitoring diff1 solutions to allow different difficulty
target pools to be treated equally, along with solo mining. Update the
documentation to describe this strategy and more accurately describe the
load-balance one.
- fpga serial I/O extra debug (disabled by default)
- Getwork fail was not being detected. Remove a vast amount of unused variables
and functions used in the old queue request mechanism and redefine the getfail
testing.
- Consider us lagging only once our queue is almost full and no staged work.
- Simplify the enough work algorithm dramatically.
- Only queue from backup pools once we have nothing staged.
- Don't keep queueing work indefinitely if we're in opt failover mode.
- Make sure we don't opt out of queueing more work if all the queued work is
from one pool.
- Set lagging flag if we're on the last of our staged items.
- Reinstate clone on grabbing work.
- Grab clones from hashlist wherever possible first.
- Cull all the early queue requests since we request every time work is popped
now.
- Keep track of staged rollable work item counts to speed up clone_available.
- Make expiry on should_roll to 2/3 time instead of share duration since some
hardware will have very fast share times.
- Check that we'll get 1 shares' worth of work time by rolling before saying we
should roll the work.
- Simplify all those total_secs usages by initialising it to 1 second.
- Overlap queued decrementing with staged incrementing.
- Artificially set the pool lagging flag on pool switch in failover only mode as
well.
- Artificially set the pool lagging flag on work restart to avoid messages about
slow pools after every longpoll.
- Factor in opt_queue value into enough work queued or staged.
- Roll work whenever we can on getwork.
- Queue requests for getwork regardless and test whether we should send for a
getwork from the getwork thread itself.
- Get rid of age_work().
- Don't try to get bitforce temperature if we're polling for a result to
minimise the chance of interleaved responses.
- Fix harmless unused warnings in scrypt.h.
- Check we are not lagging as well as there is enough work in getwork.


BFGMiner Version 2.6.5 - August 20, 2012

- API new command 'coin' with mining information
- Add message to share if it's a resubmit.
- Add virtual adl mapping for when none is specified on the command line to
not crash without a map specified.
- Fix ADL gpu-map not working when there are more ADL devices than openCL.
Patch supplied and tested by Nite69.
- bitforce: Initial import of Linux-only bitforce-firmware-flash utility
- Revert stale-on-arrival failsafe, since it ends up needing exceptions for
everything
- Bugfix: opencl: Declare opencl_dynamic_cleanup in header
- Even if we want to submit stale shares, give up if we have more submissions
waiting on threads (even before failing)
- Even if we want to submit stale shares, give up if they've failed and we
have more submissions waiting on threads
- opencl: Use timeBeginPeriod on Windows to ensure gettimeofday has sufficient
precision for dynamic intensity
- Bugfix: opencl: Move ADL fanspeed warning messages to a new thread to get
around summary-update deadlocking
- README: Note that user groups don't get updated until re-login
- Initialise cnt in libztex.c
- Don't try to start devices that don't support scrypt when scrypt mining.
- Repeating on timeout in ztex could make the code never return.
- Offset libusb reads/writes by length written as well in ztex.
- Cope with timeouts and partial reads in ztex code.
- If there are more devices than nDevs, don't iterate over them as they may
overwrite devices mapped below that with the mapping option.
- Fix README faq on bfl auto-detect.
- Set memory clock based on memdiff if present from with engine changes,
allowing it to parallel manual changes from the menu as well.
- api.c typo
- API allow display/change failover-only setting
- API-README corrections
- miner.php documentation (in API-README) v0.1
- Bugfix: opencl: Show blank device-info statline area if GPU doesn't have
ADL, to fix column alignment
- README: Document usage of 0 to indicate "leave at default" for comma-
delimited GPU options
- Correct API-README versions to match when BFGMiner included them
- API-README update changelog
- Minimise locking and unlocking when getting counts by reusing shared mutex
lock functions.
- Avoid getting more work if by the time the getwork thread is spawned we find
ourselves with enough work.
- The bitforce buffer is cleared and hw error count incremented on return from a
failed send_work already so no need to do it within the send_work function.
- Don't make mandatory work and its clones last forever.
- modminer: Log debug info for nonces found


BFGMiner Version 2.6.4 - August 11, 2012

- Bugfix: Define my_cancellable_getch in miner.h
- Escape " and \ when writing json config file
- miner.php allow a custom page section to select all fields with '*' - e.g. to
create a STATS section on a custom page
- miner.php optional single rig totals (on by default)
- Bugfix: Initialize submitting mutex
- Bugfix: bitforce: Allocate enough space for FTDI description pointers
- Queue one request for each staged request removed, keeping the staged
request count optimal at all times.
- Bugfix: Avoid cancelling threads while locks are held
- Set recognizable names on threads for debugging
- Bugfix: Don't keep making new get_work threads if all pools are dead
- Enable configuring submission thread limit with --submit-threads option
- Bugfix: Limit active submission threads to 0x40 so we don't overflow
- Bugfix: Properly handle switching to pools that aren't on the latest block,
and warn if a pool actively switches to an old block
- Log more details of reasons in stale_work debug messages
- Failsafe against stale-on-arrival work: disable the pool
- Bugfix: Debug message should show "Work stale due to work restart" when it's
not a share
- windows-build: Remove APP SDK section since it is no longer needed
- modminer: HACK: Let last_work handle the end of the work, and start the next
one immediately
- Bugfix: modminer: Remove erroneous "else" statement, to fix hashrate
reporting
- README: Document user group required for FPGAs on Gentoo and Ubuntu
- BFGMiner-specific README adjustments
- Bugfix: opencl: Ignore error getting device ids from platforms unless they
are explicitly chosen
- New --debuglog option to include debug info in stderr logfile even if not in
the console
- Bumped down debhelper compatibility reqs so that this will build on Lucid.
- Updated to match packaging changes.
- Switched to native packages so we don't have to muck around creating fake
upstream tarballs, and can easily generate minor versions for upload to
Launchpad.
- Removed accidentally included debugging line.
- Minor version bump again because of launchpad. Will sort this out for next
release.
- Updated to patch bitforce module issue on Debian/Ubuntu.
- Added local quilt config dir to ignore.
- modminer: Check nonce against previous work, in case of race
- Bugfix: Enable --kernel-path option if ModMiner or Ztex is enabled (even if
no OpenCL)
- Bugfix: Escape backslashes and double-quotes in strings that rightfully may
have them, when writing JSON config file
- Clean object (.o) and dependency (.d) files out of source tree
- Bugfix: bitforce: Don't count hashes that never happened due to throttling
- Bugfix: Deal with serial_open timeout maximum (25.5s)
- - fpgautils: Linux only supports uint8_t decisecond values for timeouts, so
use uint8_t for timeout value; this gets smart compilers to throw warnings
when overflowed in some cases
- - bitforce: Reduce serial timeout to 25 seconds (was 30) and increase job
long timeout to 25 seconds (was 15) to handle throttling gracefully
- modminer: Add debug info to API extra device stats
- modminer: Raise clock speed when there's only good nonces for a while
- modminer: Only print clock speed adjustments when they actually change
- modminer: Increase tolerance for bad nonces to 2%
- modminer: Reset bad-nonce ratio measurement when the clock speed changes
- Bugfix: bitforce: Include the correct device id in "garbled response" warning
- ADL: Add attribution and disclaimer to interfaces
- Cleaned out refs to AMD SDKs.
- Updated README about debian packaging, changelog with minor version bump to
work around Launchpad reqs.
- Updated changelog with Ubuntu release specific version, needed to build for
multiple releases. Also stripped out ADL SDK stuff in the build rules.
- Initial work to adjust debian packaging from cgminer. Should build correctly
now with pbuilder/pdebuild, and include docs.
- Adapt miner code to free ADL structures
- Import free ADL interfaces
- Include scrypt.h in Makefile.
- Fix windows bitforce build.
- Convert the serial autodetect functions to use int instead of char to
enumerate devices.
- Uglify windows autodetect code for BFL.
- There is no point zeroing temperature in BFL if we fail to get a response, and
we should register it as a HW error, suggesting throttling.
- Update SCRYPT README with information about HW errors.
- Use the scrypt CPU code to confirm results from OCL code, and mark failures as
HW errors, making it easier to tune scrypt parameters.
- We may as well leave one curl still available per pool instead of reaping the
last one.
- Display reaped debug message outside mutex lock to avoid recursive locking.
- api.c update API start message and include port number
- miner.php ignore arg when readonly
- miner.php allow pool inputs: delete, addpool, poolpriority
- bitforce: Reopen on communication error
- Bugfix: Calculate hw err percent for the affected FPGA only
- make-release: Adapt to new autogen by using NOCONFIGURE var


BFGMiner Version 2.6.3 - August 6, 2012

- modminer: Relax no-nonces downclocking condition to be more reasonable
- README: Update scrypt configure option
- README: Update configure options
- Bugfix: Display --disable-modminer in configure --help now that it is
enabled by default
- Add specific information when ADL detects error -10 saying the device is not
enabled.
- modminer: Shorten upload warning message to fit better
- modminer: Sending a "ping" first, to workaround bug in new firmware betas
- modminer: Include Hardware Errors and Valid Nonces in extra device status
- Bugfix: modminer: Calculate bad-nonce percentage based only on the same
FPGA's hardware errors, accurately
- modminer: Show bitstream upload progress in statline, and only report to log
every 10%
- modminer: Be more verbose about why the clock is getting reduced
- Document how Icarus golden nonce is handled by other FPGAs
- Rewrite should_run for sched, to properly handle one-shot schedules spanning
midnight
- Bugfix: Check list_empty in pop_curl_entry after condition wait
- Bugfix: Only add new pools to array after completing basic structure
initialization
- If __BFGMINER_SEGFAULT_ERRQUIT is set in the environment, segfault on
non-zero quit()s
- Check against NULL pointers getting into curlring
- modminer: Finish a process results run with a nonce poll, rather than sleep
- modminer: Workaround Windows driver failures
- Count likely throttling episodes on bitforce devices as hardware errors.
- Bugfix: bitforce: Increase serial read timeout to 30 seconds during actual
mining, to tolerate more throttling
- Style cleanups.
- Make pool_disabled the first in the enums == 0, fixing the pool enabled count
which compares if value is not enabled before enabling it.
- Correct writing of scrypt parameters to config file based on command line
parameters only.
- Add scrypt support while writing conf
- Use different variables for command line specified lookup gap and thread
concurrency to differentiate user defined versus auto chosen values.
- Queue a request on pool switch in case we have no work from the new pool yet.
- API remove unused warning in non-GPU compile
- api.c in linux allow to open a closed socket in TIME_WAIT
- Display failover only mode in pool menu and allow it to be toggled live.
- Reinstate check for system queueing lag when the current pool's queue is maxed
out, there is no staged work, and the work is needed now.
- Fix harmless warnings.
- Check the current staged and global queued as well before queueing requests.
Discard stales before ageing work in the watchdog thread. Queue requests after
discarding and ageing work in watchdog thread. Display accurate global queued in
curses output. Reuse variable in age_work().
- The queueing mechanism has become a complex state machine that is no longer
predictable. Rewrite it from scratch watching only current queues in flight and
staged work available on a pool by pool basis.
- Update debian package configs to v2.6.2
- Queue an extra request whenever staged work drops below mining thread count in
hash_pop.
- Bugfix: Initialize logwin to 1 line high temporarily, to avert PDCurses crash
- Enable FPGA support by default, as long as their dependencies are met
- Bugfix: modminer: Search for *ModMiner* in udev ID_MODEL
- make-release: build with --enable-scrypt
- miner.php support custom report section joins
- ICA default fpga_count to work_division if specified
- FPGA-README document new hidden --icarus-options
- ICA support 57600 baud rate, up to 8 FPGA and partial working FPGA boards
- Scrypt mining does not support block testing yet so don't try to print it.
- Clear the bitforce buffer whenever we get an unexpected result as it has
likely throttled and we are getting cached responses out of order, and use the
temperature monitoring as a kind of watchdog to flush unexpected results.
- It is not critical getting the temperature response in bitforce so don't
mandatorily wait on the mutex lock.
- Check there is a cutoff temp actually set in bitforce before using it as a cut
off value otherwise it may think it's set to zero degrees.
- We dropped the temporary stopping of curl recruiting on submit_fail by
mistake, reinstate it.
- Make threads report in either side of the scanhash function in case we miss
reporting in when restarting work.
- Add debugging output when work is found stale as to why.
- Print the 3 parameters that are passed to applog for a debug line in
bitforce.c
- Clear bitforce buffer on init as previously.
- Add some headroom to the number of curls available per pool to allow for
longpoll and sendwork curls.
- Show the correct base units on GPU summary.
- Bugfix: bitforce: 1 decisecond timeout is unreasonably short, give it a
second
- Bugfix: Don't try to log abandon time, since we aren't keeping track
reasonably
- Import uthash 1.9.6
- Bugfix: bitforce: Pause after send_work failures
- Fix comm error handling to not consider work restarts an error condition
- comm error bug fix
- Bugfix: No endian.h on Windows
- Remove unused mkinstalldirs
- Display scrypt as being built in as well.
- Fix build warning about KL_SCRYPT when built without scrypt support.
- News update.
- More scrypt intensity information.
- Minor readme updates.
- Update README with more build instructions.
- Remove the low hash count determinant of hardware being sick. A low hash rate
can be for poor network connectivity or scrypt mining, neither of which are due
to sick hardware.
- Style
- API-README poolpriority changes
- api.c verify poolpriority parameters before changing pools
- api.c poolpriority changes
- Implement shared swap32(yes|tole|tobe) function to handle endian flipping
32-bit chunks in blocks
- Use correct macros for endian handling code


BFGMiner Version 2.6.1 - July 29, 2012

- Autoselect --scrypt iff all pools send scrypt work
- Adapt SCRYPT-README to BFGMiner (directing Bitcoin donations the correct
direction to reach Con)
- Remove mentions of Litecoin specifically
- Bugfix: Fix build without OpenCL but with scrypt
- make-release: Add SCRYPT-README
- Bump version 2.6.0, adding SCRYPT README to makefile.
- Smarter autogen.sh script.
- Sleeping on intensity decrease is broken, remove it.
- Sleep only the extra amount of time we overran the dynamic interval in dynamic
mode.
- Add scrypt documentation in the form of a separate readme.
- Fix build error without scrypt enabled.
- Limit thread concurrency for scrypt to 5xshaders if shaders is specified.
- Simplify repeated use of gpus[gpu]. in ocl.c
- Find the nearest power of 2 maximum alloc size for the scrypt buffer that can
successfully be allocated and is large enough to accomodate the thread
concurrency chosen, thus mapping it to an intensity.
- Don't make opt_scrypt mandatory blocking with opencl code.
- Update kernel versions reflecting changes in the API.
- Make the thread concurrency and lookup gap options hidden on the command line
and autotune parameters with a newly parsed --shaders option.
- Fix target testing with scrypt kernel as it would have been missing shares
below target.
- Always create the largest possible padbuffer for scrypt kernels even if not
needed for thread_concurrency, giving us some headroom for intensity levels.
- Use the detected maximum allocable memory on a GPU to determine the optimal
scrypt settings when lookup_gap and thread_concurrency parameters are not given.
- Check the maximum allocable memory size per opencl device.
- Add debugging output if buffer allocation fails for scrypt and round up
bufsize to a multiple of 256.
- Nonce testing for btc got screwed up, leading to no accepted shares. Fix it.
- Display size of scrypt buffer used in debug.
- Allow intensities up to 20 if scrypt is compiled in.
- Add name to scrypt kernel copyright.
- Allow lookup gap and thread concurrency to be passed per device and store
details in kernel binary filename.
- Ignore negative intensities for scrypt.
- Change the scale of intensity for scrypt kernel and fix a build warning.
- Correct target value passed to scrypt kernel.
- Use 256 output slots for kernels to allow 1 for each worksize.
- Test the target in the actual scrypt kernel itself saving further
calculations.
- Reinstate GPU only opencl device detection.
- Decrease lookup gap to 1. Does not seem to help in any way being 2.
- Fix build.
- Make pad0 and pad1 local variable in scrypt kernel.
- Constify input variable in scrypt kernel.
- Send correct values to scrypt kernel to get it finally working.
- Create command queue before compiling program in opencl.
- Fix external scrypt algo missing.
- Limit scrypt to 1 vector.
- Handle KL_SCRYPT in config write.
- Get rid of stuff.
- Don't enqueuewrite buffer at all for pad8 and pass work details around for
scrypt in dev_blk.
- Set the correct data for cldata and prepare for pad8 fixes.
- Get rid of spaces in arrays in scrypt kernel.
- Start with smaller amount of hashes in cpu mining to enable scrypt to return
today sometime.
- Free the scratchbuf memory allocated in scrypt and don't check if CPUs are
sick since they can't be. Prepare for khash hash rates in display.
- Add cpumining capability for scrypt.
- Set scrypt settings and buffer size in ocl.c code to be future modifiable.
- Cope with when we cannot set intensity low enough to meet dynamic interval by
inducing a forced sleep.
- Make dynamic and scrypt opencl calls blocking.
- Fix nonce submission code for scrypt.
- Make sure goffset is set for scrypt and drop padbuffer8 to something
manageable for now.
- Set up buffer8 for scrypt.
- Build fix for opt scrypt.
- Don't check postcalc nonce with sha256 in scrypt.
- Don't test nonce with sha and various fixes for scrypt.
- Make scrypt buffers and midstate compatible.
- Use specific output array entries in scrypt kernel.
- Provide initial support for the scrypt kernel to compile with and mine scrypt
with the --scrypt option.
- Enable completely compiling scrypt out.
- Begin import of scrypt opencl kernel from reaper.


BFGMiner Version 2.5.3 - July 29, 2012

- Bugfix: Add zlib1.dll to Win32 release archive
- Bugfix: SICK low-hashrate is now determined by being under 1/3 the runtime
average hashrate
- Bugfix: cpu_set_t is never #defined, so use CPU_ZERO which is a macro


BFGMiner Version 2.5.2 - July 29, 2012

- Limit total number of curls recruited per pool to the number of mining threads
to prevent blasting the network when we only have one pool to talk to.
- Bugfix: Skip writing configuration of range-limited int options with negative
values
- Bugfix: Correctly attempt to load ~/.bfgminer/bfgminer.conf or
~/.cgminer/cgminer.conf as defaults
- Send X-Minimum-Wait header on longpolls, to explicitly inform pools we will
handle a response with no delay
- bitforce: Abandon (only) stale searches for work restarts
- Keep a counter of enabled pools and use that instead of iterating over the
pool list. Use that value to ensure we don't set the last remaining active pool
to the rejecting state.
- bitforce: Skip out of sending work if work restart requested
- RPC: Writeup on poolpriority command usage
- Bugfix: API: Report errors from poolpriority command
- RPC: New "poolpriority" command to set the order of pool priorities
- strtok_ts: Thread-safe strtok that work on POSIX or Windows
- Bugfix: Supress "caught up" event when first switching to a pool
- Announce and restart work immediately when current pool has caught up to the
current block
- Bugfix: Don't consider work stale due to other pools' longpolls, if
--failover-only is active
- Refactor stale_work function to only flag actual stale shares
- stale_work: Don't factor getwork delay into expiry for shares (only for work
itself)
- Bugfix: Use pool number rather than numeric pointer to strict pool, in block
found notice
- Accept JSON Numbers in config file parameters
- Improve readability of OPT_HASARG in parse_config
- Allow JSON false as a valid value for strictly boolean options
- Include scan-serial in example configuration file
- fpgautils: add support for 57.6 kBd serial
- miner.php add a socket RCV timeout for if cgminer is hung and the API thread
is still running
- BFL force all code to timeout to avoid hanging
- Detach pthread from within the api thread in case it is terminated due to not
being instantiated before pthread_cancel is called from main, leading to a
segfault.
- Initialise mdplatform.
- Find the gpu platform with the most devices and use that if no platform option
is passed.
- Allow more platforms to be probed if first does not return GPUs.
- Bugfix: It is not a hardware error if nonces returned from modminer don't
meet the pool target
- bitforce & icarus: Log detection failures at debug log level, so we don't
confuse users who have different devices (which is why these drivers are
failing detection!)
- Show "WAIT" (LIFE_WAIT status) if a cgpu is idle waiting for work (pool
slow/dead)
- Instead of quitting on failing N retries, just discard the share
- Bugfix: Don't discard stale shares after submission failure, if user or pool
wants stales submitted
- Bugfix: Record discard-during-retry shares in the sharelog
- Bugfix: Only show Algorithm in RPC summary if CPU mining is actually active
- OpenCL: Remove intensity from statline, since it overflowed
- Move "Q" (requested getworks) to second status line as "GW" to balance out
better
- Bugfix: Use a mutex to control non-curses output
- Simplify code to a single vprintf path for curses-less printing
- Move opt_quiet check to my_log_curses, so it works for curses-less builds
- Use log_generic for vapplog to cut down on code duplication
- Add space to log output now that there is more screen real estate available.
- Bugfix: Copy argv[0] given to dirname()
- Find the gpu platform with the most devices and use that if no platform
option is passed.
- Allow more platforms to be probed if first does not return GPUs.
- Detach pthread from within the api thread in case it is terminated due to not
being instantiated before pthread_cancel is called from main, leading to a
segfault.
- Debug output per thread hashrate is out by a factor of 1000.
- Don't check if CPUs are sick since they can't be.
- Calculate midstate in separate function and remove likely/unlikely macros
since they're dependent on pools, not code design.
- Display in debug mode when we're making the midstate locally.
- Bugfix: Document --no-adl and --gpu-platform
- Bugfix: Remove redundant documentation of --auto-fan and --auto-gpu (they
are in GPU-specific options)
- CPU mining may not be included in binaries, but it's not deprecated for
BFGMiner either
- Bugfix: Restore case-insensitivity to input
- Scroll the device list with up/down arrow keys, if it is overflowed
- Use select statement to handle input
- Bugfix: Actually check that the device fits in the individual summary window
before trying to print it
- Bugfix: Fix build without curses but with OpenCL
- Bugfix: Don't show a Temperature key if it isn't known
- BFGMiner-specific NEWS fix


BFGMiner Version 2.5.1 - July 13, 2012

- Replace CPU Algo in header with runtime
- Bugfix: Calculate diff-1 utility to fix utility-hashrate on pools with
diff!=1
- Add utility hashrate to curses display
- Show units in kh, Gh, Th, etc as needed to use at most 3 integer digits
- Use FTD2XX.DLL on Windows to autodetect BitFORCE SHA256 devices
- bitforce_get_result returns -1 on error now.
- Check return value of read in BFgets
- Bugfix: modminer: Count hashes done before work restart
- Bugfix: modminer: Adapt "get nonce" error condition to new scanhash=>-1
error API
- Bugfix: Make our Windows nanosleep/sleep replacements standards-compliant
(which fixes nmsleep) and include compat.h for bitforce (for sleep)
- miner.php fix rig # when miners fail
- Fix whitespace mangling.
- bitforce: Use "full work" vs "nonce range" for kernel name
- Abbrv. correction
- Remove superfluous ave_wait
- Put kname change for broken nonce-range back in
- Add average wait time to api stats
- Revert "Merge branch 'ave_time' of https://github.com/pshep/cgminer.git"
- Add average return time to api stats
- Missed one nonce-range disabling.
- Remove bitforce_thread_init The delay thing does nothing useful... when long
poll comes around, all threads restart at the same time anyway.
- Change timeouts to time-vals for accuracy.
- More BFL tweaks. Add delay between closing and reopening port. Remove buffer
clear in re-init Add kernel type (mini-rig or single)
- Revert "Change BFL driver thread initialising to a constant 100ms delay
between devices instead of a random arrangement."
- Only try to shut down work cleanly if we've successfully connected and started
mining.
- Fix spelling.
- modminer: Firmware returns 0xffffff00 immediately if we set clockspeed too
high
- Bugfix: modminer: Actually count good shares
- Bugfix: Adapt OpenCL scanhash errors to driver API change (errors are now -1,
not 0)
- Remove bitforce_thread_init The delay thing does nothing useful... when long
poll comes around, all threads restart at the same time anyway.
- fix API support for big endian machines
- Bugfix: Use const struct device_api* for mt_disable
- modminer: Show progress of bitstream upload
- Bugfix: Don't declare devices SICK if they're just busy initializing
- Bugfix: Calculate nsec in nmsleep correctly
- miner.php allow rig names in number buttons
- Change BFL driver thread initialising to a constant 100ms delay between
devices instead of a random arrangement.
- Spelling typo.
- Time opencl work from start of queueing a kernel till it's flushed when
calculating dynamic intensity.
- Modify te scanhash API to use an int64_t and return -1 on error, allowing zero
to be a valid return value.
- Check for work restart after the hashmeter is invoked for we lose the hashes
otherwise contributed in the count.
- Remove disabled: label from mining thread function, using a separate
mt_disable function.
- Style changes.
- Cope with signals interrupting the nanosleep of nmsleep.
- Use standard cfsetispeed/cfsetospeed to set baud rate on *nix
- miner.php split() flagged deprecated in PHP 5.3.0
- Bugfix: Use nmsleep instead of restart_wait, so we always wait the full time
- Make long timeout 10seconds on bitforce for when usleep or nanosleep just
can't be accurate...


BFGMiner Version 2.5.0 - July 7, 2012

- Fix BitFORCE driver to not silenty discard valid shares (bug introduced by
CGMiner merges)
- Fix --benchmark not working since the dynamic addition of pools and pool
stats.
- Make disabling BFL nonce range support a warning since it has to be explicitly
enabled on the command line now.
- miner.php allow renaming table headers
- Make bitforce nonce range support a command line option --bfl-range since
enabling it decrease hashrate by 1%.
- Add sanity checking to make sure we don't make sleep_ms less than 0 in
bitforce.
- The fastest minirig devices need a significantly smaller starting sleep time.
- Use a much shorter initial sleep time to account for faster devices and nonce
range working, and increase it if nonce range fails to work.
- Use nmsleep instead of usleep in bitforce.
- Provide a ms based sleep function that uses nanosleep to avoid the inaccuracy
of usleep on SMP systems.
- delay_time_ms is always set so need not be initialised in bitforce.
- Increase bitforce timeout to 10 seconds.
- Add more hysteresis and poll ~5 times to allow for timer delays in bitforce
devices.
- miner.php allow alternating line colours (off by default)
- Display the actual duration of wait when it is greater than the cutoff.
- Set nonce to maximum once we determine nonce range support is broken.
- Initial wait time is always known so no need to zero it beforehand in
bitforce.
- No point counting wait time until the work is actually sent to bitforce
devices.
- Use string comparison functions instead of explicit comparisons.
- Account for wait_ms time when nonce_range is in use on BFL.
- Split nonces up into 1/5 chunks when nonce range is supported.
- limit clear buffer iterations.
- Ad fd check to clear buffer.
- miner.php remove incorrect 'DATE' error message
- miner.php allow summary header in custom pages
- Disable nonce range support in BFL when broken support is detected.
- Restart_wait is only called with a ms value so incorporate that into the
function.
- Only try to adjust dev width when curses is built in.
- miner.php define custom sum fields as a simple array
- Fix off-by-one error in nonce increment in bfl.
- Use BE when setting nonce in bitforce nonce range work.
- Enable nonce range in the normal init sequence for bfl.
- Queue extra work at 2/3 differently depending on whether we're using nonce
range or not.
- Initially enable support for nonce range support on bfl, splitting nonces up
into 3/4 size and only disable it if it fails on work submit.
- Attempt to detect nonce range support in BFL by sending work requring its
support.
- Limit retrying on busy for up to BITFORCE_TIMEOUT_MS
- Attempt to initialise while bitforce device returns BUSY.
- Extend length of string that can be passed to BFL devices.
- Fix signedness warning.
- Adjust device width column to be consistent.
- Use cgpu-> not gpus[] in watchdog thread.
- Add api stats (sleep time)
- Timing tweaks Added long and short timeouts, short for detecting throttling,
long to give up totally. Reset sleep time when device re-initialised Still check
results after timeout Back up a larger time if result on first poll.
- Add API Notify counter 'Comms Error'
- Style police on api.c
- Do all logging outside of the bitforce mutex locking to avoid deadlocks.
- Remove applog call from bfwrite to prevent grabbing nested mutexes.
- Bitforce style changes.
- Minor style changes.
- Remove needless roundl define.
- Made JSON error message verbose.
- Fine-tune timing adjustment. Also remove old work_restart timing.
- Check for gpu return times of >= 0, not just 0, to fix intensity dropping to
-10.
- Restart is zeroed in the mining thread so no need to do it inside the bitforce
code.
- More improvements to comms. BFL return nothing when throttling, so should not
be considered an error. Instead repeat with a longer delay.
- Polling every 10ms there's not much point checking the pthread_cond_timedwait
as it just adds overhead. Simply check the value of work_restart in the bfl main
polling loop.
- Use a pthread conditional that is broadcast whenever work restarts are
required. Create a generic wait function waiting a specified time on that
conditional that returns if the condition is met or a specified time passed to
it has elapsed. Use this to do smarter polling in bitforce to abort work, queue
more work, and check for results to minimise time spent working needlessly.
- Add busy time to wait time.
- api.c put version up to 1.14
- Add tiny delay after writing to BFL Change BFL errors to something more human
readable Send work busy re-tries after 10ms delay
- Fix race condition in thread creation that could under some conditions crash
BFGMiner at startup


BFGMiner Version 2.4.4 - July 1, 2012

- Fix builds on non gnu platforms.
- api.c ensure old mode is always available when not using --api-groups + quit()
on param errors
- Implement rudimentary X-Mining-Hashrate support.
- Detect large swings in temperature when below the target temperature range and
change fan by amounts dependant on the value of tdiff.
- Adjust the fanspeed by the magnitude of the temperature difference when in the
optimal range.
- Revert "Restarting cgminer from within after ADL has been corrupted only leads
to a crash. Display a warning only and disable fanspeed monitoring."
- api.c fix json already closed
- implement and document API option --api-groups
- Put upper bounds to under 2 hours that work can be rolled into the future for
bitcoind will deem it invalid beyond that.
- define API option --api-groups
- api.c allow unwell devices to be enabled so they can be cured
- miner.php - fix/enable autorefresh for custom pages
- miner.php allow custom summary pages - new 'Mobile' summary
- Work around pools that advertise very low expire= time inappropriately as this
leads to many false positives for stale shares detected.
- Only show ztex board count if any exist.
- There is no need for work to be a union in struct workio_cmd
- fpgautils.c include a debug message for all unknown open errors
- Don't keep rolling work right up to the expire= cut off. Use 2/3 of the time
between the scantime and the expiry as cutoff for reusing work.
- Log a specific error when serial opens fail due to lack of user permissions
- Increase GPU timing resolution to microsecond and add sanity check to ensure
times are positive.
- Opencl code may start executing before the clfinish order is given to it so
get the start timing used for dynamic intensity from before the kernel is
queued.
- fpgautils.c - set BAUD rate according to termio spec
- fpgautils.c - linux ordering back to the correct way
- miner.php remove unneeded '.'s
- miner.php add auto refresh options
- miner.php add 'restart' next to 'quit'
- miner.php make fontname/size configurable with myminer.php
- Make the pools array a dynamically allocated array to allow unlimited pools to
be added.
- Make the devices array a dynamically allocated array of pointers to allow
unlimited devices.
- Dynamic intensity for GPUs should be calculated on a per device basis. Clean
up the code to only calculate it if required as well.
- Bugfix: Provide alternative to JSON_ENCODE_ANY for Jansson 1.x
- Use a queueing bool set under control_lock to prevent multiple calls to
queue_request racing.
- Use the work clone flag to determine if we should subtract it from the total
queued variable and provide a subtract queued function to prevent looping over
locked code.
- Don't decrement staged extras count from longpoll work.
- Count longpoll's contribution to the queue.
- Increase queued count before pushing message.
- Test we have enough work queued for pools with and without rolltime
capability.
- As work is sorted by age, we can discard the oldest work at regular intervals
to keep only 1 of the newest work items per mining thread.
- Roll work again after duplicating it to prevent duplicates on return to the
clone function.
- Abstract out work cloning and clone $mining_threads copies whenever a rollable
work item is found and return a clone instead.
- api.c display Pool Av in json
- Take into account average getwork delay as a marker of pool communications
when considering work stale.
- Work out a rolling average getwork delay stored in pool_stats.
- Getwork delay in stats should include retries for each getwork call.
- Walk through the thread list instead of searching for them when disabling
threads for dynamic mode.
- Extend nrolltime to support the expiry= parameter. Do this by turning the
rolltime bool into an integer set to the expiry time. If the pool supports
rolltime but not expiry= then set the expiry time to the standard scantime.
- When disabling fanspeed monitoring on adl failure, remove any twin GPU
association. This could have been leading to hangs on machines with dual GPU
cards when ADL failed.
- modminer: Don't delay 2nd+ FPGAs during work restart
- Disable OpenCL code when not available.
- Fix openwrt crashing on regeneratehash() by making check_solve a noop.
- FPGA - allow device detect override without an open failure
- Fix sign warning.
- Bugfix: icarus: properly store/restore info and work end times across longpoll
restarts
- Enable modminer for release builds


BFGMiner Version 2.4.3 - June 14, 2012

- Change device API "name" to reflect driver name abbreviation instead of device type name
- miner.php allow a separate user settings file
- modminer: Implement extended device stats to expose each Board to the RPC API
- Bugfix: Use new cgpu->thr for longpoll waking
- bitforce: Remove 4.5s delay before polling starts, since MiniRig finishes sooner
- FPGA - allow device detect override without an open failure
- Bugfix: Missing printf value in merge from cgminer
- Ensure C compiler is in C99 mode
- Add CPU core count detection for BSD/Mac
- Set CPU mining idle priority on Windows
- can_roll and should_roll should have no bearing on the cycle period within the
miner_thread so remove it.
- Check for strategy being changed to load balance when enabling LPs.
- Check that all threads on the device that called get_work are waiting on
getwork before considering the pool lagging.
- Iterate over each thread belonging to each device in the hashmeter instead of
searching for them now that they're a list.
- When using rotate pool strategy, ensure we only select from alive enabled
pools.
- Start longpoll from every pool when load balance strategy is in use.
- Add mandatory and block fields to the work struct. Flag any shares that are
detected as blocks as mandatory to submit, along with longpoll work from a
previously rejecting pool.
- Consider the fan optimal if fanspeed is dropping but within the optimal speed
window.
- Fix typo in some API messages (succeess/success)
- api.c MMQ stat bugs
- Bugfix: Fix warnings when built without libudev support
- Bugfix: slay a variety of warnings
- Bugfix: modminer: Fix unsigned/signed comparison and similar warnings
- API add ModMinerQuad support
- Bugfix: Honour forceauto parameter in serial_detect functions
- modminer: Temperature sensor improvements
- modminer: Make log messages more consistent in format
- Only adjust GPU speed up if the fanspeed is within the normal fanrange and
hasn't been turned to maximum speed under overheat conditions.
- ModMiner use valid .name
- New driver: BTCFPGA ModMiner
- Abstract generally useful FPGA code into fpgautils.c
- API add stats for pool getworks
- miner.php option to hide specific fields from the display
- miner.php add version numbers to the summary page
- Update debian configs to v2.4.2
- Add API and FPGA READMEs into Makefile to be included in source distribution.
- Icarus - fix unit64_t printf warnings


BFGMiner Version 2.4.2 - June 2, 2012

- Use epoll to immediately interrupt Icarus with new work on longpolls (Linux)
- API.class compiled with Java SE 6.0_03 - works with Win7x64
- miner.php highlight devs too slow finding shares (possibly failing)
- API update version to V1.11 and document changes
- API save default config file if none specified
- api.c save success incorrectly returns error
- api.c replace BUFSIZ (linux/windows have different values)
- Move RPC API content out of README to API-README
- Open a longpoll connection if a pool is in the REJECTING state as it's the
only way to re-enable it automatically.
- Use only one longpoll as much as possible by using a pthread conditional
broadcast that each longpoll thread waits on and checks if it's the current pool
before
- If shares are known stale, don't use them to decide to disable a pool for
sequential rejects.
- Restarting cgminer from within after ADL has been corrupted only leads to a
crash. Display a warning only and disable fanspeed monitoring.
- Icarus: fix abort calculation/allow user specified abort
- Icarus: make --icarus-timing hidden and document it in FPGA-README
- Icarus: high accuracy timing and other bitstream speed support
- add-MIPSEB-to-icarus-for-BIG_ENDIAN
- work_decode only needs swab32 on midstate under BIG ENDIAN
- add compile command to api-example.c
- save config bugfix: writing an extra ',' when no gpus
- Add dpkg-source commits


BFGMiner Version 2.4.1 - May 6, 2012

- Icarus: Calibrate hashrate yet even more accurately
- In the unlikely event of finding a block, display the block solved count with
the pool it came from for auditing.
- Display the device summary on exit even if a device has been disabled.
- Use correct pool enabled enums in api.c.
- Import Debian packaging configs
- Ensure we test for a pool recovering from idle so long as it's not set to
disabled.
- Fix pool number display.
- Give BFGMiner -T message only if curses is in use.
- Reinit_adl is no longer used.
- API 'stats' allow devices to add their own stats also for testing/debug
- API add getwork stats to BFGMiner - accesable from API 'stats'
- Don't initialise variables to zero when in global scope since they're already
initialised.
- Get rid of unitialised variable warning when it's false.
- Move a pool to POOL_REJECTING to be disabled only after 3 minutes of
continuous rejected shares.
- Some tweaks to reporting and logging.
- API support new pool status
- Add a temporarily disabled state for enabled pools called POOL_REJECTING and
use the work from each longpoll to help determine when a rejecting pool has
started working again. Switch pools based on the multipool strategy once a pool
is re-enabled.
- Removing extra debug
- Fix the benchmark feature by bypassing the new networking code.
- Reset sequential reject counter after a pool is disabled for when it is
re-enabled.
- ztex updateFreq was always reporting on fpga 0
- Trying harder to get 1.15y working
- Specifying threads on multi fpga boards extra cgpu
- Missing the add cgpu per extra fpga on 1.15y boards
- API add last share time to each pool
- Don't try to reap curls if benchmarking is enabled.


BFGMiner Version 2.4.0 - May 3, 2012

- Only show longpoll warning once when it has failed.
- Convert hashes to an unsigned long long as well.
- Detect pools that have issues represented by endless rejected shares and
disable them, with a parameter to optionally disable this feature.
- Bugfix: Use a 64-bit type for hashes_done (miner_thread) since it can overflow
32-bit on some FPGAs
- Implement an older header fix for a label existing before the pthread_cleanup
macro.
- Limit the number of curls we recruit on communication failures and with
delaynet enabled to 5 by maintaining a per-pool curl count, and using a pthread
conditional that wakes up when one is returned to the ring buffer.
- Generalise add_pool() functions since they're repeated in add_pool_details.
- Bugfix: Return failure, rather than quit, if BFwrite fails
- Disable failing devices such that the user can attempt to re-enable them
- Bugfix: thread_shutdown shouldn't try to free the device, since it's needed
afterward
- API bool's and 1TBS fixes
- Icarus - minimise code delays and name timer variables
- api.c V1.9 add 'restart' + redesign 'quit' so thread exits cleanly
- api.c bug - remove extra ']'s in notify command
- Increase pool watch interval to 30 seconds.
- Reap curls that are unused for over a minute. This allows connections to be
closed, thereby allowing the number of curl handles to always be the minimum
necessary to not delay networking.
- Use the ringbuffer of curls from the same pool for submit as well as getwork
threads. Since the curl handles were already connected to the same pool and are
immediately available, share submission will not be delayed by getworks.
- Implement a scaleable networking framework designed to cope with any sized
network requirements, yet minimise the number of connections being reopened. Do
this by create a ring buffer linked list of curl handles to be used by getwork,
recruiting extra handles when none is immediately available.
- There is no need for the submit and getwork curls to be tied to the pool
struct.
- Do not recruit extra connection threads if there have been connection errors
to the pool in question.
- We should not retry submitting shares indefinitely or we may end up with a
huge backlog during network outages, so discard stale shares if we failed to
submit them and they've become stale in the interim.


BFGMiner Version 2.3.6 - April 29, 2012

- Shorten stale share messages slightly.
- Protect the freeing of current_hash under mutex_lock to prevent racing on it
when set_curblock is hit concurrently.
- Change default behaviour to submitting stale, removing the --submit-stale
option and adding a --no-submit-stale option.
- Make sure to start the getwork and submit threads when a pool is added on the
fly. This fixes a crash when a pool is added to running BFGMiner and then
switched to.
- Faster hardware can easily outstrip the speed we can get work and submit
shares when using only one connection per pool.
- Test the queued list to see if any get/submits are already queued and if they
are, start recruiting extra connections by generating new threads.
- This allows us to reuse network connections at low loads but recuit new open
connections as they're needed, so that BFGMiner can scale to hardware of any
size.


BFGMiner Version 2.3.5 - April 28, 2012

- Restarting BFGMiner leads to a socket that can't be bound for 60 seconds, so
increase the interval that API binding waits to 30 seconds to minimise the
number of times it will retry, spamming the logs.
- Give a longpoll message for any longpoll that detects a block change, primary
or backup, and also display which pool it was.
- Decrease utility display to one decimal place.
- Small cosmetic output alignment.
- Add pool number to stale share message.
- Add space to log output now that there is more screen real estate available.
- Indentation clean up.
- Remove thread id display from rejected shares as well.
- Merge pull request #185 from Diapolo/diakgcn
- add goffset support for diakgcn with -v 1 and update kernel version
- Set have_longpoll to true when there is at least one pool with longpoll.
- Don't display the thread ID since it adds no useful information over the
device number.
- Don't display the first 8 bytes of a share since they will always be zero at
>= 1 difficulty.
- work->longpoll is reset across test_work_current so we need to recheck what
pool it belongs to.
- Use longpolls from backup pools with failover-only enabled just to check for
block changes, but don't use them as work.
- Start longpoll only after we have tried to extract the longpoll URL.
- Check for submitold flag on resubmit of shares, and give different message for
stale shares on retry.
- Check for submitold before submitstale.
- Don't force fresh curl connections on anything but longpoll threads.
- Create one longpoll thread per pool, using backup pools for those pools that
don't have longpoll.
- Use the work created from the longpoll return only if we don't have
failover-enabled, and only flag the work as a longpoll if it is the current
pool.
- This will work around the problem of trying to restart the single longpoll
thread on pool changes that was leading to race conditions.
- It will also have less work restarts from the multiple longpolls received from
different pools.
- Remove the invalid entries from the example configuration file.
- Add support for latest ATI SDK on windows.
- Export missing function from libztex.
- miner.php change socktimeoutsec = 10 (it only waits once)
- Bugfix: Make initial_args a const char** to satisfy exec argument type warning
(on Windows only)
- miner.php add a timeout so you don't sit and wait ... forever
- Create discrete persistent submit and get work threads per pool, thus allowing
all submitworks belonging to the same pool to reuse the same curl handle, and
all getworks to reuse their own handle.
- Use separate handles for submission to not make getwork potentially delay
share submission which is time critical.
- This will allow much more reusing of persistent connections instead of opening
new ones which can flood routers.
- This mandated a rework of the extra longpoll support (for when pools are
switched) and this is managed by restarting longpoll cleanly and waiting for a
thread join.
- miner.php only show the current date header once
- miner.php also add current time like single rig page
- miner.php display rig 'when' table at top of the multi-rig summary page
- README - add some Ztex details
- api.c include zTex in the FPGA support list
- api.c ensure 'devs' shows PGA's when only PGA code is compiled
- miner.c sharelog code consistency and compile warning fix
- README correct API version number
- README spelling error
- api.c combine all pairs of sprintfs()
- api.c uncomment and use BLANK (and COMMA)
- Code style cleanup
- Annotating frequency changes with the changed from value
- README clarification of 'notify' command
- README update for API RPC 'devdetails'
- api.c 'devdetails' list static details of devices
- Using less heap space as my TP-Link seems to not handle this much


BFGMiner Version 2.3.4 - April 26, 2012

- New maintainership of code with modular FPGA/GPU focus, under BFGMiner name
- Complete working support for cross-compiling Windows builds on Linux.
- Fix usage of low --scan-time settings so it doesn't busy-loop
- JSON API: Add new 'devdetail' command to get fixed device information
- JSON API: Implement driver abstraction for extra device status
- Icarus: Use epoll to wait for serial port input properly, when available
- Icarus: Workaround buggy USB-UART that causes Icarus to stop mining rarely
- Icarus: Estimate mining hashrate correctly, calibrated from real-world data
- Icarus: Parallelize work setup with Icarus hash search improving performance
- Icarus: More reliable detection and runtime
- OpenCL: Move GPU-specific data fetching from JSON API to OpenCL driver
- OpenCL: Dynamically load OpenCL library, to be more vendor-independent and
allow use without actually having OpenCL (i.e. FPGA-only rigs).


CGMiner Version 2.3.4 - April 25, 2012

- Extensively document the cause of GPU device issues and the use of --gpu-map.
- Support for share logging
- Detect poorly performing combination of SDK and phatk kernel and add verbose
warning at startup.
- Icarus update to new add_cgpu()
- Icarus driver working with Linux and Windows
- api.c fix unused variable compile warning
- Display all OpenCL devices when -n is called as well to allow debugging of
differential mapping of OpenCL to ADL.
- Add a --gpu-map option which will allow arbitrarily mapping ADL devices to
OpenCL devices for instances where association by enumeration alone fails.
- Increase upper limit on number of extra items to queue as some FPGA code can't
yet reliably keep many devices busy.
- Display configuration file information when -c option is passed and only when
file exists on loading default config file.
- Display configuration file loaded, if any, and debug output if configuration
file parsing failed.
- Add missing ztex header to Makefile for distribution.
- Document long-form COM port device names on Windows, required to specify
serial ports above 9
- Include ztex bitstreams firmware in distribution and install if configured in.
- Style police on driver-ztex.c
- work_restart should only be changed by cgminer.c now
- Shut down the api cleanly when the api thread is cancelled. This should allow
the api socket to be closed successfully to next be reopened with app_restart.
- Make a union for cgpu device handles, and rename "device" to "device_ztex"
since it's Ztex-specific
- Initialise name variable.
- Remove unnecessary check for variable that always has memory allocated.
- Bugfix: Missing "break" no-op in default case
- Make the status window and log window as large as can fit on startup,
rechecking to see if it can be enlarged after the fact. This allows any number
of devices to be displayed provided the window is made long enough without
corrupting the output.
- Style police on libztex.c.
- API add removepool like the screen interface
- api.c escape required characters in return strings + pools returns the
username
- Set lp_path to NULL after free for consistency.
- Removing dmalloc import left behind by mistake
- Fixing leak in resp_hdr_cb
- miner.php warning highlight GPU stats if they are zero (e.g. ADL not enabled)
- miner.php highlight any device that isn't 'Enabled'
- miner.php highlight any Status that isn't 'Alive'
- miner.php optionally support multiple rigs
- Initial Ztex support 1.15x board.


CGMiner Version 2.3.3 - April 15, 2012

- Don't even display that cpumining is disabled on ./configure to discourage
people from enabling it.
- Do a complete cgminer restart if the ATI Display Library fails, as it does on
windows after running for some time, when fanspeed reporting fails.
- Cache the initial arguments passed to cgminer and implement an attempted
restart option from the settings menu.
- Disable per-device status lines when there are more than 8 devices since
screen output will be corrupted, enumerating them to the log output instead at
startup.
- Reuse Vals[] array more than W[] till they're re-initialised on the second
sha256 cycle in poclbm kernel.
- Minor variable alignment in poclbm kernel.
- Make sure to disable devices with any status not being DEV_ENABLED to ensure
that thermal cutoff code works as it was setting the status to DEV_RECOVER.
- Re-initialising ADL simply made the driver fail since it is corruption over
time within the windows driver that's responsible. Revert "Attempt to
re-initialise ADL should a device that previously reported fanspeed stops
reporting it."
- Microoptimise poclbm kernel by ordering Val variables according to usage
frequency.


CGMiner Version 2.3.2 - March 31, 2012

- Damping small changes in hashrate so dramatically has the tendency to always
make the hashrate underread so go back to gentle damping instead.
- Revert the crossover of variables from Vals to W in poclbm kernel now that
Vals are the first declared variables so they're used more frequently.
- Vals variables appearing first in the array in poclbm is faster.
- Change the preferred vector width to 1 for Tahiti only, not all poclbm
kernels.
- Use a time constant 0.63 for when large changes in hashrate are detected to
damp change in case the large change is an aliasing artefact instead of a real
chang
- Only increment stale counter if the detected stales are discarded.
- Attempt to re-initialise ADL should a device that previously reported fanspeed
stops reporting it.
- Move the ADL setup and clearing to separate functions and provide a reinit_adl
function to be used when adl fails while running.
- Use slightly more damping on the decay time function in the never-ending quest
to smooth off the hashmeter.
- Set the starting fanspeed to a safe and fairly neutral 50% when autofan is
enabled.
- Provide locking around updates of cgpu hashrates as well to prevent multiple
threads accessing data fields on the same device.
- Display the beginning of the new block in verbose mode in the logs.
- Reinstate old diablo kernel variable ordering from 120222, adding only goffset
and vector size hint. The massive variable ordering change only helped one SDK
on
- Change the version number on the correct kernels.
- api.c devicecode/osinfo incorrectly swapped for json
- Add extensive instructions on how to make a native windows build.
- Update version numbers of poclbm and diablo kernels as their APIs have also
changed.
- Use global offset parameter to diablo and poclbm kernel ONLY for 1 vector
kernels.
- Use poclbm preferentially on Tahiti now regardless of SDK.
- Remove unused constant passed to poclbm.
- Clean up use of macros in poclbm and use bitselect everywhere possible.
- Add vector type hint to diablo kernel.
- Add worksize and vector attribute hints to the poclbm kernel.
- Spaces for non-aligned variables in poclbm.
- More tidying of poclbm.
- Swap Vals and W variables where they can overlap in poclbm.
- More tidying of poclbm.
- Tidy up first half of poclbm.
- Clean up use of any() by diablo and poclbm kernels.
- Minor variable symmetry changes in poclbm.
- Put additions on separate lines for consistency in poclbm.
- Consolidate last use of W11 into Vals4 in poclbm.
- Change email due to SPAM
- api.c miner.php add a '*' to the front of all notify counters - simplifies
future support of new counters
- miner.php add display 'notify' command
- Small change to help arch's without processor affinity
- Fix bitforce compile error
- api.c notify should report disabled devices also - of course
- API returns the simple device history with the 'notify' command
- code changes for supporting a simple device history
- api.c Report an OS string in config to help with device issues
- api.c fix Log Interval - integer in JSON
- api.c config 'Device Code' to show list of compiled devices + README
- api.c increase buffer size close to current code allowable limit
- removed 8-component vector support from kernel, as this is not supported in
CGMINER anyway
- forgot to update kernel modification date, fixed ;)
- reordered an addition in the kernel, which results in less instructions used
in the GPU ISA code for GCN
- miner.php: option for readonly or check privileged access
- Ignore reduntant-with-build options --disable-gpu, --no-adl, and --no-restart
- miner.php: ereg_replace is DEPRECATED so use preg_replace instead
- Make curses TUI support optional at compile-time.
- Bugfix: AC_ARG_WITH provides withval instead of enableval
- miner.php split devs output for different devices
- api.c: correct error messages
- icarus.c modify (regular) timeout warning to only be debug
- icarus.c set the windows TODO timeout
- Allow specifying a specific driver for --scan-serial
- optimized nonce-check and output code for -v 2 and -v 4
- Bugfix: Check for libudev header (not just library) in configure, and document
optional dependency
- Add API support for Icarus and Bitforce
- Next API version is 1.4 (1.3 is current)
- README/api.c add "When" the request was processed to STATUS
- Bugfix: ZLX to read BitFORCE temp, not ZKX -.-
- Use libudev to autodetect BitFORCE GPUs, if available
- Use the return value of fan_autotune to set fan_optimal instead of passing it
as a pointer.
- Pass the lasttemp from the device we're using to adjust fanspeed in twin
devices.
- fix the name to 3 chars, fix the multi-icarus support
- Bugfix: "-S auto" is the default if no -S is specified, and there is no such
delay in using it
- README add information missing from --scan-serial
- Update README RPC API Version comment
- Bugfix: Allow enabling CPU even without OpenCL support
- Change failed-to-mine number of requested shares messge to avoid segfault on
recursive calling of quit().
- Get rid of extra char which is just truncated in poclbm kernel.
- only small code formating changes
- removed vec_step() as this could lead to errors on older SDKs
- unified code for generating nonce in kernel and moved addition of base to the
end -> faster

CGMiner Version 2.3.1 - February 24, 2012

- Revert input and output code on diakgcn and phatk kernels to old style which
worked better for older hardware and SDKs.
- Add a vector*worksize parameter passed to those kernels to avoid one op.
- Increase the speed of hashrate adaptation.
- Only send out extra longpoll requests if we want longpolls.
- API implement addpool command
- API return the untouched Total MH also (API now version 1.3)
- Add enable/disablepool to miner.php example and reduce font size 1pt


CGMiner Version 2.3.0 - February 23, 2012

- Consider extra longpoll work items as staged_extra so as to make sure we queue
more work if queueing regular work items as longpolls.
- Use diablo kernel on all future SDKs for Tahiti and set preferred vector width
to 1 on poclbm kernel only.
- Explicitly type the constants in diakgcn kernel as uint, to be in line with
poclbm kernel.
- Reset all hash counters at the same time as resetting start times to get
accurate hashrates on exiting which is mandatory for benchmarking.
- Report thread out before it starts to avoid being flagged as sick when waiting
for the first work item.
- Don't disable and re-enable devices as they may recover and in the meantime
have their status set to OFF.
- API new commands enablepool and disablepool (version already incremented)
- Tolerate new-format temperature readings for bitforce
- Modify cgminer.c pool control to allow API to call it
- Bugfix: Fix BitFORCE driver memory leak in debug logging
- Extra byte was being unused in poclbm leading to failure on some platforms.
- Explicitly type the constants in poclbm kernel as uint.
- Don't save 'include' when saving the configuration
- Allow configuration file to include another recursively
- Use the SDK and hardware information to choose good performing default
kernels.
- Move phatk kernel to offset vector based nonce bases as well.
- Add a --benchmark feature which works on a fake item indefinitely to compare
device performance without any server or networking influence.
- Allow writing of multiple worksizes to the configuration file.
- Allow writing of multiple vector sizes to the configuration file.
- Allow writing of multiple kernels to the configuration file.
- Allow multiple different kernels to be chosen per device.
- Allow the worksize to be set per-device.
- Allow different vectors to be set per device.
- If we're well below the target temperature, increase gpu engine speed back to
maximum in case we have gotten lost between profiles during an idle period.
- We should be setting the value of fan_optimal, not its address.
- As all kernels will be new versions it's an opportunity to change the .bin
format and make it simpler. Specifying bitalign is redundant and long can be l.
- Use any() in kernel output code.
- Put the nonce for each vector offset in advance, avoiding one extra addition
in the kernel.
- Reset times after all mining threads are started to make estimating hashrates
easier at startup.
- Bugfix: allow no-exec (NX) stack
- Fix minor warning.
- fix the bitforce.c code style follow 1TBS
- fix icarus.c compile warning
- small changes to speedup no vec for AMD 898.1 OCL runtime
- Update licensing to GPL V3.
- Reset the longpoll flag after it's been used once to prevent it restarting
work again.
- Begin import of DiabloMiner kernel.
- Modify API debug messages to say API instead of DBG
- When API shuts down cgminer don't kill itself
- Don't make rolled work from the longpoll be seen as other longpoll work items.
- API add 'privileged' command so can verify access level
- Set the lp_sent variable under lock since there will almost always be a race
on setting this variable, potentially leading to multiple LPs being sent out.
- API restrict access to all non display commands by default
- Update API version to 1.2 for new 'Log Interval'
- API add --log Interval to 'config' reply
- --api-allow special case 0/0 means all


CGMiner Version 2.2.7 - February 20, 2012

- Send out extra longpolls when we have switched pools and the longpoll thread
is still bound to the old one. This is particularly useful with p2pool where
longpolls do not correlate with main bitcoin block change and would have led to
high reject rates on failover.
- Store whether a work item is the result of a longpoll or not in struct work
and use it to help determine block changes directly from the work longpoll bool.
- Keep track of when a longpoll has been sent for a pool and if the current pool
is requesting work but has not sent a longpoll request, convert one of the work
items to a longpoll.
- Store the longpoll url in the pool struct and update it from the pool_active
test in case it changes. This is to allow further changes to longpoll management
on switching pools.
- Re-check for a longpoll supporting pool every 30 seconds if none is found
initially.
- Report threads as busy waiting on getwork on startup to avoid them being
flagged sick on startup during slow networking.
- Allow devices that are disabled due to overheating to be flagged as recovering
instead of disabling them and re-enable them if they're below ideal temperatures
- Tahiti prefers worksize 64 with poclbm.
- No need to expressly retain the opencl program now that the zero binary issue
is fixed. This actually fixes cgminer to work with the latest SDK included with
the ATI catalyst driver 12.2.
- Show error code on any opencl failure status.
- Add detection for version 898.1 SDK as well but only give SDK 2.6 warning once
on startup instead of with each device initialisation.
- Always use a fresh connection for longpoll as prolonged persistent connections
can fail for many reasons.
- Keep track of intended engine clock speed and only adjust up if it's higher
than the last intended speed. This avoids setting the clock speed to one
relative to a lower profile one by mistake.
- Use gpu-memdiff on startup if an engine clockspeed is set and a memdiff value
is set.
- Revert "Adjust engine speed up according to performance level engine setting,
not the current engine speed." - ineffectual.
- Freeze the queues on all threads that are sent the pause message to prevent
them trying to start up again with saved pings in their queues.
- Updates to diakgcn kernel/
- Consolidate all screen updates to the watchdog thread and touch both windows
before refresh.
- Curses will be disabled in clean_up so don't do it early in kill_work, and
disable_adl so that GPU settings may be restored to normal in case shutting down
curses leads to instability on windows.
- Stop the mining threads before trying to kill them.
- Plain refresh() does not give reliably screen updates so get rid of all uses
of it.
- First release with working diakgcn kernel.

CGMiner Version 2.2.6 - February 16, 2012

- Provide warning on each startup about sdk 2.6
- Fix unused warnings on win32.
- bitforce: Simplify BFopen WIN32 ifdef/else
- Fix initialization warning with jansson 1.3
- bitforce: Cleanup extraneous TODO that isn't needed
- Move tcsetattr (and new tcflush) into *nix BFopen to simplify things a bit
- Add message explaining 2nd thread disabling for dynamic mode and how to tune
it.
- Move logwindow down once number of devices is known.
- Automatically choose phatk kernel for bitalign non-gcn ATI cards, and then
only select poclbm if SDK2.6 is detected.
- Allow the refresh interval to be adjusted in dynamic intensity with a
--gpu-dyninterval parameter.
- Make curses display visible right from the beginning and fix the window sizes
so the initial messages don't get lost once the status window is drawn.
- The amount of work scanned can fluctuate when intensity changes and since we
do this one cycle behind, we increment the work more than enough to prevent
repeati
- bitforce: Set a 30 second timeout for serial port on Windows, since the
default is undefined
- Use PreVal4addT1 instead of PreVal4 in poclbm kernel.
- Import PreVal4 and PreVal0 into poclbm kernel.
- Import more prepared constants into poclbm kernel.
- Keep variables in one array but use Vals[] name for consistency with other
kernel designs.
- Replace constants that are mandatorily added in poclbm kernel with one value.
- Remove addition of final constant before testing for result in poclbm kernel.
- Hand optimise variable addition order.
- Hand optimise first variable declaration order in poclbm kernel.
- Radical reordering machine based first pass to change variables as late as
possible, bringing their usage close together.
- fix strcpy NULL pointer if env HOME unset.
- bitforce: Disable automatic scanning when at least one device is specified
manually
- Unroll all poclbm additions to enable further optimisations.


CGMiner Version 2.2.5 - February 13, 2012

- Make output buffer write only as per Diapolo's suggestion.
- Constify nonce in poclbm.
- Use local and group id on poclbm kernel as well.
- Microoptimise phatk kernel on return code.
- Adjust engine speed up according to performance level engine setting, not the
current engine speed.
- Try to load a binary if we've defaulted to the poclbm kernel on SDK2.6
- Use the poclbm kernel on SDK2.6 with bitalign devices only if there is no
binary available.
- Further generic microoptimisations to poclbm kernel.
- The longstanding generation of a zero sized binary appears to be due to the
OpenCL library putting the binary in a RANDOM SLOT amongst 4 possible binary
locations. Iterate over each of them after building from source till the real
binary is found and use that.
- Fix harmless warnings with -Wsign-compare to allow cgminer to build with -W.
- Fix missing field initialisers warnings.
- Put win32 equivalents of nanosleep and sleep into compat.h fixing sleep() for
adl.c.
- Restore compatibility with Jansson 1.3 and 2.0 (api.c required 2.1)
- Modularized logging, support for priority based logging
- Move CPU chipset specific optimization into device-cpu


CGMiner Version 2.2.4 - February 11, 2012

- Fix double definition of A0 B0 to zeroA zeroB.
- Retain cl program after successfully loading a binary image. May decrease
failures to build kernels at startup.
- Variable unused after this so remove setting it.
- BFI INT patching is not necessarily true on binary loading of files and not
true on ATI SDK2.6+. Report bitalign instead.
- Various string fixes for reject reason.
- Generalize --temp-cutoff and implement support for reading temperature from
BitFORCE FPGAs
- Change message from recovered to alive since it is used on startup as well as
when a pool has recovered.
- Start mining as soon as any pool is found active and rely on the watchpool
thread to bring up other pools.
- Delayed responses from testing pools that are down can hold up the watchdog
thread from getting to its device testing code, leading to false detection of
the GPU not checking in, and can substantially delay auto gpu/auto fan
management leading to overheating. Move pool watching to its own thread.
- Bugfix: BitFORCE index needs to be static to count correctly
- Space out retrieval of extra work according to the number of mining threads.
- Make shutdown more robust. Enable the input thread only after the other
threads exist. Don't kill off the workio thread and use it to exit main() only
if there is an unexpected problem. Use kill_work() for all anticipated shutdowns
where possible. Remove unused thread entry.
- Change poclbm version number.
- One array is faster than 2 separate arrays so change to that in poclbm kernel.
- Microoptimisations to poclbm kernel which increase throughput slightly.
- Import diablominer kernel. Currently disabled as not working.
- Import diapolo kernel. Currently disabled as not working.
- Conflicting entries of cl_kernel may have been causing problems, and
automatically chosen kernel type was not being passed on. Rename the enum to
cl_kernels and store the chosen kernel in each clState.
- Set cl_amd_media_ops with the BITALIGN flag and allow non-bitselect devices to
build.
- ALlow much longer filenames for kernels to load properly.
- Allow different kernels to be used by different devices and fix the logic fail
of overcorrecting on last commit with !strstr.
- Fix kernel selection process and build error.
- queue_phatk_kernel now uses CL_SET_VARG() for base-nonce(s), too
- added OpenCL >= 1.1 detection code, in preparation of OpenCL 1.1 global offset
parameter support
- Use K array explicitly to make it clear what is being added.
- Work items have a tendency to expire at exactly the same time and we don't
queue extra items when there are plenty in the queue, regardless of age. Allow
extra work items to be queued if adequate time has passed since we last
requested work even if over the limit.
- Discard work when failover-only is enabled and the work has come from a
different pool.
- Missing include to build on newer mingw32.
- Move from the thread safe localtime_r to regular localtime which is the only
one supported on newer pthread libraries on mingw32 to make it compile with the
newer ming. Thread safety is of no importance where localtime is used in this
code.
- Define in_addr_t in windows if required
- sys/wait.h not required in windows
- Allow API to restrict access by IP address
- Add pool switching to example miner.php
- Display X-Reject-Reason, when provided
- Remove the test for whether the device is on the highest profil level before
raising the GPU speed as it is ineffectual and may prevent raising the GPU
speed.
- Remove unnecessary check for opt_debug one every invocation of applog at
LOG_DEBUG level and place the check in applog().


CGMiner Version 2.2.3 - February 6, 2012

- Revert "Rewrite the convoluted get_work() function to be much simpler and roll
work as much as possible with each new work item." This seems to cause a race on
work in free_work(). Presumably other threads are still accessing the structure.


CGMiner Version 2.2.2 - February 6, 2012

- Provide support for the submitold extension on a per-pool basis based on the
value being detected in a longpoll.
- Don't send a ping to a dynamic device if it's not enabled as that will just
enable it for one pass and then disable it again.
- Rewrite the convoluted get_work() function to be much simpler and roll work as
much as possible with each new work item.
- Roll as much work as possible from the work returned from a longpoll.
- Rolling work on each loop through the mining thread serves no purpose.
- Allow to stage more than necessary work items if we're just rolling work.
- Replace divide_work with reuse_work function used twice.
- Give rolled work a new ID to make sure there is no confusion in the hashtable
lookups.
- Remove now-defunct hash_div variables.
- Remove unused get_dondata function.
- Silence ADL warnings.
- Silence unused parameter warnings.
- Stagger the restart of every next thread per device to keep devices busy ahead
of accessory threads per device.
- Deprecate the --donation feature. Needlessly complex, questionable usefulness,
depends on author's server and a central pool of some kind, and was not heavily
adopted.
- It's devices that report back now, not threads, update message.
- Continue auto-management of fan and engine speeds even if a device is disabled
for safety reasons.
- No need to check we're highest performance level when throttling GPU engine
speed.
- Abstract out tests for whether work has come from a block that has been seen
before and whether a string is from a previously seen block.
- Probe but don't set the timeout to 15 seconds as some networks take a long
time to timeout.
- Remove most compiler warnings from api.c
- Add last share's pool info in cgpu_info
- Allow the OpenCL platform ID to be chosen with --gpu-platform.
- Iterate over all platforms displaying their information and number of devices
when --ndevs is called.
- Deprecate main.c
- Some networks can take a long time to resolve so go back to 60 second timeouts
instead of 15.
- Only enable curses on failure if curses is desired.
- Fix warnings in bitforce.c
- Bugfix: Need to open BitForce tty for read-write
- Fix various build issues.
- Modularize code: main.c -> device-cpu + device-gpu
- Fix phatk kernel not working on non-bitalign capable devices (Nvidia, older
ATI).
- Update poclbm kernel for better performance on GCN and new SDKs with bitalign
support when not BFI INT patching. Update phatk kernel to work properly for non
BFI INT patched kernels, providing support for phatk to run on GCN and non-ATI
cards.
- Return last accepted share pool/time for devices
- Display accepted share pool/time for CPUs
- Bug intensity always shows GPU 0
- Update example web miner.php to use new API commands


CGMiner Version 2.2.1 - January 30, 2012

NOTE - The GPU Device reordering in 2.2.0 by default was considered a bad idea
so the original GPU ordering is used by default again unless reordering is
explicitly requested.

- Fix bitforce failing to build into cgminer.
- Add missing options to write config function.
- Add a --gpu-reorder option to only reorder devices according to PCI Bus ID
when requested.
- Fix for midstate support being broken on pools that supported no-midstate
work by ensuring numbers are 32 bits in sha2.c
- Set virtual GPUs to work when ADL is disabled or all mining will occur on GPU
0.
- Add information about paused threads in the menu status.
- Disable all but the first thread on GPUs in dynamic mode for better
interactivity.
- Set the latest network access time on share submission for --net-delay even if
we're not delaying that submission for further network access.
- Clear adl on exiting after probing values since it may attempt to overclock.
- As share submission is usually staggered, and delays can be costly, submit
shares without delay even when --net-delay is enabled.
- Display GPU number and device name when ADL is successfully enabled on it.
- Display GPU ordering remapping in verbose mode.
- Don't fail in the case the number of ADL and OpenCL devices do not match, and
do not attempt to reorder devices unless they match. Instead give a warning
about
- Display error codes should ADL not return ADL_OK in the more critical function
calls.
- Fix unused warning.
- Fix compile warnings in api.c
- Add extensive ADL based device info in debug mode.
- Make --ndevs display verbose opencl information as well to make debugging
version information easier.
- Display information about the opencl platform with verbose enabled.
- Explicitly check for nvidia in opencl platform strings as well.


CGMiner Version 2.2.0 - January 29, 2012

NOTE: GPU Device order will change with this release with ATI GPUs as cgminer
now can enumerate them according to their Bus ID which means the values should
now correlate with their physical position on the motherboard.

- Default to poclbm kernel on Tahiti (7970) since phatk does not work, even
though performance is sub-standard so that at least it will mine successfully by
defau
- Retain cl program after every possible place we might build the program.
- Update ADL SDK URL.
- Fix potential overflow.
- Map GPU devices to virtual devices in their true physical order based on
BusNumber.
- Change the warning that comes with failure to init cl on a device to be more
generic and accurate.
- Advertise longpoll support in X-Mining-Extensions
- Detect dual GPU cards by iterating through all GPUs, finding ones without
fanspeed and matching twins with fanspeed one bus ID apart.
- Do not attempt to build the program that becomes the kernel twice. This could
have been leading to failures on initialising cl.
- Some opencl compilers have issues with no spaces after -D in the compiler
options.
- Allow intensity up to 14.
- Use calloced stack memory for CompilerOptions to ensure sprintf writes to the
beginning of the char.
- Whitelist 79x0 cards to prefer no vectors as they perform better without.
- Adjust fan speed gently while in the optimal range when temperature is
drifting to minimise overshoot in either direction.
- Detect dual GPU cards via the indirect information of - 1st card has a fan
controller. 2nd card does not have a fan controller, cards share the same device
name
- Instead of using the BFI_INT patching hack on any device reporting
cl_amd_media_ops, create a whitelist of devices that need it. This should enable
GCN architec
- Fixed API compiling issue on OS X
- Add more explanation of JSON format and the 'save' command
- Return an error if using ADL API commands when it's not available
- Read off lpThermalControllerInfo from each ADL device.
- Add ADL_Overdrive5_ThermalDevices_Enum interface.
- Add API commands: config, switchpool, gpu settings, save
- Implement socks4 proxy support.
- Fix send() for JSON strings
- Introduce a --net-delay option which guarantees at least 250ms between any
networking requests to not overload slow routers.
- Generalise locking init code.
- Allow invalid values to be in the configuration file, just skipping over them
provided the rest of the file is valid JSON. This will allow older configurat
- Allow CPU mining explicitly enable only if other mining support is built in.
- BitForce FPGA support
- Configure out building and support of all CPU mining code unless
--enable-cpumining is enabled.
- Allow parsed values to be zero which will allow 0 values in the config file to
work.
- Advertise that we can make our own midstate, so the pool can skip generating
it for us
- Refactor the CPU scanhash_* functions to use a common API. Fixes bugs.
- Don't consider a pool lagging if a request has only just been filed. This
should decrease the false positives for "pool not providing work fast enough".
- Invalidating work after longpoll made hash_pop return no work giving a false
positive for dead pool. Rework hash_pop to retry while finds no staged work u
- Remove TCP_NODELAY from curl options as many small packets may be contributing
to network overload, when --net-delay is enabled.
- Refactor miner_thread to be common code for any kind of device
- Simplify submit_nonce loop and avoid potentially missing FOUND - 1 entry.
Reported by Luke-Jr.
- Micro-optimisation in sha256_sse2 code courtesy of Guido Ascioti
guido.ascioti@gmail.com
- Refactor to abstract device-specific code


CGMiner Version 2.1.2 - January 6, 2012

- If api-description is specified, save it when writing the config file
- Adjust utility width to be constant maximum as well.
- Add percent signs to reject ratio outputs
- Should the donation pool fail, don't make the fallover pool behave as though
the primary pool is lagging.
- Use an alternative pool should the donation getwork fail.


CGMiner Version 2.1.1 - January 1, 2012

- Include API examples in distribution tarball.
- Don't attempt to pthread_join when cancelling threads as they're already
detached and doing so can lead to a segfault.
- Give more generic message if slow pool at startup is the donation pool.
- Continue to attempt restarting GPU threads if they're flagged dead at 1 min.
intervals.
- Don't attempt to restart sick flagged GPUs while they're still registering
activity.
- Make curl use fresh connections whenever there is any communication issue
in case there are dead persistent connections preventing further comms from
working.
- Display pool in summary if only 1 pool.
- Adjust column width of A/R/HW to be the maximum of any device and align them.


CGMiner Version 2.1.0 - December 27, 2011

- Major infrastructure upgrade with RPC interface for controlling via sockets
encoded with/without JSON courtesy of Andrew Smith. Added documentation for
use of the API and sample code to use with it.
- Updated linux-usb-cgminer document.
- Rewrite of longpoll mechanism to choose the current pool wherever possible to
use for the longpoll, or any pool that supports longpoll if the current one
does not.
- Display information about longpoll when the chosen server has changed.
- Fix the bug where longpoll generated work may have been sent back to the
wrong pool, causing rejects.
- Fix a few race conditions on closing cgminer which caused some of the crashes
on exit.
- Only adjust gpu engine speed in autotune mode if the gpu is currently at the
performance level of that being adjusted.
- Various fixes for parsing/writing of configuration files.
- Do not add blank lines for threads of unused CPUs.
- Show which pool is unresponsive on startup.
- Only show GPU management menu item if GPUs are in use.
- Align most device columns in the curses display.


CGMiner Version 2.0.8 - November 11, 2011

- Make longpoll do a mandatory flushing of all work even if the block hasn't
changed, thus supporting longpoll initiated work change of any sort and merged
mining.
- Byteswap computed hash in hashtest so it can be correctly checked. This fixes
the very rare possibility that a block solve on solo mining was missed.
- Add x86_64 w64 mingw32 target
- Allow a fixed speed difference between memory and GPU clock speed with
--gpu-memdiff that will change memory speed when GPU speed is changed in
autotune mode.
- Don't load the default config if a config file is specified on the command
line.
- Don't build VIA on apple since -a auto bombs instead of gracefully ignoring
VIA failing.
- Build fix for dlopen/dlclose errors in glibc.


CGMiner Version 2.0.7 - October 17, 2011

- Support work without midstate or hash1, which are deprecated in bitcoind 0.5+
- Go to kernel build should we fail to clCreateProgramWithBinary instead of
failing on that device. This should fix the windows problems with devices not
initialising.
- Support new configuration file format courtesy of Chris Savery which can write
the config file from the menu and will load it on startup.
- Write unix configuration to .cgminer/cgminer.conf by default and prompt to
overwrite if given a filename from the menu that exists.


CGMiner Version 2.0.6 - October 9, 2011

- Must initialise the donorpool mutex or it fails on windows.
- Don't make donation work interfere with block change detection allowing
donation to work regardless of the block chain we're mining on.
- Expire shares as stale with a separate timeout from the scantime, defaulting
to 120 seconds.
- Retry pools after a delay of 15 seconds if none can be contacted on startup
unless a key is pressed.
- Don't try to build adl features without having adl.
- Properly check shares against target difficulty - This will no longer show
shares when solo mining at all unless they're considered to be a block solve.
- Add altivec 4 way (cpu mining) support courtesy of Gilles Risch.
- Try to use SSL if the server supports it.
- Display the total solved blocks on exit (LOL if you're lucky).
- Use ADL activity report to tell us if a sick GPU is still busy suggesting it
is hard hung and do not attempt to restart it.


CGMiner Version 2.0.5 - September 27, 2011

- Intensity can now be set to dynamic or static values per-device.
- New donation feature --donation sends a proportion of shares to author's
account of choice, but is disabled by default!
- The hash being displayed and block detection has been fixed.
- Devices not being mined on will not attempt to be ADL managed.
- Intensity is now displayed per GPU device.
- Make longpoll attempt to restart as often as opt_retries specifies.
- We weren't rolling work as often as we could.
- Correct some memory management issues.
- Build fixes.
- Don't mess with GPUs if we don't have them.


CGMiner Version 2.0.4 - September 23, 2011

- Confused Longpoll messages should be finally fixed with cgminer knowing for
sure who found the new block and possibly avoiding a rare crash.
- Display now shows the actual hash and will say BLOCK! if a block is deemed
solved.
- Extra spaces, which would double space lines on small terminals, have been
removed.
- Fan speed change is now damped if it is already heading in the correct
direction to minimise overshoot.
- Building without opencl libraries is fixed.
- GPUs are autoselected if there is only one when in the GPU management menu.
- GPU menu is refreshed instead of returning to status after a GPU change.


CGMiner Version 2.0.3 - September 17, 2011

- Various modes of failure to set fanspeeds and adl values have been addressed
and auto-fan should work now on most hardware, and possibly other values
which previously would not have worked.
- Fixed a crash that can occur on switching pools due to longpoll thread races.
- Use ATISTREAMSDKROOT if available at build time.
- Fanspeed management is returned to the driver default on exit instead of
whatever it was when cgminer was started.
- Logging of events deemed WARNING or ERR now will display even during
periods where menu input is being awaited on.


CGMiner Version 2.0.2 - September 11, 2011

- Exit cleanly if we abort before various threads are set up or if they no
longer exist.
- Fix a rare crash in HASH_DEL due to using different mutexes to protect the
data.
- Flag devices that have never started and don't allow enabling of devices
without restarting them.
- Only force the adapter speed to high if we've flagged this device as being
managed.
- Flag any devices with autofan or autogpu as being managed.
- Use a re-entrant value to store what fanspeed we're trying to set in case the
card doesn't support small changes.     Force it to a multiple of 10% if it
fails on trying to speed up the fan.
- Do not bother resetting values to old ones if changes to GPU parameters report
failure, instead returning a failure code only if the return value from get()
differs.
- Remove redundant check.
- Only display supported values from fanspeed on change settings.
- Missing bracket from output.
- Display fan percentage on devices that only support reporting percent and not
RPM.
- Properly substitute DLOPEN flags to build with ADL support when -ldl is needed
and not when opencl is not found.


CGMiner Version 2.0.1 - September 9, 2011

- Fix building on 32bit glibc with dlopen with -lpthread and -ldl
- ByteReverse is not used and the bswap opcode breaks big endian builds. Remove
it.
- Ignore whether the display is active or not since only display enabled devices
work this way, and we skip over repeat entries anwyay.
- Only reset values on exiting if we've ever modified them.
- Flag adl as active if any card is successfully activated.
- Add a thermal cutoff option as well and set it to 95 degrees by default.
- Change the fan speed by only 5% if it's over the target temperature but less
than the hysteresis value to minimise overshoot down in temperature.
- Add a --no-adl option to disable ADL monitoring and GPU settings.
- Only show longpoll received delayed message at verbose level.
- Allow temperatures greater than 100 degrees.
- We should be passing a float for the remainder of the vddc values.
- Implement accepting a range of engine speeds as well to allow a lower limit to
be specified on the command line.
- Allow per-device fan ranges to be set and use them in auto-fan mode.
- Display which GPU has overheated in warning message.
- Allow temperature targets to be set on a per-card basis on the command line.
- Display fan range in autofan status.
- Setting the hysteresis is unlikely to be useful on the fly and doesn't belong
in the per-gpu submenu.
- With many cards, the GPU summaries can be quite long so use a terse output
line when showing them all.
- Use a terser device status line to show fan RPM as well when available.
- Define max gpudevices in one macro.
- Allow adapterid 0 cards to enumerate as a device as they will be non-AMD
cards, and enable ADL on any AMD card.
- Do away with the increasingly confusing and irrelevant total queued and
efficiency measures per device.
- Only display values in the log if they're supported and standardise device log
line printing.


CGMiner Version 2.0.0 - September 6, 2011

Major feature upgrade - GPU monitoring, (over)clocking and fan control for ATI
GPUs.

New command line switches:
--auto-fan-     Automatically adjust all GPU fan speeds to maintain a target
temperature
--auto-gpu-     Automatically adjust all GPU engine clock speeds to maintain
a target temperature
--gpu-engine <arg>  Set the GPU engine (over)clock in Mhz - one value for all or
separate by commas for per card.
--gpu-fan <arg>     Set the GPU fan percentage - one value for all or separate
by commas for per card.
--gpu-memclock <arg> Set the GPU memory (over)clock in Mhz - one value for all
or separate by commas for per card.
--gpu-powertune <arg> Set the GPU powertune percentage - one value for all or
separate by commas for per card.
--gpu-vddc <arg>    Set the GPU voltage in Volts - one value for all or separate
by commas for per card.
--temp-hysteresis <arg> Set how much the temperature can fluctuate outside
limits when automanaging speeds (default: 3)
--temp-overheat <arg> Set the overheat temperature when automatically managing
fan and GPU speeds (default: 85)
--temp-target <arg> Set the target temperature when automatically managing fan
and GPU speeds (default: 75)

- Implement ATI ADL support for GPU parameter monitoring now and setting later
(temp, fan, clocks etc.).
- Check for the presence of the ADL header files in ADL_SDK.
- Import adl_functions.h from amd overdrive ctrl.
- Implement a setup function that tries to detect GPUs that support the ADL and
link in the parameters into the gpus struct.
- Put a summary of monitoring information from the GPU menu.
- Implement changing memory speed and voltage on the fly.
- Implement fan speed setting.
- Minor corrections to set fan speed by percentage.
- Make sure to read off the value in RPM only.
- Implement auto fanspeed adjustment to maintain a target temperature and
fanspeed below 85%, with an overheat check that will speed the fan up to 100%.
- Add an --auto-fan command line option to allow all GPUs to have autofan
enabled from startup.
- Add a gpu autotune option which adjusts GPU speed to maintain a target
temperature within the bounds of the default GPU speed and any overclocking set.
- Avoid a dereference if the longpoll thread doesn't exist.
- Clean up by setting performance profiles and fan settings to startup levels on
exit.
- Add a small amount of hysteresis before lowering clock speed.
- Allow target, overheat and hysteresis temperatures to be set from command
line.
- Combine all stats collating into one function to avoid repeating function
calls on each variable.
- Add gpu statistics to debugging output via the watchdog thread.
- Implement menus to change temperature limits.
- Implement setting the GPU engine clock speed of all devices or each device as
a comma separated value.
- Implement setting the GPU memory clock speed of all devices or each device as
a comma separated value.
- Implement setting the GPU voltage of all devices or each device as a comma
separated value.
- Implement setting the GPU fan speed of all devices or each device as a comma
separated value.
- Add support for monitoring powertune setting.
- Implement changing of powertune value from the GPU change settings menu.
- Get the value of powertune in get_stats.
- Implement setting the GPU powertune value of all devices or each device as a
comma separated value.
- Remove the safety checks in speed setting since confirmation is done first in
the menu, then show the new current values after a short pause.
- Force the speed to high on startup and restore it to whatever the setting was
on exit.
- Add temperature to standard output where possible and use more compact output.
- Move and print at the same time in curses to avoid random trampling display
errors.
- Update the status window only from the watchdog thread, do not rewrite the top
status messages and only refresh once all the status window is complete,
clearing the window each time to avoid corruption.
- Set a safe starting fan speed if we're automanaging the speeds.
- Provide locking around all adl calls to prevent races.
- Lower profile settings cannot be higher than higher profile ones so link any
drops in settings.
- Add new needed text files to distribution.
- Queue requests ignoring the number of staged clones since they get discarded
very easily leading to false positives for pool not providing work fast enough.
- Include libgen.h in opt.c to fix win32 compilation warnings.
- Fix compilation warning on win32.
- Add the directory name from the arguments cgminer was called from as well to
allow it running from a relative pathname.
- Add a --disable-adl option to configure and only enable it if opencl support
exists.
- Retry before returning a failure to get upstream work as a failure to avoid
false positives for pool dead.
- Retry also if the decoding of work fails.
- Use the presence of X-Roll-Ntime in the header as a bool for exists unless N
is found in the response.


CGMiner Version 1.6.2 - September 2, 2011

- Add --failover-only option to not leak work to backup pools when the primary
pool is lagging.
- Change recommendation to intensity 9 for dedicated miners.
- Fix the bouncing short term value by allowing it to change dynamically when
the latest value is very different from the rolling value, but damp the change
when it gets close.
- Use the curses_lock to protect the curses_active variable and test it under
lock.
- Go back to requesting work 2/3 of the way through the current scantime with
CPU mining as reports of mining threads running out of work have occurred with
only 5 seconds to retrieve work.
- Add start and stop time scheduling for regular time of day running or once off
start/stop options.
- Print summary on quit modes.
- Put some sanity checks on the times that can be input.
- Give a verbose message when no active pools are found and pause before
exiting.
- Add verbose message when a GPU fails to initialise, and disable the correct
GPU.
- Cryptopp asm32 was not correctly updated to the incremental nonce code so the
hash counter was bogus.
- Get rid of poorly executed curl check.
- If curl does not have sockopts, do not try to compile the
json_rpc_call_sockopt_cb function, making it possible to build against older
curl libraries.
- Most people expect /usr/local when an unspecified prefix is used so change to
that.
- Rename localgen occasions to getwork fail occasions since localgen is
unrelated now.


CGMiner Version 1.6.1 - August 29, 2011

- Copy cgminer path, not cat it.
- Switching between redrawing windows does not fix the crash with old
libncurses, so redraw both windows, but only when the window size hasn't
changed.
- Reinstate minimum 1 extra in queue to make it extremely unlikely to ever have
0 staged work items and any idle time.
- Return -1 if no input is detected from the menu to prevent it being
interpreted as a 0.
- Make pthread, libcurl and libcurses library checks mandatory or fail.
- Add a --disable-opencl configure option to make it possible to override
detection of opencl and build without GPU mining support.
- Confusion over the variable name for number of devices was passing a bogus
value which likely was causing the zero sized binary issue.
- cgminer no longer supports default url user and pass so remove them.
- Don't show value of intensity since it's dynamic by default.
- Add options to explicitly enable CPU mining or disable GPU mining.
- Convert the opt queue into a minimum number of work items to have queued
instead of an extra number to decrease risk of getting idle devices without
increasing risk of higher rejects.
- Statify tv_sort.
- Check for SSE2 before trying to build 32 bit SSE2 assembly version. Prevents
build failure when yasm is installed but -msse2 is not specified.
- Add some defines to configure.ac to enable exporting of values and packaging,
and clean up output.
- Give convenient summary at end of ./configure.
- Display version information and add --version command line option, and make
sure we flush stdout.
- Enable curses after the mining threads are set up so that failure messages
won't be lost in the curses interface.
- Disable curses after inputting a pool if we requested no curses interface.
- Add an option to break out after successfully mining a number of accepted
shares.
- Exit with a failed return code if we did not reach opt_shares.
- The cpu mining work data can get modified before we copy it if we submit it
async, and the sync submission is not truly sync anyway, so just submit it sync.


CGMiner Version 1.6.0 - August 26, 2011

- Make restarting of GPUs optional for systems that hang on any attempt to
restart them.     Fix DEAD status by comparing it to last live time rather than
last attempted restart time since that happens every minute.
- Move staged threads to hashes so we can sort them by time.
- Create a hash list of all the blocks created and search them to detect when a
new block has definitely appeared, using that information to detect stale work
and discard it.
- Update configure.ac for newer autoconf tools.
- Use the new hashes directly for counts instead of the fragile counters
currently in use.
- Update to latest sse2 code from cpuminer-ng.
- Allow LP to reset block detect and block detect lp flags to know who really
came first.
- Get start times just before mining begins to not have very slow rise in
average.
- Add message about needing one server.
- We can queue all the necessary work without hitting frequent stales now with
the time and string stale protection active all the time.     This prevents a
pool being falsely labelled as not providing work fast enough.
- Include uthash.h in distro.
- Implement SSE2 32 bit assembly algorithm as well.
- Fail gracefully if unable to open the opencl files.
- Make cgminer look in the install directory for the .cl files making make
install work correctly.
- Allow a custom kernel path to be entered on the command line.
- Bump threshhold for lag up to maximum queued but no staged work.
- Remove fragile source patching for bitalign, vectors et. al and simply pass it
with the compiler options.
- Actually check the value returned for the x-roll-ntime extension to make sure
it isn't saying N.
- Prevent segfault on exit for when accessory threads don't exist.
- Disable curl debugging with opt protocol since it spews to stderr.


CGMiner Version 1.5.8 - August 23, 2011

- Minimise how much more work can be given in cpu mining threads each interval.
- Make the fail-pause progressively longer each time it fails until the network
recovers.
- Only display the lagging message if we've requested the work earlier.
- Clean up the pool switching to not be dependent on whether the work can roll
or not by setting a lagging flag and then the idle flag.
- Only use one thread to determine if a GPU is sick or well, and make sure to
reset the sick restart attempt time.
- The worksize was unintentionally changed back to 4k by mistake, this caused a
slowdown.


CGMiner Version 1.5.7 - August 22, 2011

- Fix a crash with --algo auto
- Test at appropriate target difficulty now.
- Add per-device statics log output with --per-device-stats
- Fix breakage that occurs when 1 or 4 vectors are chosen on new phatk.
- Make rolltime report debug level only now since we check it every work
item.
- Add the ability to enable/disable per-device stats on the fly and match
logging on/off.
- Explicitly tell the compiler to retain the program to minimise the chance of
the zero sized binary errors.
- Add one more instruction to avoid one branch point in the common path in the
cl return code. Although this adds more ALUs overall and more branch points, the
common path code has the same number of ALUs and one less jmp, jmps being more
expensive.
- Explicitly link in ws2_32 on the windows build and update README file on how
to compile successfully on windows.
- Release cl resources should the gpu mining thread abort.
- Attempt to restart a GPU once every minute while it's sick.
- Don't kill off the reinit thread if it fails to init a GPU but returns safely.
- Only declare a GPU dead if there's been no sign of activity from the reinit
thread for 10 mins.
- Never automatically disable any pools but just specify them as idle if they're
unresponsive at startup.
- Use any longpoll available, and don't disable it if switching to a server that
doesn't have it. This allows you to mine solo, yet use the longpoll from a pool
even if the pool is the backup server.
- Display which longpoll failed and don't free the ram for lp_url since it
belongs to the pool hdr path.
- Make the tcp setsockopts unique to linux in the hope it allows freebsd et. al
to compile.


CGMiner Version 1.5.6 - August 17, 2011

- New phatk and poclbm kernels. Updated phatk to be in sync with latest 2.2
courtesy of phateus. Custom modified to work best with cgminer.
- Updated output buffer code to use a smaller buffer with the kernels.
- Clean up the longpoll management to ensure the right paths go to the right
pool and display whether we're connected to LP or not in the status line.


CGMiner Version 1.5.5 - August 16, 2011

- Rework entirely the GPU restart code. Strike a balance between code that
re-initialises the GPU entirely so that soft hangs in the code are properly
managed, but if a GPU is completely hung, the thread restart code fails
gracefully, so that it does not take out any other code or devices. This will
allow cgminer to keep restarting GPUs that can be restarted, but continue
mining even if one or more GPUs hangs which would normally require a reboot.
- Add --submit-stale option which submits all shares, regardless of whether they
would normally be considered stale.
- Keep options in alphabetical order.
- Probe for slightly longer for when network conditions are lagging.
- Only display the CPU algo when we're CPU mining.
- As we have keepalives now, blaming network flakiness on timeouts appears to
have been wrong.     Set a timeout for longpoll to 1 hour, and most other
network connectivity to 1 minute.
- Simplify output code and remove HW errors from CPU stats.
- Simplify code and tidy output.
- Only show cpu algo in summary if cpu mining.
- Log summary at the end as per any other output.
- Flush output.
- Add a linux-usb-cgminer guide courtesy of Kano.


CGMiner Version 1.5.4 - August 14, 2011

- Add new option: --monitor <cmd> Option lets user specify a command <cmd> that
will get forked by cgminer on startup. cgminer's stderr output subsequently gets
piped directly to this command.
- Allocate work from one function to be able to initialise variables added
later.
- Add missing fflush(stdout) for --ndevs and conclusion summary.
- Preinitialise the devices only once on startup.
- Move the non cl_ variables into the cgpu info struct to allow creating a new
cl state on reinit, preserving known GPU variables.
- Create a new context from scratch in initCQ in case something was corrupted to
maximise our chance of succesfully creating a new worker thread. Hopefully this
makes thread restart on GPU failure more reliable, without hanging everything
in the case of a completely wedged GPU.
- Display last initialised time in gpu management info, to know if a GPU has
been re-initialised.
- When pinging a sick cpu, flush finish and then ping it in a separate thread in
the hope it recovers without needing a restart, but without blocking code
elsewhere.
- Only consider a pool lagging if we actually need the work and we have none
staged despite queue requests stacking up. This decreases significantly the
amount of work that leaks to the backup pools.
- The can_roll function fails inappropriately in stale_work.
- Only put the message that a pool is down if not pinging it every minute. This
prevents cgminer from saying pool down at 1 minute intervals unless in debug
mode.
- Free all work in one place allowing us to perform actions on it in the future.
- Remove the extra shift in the output code which was of dubious benefit. In
fact in cgminer's implementation, removing this caused a miniscule speedup.
- Test each work item to see if it can be rolled instead of per-pool and roll
whenever possible, adhering to the 60 second timeout. This makes the period
after a longpoll have smaller dips in throughput, as well as requiring less
getworks overall thus increasing efficiency.
- Stick to rolling only work from the current pool unless we're in load balance
mode or lagging to avoid aggressive rolling imitating load balancing.
- If a work item has had any mining done on it, don't consider it discarded
work.


CGMiner Version 1.5.3 - July 30, 2011

- Significant work went into attempting to make the thread restart code robust
to identify sick threads, tag them SICK after 1 minute, then DEAD after 5
minutes of inactivity and try to restart them. Instead of re-initialising the
GPU completely, only a new cl context is created to avoid hanging the rest of
the GPUs should the dead GPU be hung irrevocably.
- Use correct application name in syslog.
- Get rid of extra line feeds.
- Use pkg-config to check for libcurl version
- Implement per-thread getwork count with proper accounting to not over-account
queued items when local work replaces it.
- Create a command queue from the program created from source which allows us
to flush the command queue in the hope it will not generate a zero sized binary
any more.
- Be more willing to get work from the backup pools if the work is simply being
queued faster than it is being retrieved.


CGMiner Version 1.5.2 - July 28, 2011

- Restarting a hung GPU can hang the rest of the GPUs so just declare it dead
and provide the information in the status.
- The work length in the miner thread gets smaller but doesn't get bigger if
it's under 1 second.     This could end up leading to CPU under-utilisation and
lower and lower hash rates.     Fix it by increasing work length if it drops
under 1 second.
- Make the "quiet" mode still update the status and display errors, and add a
new --real-quiet option which disables all output and can be set once while
running.
- Update utility and efficiency figures when displaying them.
- Some Intel HD graphics support the opencl commands but return errors since
they don't support opencl. Don't fail with them, just provide a warning and
disable GPU mining.
- Add http:// if it's not explicitly set for URL entries.
- Log to the output file at any time with warnings and errors, instead of just
when verbose mode is on.
- Display the correct current hash as per blockexplorer, truncated to 16
characters, with just the time.


CGMiner Version 1.5.1 - July 27, 2011

- Two redraws in a row cause a crash in old libncurses so just do one redraw
using the main window.
- Don't adjust hash_div only up for GPUs. Disable hash_div adjustment for GPUs.
- Only free the thread structures if the thread still exists.
- Update both windows separately, but not at the same time to prevent the double
refresh crash that old libncurses has.     Do the window resize check only when
about to redraw the log window to minimise ncurses cpu usage.
- Abstract out the decay time function and use it to make hash_div a rolling
average so it doesn't change too abruptly and divide work in chunks large enough
to guarantee they won't overlap.
- Sanity check to prove locking.
- Don't take more than one lock at a time.
- Make threads report out when they're queueing a request and report if they've
failed.
- Make cpu mining work submission asynchronous as well.
- Properly detect stale work based on time from staging and discard instead of
handing on, but be more lax about how long work can be divided for up to the
scantime.
- Do away with queueing work separately at the start and let each thread grab
its own work as soon as it's ready.
- Don't put an extra work item in the queue as each new device thread will do so
itself.
- Make sure to decrease queued count if we discard the work.
- Attribute split work as local work generation.
- If work has been cloned it is already at the head of the list and when being
reinserted into the queue it should be placed back at the head of the list.
- Dividing work is like the work is never removed at all so treat it as such.
However the queued bool needs to be reset to ensure we *can* request more work
even if we didn't initially.
- Make the display options clearer.
- Add debugging output to tq_push calls.
- Add debugging output to all tq_pop calls.


CGMiner Version 1.5.0 - July 26, 2011

- Increase efficiency of slow mining threads such as CPU miners dramatically. Do
this by detecting which threads cannot complete searching a work item within the
scantime and then divide up a work item into multiple smaller work items.
Detect the age of the work items and if they've been cloned before to prevent
doing the same work over. If the work is too old to be divided, then see if it
can be time rolled and do that to generate work. This dramatically decreases the
number of queued work items from a pool leading to higher overall efficiency
(but the same hashrate and share submission rate).
- Don't request work too early for CPUs as CPUs will scan for the full
opt_scantime anyway.
- Simplify gpu management enable/disable/restart code.
- Implement much more accurate rolling statistics per thread and per gpu and
improve accuracy of rolling displayed values.
- Make the rolling log-second average more accurate.
- Add a menu to manage GPUs on the fly allowing you to enable/disable GPUs or
try restarting them.
- Keep track of which GPUs are alive versus enabled.
- Start threads for devices that are even disabled, but don't allow them to
start working.
- The last pool is when we are low in total_pools, not active_pools.
- Make the thread restart do a pthread_join after disabling the device, only
re-enabling it if we succeed in restarting the thread. Do this from a separate
thread so as to not block any other code.This will allow cgminer to continue
even if one GPU hangs.
- Try to do every curses manipulation under the curses lock.
- Only use the sockoptfunction if the version of curl is recent enough.


CGMiner Version 1.4.1 - July 24, 2011

- Do away with GET for dealing with longpoll forever. POST is the one that works
everywhere, not the other way around.
- Detect when the primary pool is lagging and start queueing requests on backup
pools if possible before needing to roll work.
- Load balancing puts more into the current pool if there are disabled pools.
Fix.
- Disable a GPU device should the thread fail to init.
- Out of order command queue may fail on osx. Try without if it fails.
- Fix possible dereference on blank inputs during input_pool.
- Defines missing would segfault on --help when no sse mining is built in.
- Revert "Free up resources/stale compilers." - didn't help.
- Only try to print the status of active devices or it would crash.
- Some hardware might benefit from the less OPS so there's no harm in leaving
kernel changes that do that apart from readability of the code.

CGMiner Version 1.4.0 - July 23, 2011

- Feature upgrade: Add keyboard input during runtime to allow modification of
and viewing of numerous settings such as adding/removing pools, changing
multipool management strategy, switching pools, changing intensiy, verbosity,
etc. with a simple keypress menu system.
- Free up resources/stale compilers.
- Kernels are safely flushed in a way that allows out of order execution to
work.
- Sometimes the cl compiler generates zero sized binaries and only a reboot
seems to fix it.
- Don't try to stop/cancel threads that don't exist.
- Only set option to show devices and exit if built with opencl support.
- Enable curses earlier and exit with message in main for messages to not be
lost in curses windows.
- Make it possible to enter server credentials with curses input if none are
specified on the command line.
- Abstract out a curses input function and separate input pool function to allow
for live adding of pools later.
- Remove the nil arguments check to allow starting without parameters.
- Disable/enable echo & cbreak modes.
- Add a thread that takes keyboard input and allow for quit, silent, debug,
verbose, normal, rpc protocol debugging and clear screen options.
- Add pool option to input and display current pool status, pending code to
allow live changes.
- Add a bool for explicit enabling/disabling of pools.
- Make input pool capable of bringing up pools while running.
- Do one last check of the work before submitting it.
- Implement the ability to live add, enable, disable, and switch to pools.
- Only internally test for block changes when the work matches the current pool
to prevent interleaved block change timing on multipools.
- Display current pool management strategy to enable changing it on the fly.
- The longpoll blanking of the current_block data may not be happening before
the work is converted and appears to be a detected block change.     Blank the
current block be
- Make --no-longpoll work again.
- Abstract out active pools count.
- Allow the pool strategy to be modified on the fly.
- Display pool information on the fly as well.
- Add a menu and separate out display options.
- Clean up the messy way the staging thread communicates with the longpoll
thread to determine who found the block first.
- Make the input windows update immediately instead of needing a refresh.
- Allow log interval to be set in the menu.
- Allow scan settings to be modified at runtime.
- Abstract out the longpoll start and explicitly restart it on pool change.
- Make it possible to enable/disable longpoll.
- Set priority correctly on multipools.     Display priority and alive/dead
information in display_pools.
- Implement pool removal.
- Limit rolltime work generation to 10 iterations only.
- Decrease testing log to info level.
- Extra refresh not required.
- With huge variation in GPU performance, allow intensity to go from -10 to +10.
- Tell getwork how much of a work item we're likely to complete for future
splitting up of work.
- Remove the mandatory work requirement at startup by testing for invalid work
being passed which allows for work to be queued immediately.     This also
removes the requirem
- Make sure intensity is carried over to thread count and is at least the
minimum necessary to work.
- Unlocking error on retry. Locking unnecessary anyway so remove it.
- Clear log window from consistent place. No need for locking since logging is
disabled during input.
- Cannot print the status of threads that don't exist so just queue enough work
for the number of mining threads to prevent crash with -Q N.
- Update phatk kernel to one with new parameters for slightly less overhead
again.     Make the queue kernel parameters call a function pointer to select
phatk or poclbm.
- Make it possible to select the choice of kernel on the command line.
- Simplify the output part of the kernel. There's no demonstrable advantage from
more complexity.
- Merge pull request #18 from ycros/cgminer
- No need to make leaveok changes win32 only.
- Build support in for all SSE if possible and only set the default according to
machine capabilities.
- Win32 threading and longpoll keepalive fixes.
- Win32: Fix for mangled output on the terminal on exit.


CGMiner Version 1.3.1 - July 20, 2011

- Feature upgrade; Multiple strategies for failover. Choose from default which
now falls back to a priority order from 1st to last, round robin which only
changes pools when one is idle, rotate which changes pools at user-defined
intervals, and load-balance which spreads the work evenly amongst all pools.
- Implement pool rotation strategy.
- Implement load balancing algorithm by rotating requests to each pool.
- Timeout on failed discarding of staged requests.
- Implement proper flagging of idle pools, test them with the watchdog thread,
and failover correctly.
- Move pool active test to own function.
- Allow multiple strategies to be set for multipool management.
- Track pool number.
- Don't waste the work items queued on testing the pools at startup.
- Reinstate the mining thread watchdog restart.
- Add a getpoll bool into the thread information and don't restart threads stuck
waiting on work.
- Rename the idlenet bool for the pool for later use.
- Allow the user/pass userpass urls to be input in any order.
- When json rpc errors occur they occur in spits and starts, so trying to limit
them with the comms error bool doesn't stop a flood of them appearing.
- Reset the queued count to allow more work to be queued for the new pool on
pool switch.

CGMiner Version 1.3.0 - July 19, 2011

- Massive infrastructure update to support pool failover.
- Accept multiple parameters for url, user and pass and set up structures of
pool data accordingly.
- Probe each pool for what it supports.
- Implement per pool feature support according to rolltime support as
advertised by server.
- Do switching automatically based on a 300 second timeout of locally generated
work or 60 seconds of no response from a server that doesn't support rolltime.
- Implement longpoll server switching.
- Keep per-pool data and display accordingly.
- Make sure cgminer knows how long the pool has actually been out for before
deeming it a prolonged outage.
- Fix bug with ever increasing staged work in 1.2.8 that eventually caused
infinite rejects.
- Make warning about empty http requests not show by default since many
servers do this regularly.


CGMiner Version 1.2.8 - July 18, 2011

- More OSX build fixes.
- Add an sse4 algorithm to CPU mining.
- Fix CPU mining with other algorithms not working.
- Rename the poclbm file to ensure a new binary is built since.
- We now are guaranteed to have one fresh work item after a block change and we
should only discard staged requests.
- Don't waste the work we retrieve from a longpoll.
- Provide a control lock around global bools to avoid racing on them.
- Iterating over 1026 nonces when confirming data from the GPU is old code
and unnecessary and can lead to repeats/stales.
- The poclbm kernel needs to be updated to work with the change to 4k sized
output buffers.
- longpoll seems to work either way with post or get but some servers prefer
get so change to httpget.


CGMiner Version 1.2.7 - July 16, 2011

- Show last 8 characters of share submitted in log.
- Display URL connected to and user logged in as in status.
- Display current block and when it was started in the status line.
- Only pthread_join the mining threads if they exist as determined by
pthread_cancel and don't fail on pthread_cancel.
- Create a unique work queue for all getworks instead of binding it to thread 0
to avoid any conflict over thread 0's queue.
- Clean up the code to make it clear it's watchdog thread being messaged to
restart the threads.
- Check the current block description hasn't been blanked pending the real
new current block data.
- Re-enable signal handlers once the signal has been received to make it
possible to kill cgminer if it fails to shut down.
- Disable restarting of CPU mining threads pending further investigation.
- Update longpoll messages.
- Add new block data to status line.
- Fix opencl tests for osx.
- Only do local generation of work if the work item is not stale itself.
- Check for stale work within the mining threads and grab new work if
positive.
- Test for idle network conditions and prevent threads from being restarted
by the watchdog thread under those circumstances.
- Make sure that local work generation does not continue indefinitely by
stopping it after 10 minutes.
- Tweak the kernel to have a shorter path using a 4k buffer and a mask on the
nonce value instead of a compare and loop for a shorter code path.
- Allow queue of zero and make that default again now that we can track how
work is being queued versus staged. This can decrease reject rates.
- Queue precisely the number of mining threads as longpoll_staged after a
new block to not generate local work.


CGMiner Version 1.2.6 - July 15, 2011

- Put a current system status line beneath the total work status line
- Fix a counting error that would prevent cgminer from correctly detecting
situations where getwork was failing - this would cause stalls sometimes
unrecoverably.
- Limit the maximum number of requests that can be put into the queue which
otherwise could get arbitrarily long during a network outage.
- Only count getworks that are real queue requests.


CGMiner Version 1.2.5 - July 15, 2011

- Conflicting -n options corrected
- Setting an intensity with -I disables dynamic intensity setting
- Removed option to manually disable dynamic intensity
- Improve display output
- Implement signal handler and attempt to clean up properly on exit
- Only restart threads that are not stuck waiting on mandatory getworks
- Compatibility changes courtesy of Ycros to build on mingw32 and osx
- Explicitly grab first work item to prevent false positive hardware errors
due to working on uninitialised work structs
- Add option for non curses --text-only output
- Ensure we connect at least once successfully before continuing to retry to
connect in case url/login parameters were wrong
- Print an executive summary when cgminer is terminated
- Make sure to refresh the status window

CGMiner Versions -> 1.2.4

- Con Kolivas - July 2011. New maintainership of code under cgminer name.
- Massive rewrite to incorporate GPU mining.
- Incorporate original oclminer c code.
- Rewrite gpu mining code to efficient work loops.
- Implement per-card detection and settings.
- Implement vector code.
- Implement bfi int patching.
- Import poclbm and phatk ocl kernels and use according to hardware type.
- Implement customised optimised versions of opencl kernels.
- Implement binary kernel generation and loading.
- Implement preemptive asynchronous threaded work gathering and pushing.
- Implement variable length extra work queues.
- Optimise workloads to be efficient miners instead of getting lots of extra
  work.
- Implement total hash throughput counters, per-card accepted, rejected and
  hw error count.
- Staging and watchdog threads to prevent fallover.
- Stale and reject share guarding.
- Autodetection of new blocks without longpoll.
- Dynamic setting of intensity to maintain desktop interactivity.
- Curses interface with generous statistics and information.
- Local generation of work (xroll ntime) when detecting poor network
connectivity.

cpuminer Version 1.0.2

- Linux x86_64 optimisations - Con Kolivas
- Optimise for x86_64 by default by using sse2_64 algo
- Detects CPUs and sets number of threads accordingly
- Uses CPU affinity for each thread where appropriate
- Sets scheduling policy to lowest possible
- Minor performance tweaks

cpuminer Version 1.0.1 - May 14, 2011

- OSX support

cpuminer Version 1.0 - May 9, 2011

- jansson 2.0 compatibility
- correct off-by-one in date (month) display output
- fix platform detection
- improve yasm configure bits
- support full URL, in X-Long-Polling header

cpuminer Version 0.8.1 - March 22, 2011

- Make --user, --pass actually work

- Add User-Agent HTTP header to requests, so that server operators may
  more easily identify the miner client.

- Fix minor bug in example JSON config file

cpuminer Version 0.8 - March 21, 2011

- Support long polling: http://deepbit.net/longpolling.php

- Adjust max workload based on scantime (default 5 seconds,
  or 60 seconds for longpoll)

- Standardize program output, and support syslog on Unix platforms

- Suport --user/--pass options (and "user" and "pass" in config file),
  as an alternative to the current --userpass

cpuminer Version 0.7.2 - March 14, 2011

- Add port of ufasoft's sse2 assembly implementation (Linux only)
  This is a substantial speed improvement on Intel CPUs.

- Move all JSON-RPC I/O to separate thread.  This reduces the
  number of HTTP connections from one-per-thread to one, reducing resource
  usage on upstream bitcoind / pool server.

cpuminer Version 0.7.1 - March 2, 2011

- Add support for JSON-format configuration file.  See example
  file example-cfg.json.  Any long argument on the command line
  may be stored in the config file.
- Timestamp each solution found
- Improve sha256_4way performance.  NOTE: This optimization makes
  the 'hash' debug-print output for sha256_way incorrect.
- Use __builtin_expect() intrinsic as compiler micro-optimization
- Build on Intel compiler
- HTTP library now follows HTTP redirects

cpuminer Version 0.7 - February 12, 2011

- Re-use CURL object, thereby reuseing DNS cache and HTTP connections
- Use bswap_32, if compiler intrinsic is not available
- Disable full target validation (as opposed to simply H==0) for now

cpuminer Version 0.6.1 - February 4, 2011

- Fully validate "hash < target", rather than simply stopping our scan
  if the high 32 bits are 00000000.
- Add --retry-pause, to set length of pause time between failure retries
- Display proof-of-work hash and target, if -D (debug mode) enabled
- Fix max-nonce auto-adjustment to actually work.  This means if your
  scan takes longer than 5 seconds (--scantime), the miner will slowly
  reduce the number of hashes you work on, before fetching a new work unit.

cpuminer Version 0.6 - January 29, 2011

- Fetch new work unit, if scanhash takes longer than 5 seconds (--scantime)
- BeeCee1's sha256 4way optimizations
- lfm's byte swap optimization (improves via, cryptopp)
- Fix non-working short options -q, -r

cpuminer Version 0.5 - December 28, 2010

- Exit program, when all threads have exited
- Improve JSON-RPC failure diagnostics and resilience
- Add --quiet option, to disable hashmeter output.

cpuminer Version 0.3.3 - December 27, 2010

- Critical fix for sha256_cryptopp 'cryptopp_asm' algo

cpuminer Version 0.3.2 - December 23, 2010

- Critical fix for sha256_via

cpuminer Version 0.3.1 - December 19, 2010

- Critical fix for sha256_via
- Retry JSON-RPC failures (see --retry, under "minerd --help" output)

cpuminer Version 0.3 - December 18, 2010

- Add crypto++ 32bit assembly implementation
- show version upon 'minerd --help'
- work around gcc 4.5.x bug that killed 4way performance

cpuminer Version 0.2.2 - December 6, 2010

- VIA padlock implementation works now
- Minor build and runtime fixes

cpuminer Version 0.2.1 - November 29, 2010

- avoid buffer overflow when submitting solutions
- add Crypto++ sha256 implementation (C only, ASM elided for now)
- minor internal optimizations and cleanups

cpuminer Version 0.2 - November 27, 2010

- Add script for building a Windows installer
- improve hash performance (hashmeter) statistics
- add tcatm 4way sha256 implementation
- Add experimental VIA Padlock sha256 implementation

cpuminer Version 0.1.2 - November 26, 2010

- many small cleanups and micro-optimizations
- build win32 exe using mingw
- RPC URL, username/password become command line arguments
- remove unused OpenSSL dependency

cpuminer Version 0.1.1 - November 24, 2010

- Do not build sha256_generic module separately from cpuminer.

cpuminer Version 0.1 - November 24, 2010

- Initial release.
<|MERGE_RESOLUTION|>--- conflicted
+++ resolved
@@ -1,7 +1,5 @@
 BFGMiner Version 2.10.0 - Future
 
-<<<<<<< HEAD
-=======
 - fixes target calc for mips openwrt
 - openwrt needs roundl
 - Get rid of unused last_work in opencl thread data.
@@ -44,7 +42,6 @@
 discard_stale from restart_threads.
 - Do not attempt to remove the stratum share hash after unsuccessful submission
 since it may already be removed by clear_stratum_shares.
->>>>>>> 45451353
 - Use stratum block change from backup pools as an alternative to longpoll for
 pools that don't support LP.
 - Round some more static string arrays to 4 byte boundaries.
