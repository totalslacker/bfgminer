--- conflicted
+++ resolved
@@ -1,21 +1,16 @@
-<<<<<<< HEAD
-BFGMiner Version 2.7.1 - August 22, 2012
-=======
-Version 2.7.2 - August 22, 2012
+BFGMiner Version 2.7.2 - Future
 
 - Pick worksize 256 with Cypress if none is specified.
 - Give warning with sdk2.7 and phatk as well.
 - Whitelist sdk2.7 for diablo kernel as well.
 - Only keep the last 6 blocks in the uthash database to keep memory usage
 constant. Storing more is unhelpful anyway.
-- BFL Flash - always distribute source
 - Increase kernel versions signifying changed APIs.
-- BFL flash - include source in builds and more FPGA-README
+- BFL flash - more FPGA-README
 - Check we haven't staged work while waiting for a curl entry before proceeding.
 - Use atomic ops to never miss a nonce on opencl kernels, including nonce==0,
 also allowing us to make the output buffer smaller.
 - Remove compile errors/warnings and document compile/usage in FPGA-README
-- bitforce-firmware-flash.c by Luke-jr
 - Ignore the submit_fail flag when deciding whether to recruit more curls or not
 since we have upper bounds on how many curls can be recruited, this test is
 redundant and can lead to problems.
@@ -27,8 +22,7 @@
 - miner.php allow 'coin' is custom pages
 
 
-Version 2.7.1 - August 21, 2012
->>>>>>> 6e3727d1
+BFGMiner Version 2.7.1 - August 22, 2012
 
 - Update windows build instructions courtesy of sharky.
 - Increase max curls to number of mining threads + queue * 2, accounting for up
@@ -63,20 +57,8 @@
 - get_work never returns false so get rid of fail pause loop.
 - Get rid of pause and retry from get_upstream_work so we only do it from one
 place.
-<<<<<<< HEAD
 - Remove all cases where --retries aborts BFGMiner, making it for submission
 retries only, where it makes sense.
-=======
-- Deprecate the opt_retries feature as no one wants cgminer to automatically
-abort. Leave a null placeholder for configurations that still have it.
-- Reinstate fix ADL gpu-map not working when there are more ADL devices than
-openCL patch by Nite69. Add virtual adl mapping for when none is specified o
-- miner.php show summary Diff1 Shares total
-- miner.php fix Work Utility totals
-- miner.php format new Work Utility and Diff1 Shares
-- API V1.17 show Work Utility and Diff1 Shares
-
->>>>>>> 6e3727d1
 
 
 BFGMiner Version 2.7.0 - August 21, 2012
