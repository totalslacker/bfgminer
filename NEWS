<<<<<<< HEAD
BFGMiner Version 2.10.4 - February 7, 2013

- New platform ports: OpenWrt and Win64
- Update official Windows build compiler and libraries:
- - Upgrade GCC from 4.6.3 to 4.7.2
- - Upgrade libusbx from 1.0.10 to 1.0.14
- - Upgrade jansson from 2.3.1 to 2.4
- - Upgrade libcurl from 7.26.0 to 7.28.1
- - Upgrade pthreads-win32 from 2.8.0 to 2.9.1
- Bugfix: Release libudev handle when ID_MODEL doesn't match what we're looking
for
- openwrt: Script to build for multiple platforms easily
- openwrt: Bitstreams should be "all" arch
- Working OpenWrt Buildroot Makefile
- Do not enable the pool disable on reject feature unless explicitly enabled
with --disable-rejecting.
=======
Version 2.10.5 - February 7, 2013

- Fix logic fail on partial writes with stratum send that was leading to corrupt
message submissions.
- Do not consider every call to stratum_resumed a pool recovery unless it was
actually idle.
- Do not enable the pool disable on reject feature unless explicitly enabled
with --disable-rejecting.
- Stratum disconnect shares - count total against stale
- Use sanity checking to prevent a possible overflow with invalid data being
given by the pool for difficulty as reported by luke-Jr.
>>>>>>> b8e20d07
- Check for calloc failure for completeness in gen_stratum_work.
- Cache the coinbase length to speed up stratum work generation.
- Cache the header length when generating stratum work to avoid calculating it
on every work generation, and to only need one alloc+sprintf, speeding up work
generation.
- Use heap ram for coinbase in gen_stratum_work, zeroing it before use.
- Provide a wrapper for aligning lengths of size_t to 4 byte boundaries.
<<<<<<< HEAD
- Bugfix: ztex: While 1.15y can finish highspeed FPGA config immediately, at
least 1.15x needs some delay
- Use CURLOPT_OPENSOCKETFUNCTION to intercept the socket being created for
stratum, in order to workaround CURLINFO_LASTSOCKET breakage on Win64
- make-release: Update for Win64 and bfgminer-rpc.exe
- Use localtime_r instead of localtime, including a Windows implementation that
handles Win64's broken struct timeval.tv_sec
- Use standard execv arg type on Win64
- Bugfix: Correct various size mismatches
- Ensure winsock2.h is always included before windows.h
- Bugfix: Add necessary Winsock library to bfgminer-rpc linking
- Bugfix: Remove dependencies of compat.h on miner.h for Windows (moves
timersub/timeradd to compat.h where it belongs)
- modminer: Raise default/maximum clocks to 210 and 250 respectively
- modminer: Use better-performing X6500 overclocker bitstream
- Disable libusb linkage/usage when neither X6500 nor ZTEX support is desired
- Add support for "--scan-serial all" via simply globbing /dev
- fpgautils: serial_autodetect implementation using sysfs
- fpgautils: Unified serial_autodetect function to find a serial device
regardless of the underlying method
- fpgautils: Look for bitstreams in ../share/bfgminer/ too
- Bugfix: Ensure curses library is always linked in NCURSES_LIBS, to avoid
unnecessary dependencies for (non-curses) tools
- Bugfix: GBT: work->data is always little-endian, but libblkmaker wants the
nonce in native-endian
- Bugfix: cpu: Corrections necessary to get 'c' and 'cryptopp' algorithms
working on big endian
- Bugfix: Sanity check for bits exponent in real_block_target
- Bugfix: cpu: Increment nonce after checking (rather than before), to avoid
skipping the first nonce of each scanhash call
- cpu: via: Only swap back the nonce, rather than all data
- cpu: Minor optimization by checking H==0 before calling fulltest
- Bugfix: Skip yasm check when building for non-x86 platforms
- Allow --scantime alias to --scan-time
- Build bfgminer-rpc program from api-example.c
- Bugfix: Remove miner.h include from api-example.c since it isn't needed and
pulls in libblkmaker
- Make wrapping consistent at 79-80 characters per line
- Bugfix: Correct numerous misspellings, typos, etc
- Bugfix: Prefer using a non-frozen mining thread for watchdog
- Bugfix: x6500: Expose x6500_fpga_data even if JTAG reset/detect fail, since
it is still used to store temperature info if the other FPGA initializes
- Adding ZTEX Windows guide from Jason Snell


BFGMiner Version 2.10.3 - January 22, 2013

- Revert "x6500: Whenever we get a hardware error, purge buffers just in case
of read/write desync"
- Bugfix: libblkmaker: Check that zero-padding on base58check input matches
output (needed to properly reject addresses with too many or too few prefix/pad
'1's)
- Bugfix: Free bin2hex output in __update_block_title
- Bugfix: Allocate space for the terminating null byte on new current_hash
- Display tail end of prevblock hash rather than start+32bits
- Try to extract block height from coinbase scriptSig, when mining stratum
- Display next block height when using GBT
- Use suffixes for target-difficulty also, in share accept/reject loglines
- Bugfix: Implement common target_diff function, fixing scrypt-specific bugs in
and simplifying common code shared by set_blockdiff, calc_diff, and share_diff
- Set DISPLAY to :0 by default (on non-Windows)
- Bugfix: Reset pool bytes received when zeroing stats
- miner.php trim trailing zeros on some of the STATS numbers
- Semi-Cherrypick: API stats - include pool network bytes + in miner.php
- Best Share readme
- API zero - zero statistics - all or bestshare - with optional on screen
summary
- api.c pgaenable not re-enabling the device - plus related debug
- diffexactone pool diff1 used for share value calculation is ffffffff... not
100000000... :P
- miner.php user/pass fix 'usr' is readonly
- miner.php optional user/pass login restrictions
- zero (most) API stats
- Remember best share per pool and return in API pools
- ztex: precheck the secondary solutions to avoid hw errors the ztex bitstreams
gives back the latest checked nonce and its hash7 value and two possible
solutions.
- Bugfix: configure: if blocks require at least one command, so fill with true
- Bugfix: Only log stratum resume if it was actually "idle" before
- Zero the best share string memory when zeroing stats.
- Change the pool stratum socket buffer to new cgminer implementation, to
allocate it in a grow-only fashon and reduce virtual memory fragmentation at
the expense of CPU time.
=======
- Fix memory leak on stratum share submission.
- Zero the best share string memory when zeroing stats.


Version 2.10.4 - December 29, 2012

- Change the pool stratum socket buffer to be dynamically allocated to
accomodate any size coinbase and keep receiving data in recv line for up to 60s
if no end of line has been received.
>>>>>>> b8e20d07
- Differentiate socket full from sock full.
- Allow stratum to startup without notify but check it is valid before creating
stratum work.
- Do not try to generate stratum work unless the notify command has succeeded.
- Document Mac OS X configure usage with Homebrew pkg-config path
- Clean up post-configure display of compile environment
- Bugfix: If native ncurses detection fails, print "none?" result before moving
on to try AC_SEARCH_LIBS scan
- Fix more printf-format non-compatibilities
- Update windows-build.txt


BFGMiner Version 2.10.2 - December 27, 2012

- Update documentation to include block difficulty
- Reset all stats when requested
- Reset total diff1 shares when zeroing stats as well to show correct work
utility.
- Update documentation.
- Parse anything in the stratum socket if it's full without waiting. Empty the
socket even if a connection is not needed in case there are share returns.
- Provide a mechanism to zero all the statistics from the menu.
- Display the current pool diff in the status line.
- Display block diff in status line.
- Generalise the code for solving a block to enable block solve detection with
scrypt mining.
- Generate the output hash for scrypt as well and use the one function to set
share_diff.
- Use one size for scratchbuf as a macro in scrypt.c
- Remove the unused sha224 functions.
- Check staged_rollable under staged lock, when cloning available work.
- scrypt_diff uses a uint64_t as well.
- Correct target for stratum support with scrypt mining.
- Bugfix: Ensure nonces are put in data as little-endian in test_nonce*
- Add low-level debugging info for data_buffer (some only enabled with
-DDEBUG_DATABUF)
- Make all_data_cb fwrite-compliant by returning nmembs, and check for unlikely
overflows
- Bugfix: Need to do extract_sockaddr before trying to initiate stratum
(erroneous http URI usage, except at startup)
- Bugfix: Update last GBT work in pool_active before staging it, since otherwise
it could possibly be consumed before we copy it
- Bugfix: Address Windows-specific formatting issues (including lack of support
for %ll*)
- Bugfix: ztex: Correct formatting for reset failure error
- ztex: Fix formatting in a debug message
- cairnsmore: Don't bother timing dynclock detection, since there's no standard
way to log it accurately
- Correct formatting in FPGA drivers
- opencl/adl: Fix formatting to fit strict rules
- Explicitly cast all_data.buf to char* for debug printing
- Follow strict time_t handling rules
- Use GNU format-checking attribute when available for applog


BFGMiner Version 2.10.1 - December 21, 2012

- libztex: fixed a typo
- libztex: check returnvalue of libusb_claim_interface() and release the
interface in case of early exit
- Bugfix: submissions: Skip FD_ISSET when fd==-1 (let the next select setup deal
with cleaning them out)
- Bugfix: Remove sws from write_sws list when discarding it due to pre-send
stratum disconnection
- Bugfix: Shutdown stratum socket when initiate fails, so it doesn't linger
- Bugfix: Clear stratum receive buffer when initializing, in case there was
extra unprocessed data in it from a previous connection
- Stop all work from the current pool if it's a stratum pool once it is
disconnected since it will be invalid upon reconnecting.
- Discard all staged work from stratum pools as well as the shares upon
disconnection since all the work becomes invalid.
- Use correct cbreak after 15 second delay when no pool is found alive.
- modminer: Set default clock frequency to user request so it sticks better
- modminer: Make valid frequency range consistent: 2-230
- Allow stratum to work with scrypt.
- MMQ add api pgaset for clock
- API V1.23 - new pgaset command, to be used soon
- Protect the best_share/best_diff values under control lock.
- Bugfix: modminer: Return failure to change frequency when device reports it
- opencl: Look in the right place for OpenCL library on Mac OS X
- Bugfix: AC_C_BIGENDIAN is reported to have problems, and invasive even if
buried in a conditional, so don't use it
- Bugfix: Check for bswap_* first, to avoid redefinition based on other variants
- Bugfix: autoheader isn't smart enough to figure out variable defines, so use
AH_TEMPLATE for each possible header
- Check a stratum pool hasn't gone dead while being a backup pool and missed
having its idle flag cleared.
- Fix null pointer issue when one chip on an X6500 is not initialized yet when
reading temperature.
- Hot-patch broken libcurl pkgconfig CFLAGS found in libcurl's Windows binaries
- Update OpenCL 1.2 headers from http://www.khronos.org/registry/cl/api/1.2/
- Reorganize detection of platform byteswap macros and endian to be more robust
using autoconf
- Move new bandwidth-based Efficiency to status line
- Replace work-based efficiency with new bandwidth-based efficiency
- Bugfix: Pull out GBT request collapsing since it is no longer needed with new
get_work main loop
- Bugfix: Free unused work when waiting on external GBT request
- README: Explicitly mention automake dependency
- README: Update AMD APP SDK URIs
- Bugfix: Free shares discarded before beginning submission
- Bugfix: Discard stratum shares waiting for a writable socket, if the pool
disconnects in the meantime
- Bugfix: Always let watchpool thread handle dead pool recovery (including for
stratum-only pools)
- Bugfix: Avoid lingering stratum_auth when connection is lost
- API-README explain custom page extensions in miner.php
- miner.php add a sample group pool report
- miner.php allow where,group,having on cumstom pages
- Bugfix: Hook CURLOPT_DEBUGFUNCTION to count actual bytes sent/received by
libcurl
- Bugfix: Reset pool transparency_time when connecting to stratum
- Bugfix: Immediately discard shares found on disconnected stratum pools, since
there is no way to submit them
- Bugfix: Decrement total_submitting when stale shares are discarded before any
submission attempts
- Bugfix: Only try to compare stratum job_id for work that has a job_id (ie,
ones that came from stratum)
- Bugfix: Recheck has_stratum even if the pool hasn't changed, in case pool has
switched to another protocol in the process; also only delay 5 seconds before
retry if pool is the same
- Bugfix: Try GBT if no pool protocol is known (can occur in the process of
stratum failover to GBT)
- Bugfix: Correctly track discarded stratum shares, and log them as "disconnect"
in sharelog
- Check for EWOULDBLOCK when supported in send and recv as well.
- Use the raw send() command instead of curl_easy_send since curl raw socket
usage introduces random bugs on windows.
- Use raw recv() command in place of curl_easy_recv since the curl
implementation introduces random bugs on windows builds when the recv fails.
- miner.php when displaying a single rig, add prev/next rig buttons if they
exist, next to refresh
- miner.php allow custom page joins for STATS
- miner.php - include windows easyphp link
- driver-ztex: use the correct size for the swap array
- API stats - display pool byte transfer stats
- Pool store data transfer stats
- Benchmark incorrect work size
- ChangeLog refer to NEWS
- driver-ztex: search the complete noncerange based on the actual speed
- API-README update
- api use a dynamic io buffer, truncated before it reaches the current ~64k
limit


BFGMiner Version 2.10.0 - December 11, 2012

- Bugfix: Free work before replacing it with clone
- Bugfix: Since we are using pipes for select notifier on *nix, we need to use
read/write there
- Bugfix: Winsock needs send/recv for sockets, not write/read
- Bugfix: opencl: Initialize pc_data to avoid clean_work checking uninitialized
pointers
- Bugfix: Correct parenthesis in bind() call in Windows notifier_init
- Include Windows error messages in notifier_init errors
- Include prctl header for thread renaming to work.
- Set tv_idle time if a pool is not active when input from the menu.
- minor unlikely zero pointer test
- BeaverCreek doesn't like BFI INT patching.
- Only stratum pools that are idle need to be kicked via cnx_needed.
- Do not do any setup if opt_api_listen is disabled in api.c.
- libztex: in case the selectFpga() failed set the selected fpga to unknown
- Only set the lagging flag for select_pool() on failed getwork if we're not in
opt_fail_only mode.
- driver-ztex: support for broken fpga on a multifpga board
- libztex: use a function for the twice called firmware reset code
- libztex: removed an unused struct member (ztex->valid)
- Set the pool lagging flag on startup to avoid it being shown initially, and
only unset it once the maximum number of staged work items has been reached.
- libztex: Include compat.h for substitute libusb_error_name (on older libusb
versions missing it)
- Suppress warning about "succeeded" not being used in finish_req_in_progress
for now
- Bugfix: Always give the get_work thread a curl, regardless of other
outstanding curls in use
- Bugfix: Failover after even a single job-request failure (or else it takes
too long on timeouts)
- Bugfix: Need to remove and re-add curl easy handles from multi to start a new
request
- Access total_submitting under mutex lock to avoid any potential races, and
increment it as soon as we queue the submission up
- Just leave the submit_work thread running persistently
- Bugfix: Restore work->pool after prepare_rpc_req since clean_work now clears
it
- Bugfix: Now that stage_work is trying to manipulate staged_work in the same
thread, clone_available needs to stage it outside of its own lock
- Make main() the getwork scheduler once everything is set up, so that all app
exits use the kill_work and quit paths.
- Set successful connect to true on auth stratum to allow summary on exit from
single stratum pool.
- Hash_pop should signal further waiters on its own pthread conditional in case
there are multiple waiters.
- Check the job_id has not changed on stratum work when deciding if the work is
stale as might occur across disconnections.
- Perform pool_resus on getwork pool that generates work in getwork_thread.
- Set pool lagging message for getwork pool that falls to zero staged in getwork
thread.
- Stage extra work when the primary pool is a getwork pool without rolltime.
- Do not try to clean up twice if kill message is given.
- Only recalculate total_staged in getwork thread if required.
- Include the correct config header in libztex and include it before other
includes.
- Implement a completely new getwork scheduler. Stage all work from the one
thread, making it possible to serialise all requests minimising the number of
getworks requested or local work generated. Use a pthread conditional to wake up
the thread whenever work is removed to generate enough work to stay above the
watermark set by opt_queue. Remove all remnants of the old queueing mechanism,
deleting the now defunct queued count.
- Bugfix: Clean up share hashing and target checks, fixing share difficulty
calculation for above-target would-be-shares
- Use templates from pool_active and longpolls without fetching more
unnecessarily
- Try to avoid requesting GBT jobs when there is already a request in progress
that will likely provide sufficient work
- Reuse most recent GBT job if in get_work_thread if it isn't stale
- libztex: fixed some warnings and removed some whitespaces
- Remove all references to the now unused workio_cmd structure.
- Remove the old workio command queue thread, replacing it with a kill
conditional to exit the program.
- Remove getwork command from workio_cmd queues and do them directly from
queue_request.
- Begin tearing down the old workio command queues by removing submit commands
from there and submit them asynchronously via their own threads.
- driver-ztex: changed two pairs of malloc()/memset() to calloc()
- libztex: Read bitstream file in 2kb blocks with simpler and faster code
- Added the binary versions of ztex_ufm1_15d4.ihx and ztex_ufm1_15y1.ihx
- libztex: Add firmware download support for ZTEX 1.15d and 1.15x
- libztex: Factor out local version of libusb_get_string_descriptor_ascii()
- libztex: Don't return error when a bitstream was already configured
- libztex: Read bitstream file in 64kb blocks with simpler and faster code
- libztex: Verify that the mining firmware is not a dummy firmware
- libztex: Match mining firmware ZTEX descriptor against the dummy firmware
- libztex: Start download sequence only after reading in the new firmware
- libztex: Download mining firmware to all devices with dummy firmware
- Update windows build instructions.
- Set pool probed to true on successful authorisation with stratum to avoid it
being pinged later.
- Style changes.
- Allow pool active to be called on stratum or disabled pools in the watchpool
thread if the pool has not been probed.
- lock (most of) the threaded statistics updates
- README stats don't add up
- Rearrange summary lines and include count of active submissions in progress
- Defer submissions instead of blocking in pop_curl_entry
- Run a single share submission thread asynchronously submitting all shares in
parallel
- Handle share submissions asynchronously, one at a time (still threaded)
- Split up json_rpc_call so it can be used asynchronously in libcurl-multi
- Split submit_upstream_work into _request and _completed stages, pulling out
json_rpc_call
- Bugfix: Adjust USB_* variables to new LIBUSB_* names
- Bugfix: Avoid double-free due to realloc_strcat moving memory around
- Bugfix: Stratum connections might be needed for share submissions up to a
minute after the last time they are used to generate work
- Bugfix: Clean work before trying to generate new stratum work on top of it
- Bugfix: modminer: Get rid of useless usbutils include
- Make need connection return true if a pool is idle.
- New --skip-security-checks option to allow miners to skip checks when it
saves bandwidth
- Skip stratum transaction download when there are no transactions
- API add Best Share to summary
- API lock access to some summary statistics (and copy them)
- Enable backup stratum connections for getwork when the primary pool doesn't
have longpoll aka solo mining.
- Check for correct absence of opt_fail_only in cnx_needed.
- Remove unused variable.
- The specification for stratum has been elaborated to say that a changed diff
applies only to new work so do not retarget when submitting shares.
- Suspend stratum connections to backup pools when there is no requirement to
potentially grab work from them.
- Rename rename_thr to RenameThread to match cgminer
- modminer: Adopt symbolic command names from kanoi
- Make gen_stratum_work more robust by using a dynamically allocated array for
the header in case bogus data is sent by the pool to avoid overflowing a static
array.
- scrypt_diff now returns a uint64_t
- Support monitoring and reporting much higher diffs for scrypt mining,
truncating irrelevant zeroes from displayed hash.
- Pass ostate values around in scrypt to be able to extract full hashes if
needed later on.
- Revert "Handle crash exceptions by trying to restart cgminer unless the
--no-restart option is used."
- Provide helper function realloc_strcat to extend arbitrary length arrays
based on string length.
- Use base_work for comparison just for cleanness in __copy_work
- Remove all static work structs, using the make and free functions.
- Add pool no. to stale share detected message.
- Add info about which pool share became stale while resubmitting.
- Reduce extra slots in the max backlog for ztex to minimise memory waste.
- Get rid of unused last_work in opencl thread data.
- Do away with the flaky free_work api in the driver code which would often lose
the work data in opencl and simply flush it before exiting the opencl scanhash.
- Minor work handling restructure, including moving some stratum data from
fixed-size buffers to their own heap allocations.
- opencl: Use new dev_error function for REASON_DEV_NOSTART
- Provide rudimentary support for the balancing failover strategies with stratum
and GBT by switching pools silently on getwork requests.
- Convert remaining modminer and bfl uses of usleep to nmsleep.
- Convert libztex to nmsleep where possible.
- Convert unreliable usleep calls to nmsleep calls in ztex driver.
- Tidy up device error counts
- Only increase gpu engine speed by a larger step if the temperature is below
hysteresis instead of increasing it to max speed.
- Convert pool not responding and pool alive message on backup pools to verbose
level only since they mean a single failed getwork.
- Use stratum block change from backup pools as an alternative to longpoll for
pools that don't support LP.
- Round some more static string arrays to 4 byte boundaries.
- There is no need for the static arrays to be larger than required, so long as
they're 4 byte aligned to appease ARM.
- Hash1 is only used by the CPU mining code and never changes so remove it from
the work struct and bypass needing to process the value for all other mining.


BFGMiner Version 2.9.5 - December 11, 2012

- Bugfix: Copy share hash to work->hash before doing 4-byte flip required by
fulltest
- driver-ztex: libztex_setFreq() must be called before ztex_releaseFpga()
- libztex: Make log messages say bitstream when refering to bitstreams
- Increase FD_SETSIZE to 4096 on Windows
- Bugfix: Use AC_PROG_CPP in libusb include subdirectory detection for improved
portability
- Bugfix: Free input memory after prioritising pools in TUI
- Bugfix: Free filename entry for writing config file when done with it
- Bugfix: Free stratum nonce1 before replacing it with new value on reconnect


BFGMiner Version 2.9.4 - December 4, 2012

- Update libblkmaker to 0.2.1
- Count template number, and append it to the coinbase of templates without any
cbtxn
- Bugfix: bitforce: Always increment global hw error counter when incrementing
device hwe
- Bugfix: Correct order of printf-style arguments in cbappend fail
- Bugfix: Capitalize "MHz" correctly
- ztex: Correctly release mutex and reset FPGA if configuration fails
- ztex: Harmonize low-speed FPGA configuration code with high-speed code
- libztex: Silence warning: comparison between signed and unsigned
- Count longpoll decodes as queued work since the count otherwise remains
static.
- Bugfix: Assign header-based rolltime before decoding work, so GBT expires
overrides it properly
- Look for libusb_init in -lusb, since FreeBSD has it there
- Bugfix: Use pkgconfig for libusb when available, and try to guess the include
path if not
- Bugfix: FPGA-README: Correct idVendor in example MMQ udev rule
- fixes target calc for mips openwrt
- Bugfix: clear_work: Whether the template is in fact being freed or not, the
work reference to it needs to be
- libztex: Work around ZTEX USB firmware bug exposed by the FreeBSD libusb
- README: Document solo mining usage
- README: Update dependencies
- Bugfix: We should never roll stale work
- Ubuntu: Removing erroneous libssl dep again. GITHUB#94
- Bugfix: Clear out stratum share work before freeing it
- Provide rudimentary support for literal ipv6 addresses when parsing stratum
URLs.
- Do not attempt to remove the stratum share hash after unsuccessful submission
since it may already be removed by clear_stratum_shares.


BFGMiner Version 2.9.3 - November 16, 2012

- Bugfix: Properly process new stratum jobs through test_work_current, even if
old shares are still accepted, and copy submit_old flag correctly
- Ensure pdiff 1 is always caught regardless of bdiff precision, and ceil all
other cases to ensure we never lose valid shares
- Check against a double for current pool diff.
- Support for fractional diffs and the classic just-below-1 share all FFs diff
target.
- Check share target diff for best_share to be calculated when solo mining.
- Store the full stratum url information in rpc_url for correct configuration
file saving.
- Put in a hack to prevent dud work from sneaking into test_work_current being
seen as a new block.
- Reset the work->longpoll flag where it will affect stratum work items as
well.
- Bugfix: Stratum does not guarantee notify messages every minute, so extend
timeout to 2 full minutes
- Bugfix: Always honour libblkmaker time limits
- Always (debug)log when stratum template is updated by the pool
- Bugfix: When a stratum connection is interrupted, ensure all work/shares for
it are considered stale
- Bugfix: clear_sock should return on socket errors
- Bugfix: Force calculation of work_difficulty since set_work_target fails to
consider the pdiff<bdiff difference
- Bugfix: Minimal support for handling real difficulties from stratum server
- Bugfix: Never consider shares to be accepted if the submission response is an
error
- Bugfix: Always fail scrypt detection if Stratum is chosen


BFGMiner Version 2.9.2 - November 7, 2012

- Add endian swap defines for where missing.
- Only retarget stratum shares to new pool diff if diff has dropped.
- Bugfix: x6500: Use json_object_set_new to correctly count references to
per-FPGA RPC data
- Bugfix: modminer: Use json_object_set_new to correctly count references to
per-FPGA RPC data
- Bugfix: Only append newline when printing protocol data
- Bugfix: Use memchr to look for newlines in socket line data, since the buffer
isn't null terminated
- Bugfix: Ensure GETWORK_MODE_GBT isn't replaced with GETWORK_MODE_POOL
- Count lost stratum share submits and increase message priority to warning.
- Show which pool untracked share messages have come from.
- Sleep 5 seconds before retrying submit.
- Changes to build prototypes to support building on FreeBSD 9.1-RC2 amd64
- Count lost shares with stratum as submit stale lost.
- Discard record of stratum shares sent and report lost shares on disconnection
since they will never be reported back.
- Check that count of transactions received via stratum is reasonable
- Use realloc'd data_buffer to support stratum lines longer than 8 KB, and
parse stratum responses during auth
- Use mining.get_transactions to check for stratum pool transparency (actual
response ignored for now)
- ztex: Silence false "unexpected" hardware errors, and don't count them as hw
errors
- README: Update build instructions to reflect current reality
- x6500: Expose per-FPGA details to RPC API
- x6500: Implement support for --temp-target
- x6500: Increase default clock frequency to 200 Mhz, now that new bitstream
seems to run well around that
- x6500: Flush nonces in FPGA buffer at initialization to avoid false hw errors
on restart
- x6500: Release device lock sooner during initialization, before logging
initial frequency info
- x6500: Read temperature sensors after sending work, when enabled
- Bugfix: jtag: Fix optimized register reading code (it was reading an extra
bit before the last, corrupting outside the buffer)
- Implement new --force-dev-init option to force bitstream upload to modminer
and x6500 devices
- Bugfix: x6500: Include --scan-serial option even for x6500-only builds
- Bugfix: ztex: Include --scan-serial option even for ztex-only builds, so it
can be used to disable autodetect if needed
- FPGA-README: Discuss X6500 --scan-serial usage of cases where it may be
needed
- ft232r: If we are searching for a specific serial, pay no attention to the
product id
- x6500: Try a more flexible approach to applying dynclock logic
- Bugfix: dynclock: Use standard C struct initializer to handle initialization,
instead of memsetting memory to nulls
- x6500: Whenever we get a hardware error, purge buffers just in case of
read/write desync
- Bugfix: x6500: When purging ft232r buffers (during bitstream upload), also
clear JTAG delayed read counter to avoid any potential desync
- Bugfix: ft232r: Always flush writes before purging buffers, and empty local
read buffer when flushing ftdi read buffer
- There is no need for addrinfo any more.
- Fix filename for x6500 bitstream to match previous commit's rename
- Rename x6500 bitstream to match existing licensing naming setup
- x6500 dual temp sensor support
- x6500 is far more stable with its own bitstream


BFGMiner Version 2.9.1 - October 30, 2012

- When we find a block, always progress to it for mining
- Bugfix: Enforce --expiry, but split --expiry-lp for a longer expiry on
longpoll setups
- Bugfix: regeneratehash needs to compare hash segments in Little Endian, not
Big Endian
- Bugfix: Always fail scrypt detection if Stratum is working
- Bugfix: Scan for ft232r devices later, after console lock and other mutexes
are initialized properly
- ft232r: Debuglog non-FTDI device IDs found
- Bugfix: Wait to release JSON result in case of JSON-RPC error until we've
logged the error
- Bugfix: RPC: Defer release of JSON until after cmd is used
- Bugfix: Release JSON result in case of JSON-RPC error
- Bugfix: Release job JSON result as soon as we are done using it
- Bugfix: Release JSON received from RPC socket after we're done using it
- Bugfix: Use clear_work and workdup everywhere work is copied around
- Bugfix: Clear work before replacing it with new, to free any pointers
- server and client sockaddr_in are no longer used in struct pool.
- Set sshare id and swork_id within the sshare mutex to avoid multiple share
submits with the same id.
- Bugfix: Really use freeaddrinfo to clean up in extract_sockaddr
- Update documentation for X6500
- Bugfix: Free unused JSON returned when switching to Stratum
- Bugfix: Free unused work when switching to Stratum instead
- Bugfix: Use freeaddrinfo to clean up in extract_sockaddr
- RPC: Include PGA support for X6500-only builds
- RPC: Abstract code to handle any new device drivers as PGAs without special
support
- Bugfix: Release GBT submission JSON objects after dumping them
- Bugfix: Free old stratum_work data before replacing it
- Bugfix: Release memory allocated by prior stratum sockaddr extractions
- Bugfix: Clear work template when preparing a new request
- Bugfix: Initialize temporary stratum work
- Bugfix: x6500: jtag_read buffer needs to be initialized since reading JTAG
implies writing too
- Replace now-redundant accepted_weighed with equivalent diff_accepted
- Fail on select() failing in stratum thread without needing to attempt
recv_line.
- Add share to stratum database before sending it again in case we get a
response from the pool before it's added.
- Bugfix: modminer: Check that we have a valid fd before trying to start work
- Shorten the initiate stratum connect timeout to 30 seconds.
- Shorten the stratum timeout on read to 90 seconds to detect unresponsive pool.
- Display best share difficulty on exit.
- Make stratum socket fail more robust on windows by disabling the send buffer.
- Reuse the same curl handle forcing a new connection instead of risking
derefencing.
- Add information about submission failure to stratum send.


BFGMiner Version 2.9.0 - October 28, 2012

- modminer: Remove dead code
- Bugfix: Include headers in order needed for Mingw build
- Bugfix: Save pool pointer to avoid dereferencing work after it might
potentially be freed
- Bugfix: Cleanup some harmless warnings
- Bugfix: TUI: Avoid clearing the whole screen when we just want to clear the
log window
- Wishlist #130 implemented by "blinkier":
- - Add all-at-once pool priority reassignment to curses TUI interface
- - Save/restore pool priorities in config file
- - Allow setting initial pool priorities via command line
- Bugfix: Replace reportin hack with a reset back to LIFE_INIT for bitstream
upload
- Bugfix: SI kilo prefix is a lowercase "k"
- Bugfix: If userpass is missing a password, treat it as a null password
(regression fix)
- Upgrade libblkmaker to 0.2.0
- Bugfix: Build correct pay-to-scripthash script
- Implement --coinbase-addr for solo mining
- x6500: Since we program in about a minute now, only report status verbosely
every 25%
- x6500: Poll nonce less often since USB latency slows us down anyway
- jtag: Avoid writing an extra readback byte when we are ignoring tdo anyway
- ft232r: Set output buffer size to 4096 bytes
- x6500: Adjust dynclock so it works more reasonably
- x6500: Dynclock support
- Provide a simple/dummy libusb_error_name when it is missing (libusb < 1.0.9)
- x6500: Stop abusing pointer type to store bitstream upload progress
- Bugfix: ft232r: Avoid reuse of USB device count variable
- x6500: Implement basic hashrate prediction and efficient job completion
- jtag: Optimized implementation of JTAG reads to workaround ft232r slowness
- x6500: Try nonce with previous work if it is wrong for current
- x6500: Ensure ft232r buffer is flushed to change registers
- x6500: Start clock speed off at 180, and extra debugging for
x6500_set_register
- x6500: When programming, poll each FPGA status individually since they might
not be ready at the same time
- x6500: Various tweaks and hacks to get mining working
- Bugfix: x6500: Remove erroneous bitendianflip
- Bugfix: jtag: Handle ftdi-common environmental stuff properly
- jtag: Defer ignored reads a bit to avoid USB latency
- Bugfix: ft232r: First 2 bytes of every 0x40 are FTDI status or something
- x6500: Implement mining protocols (doesn't work yet)
- x6500: Cleanup dead code and implement bailout2
- x6500: Clean up and finish FPGA initialization
- x6500: Comment bitstream upload function better
- fpgautils: Abstract open_xilinx_bitstream out from modminer and x6500 drivers
- x6500: Get bitstream upload working
- Bugfix: jtag: Use the correct bit for reading/writing data streams
- ft232r: Buffer writes to improve performance
- x6500: Get FPGA probe working
- jtag: JTAG implementation for X6500 (over ft232r)
- ft232r: ft232r_read_all function to simplify exact-length reads
- ft232r: Implement read buffer so ft232r_read always works like read(2)
- ft232r: Complete necessary interfaces for X6500
- x6500: Bare minimum detection-only X6500 support via libusb
- Minor debian packaging fixes.
- Only add stratum share to database if we succeeded in submitting it, with a
debug output saying it succeeded.
- Use keepalive with stratum sockets to improve its ability to detect broken
connections.
- Show only the URL in the status bar to avoid long prefixes making for extra
long lines.
- Display compact status in menu and update README to reflect current menu
entries.
- Add a compact display mode that does not list per device statistics in the
status window.
- Add blank spaces after best share displayed.
- Round a few static string arrays up to 4 byte boundaries for ARM.
- Display best share diff for scrypt as well.
- Show the best diff share as "best share" and add info to the README.
- Display the best diff share submitted so far.
- Redundant check.
- The work struct pointer in struct pc_data in findnonce is never freed yet
there is no need to allocate it separately so make struct work a static part of
the struct pc_data. s
- No longer should hide --no-restart option if OpenCL support is missing
- Handle crash exceptions by trying to restart cgminer unless the --no-restart
option is used.
- Switch queued count when choosing a different pool from a failed stratum pool
in getwork thread.
- Put a mandatory 5s wait between reattempting a getwork on failure to avoid
hammering requests.
- Make sure to check pool stratum curl exists under lock before attempting any
recv to not risk dereferencing upon attempting to reinitiate stratum.
- Avoid redefining macros and align to 4 byte boundaries.
- API - add Stratum information to pools
- update FPGA-README for MMQ
- Time for dynamic is in microseconds, not ms.
- x86_64 builds of mingw32 are not supported directly and should just configure
as generic mingw32 builds since they're NOT 64 bit.
- Use 3 significant digits when suffix string is used and values are >1000.
- Get rid of unused warning for !scrypt.
- Use select on stratum send to make sure the socket is writeable.
- Cope with dval being zero in suffix_string and display a single decimal place
when significant digits is not specified but the value is greater than 1000.
- Pad out the suffix string function with zeroes on the right.
- Failure to calloc in bin2hex is a fatal failure always so just check for that
failure within the function and abort, simplifying the rest of the code.
- Provide locking around the change of the stratum curl structures to avoid
possible races.
- Bump opencl kernel version numbers.
- Remove atomic ops from opencl kernels given rarity of more than once nonce on
the same wavefront and the potential increased ramspeed requirements to use the
atomics.
- Clear the pool idle flag in stratum when it comes back to life.
- Display correct share hash and share difficulty with scrypt mining.
- Show work target diff for scrypt mining.
- Watch for buffer overflows on receiving data into the socket buffer.
- Dramatically simplify the dynamic intensity calculation by oversampling many
runs through the opencl kernel till we're likely well within the timer
resolution on windows.
- Align static arrays to 4 byte boundaries to appease ARM builds for stratum.
- Update documentation.
- Left align values that are suffix_string generated.
- Share_diff should not be converting the work data to hex.
- Update readme describing difficulty displayed on log lines.
- Off by one error.
- Prevent overflows of the port char array in extract_sockaddr.
- Disable stratum detection with scrypt.
- Display the actual share diff next to the pool required diff, using a suffix
creation function to prevent values of >1000 being shown in their entirety.
- Fix 4 * 0 being 0 that would break dynamic intensity mode.
- Supplement other 64-bit endian swap macros
- Bugfix: Fix htobe64 on big endian platforms that don't define it
- Fix lack of htobe64 on mingw32.
- Reinstate the history on dynamic intensity mode to damp fluctuations in
intensity but use an upper limit on how much the value can increase at any time
to cope with rare overflows.
- Update to cgminer's newer dynamic intensity algorithm
- Support for the stratum mining protocol.
- Simplify target generation code.
- Add support for client.get_version for stratum.
- Use a 64 bit unsigned integer on the diff target to generate the hex target.
- Update reconnect message to show whole address including port.
- Look for null values and parse correct separate array entries for url and port
with client reconnect commands for stratum.
- The command for stratum is client.reconnect, not mining.reconnect.
- Only copy the stratum url to the rpc url if an rpc url does not exist.
- Implement rudimentary mining.reconnect support for stratum.
- Ignore the value of stratum_active on calling initiate_stratum and assume
we're always trying to reinitiate it, and set the active flag to false in that
function.
- stratum auth can be unset if we fail to authorise on subsequent calls to
auth_stratum which undoes the requirement of setting it in one place so set it
in pool_active.
- Format Stratum submission-start debug the same way as other submissions
- Bugfix: Set work_restart_id in gen_stratum_work for when work is reused to
avoid thinking it's all stale.
- Only auto-switch to Stratum internally, but save HTTP URI in case pool stops
using Stratum; also always shows original pool URI on RPC
- SHUT_RDWR is now always defined for us, so no need to check ifdef on LP hang
- Implement --no-stratum option to disable autodetection
- Show Stratum pools as "Strtm" protocol in "Pool management" TUI
- Bugfix: BFGMiner doesn't use rpc_proxytype
- Remove free that could segfault.
- Use the stratum url as the rpc url advertised if we switch to it.
- Count an invalid nonce count as a hardware error on opencl.
- Count each stratum work item as local work.
- Cope with one stratum pool being the only active pool when it dies by sleeping
for 5 seconds before retrying to get work from it instead of getting work
indefinitely.
- Detect stratum outage based on either select timing out or receiving an empty
buffer and properly re-establish connection by disabling the stratum_active
flag, coping with empty buffers in parse_stratum.
- Fix various modminer warnings on mingw.
- Fix sign warning on windows build for bitforce.
- Cast socketfail to integer since SOCKET is an unsigned int on windows.
- Use the stratum thread to detect when a stratum pool has died based on no
message for 2 minutes.
- Only set the stratum auth flag once and once the stratum thread is started,
use that to set/unset the stratum active flag.
- Only hand off to stratum from getwork if we succeed in initiating the
protocol.
- Target should only be 32 bytes copied.
- Use a static array for work submission data instead of stack memory.
- Clear the buffer data before sprinting to it.
- Clear work stratum strings before setting them and add them to debug output.
- Drop stratum connect failed message to verbose level only since it's a regular
probing message.
- TCP Keepalive in curl is only in very recent versions and not required with
regular messages on stratum anyway.
- Move stratum sockets to curl infrastructure with locking around send+recv to
begin support for proxies and ssl.
- Make detect stratum fail if a proxy has been set up.
- Stratum does not currently have any proxy support so do not try to switch to
stratum if a proxy has been specified.
- Windows doesn't work with MSG_PEEK on recv so move to a continuously updating
buffer for incoming messages.
- Alloca is unreliable on windows so use static arrays in util.c stratum code.
- Begin support for mingw stratum build.
- Add space to reject reason.
- Parse the reject reason where possible from stratum share submission.
- Pass json error value to share result function to be able to parse reject
reason in stratum.
- Don't try to parse unneeded parameters in response to mining.subscribe.
- Remove the sshare hash entry if we failed to send it.
- Change notify message to info level to avoid spamming repeatedly when a pool
is down.
- Check the stratum pool difference has not changed compared to the work diff
when testing whether a share meets the target or not and retarget if necessary.
- Bit error in target calculation for stratum.
- Offset the current block detection to the prev block hash.
- We should be testing for id_val, not id in parse stratum response.
- Make target on stratum scale to any size by clearing sequential bits according
to diff.
- Correct target calculation in gen_stratum_work.
- If a share result has an error code but still has an id, it is likely a
reject, not an error.
- Initiate stratum the first time in pool_active only, allowing us to switch to
it on getting a failed getwork and detecting the presence of stratum on the url
at that time.
- Use 5 second timeout on sock full for now as a temporary workaround.
- If no stratum url is set by the end of the detect stratum routine, copy the
sockaddr url.
- Make all buffers slightly larger to prevent overflow.
- Make the stratum recv buffer larger than the recvsize.
- Userpass needs to be copied to user and pass earlier to allow stratum
authorisation to work with it.
- Store a sockaddr url of the stripped url used in determining sockaddr to not
confuse it with the stratum url and fix build warnings.
- Decrease the queued count with stratum work once it's staged as well.
- Allow the stratum retry to initiate and auth stratum in pool_alive to make
sure the stratum thread is started.
- Avoid duplicating pool->rpc_url and setting pool->stratum_url twice to itself.
- Detect if a getwork based pool has the X-Stratum header on startup, and if so,
switch to the stratum based pool.
- Comment update.
- Minor message change.
- Create a work item from a "clean" request from stratum allowing the new block
to be detected and the appropriate block change message to be given.
- Use statically allocated stratum strings in struct work to cope with the
inability to safely deallocate dynamically allocated ram.
- Use the current pool when deciding whether to reuse work from a stratum source
rather than the work's previous pool.
- Copy the stratum url to the rpc url to avoid none being set.
- Provide locking around stratum send operations to avoid races.
- Submit shares from stratum through the abstracted submit share function
detecting what message they belong to and showing the data from the associated
work, and then deleting it from the hash.
- Use a more robust mechanism to obtain a \n terminated string over a socket.
- Abstract out share submit as a function to be useable by stratum.
- Rename parse_stratum to parse_method as it is only for stratum messages that
contain methods.
- Display stratum as mechanism in status line when current pool is running it.
- Count each stratum notify as a getwork equivalent.
- Correct nonce submitted with share.
- Extranonce2 should be added before coinbase2.
- We should be hashing the binary coinbase, not the hex one.
- Fix endianness of nonce submitted for stratum.
- Check that stratum is already active in initiate_stratum to avoid
de-authorising ourselves by subscribing again.
- Begin implementing a hash database of submissions and attempt sending results.
- Copy parameters from stratum work required for share submission.
- Set lagging flag on first adding a pool to prevent pool slow warning at
startup.
- Fix work->target being a 32 byte binary in gen_stratum_work.
- Store and display stripped url in its own variable.
- Create machinery to divert work requests to stratum.
- Generate the work target in gen_stratum_work, setting default diff to 1 in
case it is not yet set.
- Generate work data, midstate and hash1 in gen_stratum_work.
- Generate header created from stratum structures in gen_stratum_work.
- Generate merkle root hash in gen_stratum_work.
- Generate the coinbase for generation of stratum based work.
- The number of transactions is variable so make merkle a variable length
dynamically allocated array and track how many there are for stratum.
- Rename nonce2 to n2size reflecting that it's a size variable and not the
actual nonce.
- Provide rudimentary support for stratum clean work command in the stratum
thread.
- Cope with pools being removed in the stratum thread.
- Use the pool sock value directly in the stratum thread in case it changes
after reconnecting.
- Create a stratum thread per pool that has stratum that monitors the socket and
serves received data.
- Check return value of stratum_parse.
- Complete authorisation in stratum.
- Implement stratum parsing of notify parameters and storing them in the pool
stratum work structure.
- Create helper functions for duplicating json strings to avoid keeping json
references in use.
- Append \n in the sock_send function instead of adding it when constructing
json in stratum.
- Don't keep any json references around with stratum structures.
- Create parse_stratum function that hands off stratum parameters to other
functions to manage pool stratum work struct variables. Implement mining
difficulty setting.
- Create helper functions for checking when a socket is ready to read on and
receive a single line at a time. Begin stratum authorisation process.
- Provide a helper function for reading a single \n terminated string from a
socket.
- Create a stratum work structure to store current work variables.
- Test specifically for stratum being active in pool_active.
- Detect stratum in common place when adding urls, and use a bool to tell us
when it's active.
- Remove unused add_pool_details5
- Fix warnings.
- Extract and store various parameters on stratum init confirming successful
mining notify.
- Use existing socket macros and close the socket on failure in init stratum.
- Initiate stratum and grab first json result.
- Get detailed addressinfo from the parsed URL for future raw socket usage when
possible. IPV4 only for now.
- Prepare for getaddrinfo call.
- Add data structures to pool struct for socket communications.
- Put all socket definitions in util.h to allow reusing by added socket
functions to be used in util.c.


BFGMiner Version 2.8.3 - October 18, 2012

- Update to libblkmaker 0.1.3
- Use explicit host to BE functions in scrypt code instead of hard coding
byteswap everywhere.
- Ease the checking on allocation of padbuffer8 in the hope it works partially
anyway on an apparently failed call.
- Round target difficulties down to be in keeping with the rounding of detected
share difficulties.
- String alignment to 4 byte boundaries and optimisations for bin<->hex
conversions.
- Fix GPU memory allocation size for scrypt
- Fix access violation with scrypt mining
- Bugfix: Only free rpc_req after using it, not before
- Bugfix: Increment work->pool->staged inside of mutex to avoid work being
freed (and staged decremented) before we dereference it
- Revert "No need for extra variable in hash_push.": The extra variable is
needed to avoid a rare dereference-after-free error.
- In opencl_free_work, make sure to still flush results in dynamic mode.
- Workaround: Debug log only after dec_queued, to make a free/use race more
rare
- Bugfix: Remove redundant \n in debug messages
- Bugfix: Free rpc_req in pool_active and longpolls
- README: Explicitly provide Ubuntu package name for libjansson-dev
- Bugfix: Include flash_led bool in cgpu_info for Icarus-but-not-BitForce
builds, since Cairnsmore uses it
- Only check work block id against pool's if the pool has a known block id
- Avoid clearing pool->block_id unless we really are changing pools


BFGMiner Version 2.8.2 - October 8, 2012

- Update to libblkmaker 0.1.2
- Bugfix: --temp-target no longer has a simple default (fixes build without
OpenCL support)
- Bugfix: icarus: Silence false epoll error
- Bugfix: icarus: Set firstrun for errors starting next job, so the current
one finishes properly
- Bugfix: icarus: Restore generic failure management for write errors
- Use strtod not strtol for bitforce temp backup.
- Cope with broken drivers returning nonsense values for bitforce temperatures.
- Minor warning fixes.
- Fix unused warnings on ming build.
- Fix sign warning in ocl.c
- fds need to be zeroed before set in modminer.
- Put scrypt warning on separate line to avoid 0 being shown on windows as
bufsize.
- Prevent corrupt values returned from the opencl code from trying to read
beyond the end of the buffer by masking the value to a max of 15.
- Icarus USB write failure is also a comms error
- api.c DEBUG message has no paramter
- Icarus catch more USB errors and close/reopen the port
- API-README update cgminer verison number
- hashmeter fix stats kh/s on 32bit windows
- cairnsmore: Increase maximum clock frequency to 210 Mhz
- icarus: Hashrate estimates really don't need the attention of a warning,
demote them to debug
- cairnsmore: Automatically "downgrade" default FPGA-per-device to 1 for
dynclock devices
- Bugfix: cairnsmore: Get autodetection of dynclock to work consistently
- cairnsmore: Adjust dynclock usage to react in proper time
- dynclock: Document function usage
- cairnsmore: Fix race on dynclock detection
- icarus: Detect attempts to send commands via work and neuter them
- cairnsmore: Glasswalker has a minimum multiplier of 20 :(
- cairnsmore: Detect frequency changing support despite hashing of commands
- modminer: Allow clocks down to 2 Mhz just in case
- Allow device drivers and users to properly change target temperatures for
non-GPUs
- Check that ncurses*-config installs actually work before deciding to use
them
- Bugfix: Fix multiple bugs in autogen.sh
- - Don't use readlink -f unneccesarily (it's not portable)
- - Always run autoreconf within the real source directory
- - Run configure from PWD, *not* the real source directory
- Bugfix: Include nonce in data buffer for debugging
- Bugfix: swap32* wants count of 32-bit blocks, not bytes
- Initial Cygwin port
- Revert "Remove needless roundl define.", since it is needed for Cygwin and
OpenWRT
- Bugfix: Deal with various compiler warnings
- modminer: Implement --temp-hysteresis logic
- Support for maximum frequency being below the default, eg when the maximum
is temporarily reduced to deal with temperature
- Bugfix: modminer: Reduce dynclock max frequency as needed to keep
temperature below cutoff
- Bugfix: Restore disabled label, needed to skip over hashrate calculations
(which mess up otherwise)
- Bugfix: bitforce: Count actual throttling as hardware errors
- icarus: Allow failure in case of reopen failure, now that the miner core
will retry on its own
- If a device dies, attempt to reinitialize it occasionally
- Bugfix: The REST flag is now preferred over WAIT, since the former might
trigger the latter
- Bugfix: modminer: Update temperature readings when disabled (fixes thermal
cutoff recovery)
- Bugfix: Move thermal cutoff to general watchdog code (fixes bitforce
recovery)
- Rename enable_device to register_device, since it only works for setting it
up at startup
- Move targettemp from ADL to cgpu_info, so all devices can readily use it
- Bugfix: "REST" flag had too much padding
- Bugfix: adl: Only warn and disable GPU due to thermal cutoff, if it's
actually enabled
- Bugfix: bitforce: Only warn and disable bitforce due to thermal cutoff, if
it's actually enabled


BFGMiner Version 2.8.1 - September 27, 2012

- Avoid strndup for Windows compatibility
- Bugfix: cairnsmore: Add missing compat.h include (for sleep)
- cairnsmore: Implement "identify" for supported firmware
- Adjust identify_device API to return a bool whether supported or not, for
runtime capability detection
- Bugfix: cairnsmore: Fix invalid share detection on LE
- Bugfix: icarus: Fix logging message to not assume "Icarus" always, and use
device driver name
- Bugfix: cairnsmore: Correct frequency scaling detection logic
- cairnsmore: When changing frequency, adjust Hs expectations accordingly
- cairnsmore: Detect availability of frequency scaling, and only enable it
when supported
- cairnsmore: Implement dynamic clocking support for Glasswalker's bitstream
- Update libblkmaker to 0.1.1
- Advertise BFGMiner in blocks found by default (without --coinbase-sig)
- RPC: Add "Coinbase-Sig" to config/setconfig
- New --coinbase-sig option to add arbitrary data to blocks you generate (GBT
only)
- opencl: Defer nonce validity checking to submit_nonce
- scrypt: Implement test_nonce2 and submit_nonce hw error check
- Bugfix: modminer: Convert nonce to native endian
- Interpret any attempts to submit a H-not-zero nonce as a hardware error
- make-release: Strip DLLs and EXE in Windows binary
- dynclock: Use consistent messages for frequency changes
- modminer: Port to dynclock
- dynclock: Split dynamic clocking algorithm out of Ztex driver
- Bugfix: When changing GPU memclock, adjust internal variable so it is
correctly saved to config file
- Bugfix: Re-probe longpoll header for each pool alive check, including
retries when a preferred protocol fails
- Bugfix: modminer: Bitstream binary filenames are *.bit
- modminer: Start frequency off at 200 Mhz
- Reorder libztex header include order to fix missing struct definition.
- Display share difficulty on log with a shortened hash display on submission.
- API stats add some pool getwork difficulty stats
- Ignore any pings pushed to the worker threads if the thread is still paused to
prevent it being enabled and disabled repeatedly.
- Test for sequential getwork failures on a pool that might actually be up but
failing to deliver work as we may end up hammering it repeatedly by mistake.
- reduce windows compile warnings
- util.c - bug - proxy - no data end condition
- API don't change 'Diff1 Shares' - backward compatability FTW
- miner.php highlighting correctly handling difficulty
- API - Add last share difficulty for devices and pool
- Store and report Accepted,Rejected,Stale difficulty in the summary and API
- WorkTime - display prevblock for scrypt
- api.c remove compile warnings
- Calculate work difficulty for each getwork and display with WorkTime debug
- FPGA - allow long or short device names in detect code + style police
- WorkTime - multiple nonce per work and identify the work source
- Optional WorkTime details with each Accepted/Rejected work item
- Icarus - ignore hardware errors in timing mode
- miner.php oops - mistype
- API pgaidentify - unsupported message should be a warning
- API/BFL identify a device - currently only BFL to flash the led
- BFL add throttle count to internal stats + API
- BFL: missing device id in log message
- Bugfix: ztex: Clear device_ztex before freeing it
- Bugfix: ztex: statline existence depends on whether the libztex structure
exists, not whether the cgpu is enabled
- Bugfix: README: Make usermod commands consistent, including important -a
option
- Bugfix: Address a couple of rare TQ leaks, and improve logging a bit
- Bugfix: Properly quote configure options


BFGMiner Version 2.8.0 - September 15, 2012

- Be specific about jansson version requirement
- Replace "Alive" in pool status with protocol in use (GBT or GWork)
- Remove copy of old jansson from source repository
- Honour block template expiry (BIP 23 Basic Pool Extensions "expires")
- Add --no-gbt option so getblocktemplate can be disabled if it causes
problems
- BIP 22 long polling
- Properly detect pool protocol
- Bugfix: Sort out work template refcounting by properly using work_free and
new workcpy
- Support for rolling extranonce in templates
- Initial libblkmaker integration, using a git submodule
- cairnsmore: There's no set hashrate like Icarus, so always use short timing
mode by default
- Bugfix: Include unistd.h needed for ssize_t type
- fpgautils: Don't try to scan serial at all anymore, if a device is claimed
- fpgautils: serial_claim function to politely ask other drivers not to try to
use device
- RPC: Update to work with Cairnsmore
- cairnsmore: Windows autodetect using FTDI library
- cairnsmore: Beginnings of new driver, with automatic upgrade from Icarus
detection
- icarus: Support disabling reopen quirk via --icarus-options
- proxy: Replace mess of encoding proxy into pool URI with a --pool-proxy
option, and use cURL's builtin proxy URI support
- save individual pool proxy settings to config
- API-README update for pools proxy info
- CURL support for individual proxy per pool and all proxy types
- Bugfix: Update current_block_id for fixed set_curblock
- miner.php by default don't display IP/Port numbers in error messages
- api.c all STATUS messages automatically escaped
- API add display of and setting queue,scantime,expiry
- README - FPGA device FAQ
- API add device diff1 work
- count device diff1 shares
- API-README update
- api.c Correct diff1 field name
- Bugfix: Sanitize block hash handling (including fixing on big endian)
- Bugfix: Print the (full) correct block hash when warning about work issued
against old blocks
- Bugfix: When comparing current block, only pay attention to the prevblock
header
- Allow mixing user+pass and userpass, so long as user+pass are balanced
before userpass options
- ztex: Include device serial number and FPGA number in cgpu name field
- ztex: Abstract common cgpu_info creation code
- ztex: Do thread initialization in thread_init rather than thread_prepare
- Bugfix: Tolerate working on old blocks when there is only one pool enabled
- Bugfix: ztex: Detect through fpgautils so -S noauto correctly inhibits
autodetection
- ztex: Workaround duplicate share submissions by doubling "backlog" size
- ztex: Use consistent device ids for logging
- Bugfix: ztex: Increment global hw_errors too
- Bugfix: free adhoc string elist element when removing it from list
- Bugfix: icarus: Initialize lret variable after work restart reentry
- Bugfix: ztex: Free lastnonce heap memory if backlog allocation fails
- icarus: Initialize epoll event structure in a way Valgrind is happier with
- Bugfix: Use strtok_r for parse_config since some options use strtok
themselves
- Import strtok_r from gnulib for Windows portability
- Bugfix: ztex: Don't try to destroy a mutex that was never created (single
FPGA Ztex devices)
- ztex: Clean up redundant dereferencing in ztex_shutdown
- API-README more debug parameter information
- API allow full debug settings control
- Sort the blocks database in reverse order, allowing us to remove the first
block without iterating over them. Output the block number to debug.
- Adjust opencl intensity when adjusting thread count to prevent it getting
pegged at a value below the minimum threads possible.
- miner.h max_hashes -> int64_t
- Keep the local block number in the blocks structs stored and sort them by
number to guarantee we delete the oldest when ageing the block struct entries.
- Use correct sdk version detection for SDK 2.7
- Bugfix: Align Ztex statline properly by removing redundant frequency
- make-release: Convert text files to DOS format for Windows ZIP


BFGMiner Version 2.7.5 - August 27, 2012

- Revert "Do a complete cgminer restart if the ATI Display Library fails, as
it does on windows after running for some time, when fanspeed reporting
fails."
- Stop special-casing worksize default to 256 for Cypress, since it incurs a 5
MH/s hit with stock config
- New "--scan-serial all" feature to probe all enumerated serial ports
- modminer: Revamp dynamic clocking algorithm per request from cablepair
- Test for lagging once more in queue_request to enable work to leak to backup
pools.
- There is no need to try to switch pools in select_pool since the current pool
is actually not affected by the choice of pool to get work from.
- Only clear the pool lagging flag if we're staging work faster than we're using
it.
- needed flag is currently always false in queue_request. Remove it for now.
- thr is always NULL going into queue_request now.
- Fix for non-ADL OpenCL device formatting issue


BFGMiner Version 2.7.4 - August 23, 2012

- Perform select_pool even when not lagging to allow it to switch back if needed
to the primary.
- Simplify macros in output kernels avoiding apparent loops and local variables.
- Carry the needed bool over the work command queue.
- Move the decision to queue further work upstream before threads are spawned
based on fine grained per-pool stats and increment the queued count immediately.
- Track queued and staged per pool once again for future use.
- OpenCL 1.0 does not have native atomic_add and extremely slow support with
atom_add so detect opencl1.0 and use a non-atomic workaround.
- Pools: add RollTime info to API 'stats' and 'Stats' button in miner.php


BFGMiner Version 2.7.3 - August 23, 2012

- Minimise the number of getwork threads we generate.
- Pick worksize 256 with Cypress if none is specified.
- Give warning with sdk2.7 and phatk as well.
- Whitelist sdk2.7 for diablo kernel as well.
- Only keep the last 6 blocks in the uthash database to keep memory usage
constant. Storing more is unhelpful anyway.
- Increase kernel versions signifying changed APIs.
- BFL flash - more FPGA-README
- Check we haven't staged work while waiting for a curl entry before proceeding.
- Use atomic ops to never miss a nonce on opencl kernels, including nonce==0,
also allowing us to make the output buffer smaller.
- Remove compile errors/warnings and document compile/usage in FPGA-README
- Ignore the submit_fail flag when deciding whether to recruit more curls or not
since we have upper bounds on how many curls can be recruited, this test is
redundant and can lead to problems.
- API-README update cgminer version number
- API-README fix groups P: example mistake
- API-README add COIN and other edits
- miner.php allow 'coin' is custom pages


BFGMiner Version 2.7.1 - August 22, 2012

- Update windows build instructions courtesy of sharky.
- Increase max curls to number of mining threads + queue * 2, accounting for up
and downstream comms.
- Queue enough requests to get started.
- There is no point trying to clone_work in get_work() any more since we clone
on every get_work_thread where possible.
- There is no point subtracting 1 from maxq in get_work_thread.
- miner.php allow page title to be defined in myminer.php
- Only set lagging flag once there are no staged work items.
- select_pool does not switch back to the primary once lagging is disabled.
- Increment total work counter under mutex lock.
- Increment the queued count after the curl is popped in case there's a delay
waiting on curls and we think we've queued work when in fact we're waiting on
curls.
- Do the dynamic timing in opencl code over a single pass through scanhash to
make sure we're only getting opencl times contributing to the measured
intervals.
- Increase curl reaping time to 5 minutes since comms between  curl requests can
be 2 mins apart with lots of rolltime.
- No need for extra variable in hash_push.
- Remove short options -r and -R to allow them to be reused and remove readme
entries for deprecated options.
- Deprecate the opt_fail_pause parameter, leaving a null placeholder for
existing configurations.
- Free work before retrying in get_work_thread.
- Don't pause after failed getwork, set lagging flag and reassess.
- We should not be pausing in trying to resubmit shares.
- Get rid of the extending fail pause on failed connects since we discard work
after a period.
- get_work always returns true so turn it into a void function.
- get_work never returns false so get rid of fail pause loop.
- Get rid of pause and retry from get_upstream_work so we only do it from one
place.
- Remove all cases where --retries aborts BFGMiner, making it for submission
retries only, where it makes sense.


BFGMiner Version 2.7.0 - August 21, 2012

- Implement a new pool strategy, BALANCE, which monitors work performed per pool
as a rolling average every 10 minutes to try and distribute work evenly over all
the pools. Do this by monitoring diff1 solutions to allow different difficulty
target pools to be treated equally, along with solo mining. Update the
documentation to describe this strategy and more accurately describe the
load-balance one.
- fpga serial I/O extra debug (disabled by default)
- Getwork fail was not being detected. Remove a vast amount of unused variables
and functions used in the old queue request mechanism and redefine the getfail
testing.
- Consider us lagging only once our queue is almost full and no staged work.
- Simplify the enough work algorithm dramatically.
- Only queue from backup pools once we have nothing staged.
- Don't keep queueing work indefinitely if we're in opt failover mode.
- Make sure we don't opt out of queueing more work if all the queued work is
from one pool.
- Set lagging flag if we're on the last of our staged items.
- Reinstate clone on grabbing work.
- Grab clones from hashlist wherever possible first.
- Cull all the early queue requests since we request every time work is popped
now.
- Keep track of staged rollable work item counts to speed up clone_available.
- Make expiry on should_roll to 2/3 time instead of share duration since some
hardware will have very fast share times.
- Check that we'll get 1 shares' worth of work time by rolling before saying we
should roll the work.
- Simplify all those total_secs usages by initialising it to 1 second.
- Overlap queued decrementing with staged incrementing.
- Artificially set the pool lagging flag on pool switch in failover only mode as
well.
- Artificially set the pool lagging flag on work restart to avoid messages about
slow pools after every longpoll.
- Factor in opt_queue value into enough work queued or staged.
- Roll work whenever we can on getwork.
- Queue requests for getwork regardless and test whether we should send for a
getwork from the getwork thread itself.
- Get rid of age_work().
- Don't try to get bitforce temperature if we're polling for a result to
minimise the chance of interleaved responses.
- Fix harmless unused warnings in scrypt.h.
- Check we are not lagging as well as there is enough work in getwork.


BFGMiner Version 2.6.5 - August 20, 2012

- API new command 'coin' with mining information
- Add message to share if it's a resubmit.
- Add virtual adl mapping for when none is specified on the command line to
not crash without a map specified.
- Fix ADL gpu-map not working when there are more ADL devices than openCL.
Patch supplied and tested by Nite69.
- bitforce: Initial import of Linux-only bitforce-firmware-flash utility
- Revert stale-on-arrival failsafe, since it ends up needing exceptions for
everything
- Bugfix: opencl: Declare opencl_dynamic_cleanup in header
- Even if we want to submit stale shares, give up if we have more submissions
waiting on threads (even before failing)
- Even if we want to submit stale shares, give up if they've failed and we
have more submissions waiting on threads
- opencl: Use timeBeginPeriod on Windows to ensure gettimeofday has sufficient
precision for dynamic intensity
- Bugfix: opencl: Move ADL fanspeed warning messages to a new thread to get
around summary-update deadlocking
- README: Note that user groups don't get updated until re-login
- Initialise cnt in libztex.c
- Don't try to start devices that don't support scrypt when scrypt mining.
- Repeating on timeout in ztex could make the code never return.
- Offset libusb reads/writes by length written as well in ztex.
- Cope with timeouts and partial reads in ztex code.
- If there are more devices than nDevs, don't iterate over them as they may
overwrite devices mapped below that with the mapping option.
- Fix README faq on bfl auto-detect.
- Set memory clock based on memdiff if present from with engine changes,
allowing it to parallel manual changes from the menu as well.
- api.c typo
- API allow display/change failover-only setting
- API-README corrections
- miner.php documentation (in API-README) v0.1
- Bugfix: opencl: Show blank device-info statline area if GPU doesn't have
ADL, to fix column alignment
- README: Document usage of 0 to indicate "leave at default" for comma-
delimited GPU options
- Correct API-README versions to match when BFGMiner included them
- API-README update changelog
- Minimise locking and unlocking when getting counts by reusing shared mutex
lock functions.
- Avoid getting more work if by the time the getwork thread is spawned we find
ourselves with enough work.
- The bitforce buffer is cleared and hw error count incremented on return from a
failed send_work already so no need to do it within the send_work function.
- Don't make mandatory work and its clones last forever.
- modminer: Log debug info for nonces found


BFGMiner Version 2.6.4 - August 11, 2012

- Bugfix: Define my_cancellable_getch in miner.h
- Escape " and \ when writing json config file
- miner.php allow a custom page section to select all fields with '*' - e.g. to
create a STATS section on a custom page
- miner.php optional single rig totals (on by default)
- Bugfix: Initialize submitting mutex
- Bugfix: bitforce: Allocate enough space for FTDI description pointers
- Queue one request for each staged request removed, keeping the staged
request count optimal at all times.
- Bugfix: Avoid cancelling threads while locks are held
- Set recognizable names on threads for debugging
- Bugfix: Don't keep making new get_work threads if all pools are dead
- Enable configuring submission thread limit with --submit-threads option
- Bugfix: Limit active submission threads to 0x40 so we don't overflow
- Bugfix: Properly handle switching to pools that aren't on the latest block,
and warn if a pool actively switches to an old block
- Log more details of reasons in stale_work debug messages
- Failsafe against stale-on-arrival work: disable the pool
- Bugfix: Debug message should show "Work stale due to work restart" when it's
not a share
- windows-build: Remove APP SDK section since it is no longer needed
- modminer: HACK: Let last_work handle the end of the work, and start the next
one immediately
- Bugfix: modminer: Remove erroneous "else" statement, to fix hashrate
reporting
- README: Document user group required for FPGAs on Gentoo and Ubuntu
- BFGMiner-specific README adjustments
- Bugfix: opencl: Ignore error getting device ids from platforms unless they
are explicitly chosen
- New --debuglog option to include debug info in stderr logfile even if not in
the console
- Bumped down debhelper compatibility reqs so that this will build on Lucid.
- Updated to match packaging changes.
- Switched to native packages so we don't have to muck around creating fake
upstream tarballs, and can easily generate minor versions for upload to
Launchpad.
- Removed accidentally included debugging line.
- Minor version bump again because of launchpad. Will sort this out for next
release.
- Updated to patch bitforce module issue on Debian/Ubuntu.
- Added local quilt config dir to ignore.
- modminer: Check nonce against previous work, in case of race
- Bugfix: Enable --kernel-path option if ModMiner or Ztex is enabled (even if
no OpenCL)
- Bugfix: Escape backslashes and double-quotes in strings that rightfully may
have them, when writing JSON config file
- Clean object (.o) and dependency (.d) files out of source tree
- Bugfix: bitforce: Don't count hashes that never happened due to throttling
- Bugfix: Deal with serial_open timeout maximum (25.5s)
- - fpgautils: Linux only supports uint8_t decisecond values for timeouts, so
use uint8_t for timeout value; this gets smart compilers to throw warnings
when overflowed in some cases
- - bitforce: Reduce serial timeout to 25 seconds (was 30) and increase job
long timeout to 25 seconds (was 15) to handle throttling gracefully
- modminer: Add debug info to API extra device stats
- modminer: Raise clock speed when there's only good nonces for a while
- modminer: Only print clock speed adjustments when they actually change
- modminer: Increase tolerance for bad nonces to 2%
- modminer: Reset bad-nonce ratio measurement when the clock speed changes
- Bugfix: bitforce: Include the correct device id in "garbled response" warning
- ADL: Add attribution and disclaimer to interfaces
- Cleaned out refs to AMD SDKs.
- Updated README about debian packaging, changelog with minor version bump to
work around Launchpad reqs.
- Updated changelog with Ubuntu release specific version, needed to build for
multiple releases. Also stripped out ADL SDK stuff in the build rules.
- Initial work to adjust debian packaging from cgminer. Should build correctly
now with pbuilder/pdebuild, and include docs.
- Adapt miner code to free ADL structures
- Import free ADL interfaces
- Include scrypt.h in Makefile.
- Fix windows bitforce build.
- Convert the serial autodetect functions to use int instead of char to
enumerate devices.
- Uglify windows autodetect code for BFL.
- There is no point zeroing temperature in BFL if we fail to get a response, and
we should register it as a HW error, suggesting throttling.
- Update SCRYPT README with information about HW errors.
- Use the scrypt CPU code to confirm results from OCL code, and mark failures as
HW errors, making it easier to tune scrypt parameters.
- We may as well leave one curl still available per pool instead of reaping the
last one.
- Display reaped debug message outside mutex lock to avoid recursive locking.
- api.c update API start message and include port number
- miner.php ignore arg when readonly
- miner.php allow pool inputs: delete, addpool, poolpriority
- bitforce: Reopen on communication error
- Bugfix: Calculate hw err percent for the affected FPGA only
- make-release: Adapt to new autogen by using NOCONFIGURE var


BFGMiner Version 2.6.3 - August 6, 2012

- modminer: Relax no-nonces downclocking condition to be more reasonable
- README: Update scrypt configure option
- README: Update configure options
- Bugfix: Display --disable-modminer in configure --help now that it is
enabled by default
- Add specific information when ADL detects error -10 saying the device is not
enabled.
- modminer: Shorten upload warning message to fit better
- modminer: Sending a "ping" first, to workaround bug in new firmware betas
- modminer: Include Hardware Errors and Valid Nonces in extra device status
- Bugfix: modminer: Calculate bad-nonce percentage based only on the same
FPGA's hardware errors, accurately
- modminer: Show bitstream upload progress in statline, and only report to log
every 10%
- modminer: Be more verbose about why the clock is getting reduced
- Document how Icarus golden nonce is handled by other FPGAs
- Rewrite should_run for sched, to properly handle one-shot schedules spanning
midnight
- Bugfix: Check list_empty in pop_curl_entry after condition wait
- Bugfix: Only add new pools to array after completing basic structure
initialization
- If __BFGMINER_SEGFAULT_ERRQUIT is set in the environment, segfault on
non-zero quit()s
- Check against NULL pointers getting into curlring
- modminer: Finish a process results run with a nonce poll, rather than sleep
- modminer: Workaround Windows driver failures
- Count likely throttling episodes on bitforce devices as hardware errors.
- Bugfix: bitforce: Increase serial read timeout to 30 seconds during actual
mining, to tolerate more throttling
- Style cleanups.
- Make pool_disabled the first in the enums == 0, fixing the pool enabled count
which compares if value is not enabled before enabling it.
- Correct writing of scrypt parameters to config file based on command line
parameters only.
- Add scrypt support while writing conf
- Use different variables for command line specified lookup gap and thread
concurrency to differentiate user defined versus auto chosen values.
- Queue a request on pool switch in case we have no work from the new pool yet.
- API remove unused warning in non-GPU compile
- api.c in linux allow to open a closed socket in TIME_WAIT
- Display failover only mode in pool menu and allow it to be toggled live.
- Reinstate check for system queueing lag when the current pool's queue is maxed
out, there is no staged work, and the work is needed now.
- Fix harmless warnings.
- Check the current staged and global queued as well before queueing requests.
Discard stales before ageing work in the watchdog thread. Queue requests after
discarding and ageing work in watchdog thread. Display accurate global queued in
curses output. Reuse variable in age_work().
- The queueing mechanism has become a complex state machine that is no longer
predictable. Rewrite it from scratch watching only current queues in flight and
staged work available on a pool by pool basis.
- Update debian package configs to v2.6.2
- Queue an extra request whenever staged work drops below mining thread count in
hash_pop.
- Bugfix: Initialize logwin to 1 line high temporarily, to avert PDCurses crash
- Enable FPGA support by default, as long as their dependencies are met
- Bugfix: modminer: Search for *ModMiner* in udev ID_MODEL
- make-release: build with --enable-scrypt
- miner.php support custom report section joins
- ICA default fpga_count to work_division if specified
- FPGA-README document new hidden --icarus-options
- ICA support 57600 baud rate, up to 8 FPGA and partial working FPGA boards
- Scrypt mining does not support block testing yet so don't try to print it.
- Clear the bitforce buffer whenever we get an unexpected result as it has
likely throttled and we are getting cached responses out of order, and use the
temperature monitoring as a kind of watchdog to flush unexpected results.
- It is not critical getting the temperature response in bitforce so don't
mandatorily wait on the mutex lock.
- Check there is a cutoff temp actually set in bitforce before using it as a cut
off value otherwise it may think it's set to zero degrees.
- We dropped the temporary stopping of curl recruiting on submit_fail by
mistake, reinstate it.
- Make threads report in either side of the scanhash function in case we miss
reporting in when restarting work.
- Add debugging output when work is found stale as to why.
- Print the 3 parameters that are passed to applog for a debug line in
bitforce.c
- Clear bitforce buffer on init as previously.
- Add some headroom to the number of curls available per pool to allow for
longpoll and sendwork curls.
- Show the correct base units on GPU summary.
- Bugfix: bitforce: 1 decisecond timeout is unreasonably short, give it a
second
- Bugfix: Don't try to log abandon time, since we aren't keeping track
reasonably
- Import uthash 1.9.6
- Bugfix: bitforce: Pause after send_work failures
- Fix comm error handling to not consider work restarts an error condition
- comm error bug fix
- Bugfix: No endian.h on Windows
- Remove unused mkinstalldirs
- Display scrypt as being built in as well.
- Fix build warning about KL_SCRYPT when built without scrypt support.
- News update.
- More scrypt intensity information.
- Minor readme updates.
- Update README with more build instructions.
- Remove the low hash count determinant of hardware being sick. A low hash rate
can be for poor network connectivity or scrypt mining, neither of which are due
to sick hardware.
- Style
- API-README poolpriority changes
- api.c verify poolpriority parameters before changing pools
- api.c poolpriority changes
- Implement shared swap32(yes|tole|tobe) function to handle endian flipping
32-bit chunks in blocks
- Use correct macros for endian handling code


BFGMiner Version 2.6.1 - July 29, 2012

- Autoselect --scrypt iff all pools send scrypt work
- Adapt SCRYPT-README to BFGMiner (directing Bitcoin donations the correct
direction to reach Con)
- Remove mentions of Litecoin specifically
- Bugfix: Fix build without OpenCL but with scrypt
- make-release: Add SCRYPT-README
- Bump version 2.6.0, adding SCRYPT README to makefile.
- Smarter autogen.sh script.
- Sleeping on intensity decrease is broken, remove it.
- Sleep only the extra amount of time we overran the dynamic interval in dynamic
mode.
- Add scrypt documentation in the form of a separate readme.
- Fix build error without scrypt enabled.
- Limit thread concurrency for scrypt to 5xshaders if shaders is specified.
- Simplify repeated use of gpus[gpu]. in ocl.c
- Find the nearest power of 2 maximum alloc size for the scrypt buffer that can
successfully be allocated and is large enough to accomodate the thread
concurrency chosen, thus mapping it to an intensity.
- Don't make opt_scrypt mandatory blocking with opencl code.
- Update kernel versions reflecting changes in the API.
- Make the thread concurrency and lookup gap options hidden on the command line
and autotune parameters with a newly parsed --shaders option.
- Fix target testing with scrypt kernel as it would have been missing shares
below target.
- Always create the largest possible padbuffer for scrypt kernels even if not
needed for thread_concurrency, giving us some headroom for intensity levels.
- Use the detected maximum allocable memory on a GPU to determine the optimal
scrypt settings when lookup_gap and thread_concurrency parameters are not given.
- Check the maximum allocable memory size per opencl device.
- Add debugging output if buffer allocation fails for scrypt and round up
bufsize to a multiple of 256.
- Nonce testing for btc got screwed up, leading to no accepted shares. Fix it.
- Display size of scrypt buffer used in debug.
- Allow intensities up to 20 if scrypt is compiled in.
- Add name to scrypt kernel copyright.
- Allow lookup gap and thread concurrency to be passed per device and store
details in kernel binary filename.
- Ignore negative intensities for scrypt.
- Change the scale of intensity for scrypt kernel and fix a build warning.
- Correct target value passed to scrypt kernel.
- Use 256 output slots for kernels to allow 1 for each worksize.
- Test the target in the actual scrypt kernel itself saving further
calculations.
- Reinstate GPU only opencl device detection.
- Decrease lookup gap to 1. Does not seem to help in any way being 2.
- Fix build.
- Make pad0 and pad1 local variable in scrypt kernel.
- Constify input variable in scrypt kernel.
- Send correct values to scrypt kernel to get it finally working.
- Create command queue before compiling program in opencl.
- Fix external scrypt algo missing.
- Limit scrypt to 1 vector.
- Handle KL_SCRYPT in config write.
- Get rid of stuff.
- Don't enqueuewrite buffer at all for pad8 and pass work details around for
scrypt in dev_blk.
- Set the correct data for cldata and prepare for pad8 fixes.
- Get rid of spaces in arrays in scrypt kernel.
- Start with smaller amount of hashes in cpu mining to enable scrypt to return
today sometime.
- Free the scratchbuf memory allocated in scrypt and don't check if CPUs are
sick since they can't be. Prepare for khash hash rates in display.
- Add cpumining capability for scrypt.
- Set scrypt settings and buffer size in ocl.c code to be future modifiable.
- Cope with when we cannot set intensity low enough to meet dynamic interval by
inducing a forced sleep.
- Make dynamic and scrypt opencl calls blocking.
- Fix nonce submission code for scrypt.
- Make sure goffset is set for scrypt and drop padbuffer8 to something
manageable for now.
- Set up buffer8 for scrypt.
- Build fix for opt scrypt.
- Don't check postcalc nonce with sha256 in scrypt.
- Don't test nonce with sha and various fixes for scrypt.
- Make scrypt buffers and midstate compatible.
- Use specific output array entries in scrypt kernel.
- Provide initial support for the scrypt kernel to compile with and mine scrypt
with the --scrypt option.
- Enable completely compiling scrypt out.
- Begin import of scrypt opencl kernel from reaper.


BFGMiner Version 2.5.3 - July 29, 2012

- Bugfix: Add zlib1.dll to Win32 release archive
- Bugfix: SICK low-hashrate is now determined by being under 1/3 the runtime
average hashrate
- Bugfix: cpu_set_t is never #defined, so use CPU_ZERO which is a macro


BFGMiner Version 2.5.2 - July 29, 2012

- Limit total number of curls recruited per pool to the number of mining threads
to prevent blasting the network when we only have one pool to talk to.
- Bugfix: Skip writing configuration of range-limited int options with negative
values
- Bugfix: Correctly attempt to load ~/.bfgminer/bfgminer.conf or
~/.cgminer/cgminer.conf as defaults
- Send X-Minimum-Wait header on longpolls, to explicitly inform pools we will
handle a response with no delay
- bitforce: Abandon (only) stale searches for work restarts
- Keep a counter of enabled pools and use that instead of iterating over the
pool list. Use that value to ensure we don't set the last remaining active pool
to the rejecting state.
- bitforce: Skip out of sending work if work restart requested
- RPC: Writeup on poolpriority command usage
- Bugfix: API: Report errors from poolpriority command
- RPC: New "poolpriority" command to set the order of pool priorities
- strtok_ts: Thread-safe strtok that work on POSIX or Windows
- Bugfix: Supress "caught up" event when first switching to a pool
- Announce and restart work immediately when current pool has caught up to the
current block
- Bugfix: Don't consider work stale due to other pools' longpolls, if
--failover-only is active
- Refactor stale_work function to only flag actual stale shares
- stale_work: Don't factor getwork delay into expiry for shares (only for work
itself)
- Bugfix: Use pool number rather than numeric pointer to strict pool, in block
found notice
- Accept JSON Numbers in config file parameters
- Improve readability of OPT_HASARG in parse_config
- Allow JSON false as a valid value for strictly boolean options
- Include scan-serial in example configuration file
- fpgautils: add support for 57.6 kBd serial
- miner.php add a socket RCV timeout for if cgminer is hung and the API thread
is still running
- BFL force all code to timeout to avoid hanging
- Initialise mdplatform.
- Find the gpu platform with the most devices and use that if no platform option
is passed.
- Bugfix: It is not a hardware error if nonces returned from modminer don't
meet the pool target
- bitforce & icarus: Log detection failures at debug log level, so we don't
confuse users who have different devices (which is why these drivers are
failing detection!)
- Show "WAIT" (LIFE_WAIT status) if a cgpu is idle waiting for work (pool
slow/dead)
- Instead of quitting on failing N retries, just discard the share
- Bugfix: Don't discard stale shares after submission failure, if user or pool
wants stales submitted
- Bugfix: Record discard-during-retry shares in the sharelog
- Bugfix: Only show Algorithm in RPC summary if CPU mining is actually active
- OpenCL: Remove intensity from statline, since it overflowed
- Move "Q" (requested getworks) to second status line as "GW" to balance out
better
- Bugfix: Use a mutex to control non-curses output
- Simplify code to a single vprintf path for curses-less printing
- Move opt_quiet check to my_log_curses, so it works for curses-less builds
- Use log_generic for vapplog to cut down on code duplication
- Bugfix: Copy argv[0] given to dirname()
- Find the gpu platform with the most devices and use that if no platform
option is passed.
- Allow more platforms to be probed if first does not return GPUs.
- Detach pthread from within the api thread in case it is terminated due to not
being instantiated before pthread_cancel is called from main, leading to a
segfault.
- Debug output per thread hashrate is out by a factor of 1000.
- Don't check if CPUs are sick since they can't be.
- Calculate midstate in separate function and remove likely/unlikely macros
since they're dependent on pools, not code design.
- Display in debug mode when we're making the midstate locally.
- Bugfix: Document --no-adl and --gpu-platform
- Bugfix: Remove redundant documentation of --auto-fan and --auto-gpu (they
are in GPU-specific options)
- CPU mining may not be included in binaries, but it's not deprecated for
BFGMiner either
- Bugfix: Restore case-insensitivity to input
- Scroll the device list with up/down arrow keys, if it is overflowed
- Use select statement to handle input
- Bugfix: Actually check that the device fits in the individual summary window
before trying to print it
- Bugfix: Fix build without curses but with OpenCL
- Bugfix: Don't show a Temperature key if it isn't known
- BFGMiner-specific NEWS fix


BFGMiner Version 2.5.1 - July 13, 2012

- Replace CPU Algo in header with runtime
- Bugfix: Calculate diff-1 utility to fix utility-hashrate on pools with
diff!=1
- Add utility hashrate to curses display
- Show units in kh, Gh, Th, etc as needed to use at most 3 integer digits
- Use FTD2XX.DLL on Windows to autodetect BitFORCE SHA256 devices
- bitforce_get_result returns -1 on error now.
- Check return value of read in BFgets
- Bugfix: modminer: Count hashes done before work restart
- Bugfix: modminer: Adapt "get nonce" error condition to new scanhash=>-1
error API
- Bugfix: Make our Windows nanosleep/sleep replacements standards-compliant
(which fixes nmsleep) and include compat.h for bitforce (for sleep)
- miner.php fix rig # when miners fail
- Fix whitespace mangling.
- bitforce: Use "full work" vs "nonce range" for kernel name
- Abbrv. correction
- Remove superfluous ave_wait
- Put kname change for broken nonce-range back in
- Add average wait time to api stats
- Revert "Merge branch 'ave_time' of https://github.com/pshep/cgminer.git"
- Add average return time to api stats
- Missed one nonce-range disabling.
- Change timeouts to time-vals for accuracy.
- More BFL tweaks. Add delay between closing and reopening port. Remove buffer
clear in re-init Add kernel type (mini-rig or single)
- Revert "Change BFL driver thread initialising to a constant 100ms delay
between devices instead of a random arrangement."
- Only try to shut down work cleanly if we've successfully connected and started
mining.
- Fix spelling.
- modminer: Firmware returns 0xffffff00 immediately if we set clockspeed too
high
- Bugfix: modminer: Actually count good shares
- Bugfix: Adapt OpenCL scanhash errors to driver API change (errors are now -1,
not 0)
- Remove bitforce_thread_init The delay thing does nothing useful... when long
poll comes around, all threads restart at the same time anyway.
- fix API support for big endian machines
- Bugfix: Use const struct device_api* for mt_disable
- modminer: Show progress of bitstream upload
- Bugfix: Don't declare devices SICK if they're just busy initializing
- Bugfix: Calculate nsec in nmsleep correctly
- miner.php allow rig names in number buttons
- Change BFL driver thread initialising to a constant 100ms delay between
devices instead of a random arrangement.
- Spelling typo.
- Time opencl work from start of queueing a kernel till it's flushed when
calculating dynamic intensity.
- Modify te scanhash API to use an int64_t and return -1 on error, allowing zero
to be a valid return value.
- Check for work restart after the hashmeter is invoked for we lose the hashes
otherwise contributed in the count.
- Remove disabled: label from mining thread function, using a separate
mt_disable function.
- Style changes.
- Cope with signals interrupting the nanosleep of nmsleep.
- Use standard cfsetispeed/cfsetospeed to set baud rate on *nix
- miner.php split() flagged deprecated in PHP 5.3.0
- Bugfix: Use nmsleep instead of restart_wait, so we always wait the full time
- Make long timeout 10seconds on bitforce for when usleep or nanosleep just
can't be accurate...


BFGMiner Version 2.5.0 - July 7, 2012

- Fix BitFORCE driver to not silenty discard valid shares (bug introduced by
CGMiner merges)
- Fix --benchmark not working since the dynamic addition of pools and pool
stats.
- Make disabling BFL nonce range support a warning since it has to be explicitly
enabled on the command line now.
- miner.php allow renaming table headers
- Make bitforce nonce range support a command line option --bfl-range since
enabling it decrease hashrate by 1%.
- Add sanity checking to make sure we don't make sleep_ms less than 0 in
bitforce.
- The fastest minirig devices need a significantly smaller starting sleep time.
- Use a much shorter initial sleep time to account for faster devices and nonce
range working, and increase it if nonce range fails to work.
- Use nmsleep instead of usleep in bitforce.
- Provide a ms based sleep function that uses nanosleep to avoid the inaccuracy
of usleep on SMP systems.
- delay_time_ms is always set so need not be initialised in bitforce.
- Increase bitforce timeout to 10 seconds.
- Add more hysteresis and poll ~5 times to allow for timer delays in bitforce
devices.
- miner.php allow alternating line colours (off by default)
- Display the actual duration of wait when it is greater than the cutoff.
- Set nonce to maximum once we determine nonce range support is broken.
- Initial wait time is always known so no need to zero it beforehand in
bitforce.
- No point counting wait time until the work is actually sent to bitforce
devices.
- Use string comparison functions instead of explicit comparisons.
- Account for wait_ms time when nonce_range is in use on BFL.
- Split nonces up into 1/5 chunks when nonce range is supported.
- limit clear buffer iterations.
- Ad fd check to clear buffer.
- miner.php remove incorrect 'DATE' error message
- miner.php allow summary header in custom pages
- Disable nonce range support in BFL when broken support is detected.
- Restart_wait is only called with a ms value so incorporate that into the
function.
- Only try to adjust dev width when curses is built in.
- miner.php define custom sum fields as a simple array
- Fix off-by-one error in nonce increment in bfl.
- Use BE when setting nonce in bitforce nonce range work.
- Enable nonce range in the normal init sequence for bfl.
- Queue extra work at 2/3 differently depending on whether we're using nonce
range or not.
- Initially enable support for nonce range support on bfl, splitting nonces up
into 3/4 size and only disable it if it fails on work submit.
- Attempt to detect nonce range support in BFL by sending work requring its
support.
- Limit retrying on busy for up to BITFORCE_TIMEOUT_MS
- Attempt to initialise while bitforce device returns BUSY.
- Extend length of string that can be passed to BFL devices.
- Fix signedness warning.
- Adjust device width column to be consistent.
- Use cgpu-> not gpus[] in watchdog thread.
- Add api stats (sleep time)
- Timing tweaks Added long and short timeouts, short for detecting throttling,
long to give up totally. Reset sleep time when device re-initialised Still check
results after timeout Back up a larger time if result on first poll.
- Add API Notify counter 'Comms Error'
- Style police on api.c
- Do all logging outside of the bitforce mutex locking to avoid deadlocks.
- Remove applog call from bfwrite to prevent grabbing nested mutexes.
- Bitforce style changes.
- Minor style changes.
- Remove needless roundl define.
- Made JSON error message verbose.
- Fine-tune timing adjustment. Also remove old work_restart timing.
- Check for gpu return times of >= 0, not just 0, to fix intensity dropping to
-10.
- Restart is zeroed in the mining thread so no need to do it inside the bitforce
code.
- More improvements to comms. BFL return nothing when throttling, so should not
be considered an error. Instead repeat with a longer delay.
- Polling every 10ms there's not much point checking the pthread_cond_timedwait
as it just adds overhead. Simply check the value of work_restart in the bfl main
polling loop.
- Use a pthread conditional that is broadcast whenever work restarts are
required. Create a generic wait function waiting a specified time on that
conditional that returns if the condition is met or a specified time passed to
it has elapsed. Use this to do smarter polling in bitforce to abort work, queue
more work, and check for results to minimise time spent working needlessly.
- Add busy time to wait time.
- api.c put version up to 1.14
- Add tiny delay after writing to BFL Change BFL errors to something more human
readable Send work busy re-tries after 10ms delay
- Fix race condition in thread creation that could under some conditions crash
BFGMiner at startup


BFGMiner Version 2.4.4 - July 1, 2012

- Fix builds on non gnu platforms.
- api.c ensure old mode is always available when not using --api-groups + quit()
on param errors
- Implement rudimentary X-Mining-Hashrate support.
- Detect large swings in temperature when below the target temperature range and
change fan by amounts dependant on the value of tdiff.
- Adjust the fanspeed by the magnitude of the temperature difference when in the
optimal range.
- Revert "Restarting cgminer from within after ADL has been corrupted only leads
to a crash. Display a warning only and disable fanspeed monitoring."
- api.c fix json already closed
- implement and document API option --api-groups
- Put upper bounds to under 2 hours that work can be rolled into the future for
bitcoind will deem it invalid beyond that.
- define API option --api-groups
- api.c allow unwell devices to be enabled so they can be cured
- miner.php - fix/enable autorefresh for custom pages
- miner.php allow custom summary pages - new 'Mobile' summary
- Work around pools that advertise very low expire= time inappropriately as this
leads to many false positives for stale shares detected.
- Only show ztex board count if any exist.
- There is no need for work to be a union in struct workio_cmd
- fpgautils.c include a debug message for all unknown open errors
- Don't keep rolling work right up to the expire= cut off. Use 2/3 of the time
between the scantime and the expiry as cutoff for reusing work.
- Log a specific error when serial opens fail due to lack of user permissions
- Increase GPU timing resolution to microsecond and add sanity check to ensure
times are positive.
- Opencl code may start executing before the clfinish order is given to it so
get the start timing used for dynamic intensity from before the kernel is
queued.
- fpgautils.c - set BAUD rate according to termio spec
- fpgautils.c - linux ordering back to the correct way
- miner.php remove unneeded '.'s
- miner.php add auto refresh options
- miner.php add 'restart' next to 'quit'
- miner.php make fontname/size configurable with myminer.php
- Make the pools array a dynamically allocated array to allow unlimited pools to
be added.
- Make the devices array a dynamically allocated array of pointers to allow
unlimited devices.
- Dynamic intensity for GPUs should be calculated on a per device basis. Clean
up the code to only calculate it if required as well.
- Bugfix: Provide alternative to JSON_ENCODE_ANY for Jansson 1.x
- Use a queueing bool set under control_lock to prevent multiple calls to
queue_request racing.
- Use the work clone flag to determine if we should subtract it from the total
queued variable and provide a subtract queued function to prevent looping over
locked code.
- Don't decrement staged extras count from longpoll work.
- Count longpoll's contribution to the queue.
- Increase queued count before pushing message.
- Test we have enough work queued for pools with and without rolltime
capability.
- As work is sorted by age, we can discard the oldest work at regular intervals
to keep only 1 of the newest work items per mining thread.
- Roll work again after duplicating it to prevent duplicates on return to the
clone function.
- Abstract out work cloning and clone $mining_threads copies whenever a rollable
work item is found and return a clone instead.
- api.c display Pool Av in json
- Take into account average getwork delay as a marker of pool communications
when considering work stale.
- Work out a rolling average getwork delay stored in pool_stats.
- Getwork delay in stats should include retries for each getwork call.
- Walk through the thread list instead of searching for them when disabling
threads for dynamic mode.
- Extend nrolltime to support the expiry= parameter. Do this by turning the
rolltime bool into an integer set to the expiry time. If the pool supports
rolltime but not expiry= then set the expiry time to the standard scantime.
- When disabling fanspeed monitoring on adl failure, remove any twin GPU
association. This could have been leading to hangs on machines with dual GPU
cards when ADL failed.
- modminer: Don't delay 2nd+ FPGAs during work restart
- Disable OpenCL code when not available.
- Fix openwrt crashing on regeneratehash() by making check_solve a noop.
- Fix sign warning.
- Bugfix: icarus: properly store/restore info and work end times across longpoll
restarts
- Enable modminer for release builds


BFGMiner Version 2.4.3 - June 14, 2012

- Change device API "name" to reflect driver name abbreviation instead of device type name
- miner.php allow a separate user settings file
- modminer: Implement extended device stats to expose each Board to the RPC API
- Bugfix: Use new cgpu->thr for longpoll waking
- bitforce: Remove 4.5s delay before polling starts, since MiniRig finishes sooner
- FPGA - allow device detect override without an open failure
- Bugfix: Missing printf value in merge from cgminer
- Ensure C compiler is in C99 mode
- Add CPU core count detection for BSD/Mac
- Set CPU mining idle priority on Windows
- can_roll and should_roll should have no bearing on the cycle period within the
miner_thread so remove it.
- Check for strategy being changed to load balance when enabling LPs.
- Check that all threads on the device that called get_work are waiting on
getwork before considering the pool lagging.
- Iterate over each thread belonging to each device in the hashmeter instead of
searching for them now that they're a list.
- When using rotate pool strategy, ensure we only select from alive enabled
pools.
- Start longpoll from every pool when load balance strategy is in use.
- Add mandatory and block fields to the work struct. Flag any shares that are
detected as blocks as mandatory to submit, along with longpoll work from a
previously rejecting pool.
- Consider the fan optimal if fanspeed is dropping but within the optimal speed
window.
- Fix typo in some API messages (succeess/success)
- api.c MMQ stat bugs
- Bugfix: Fix warnings when built without libudev support
- Bugfix: slay a variety of warnings
- Bugfix: modminer: Fix unsigned/signed comparison and similar warnings
- API add ModMinerQuad support
- Bugfix: Honour forceauto parameter in serial_detect functions
- modminer: Temperature sensor improvements
- modminer: Make log messages more consistent in format
- Only adjust GPU speed up if the fanspeed is within the normal fanrange and
hasn't been turned to maximum speed under overheat conditions.
- ModMiner use valid .name
- New driver: BTCFPGA ModMiner
- Abstract generally useful FPGA code into fpgautils.c
- API add stats for pool getworks
- miner.php option to hide specific fields from the display
- miner.php add version numbers to the summary page
- Update debian configs to v2.4.2
- Add API and FPGA READMEs into Makefile to be included in source distribution.
- Icarus - fix unit64_t printf warnings


BFGMiner Version 2.4.2 - June 2, 2012

- Use epoll to immediately interrupt Icarus with new work on longpolls (Linux)
- API.class compiled with Java SE 6.0_03 - works with Win7x64
- miner.php highlight devs too slow finding shares (possibly failing)
- API update version to V1.11 and document changes
- API save default config file if none specified
- api.c save success incorrectly returns error
- api.c replace BUFSIZ (linux/windows have different values)
- Move RPC API content out of README to API-README
- Open a longpoll connection if a pool is in the REJECTING state as it's the
only way to re-enable it automatically.
- Use only one longpoll as much as possible by using a pthread conditional
broadcast that each longpoll thread waits on and checks if it's the current pool
before
- If shares are known stale, don't use them to decide to disable a pool for
sequential rejects.
- Restarting cgminer from within after ADL has been corrupted only leads to a
crash. Display a warning only and disable fanspeed monitoring.
- Icarus: fix abort calculation/allow user specified abort
- Icarus: make --icarus-timing hidden and document it in FPGA-README
- Icarus: high accuracy timing and other bitstream speed support
- add-MIPSEB-to-icarus-for-BIG_ENDIAN
- work_decode only needs swab32 on midstate under BIG ENDIAN
- add compile command to api-example.c
- save config bugfix: writing an extra ',' when no gpus
- Add dpkg-source commits


BFGMiner Version 2.4.1 - May 6, 2012

- Icarus: Calibrate hashrate yet even more accurately
- In the unlikely event of finding a block, display the block solved count with
the pool it came from for auditing.
- Display the device summary on exit even if a device has been disabled.
- Use correct pool enabled enums in api.c.
- Import Debian packaging configs
- Ensure we test for a pool recovering from idle so long as it's not set to
disabled.
- Fix pool number display.
- Give BFGMiner -T message only if curses is in use.
- Reinit_adl is no longer used.
- API 'stats' allow devices to add their own stats also for testing/debug
- API add getwork stats to BFGMiner - accesable from API 'stats'
- Don't initialise variables to zero when in global scope since they're already
initialised.
- Get rid of unitialised variable warning when it's false.
- Move a pool to POOL_REJECTING to be disabled only after 3 minutes of
continuous rejected shares.
- Some tweaks to reporting and logging.
- API support new pool status
- Add a temporarily disabled state for enabled pools called POOL_REJECTING and
use the work from each longpoll to help determine when a rejecting pool has
started working again. Switch pools based on the multipool strategy once a pool
is re-enabled.
- Removing extra debug
- Fix the benchmark feature by bypassing the new networking code.
- Reset sequential reject counter after a pool is disabled for when it is
re-enabled.
- ztex updateFreq was always reporting on fpga 0
- Trying harder to get 1.15y working
- Specifying threads on multi fpga boards extra cgpu
- Missing the add cgpu per extra fpga on 1.15y boards
- API add last share time to each pool
- Don't try to reap curls if benchmarking is enabled.


BFGMiner Version 2.4.0 - May 3, 2012

- Only show longpoll warning once when it has failed.
- Convert hashes to an unsigned long long as well.
- Detect pools that have issues represented by endless rejected shares and
disable them, with a parameter to optionally disable this feature.
- Bugfix: Use a 64-bit type for hashes_done (miner_thread) since it can overflow
32-bit on some FPGAs
- Implement an older header fix for a label existing before the pthread_cleanup
macro.
- Limit the number of curls we recruit on communication failures and with
delaynet enabled to 5 by maintaining a per-pool curl count, and using a pthread
conditional that wakes up when one is returned to the ring buffer.
- Generalise add_pool() functions since they're repeated in add_pool_details.
- Bugfix: Return failure, rather than quit, if BFwrite fails
- Disable failing devices such that the user can attempt to re-enable them
- Bugfix: thread_shutdown shouldn't try to free the device, since it's needed
afterward
- API bool's and 1TBS fixes
- Icarus - minimise code delays and name timer variables
- api.c V1.9 add 'restart' + redesign 'quit' so thread exits cleanly
- api.c bug - remove extra ']'s in notify command
- Increase pool watch interval to 30 seconds.
- Reap curls that are unused for over a minute. This allows connections to be
closed, thereby allowing the number of curl handles to always be the minimum
necessary to not delay networking.
- Use the ringbuffer of curls from the same pool for submit as well as getwork
threads. Since the curl handles were already connected to the same pool and are
immediately available, share submission will not be delayed by getworks.
- Implement a scaleable networking framework designed to cope with any sized
network requirements, yet minimise the number of connections being reopened. Do
this by create a ring buffer linked list of curl handles to be used by getwork,
recruiting extra handles when none is immediately available.
- There is no need for the submit and getwork curls to be tied to the pool
struct.
- Do not recruit extra connection threads if there have been connection errors
to the pool in question.
- We should not retry submitting shares indefinitely or we may end up with a
huge backlog during network outages, so discard stale shares if we failed to
submit them and they've become stale in the interim.


BFGMiner Version 2.3.6 - April 29, 2012

- Shorten stale share messages slightly.
- Protect the freeing of current_hash under mutex_lock to prevent racing on it
when set_curblock is hit concurrently.
- Change default behaviour to submitting stale, removing the --submit-stale
option and adding a --no-submit-stale option.
- Make sure to start the getwork and submit threads when a pool is added on the
fly. This fixes a crash when a pool is added to running BFGMiner and then
switched to.
- Faster hardware can easily outstrip the speed we can get work and submit
shares when using only one connection per pool.
- Test the queued list to see if any get/submits are already queued and if they
are, start recruiting extra connections by generating new threads.
- This allows us to reuse network connections at low loads but recuit new open
connections as they're needed, so that BFGMiner can scale to hardware of any
size.


BFGMiner Version 2.3.5 - April 28, 2012

- Restarting BFGMiner leads to a socket that can't be bound for 60 seconds, so
increase the interval that API binding waits to 30 seconds to minimise the
number of times it will retry, spamming the logs.
- Give a longpoll message for any longpoll that detects a block change, primary
or backup, and also display which pool it was.
- Decrease utility display to one decimal place.
- Small cosmetic output alignment.
- Add pool number to stale share message.
- Add space to log output now that there is more screen real estate available.
- Indentation clean up.
- Remove thread id display from rejected shares as well.
- Merge pull request #185 from Diapolo/diakgcn
- add goffset support for diakgcn with -v 1 and update kernel version
- Set have_longpoll to true when there is at least one pool with longpoll.
- Don't display the thread ID since it adds no useful information over the
device number.
- Don't display the first 8 bytes of a share since they will always be zero at
>= 1 difficulty.
- work->longpoll is reset across test_work_current so we need to recheck what
pool it belongs to.
- Use longpolls from backup pools with failover-only enabled just to check for
block changes, but don't use them as work.
- Start longpoll only after we have tried to extract the longpoll URL.
- Check for submitold flag on resubmit of shares, and give different message for
stale shares on retry.
- Check for submitold before submitstale.
- Don't force fresh curl connections on anything but longpoll threads.
- Create one longpoll thread per pool, using backup pools for those pools that
don't have longpoll.
- Use the work created from the longpoll return only if we don't have
failover-enabled, and only flag the work as a longpoll if it is the current
pool.
- This will work around the problem of trying to restart the single longpoll
thread on pool changes that was leading to race conditions.
- It will also have less work restarts from the multiple longpolls received from
different pools.
- Remove the invalid entries from the example configuration file.
- Add support for latest ATI SDK on windows.
- Export missing function from libztex.
- miner.php change socktimeoutsec = 10 (it only waits once)
- Bugfix: Make initial_args a const char** to satisfy exec argument type warning
(on Windows only)
- miner.php add a timeout so you don't sit and wait ... forever
- Create discrete persistent submit and get work threads per pool, thus allowing
all submitworks belonging to the same pool to reuse the same curl handle, and
all getworks to reuse their own handle.
- Use separate handles for submission to not make getwork potentially delay
share submission which is time critical.
- This will allow much more reusing of persistent connections instead of opening
new ones which can flood routers.
- This mandated a rework of the extra longpoll support (for when pools are
switched) and this is managed by restarting longpoll cleanly and waiting for a
thread join.
- miner.php only show the current date header once
- miner.php also add current time like single rig page
- miner.php display rig 'when' table at top of the multi-rig summary page
- README - add some Ztex details
- api.c include zTex in the FPGA support list
- api.c ensure 'devs' shows PGA's when only PGA code is compiled
- miner.c sharelog code consistency and compile warning fix
- README correct API version number
- README spelling error
- api.c combine all pairs of sprintfs()
- api.c uncomment and use BLANK (and COMMA)
- Code style cleanup
- Annotating frequency changes with the changed from value
- README clarification of 'notify' command
- README update for API RPC 'devdetails'
- api.c 'devdetails' list static details of devices
- Using less heap space as my TP-Link seems to not handle this much


BFGMiner Version 2.3.4 - April 26, 2012

- New maintainership of code with modular FPGA/GPU focus, under BFGMiner name
- Complete working support for cross-compiling Windows builds on Linux.
- Fix usage of low --scan-time settings so it doesn't busy-loop
- JSON API: Add new 'devdetail' command to get fixed device information
- JSON API: Implement driver abstraction for extra device status
- Icarus: Use epoll to wait for serial port input properly, when available
- Icarus: Workaround buggy USB-UART that causes Icarus to stop mining rarely
- Icarus: Estimate mining hashrate correctly, calibrated from real-world data
- Icarus: Parallelize work setup with Icarus hash search improving performance
- Icarus: More reliable detection and runtime
- OpenCL: Move GPU-specific data fetching from JSON API to OpenCL driver
- OpenCL: Dynamically load OpenCL library, to be more vendor-independent and
allow use without actually having OpenCL (i.e. FPGA-only rigs).


CGMiner Version 2.3.4 - April 25, 2012

- Extensively document the cause of GPU device issues and the use of --gpu-map.
- Support for share logging
- Detect poorly performing combination of SDK and phatk kernel and add verbose
warning at startup.
- Icarus update to new add_cgpu()
- Icarus driver working with Linux and Windows
- api.c fix unused variable compile warning
- Display all OpenCL devices when -n is called as well to allow debugging of
differential mapping of OpenCL to ADL.
- Add a --gpu-map option which will allow arbitrarily mapping ADL devices to
OpenCL devices for instances where association by enumeration alone fails.
- Increase upper limit on number of extra items to queue as some FPGA code can't
yet reliably keep many devices busy.
- Display configuration file information when -c option is passed and only when
file exists on loading default config file.
- Display configuration file loaded, if any, and debug output if configuration
file parsing failed.
- Add missing ztex header to Makefile for distribution.
- Document long-form COM port device names on Windows, required to specify
serial ports above 9
- Include ztex bitstreams firmware in distribution and install if configured in.
- Style police on driver-ztex.c
- work_restart should only be changed by cgminer.c now
- Shut down the api cleanly when the api thread is cancelled. This should allow
the api socket to be closed successfully to next be reopened with app_restart.
- Make a union for cgpu device handles, and rename "device" to "device_ztex"
since it's Ztex-specific
- Initialise name variable.
- Remove unnecessary check for variable that always has memory allocated.
- Bugfix: Missing "break" no-op in default case
- Make the status window and log window as large as can fit on startup,
rechecking to see if it can be enlarged after the fact. This allows any number
of devices to be displayed provided the window is made long enough without
corrupting the output.
- Style police on libztex.c.
- API add removepool like the screen interface
- api.c escape required characters in return strings + pools returns the
username
- Set lp_path to NULL after free for consistency.
- Removing dmalloc import left behind by mistake
- Fixing leak in resp_hdr_cb
- miner.php warning highlight GPU stats if they are zero (e.g. ADL not enabled)
- miner.php highlight any device that isn't 'Enabled'
- miner.php highlight any Status that isn't 'Alive'
- miner.php optionally support multiple rigs
- Initial Ztex support 1.15x board.


CGMiner Version 2.3.3 - April 15, 2012

- Don't even display that cpumining is disabled on ./configure to discourage
people from enabling it.
- Do a complete cgminer restart if the ATI Display Library fails, as it does on
windows after running for some time, when fanspeed reporting fails.
- Cache the initial arguments passed to cgminer and implement an attempted
restart option from the settings menu.
- Disable per-device status lines when there are more than 8 devices since
screen output will be corrupted, enumerating them to the log output instead at
startup.
- Reuse Vals[] array more than W[] till they're re-initialised on the second
sha256 cycle in poclbm kernel.
- Minor variable alignment in poclbm kernel.
- Make sure to disable devices with any status not being DEV_ENABLED to ensure
that thermal cutoff code works as it was setting the status to DEV_RECOVER.
- Re-initialising ADL simply made the driver fail since it is corruption over
time within the windows driver that's responsible. Revert "Attempt to
re-initialise ADL should a device that previously reported fanspeed stops
reporting it."
- Microoptimise poclbm kernel by ordering Val variables according to usage
frequency.


CGMiner Version 2.3.2 - March 31, 2012

- Damping small changes in hashrate so dramatically has the tendency to always
make the hashrate underread so go back to gentle damping instead.
- Revert the crossover of variables from Vals to W in poclbm kernel now that
Vals are the first declared variables so they're used more frequently.
- Vals variables appearing first in the array in poclbm is faster.
- Change the preferred vector width to 1 for Tahiti only, not all poclbm
kernels.
- Use a time constant 0.63 for when large changes in hashrate are detected to
damp change in case the large change is an aliasing artefact instead of a real
chang
- Only increment stale counter if the detected stales are discarded.
- Attempt to re-initialise ADL should a device that previously reported fanspeed
stops reporting it.
- Move the ADL setup and clearing to separate functions and provide a reinit_adl
function to be used when adl fails while running.
- Use slightly more damping on the decay time function in the never-ending quest
to smooth off the hashmeter.
- Set the starting fanspeed to a safe and fairly neutral 50% when autofan is
enabled.
- Provide locking around updates of cgpu hashrates as well to prevent multiple
threads accessing data fields on the same device.
- Display the beginning of the new block in verbose mode in the logs.
- Reinstate old diablo kernel variable ordering from 120222, adding only goffset
and vector size hint. The massive variable ordering change only helped one SDK
on
- Change the version number on the correct kernels.
- api.c devicecode/osinfo incorrectly swapped for json
- Add extensive instructions on how to make a native windows build.
- Update version numbers of poclbm and diablo kernels as their APIs have also
changed.
- Use global offset parameter to diablo and poclbm kernel ONLY for 1 vector
kernels.
- Use poclbm preferentially on Tahiti now regardless of SDK.
- Remove unused constant passed to poclbm.
- Clean up use of macros in poclbm and use bitselect everywhere possible.
- Add vector type hint to diablo kernel.
- Add worksize and vector attribute hints to the poclbm kernel.
- Spaces for non-aligned variables in poclbm.
- Swap Vals and W variables where they can overlap in poclbm.
- More tidying of poclbm.
- Tidy up first half of poclbm.
- Clean up use of any() by diablo and poclbm kernels.
- Minor variable symmetry changes in poclbm.
- Put additions on separate lines for consistency in poclbm.
- Consolidate last use of W11 into Vals4 in poclbm.
- Change email due to SPAM
- api.c miner.php add a '*' to the front of all notify counters - simplifies
future support of new counters
- miner.php add display 'notify' command
- Small change to help arch's without processor affinity
- Fix bitforce compile error
- api.c notify should report disabled devices also - of course
- API returns the simple device history with the 'notify' command
- code changes for supporting a simple device history
- api.c Report an OS string in config to help with device issues
- api.c fix Log Interval - integer in JSON
- api.c config 'Device Code' to show list of compiled devices + README
- api.c increase buffer size close to current code allowable limit
- removed 8-component vector support from kernel, as this is not supported in
CGMINER anyway
- forgot to update kernel modification date, fixed ;)
- reordered an addition in the kernel, which results in less instructions used
in the GPU ISA code for GCN
- miner.php: option for readonly or check privileged access
- Ignore reduntant-with-build options --disable-gpu, --no-adl, and --no-restart
- miner.php: ereg_replace is DEPRECATED so use preg_replace instead
- Make curses TUI support optional at compile-time.
- Bugfix: AC_ARG_WITH provides withval instead of enableval
- miner.php split devs output for different devices
- api.c: correct error messages
- icarus.c modify (regular) timeout warning to only be debug
- icarus.c set the windows TODO timeout
- Allow specifying a specific driver for --scan-serial
- optimized nonce-check and output code for -v 2 and -v 4
- Bugfix: Check for libudev header (not just library) in configure, and document
optional dependency
- Add API support for Icarus and Bitforce
- Next API version is 1.4 (1.3 is current)
- README/api.c add "When" the request was processed to STATUS
- Bugfix: ZLX to read BitFORCE temp, not ZKX -.-
- Use libudev to autodetect BitFORCE GPUs, if available
- Use the return value of fan_autotune to set fan_optimal instead of passing it
as a pointer.
- Pass the lasttemp from the device we're using to adjust fanspeed in twin
devices.
- fix the name to 3 chars, fix the multi-icarus support
- Bugfix: "-S auto" is the default if no -S is specified, and there is no such
delay in using it
- README add information missing from --scan-serial
- Update README RPC API Version comment
- Bugfix: Allow enabling CPU even without OpenCL support
- Change failed-to-mine number of requested shares messge to avoid segfault on
recursive calling of quit().
- Get rid of extra char which is just truncated in poclbm kernel.
- only small code formating changes
- removed vec_step() as this could lead to errors on older SDKs
- unified code for generating nonce in kernel and moved addition of base to the
end -> faster

CGMiner Version 2.3.1 - February 24, 2012

- Revert input and output code on diakgcn and phatk kernels to old style which
worked better for older hardware and SDKs.
- Add a vector*worksize parameter passed to those kernels to avoid one op.
- Increase the speed of hashrate adaptation.
- Only send out extra longpoll requests if we want longpolls.
- API implement addpool command
- API return the untouched Total MH also (API now version 1.3)
- Add enable/disablepool to miner.php example and reduce font size 1pt


CGMiner Version 2.3.0 - February 23, 2012

- Consider extra longpoll work items as staged_extra so as to make sure we queue
more work if queueing regular work items as longpolls.
- Use diablo kernel on all future SDKs for Tahiti and set preferred vector width
to 1 on poclbm kernel only.
- Explicitly type the constants in diakgcn kernel as uint, to be in line with
poclbm kernel.
- Reset all hash counters at the same time as resetting start times to get
accurate hashrates on exiting which is mandatory for benchmarking.
- Report thread out before it starts to avoid being flagged as sick when waiting
for the first work item.
- Don't disable and re-enable devices as they may recover and in the meantime
have their status set to OFF.
- API new commands enablepool and disablepool (version already incremented)
- Tolerate new-format temperature readings for bitforce
- Modify cgminer.c pool control to allow API to call it
- Bugfix: Fix BitFORCE driver memory leak in debug logging
- Extra byte was being unused in poclbm leading to failure on some platforms.
- Explicitly type the constants in poclbm kernel as uint.
- Don't save 'include' when saving the configuration
- Allow configuration file to include another recursively
- Use the SDK and hardware information to choose good performing default
kernels.
- Move phatk kernel to offset vector based nonce bases as well.
- Add a --benchmark feature which works on a fake item indefinitely to compare
device performance without any server or networking influence.
- Allow writing of multiple worksizes to the configuration file.
- Allow writing of multiple vector sizes to the configuration file.
- Allow writing of multiple kernels to the configuration file.
- Allow multiple different kernels to be chosen per device.
- Allow the worksize to be set per-device.
- Allow different vectors to be set per device.
- If we're well below the target temperature, increase gpu engine speed back to
maximum in case we have gotten lost between profiles during an idle period.
- We should be setting the value of fan_optimal, not its address.
- As all kernels will be new versions it's an opportunity to change the .bin
format and make it simpler. Specifying bitalign is redundant and long can be l.
- Use any() in kernel output code.
- Put the nonce for each vector offset in advance, avoiding one extra addition
in the kernel.
- Reset times after all mining threads are started to make estimating hashrates
easier at startup.
- Bugfix: allow no-exec (NX) stack
- Fix minor warning.
- fix the bitforce.c code style follow 1TBS
- fix icarus.c compile warning
- small changes to speedup no vec for AMD 898.1 OCL runtime
- Update licensing to GPL V3.
- Reset the longpoll flag after it's been used once to prevent it restarting
work again.
- Begin import of DiabloMiner kernel.
- Modify API debug messages to say API instead of DBG
- When API shuts down cgminer don't kill itself
- Don't make rolled work from the longpoll be seen as other longpoll work items.
- API add 'privileged' command so can verify access level
- Set the lp_sent variable under lock since there will almost always be a race
on setting this variable, potentially leading to multiple LPs being sent out.
- API restrict access to all non display commands by default
- Update API version to 1.2 for new 'Log Interval'
- API add --log Interval to 'config' reply
- --api-allow special case 0/0 means all


CGMiner Version 2.2.7 - February 20, 2012

- Send out extra longpolls when we have switched pools and the longpoll thread
is still bound to the old one. This is particularly useful with p2pool where
longpolls do not correlate with main bitcoin block change and would have led to
high reject rates on failover.
- Store whether a work item is the result of a longpoll or not in struct work
and use it to help determine block changes directly from the work longpoll bool.
- Keep track of when a longpoll has been sent for a pool and if the current pool
is requesting work but has not sent a longpoll request, convert one of the work
items to a longpoll.
- Store the longpoll url in the pool struct and update it from the pool_active
test in case it changes. This is to allow further changes to longpoll management
on switching pools.
- Re-check for a longpoll supporting pool every 30 seconds if none is found
initially.
- Report threads as busy waiting on getwork on startup to avoid them being
flagged sick on startup during slow networking.
- Allow devices that are disabled due to overheating to be flagged as recovering
instead of disabling them and re-enable them if they're below ideal temperatures
- Tahiti prefers worksize 64 with poclbm.
- No need to expressly retain the opencl program now that the zero binary issue
is fixed. This actually fixes cgminer to work with the latest SDK included with
the ATI catalyst driver 12.2.
- Show error code on any opencl failure status.
- Add detection for version 898.1 SDK as well but only give SDK 2.6 warning once
on startup instead of with each device initialisation.
- Always use a fresh connection for longpoll as prolonged persistent connections
can fail for many reasons.
- Keep track of intended engine clock speed and only adjust up if it's higher
than the last intended speed. This avoids setting the clock speed to one
relative to a lower profile one by mistake.
- Use gpu-memdiff on startup if an engine clockspeed is set and a memdiff value
is set.
- Revert "Adjust engine speed up according to performance level engine setting,
not the current engine speed." - ineffectual.
- Freeze the queues on all threads that are sent the pause message to prevent
them trying to start up again with saved pings in their queues.
- Updates to diakgcn kernel/
- Consolidate all screen updates to the watchdog thread and touch both windows
before refresh.
- Curses will be disabled in clean_up so don't do it early in kill_work, and
disable_adl so that GPU settings may be restored to normal in case shutting down
curses leads to instability on windows.
- Stop the mining threads before trying to kill them.
- Plain refresh() does not give reliably screen updates so get rid of all uses
of it.
- First release with working diakgcn kernel.

CGMiner Version 2.2.6 - February 16, 2012

- Provide warning on each startup about sdk 2.6
- Fix unused warnings on win32.
- bitforce: Simplify BFopen WIN32 ifdef/else
- Fix initialization warning with jansson 1.3
- bitforce: Cleanup extraneous TODO that isn't needed
- Move tcsetattr (and new tcflush) into *nix BFopen to simplify things a bit
- Add message explaining 2nd thread disabling for dynamic mode and how to tune
it.
- Move logwindow down once number of devices is known.
- Automatically choose phatk kernel for bitalign non-gcn ATI cards, and then
only select poclbm if SDK2.6 is detected.
- Allow the refresh interval to be adjusted in dynamic intensity with a
--gpu-dyninterval parameter.
- Make curses display visible right from the beginning and fix the window sizes
so the initial messages don't get lost once the status window is drawn.
- The amount of work scanned can fluctuate when intensity changes and since we
do this one cycle behind, we increment the work more than enough to prevent
repeati
- bitforce: Set a 30 second timeout for serial port on Windows, since the
default is undefined
- Use PreVal4addT1 instead of PreVal4 in poclbm kernel.
- Import PreVal4 and PreVal0 into poclbm kernel.
- Import more prepared constants into poclbm kernel.
- Keep variables in one array but use Vals[] name for consistency with other
kernel designs.
- Replace constants that are mandatorily added in poclbm kernel with one value.
- Remove addition of final constant before testing for result in poclbm kernel.
- Hand optimise variable addition order.
- Hand optimise first variable declaration order in poclbm kernel.
- Radical reordering machine based first pass to change variables as late as
possible, bringing their usage close together.
- fix strcpy NULL pointer if env HOME unset.
- bitforce: Disable automatic scanning when at least one device is specified
manually
- Unroll all poclbm additions to enable further optimisations.


CGMiner Version 2.2.5 - February 13, 2012

- Make output buffer write only as per Diapolo's suggestion.
- Constify nonce in poclbm.
- Use local and group id on poclbm kernel as well.
- Microoptimise phatk kernel on return code.
- Adjust engine speed up according to performance level engine setting, not the
current engine speed.
- Try to load a binary if we've defaulted to the poclbm kernel on SDK2.6
- Use the poclbm kernel on SDK2.6 with bitalign devices only if there is no
binary available.
- Further generic microoptimisations to poclbm kernel.
- The longstanding generation of a zero sized binary appears to be due to the
OpenCL library putting the binary in a RANDOM SLOT amongst 4 possible binary
locations. Iterate over each of them after building from source till the real
binary is found and use that.
- Fix harmless warnings with -Wsign-compare to allow cgminer to build with -W.
- Fix missing field initialisers warnings.
- Put win32 equivalents of nanosleep and sleep into compat.h fixing sleep() for
adl.c.
- Restore compatibility with Jansson 1.3 and 2.0 (api.c required 2.1)
- Modularized logging, support for priority based logging
- Move CPU chipset specific optimization into device-cpu


CGMiner Version 2.2.4 - February 11, 2012

- Fix double definition of A0 B0 to zeroA zeroB.
- Retain cl program after successfully loading a binary image. May decrease
failures to build kernels at startup.
- Variable unused after this so remove setting it.
- BFI INT patching is not necessarily true on binary loading of files and not
true on ATI SDK2.6+. Report bitalign instead.
- Various string fixes for reject reason.
- Generalize --temp-cutoff and implement support for reading temperature from
BitFORCE FPGAs
- Change message from recovered to alive since it is used on startup as well as
when a pool has recovered.
- Start mining as soon as any pool is found active and rely on the watchpool
thread to bring up other pools.
- Delayed responses from testing pools that are down can hold up the watchdog
thread from getting to its device testing code, leading to false detection of
the GPU not checking in, and can substantially delay auto gpu/auto fan
management leading to overheating. Move pool watching to its own thread.
- Bugfix: BitFORCE index needs to be static to count correctly
- Space out retrieval of extra work according to the number of mining threads.
- Make shutdown more robust. Enable the input thread only after the other
threads exist. Don't kill off the workio thread and use it to exit main() only
if there is an unexpected problem. Use kill_work() for all anticipated shutdowns
where possible. Remove unused thread entry.
- Change poclbm version number.
- One array is faster than 2 separate arrays so change to that in poclbm kernel.
- Microoptimisations to poclbm kernel which increase throughput slightly.
- Import diablominer kernel. Currently disabled as not working.
- Import diapolo kernel. Currently disabled as not working.
- Conflicting entries of cl_kernel may have been causing problems, and
automatically chosen kernel type was not being passed on. Rename the enum to
cl_kernels and store the chosen kernel in each clState.
- Set cl_amd_media_ops with the BITALIGN flag and allow non-bitselect devices to
build.
- ALlow much longer filenames for kernels to load properly.
- Allow different kernels to be used by different devices and fix the logic fail
of overcorrecting on last commit with !strstr.
- Fix kernel selection process and build error.
- queue_phatk_kernel now uses CL_SET_VARG() for base-nonce(s), too
- added OpenCL >= 1.1 detection code, in preparation of OpenCL 1.1 global offset
parameter support
- Use K array explicitly to make it clear what is being added.
- Work items have a tendency to expire at exactly the same time and we don't
queue extra items when there are plenty in the queue, regardless of age. Allow
extra work items to be queued if adequate time has passed since we last
requested work even if over the limit.
- Discard work when failover-only is enabled and the work has come from a
different pool.
- Missing include to build on newer mingw32.
- Move from the thread safe localtime_r to regular localtime which is the only
one supported on newer pthread libraries on mingw32 to make it compile with the
newer ming. Thread safety is of no importance where localtime is used in this
code.
- Define in_addr_t in windows if required
- sys/wait.h not required in windows
- Allow API to restrict access by IP address
- Add pool switching to example miner.php
- Display X-Reject-Reason, when provided
- Remove the test for whether the device is on the highest profil level before
raising the GPU speed as it is ineffectual and may prevent raising the GPU
speed.
- Remove unnecessary check for opt_debug one every invocation of applog at
LOG_DEBUG level and place the check in applog().


CGMiner Version 2.2.3 - February 6, 2012

- Revert "Rewrite the convoluted get_work() function to be much simpler and roll
work as much as possible with each new work item." This seems to cause a race on
work in free_work(). Presumably other threads are still accessing the structure.


CGMiner Version 2.2.2 - February 6, 2012

- Provide support for the submitold extension on a per-pool basis based on the
value being detected in a longpoll.
- Don't send a ping to a dynamic device if it's not enabled as that will just
enable it for one pass and then disable it again.
- Rewrite the convoluted get_work() function to be much simpler and roll work as
much as possible with each new work item.
- Roll as much work as possible from the work returned from a longpoll.
- Rolling work on each loop through the mining thread serves no purpose.
- Allow to stage more than necessary work items if we're just rolling work.
- Replace divide_work with reuse_work function used twice.
- Give rolled work a new ID to make sure there is no confusion in the hashtable
lookups.
- Remove now-defunct hash_div variables.
- Remove unused get_dondata function.
- Silence ADL warnings.
- Silence unused parameter warnings.
- Stagger the restart of every next thread per device to keep devices busy ahead
of accessory threads per device.
- Deprecate the --donation feature. Needlessly complex, questionable usefulness,
depends on author's server and a central pool of some kind, and was not heavily
adopted.
- It's devices that report back now, not threads, update message.
- Continue auto-management of fan and engine speeds even if a device is disabled
for safety reasons.
- No need to check we're highest performance level when throttling GPU engine
speed.
- Abstract out tests for whether work has come from a block that has been seen
before and whether a string is from a previously seen block.
- Probe but don't set the timeout to 15 seconds as some networks take a long
time to timeout.
- Remove most compiler warnings from api.c
- Add last share's pool info in cgpu_info
- Allow the OpenCL platform ID to be chosen with --gpu-platform.
- Iterate over all platforms displaying their information and number of devices
when --ndevs is called.
- Deprecate main.c
- Some networks can take a long time to resolve so go back to 60 second timeouts
instead of 15.
- Only enable curses on failure if curses is desired.
- Fix warnings in bitforce.c
- Bugfix: Need to open BitForce tty for read-write
- Fix various build issues.
- Modularize code: main.c -> device-cpu + device-gpu
- Fix phatk kernel not working on non-bitalign capable devices (Nvidia, older
ATI).
- Update poclbm kernel for better performance on GCN and new SDKs with bitalign
support when not BFI INT patching. Update phatk kernel to work properly for non
BFI INT patched kernels, providing support for phatk to run on GCN and non-ATI
cards.
- Return last accepted share pool/time for devices
- Display accepted share pool/time for CPUs
- Bug intensity always shows GPU 0
- Update example web miner.php to use new API commands


CGMiner Version 2.2.1 - January 30, 2012

NOTE - The GPU Device reordering in 2.2.0 by default was considered a bad idea
so the original GPU ordering is used by default again unless reordering is
explicitly requested.

- Fix bitforce failing to build into cgminer.
- Add missing options to write config function.
- Add a --gpu-reorder option to only reorder devices according to PCI Bus ID
when requested.
- Fix for midstate support being broken on pools that supported no-midstate
work by ensuring numbers are 32 bits in sha2.c
- Set virtual GPUs to work when ADL is disabled or all mining will occur on GPU
0.
- Add information about paused threads in the menu status.
- Disable all but the first thread on GPUs in dynamic mode for better
interactivity.
- Set the latest network access time on share submission for --net-delay even if
we're not delaying that submission for further network access.
- Clear adl on exiting after probing values since it may attempt to overclock.
- As share submission is usually staggered, and delays can be costly, submit
shares without delay even when --net-delay is enabled.
- Display GPU number and device name when ADL is successfully enabled on it.
- Display GPU ordering remapping in verbose mode.
- Don't fail in the case the number of ADL and OpenCL devices do not match, and
do not attempt to reorder devices unless they match. Instead give a warning
about
- Display error codes should ADL not return ADL_OK in the more critical function
calls.
- Fix unused warning.
- Fix compile warnings in api.c
- Add extensive ADL based device info in debug mode.
- Make --ndevs display verbose opencl information as well to make debugging
version information easier.
- Display information about the opencl platform with verbose enabled.
- Explicitly check for nvidia in opencl platform strings as well.


CGMiner Version 2.2.0 - January 29, 2012

NOTE: GPU Device order will change with this release with ATI GPUs as cgminer
now can enumerate them according to their Bus ID which means the values should
now correlate with their physical position on the motherboard.

- Default to poclbm kernel on Tahiti (7970) since phatk does not work, even
though performance is sub-standard so that at least it will mine successfully by
defau
- Retain cl program after every possible place we might build the program.
- Update ADL SDK URL.
- Fix potential overflow.
- Map GPU devices to virtual devices in their true physical order based on
BusNumber.
- Change the warning that comes with failure to init cl on a device to be more
generic and accurate.
- Advertise longpoll support in X-Mining-Extensions
- Detect dual GPU cards by iterating through all GPUs, finding ones without
fanspeed and matching twins with fanspeed one bus ID apart.
- Do not attempt to build the program that becomes the kernel twice. This could
have been leading to failures on initialising cl.
- Some opencl compilers have issues with no spaces after -D in the compiler
options.
- Allow intensity up to 14.
- Use calloced stack memory for CompilerOptions to ensure sprintf writes to the
beginning of the char.
- Whitelist 79x0 cards to prefer no vectors as they perform better without.
- Adjust fan speed gently while in the optimal range when temperature is
drifting to minimise overshoot in either direction.
- Detect dual GPU cards via the indirect information of - 1st card has a fan
controller. 2nd card does not have a fan controller, cards share the same device
name
- Instead of using the BFI_INT patching hack on any device reporting
cl_amd_media_ops, create a whitelist of devices that need it. This should enable
GCN architec
- Fixed API compiling issue on OS X
- Add more explanation of JSON format and the 'save' command
- Return an error if using ADL API commands when it's not available
- Read off lpThermalControllerInfo from each ADL device.
- Add ADL_Overdrive5_ThermalDevices_Enum interface.
- Add API commands: config, switchpool, gpu settings, save
- Implement socks4 proxy support.
- Fix send() for JSON strings
- Introduce a --net-delay option which guarantees at least 250ms between any
networking requests to not overload slow routers.
- Generalise locking init code.
- Allow invalid values to be in the configuration file, just skipping over them
provided the rest of the file is valid JSON. This will allow older configurat
- Allow CPU mining explicitly enable only if other mining support is built in.
- BitForce FPGA support
- Configure out building and support of all CPU mining code unless
--enable-cpumining is enabled.
- Allow parsed values to be zero which will allow 0 values in the config file to
work.
- Advertise that we can make our own midstate, so the pool can skip generating
it for us
- Refactor the CPU scanhash_* functions to use a common API. Fixes bugs.
- Don't consider a pool lagging if a request has only just been filed. This
should decrease the false positives for "pool not providing work fast enough".
- Invalidating work after longpoll made hash_pop return no work giving a false
positive for dead pool. Rework hash_pop to retry while finds no staged work u
- Remove TCP_NODELAY from curl options as many small packets may be contributing
to network overload, when --net-delay is enabled.
- Refactor miner_thread to be common code for any kind of device
- Simplify submit_nonce loop and avoid potentially missing FOUND - 1 entry.
Reported by Luke-Jr.
- Micro-optimisation in sha256_sse2 code courtesy of Guido Ascioti
guido.ascioti@gmail.com
- Refactor to abstract device-specific code


CGMiner Version 2.1.2 - January 6, 2012

- If api-description is specified, save it when writing the config file
- Adjust utility width to be constant maximum as well.
- Add percent signs to reject ratio outputs
- Should the donation pool fail, don't make the fallover pool behave as though
the primary pool is lagging.
- Use an alternative pool should the donation getwork fail.


CGMiner Version 2.1.1 - January 1, 2012

- Include API examples in distribution tarball.
- Don't attempt to pthread_join when cancelling threads as they're already
detached and doing so can lead to a segfault.
- Give more generic message if slow pool at startup is the donation pool.
- Continue to attempt restarting GPU threads if they're flagged dead at 1 min.
intervals.
- Don't attempt to restart sick flagged GPUs while they're still registering
activity.
- Make curl use fresh connections whenever there is any communication issue
in case there are dead persistent connections preventing further comms from
working.
- Display pool in summary if only 1 pool.
- Adjust column width of A/R/HW to be the maximum of any device and align them.


CGMiner Version 2.1.0 - December 27, 2011

- Major infrastructure upgrade with RPC interface for controlling via sockets
encoded with/without JSON courtesy of Andrew Smith. Added documentation for
use of the API and sample code to use with it.
- Updated linux-usb-cgminer document.
- Rewrite of longpoll mechanism to choose the current pool wherever possible to
use for the longpoll, or any pool that supports longpoll if the current one
does not.
- Display information about longpoll when the chosen server has changed.
- Fix the bug where longpoll generated work may have been sent back to the
wrong pool, causing rejects.
- Fix a few race conditions on closing cgminer which caused some of the crashes
on exit.
- Only adjust gpu engine speed in autotune mode if the gpu is currently at the
performance level of that being adjusted.
- Various fixes for parsing/writing of configuration files.
- Do not add blank lines for threads of unused CPUs.
- Show which pool is unresponsive on startup.
- Only show GPU management menu item if GPUs are in use.
- Align most device columns in the curses display.


CGMiner Version 2.0.8 - November 11, 2011

- Make longpoll do a mandatory flushing of all work even if the block hasn't
changed, thus supporting longpoll initiated work change of any sort and merged
mining.
- Byteswap computed hash in hashtest so it can be correctly checked. This fixes
the very rare possibility that a block solve on solo mining was missed.
- Add x86_64 w64 mingw32 target
- Allow a fixed speed difference between memory and GPU clock speed with
--gpu-memdiff that will change memory speed when GPU speed is changed in
autotune mode.
- Don't load the default config if a config file is specified on the command
line.
- Don't build VIA on apple since -a auto bombs instead of gracefully ignoring
VIA failing.
- Build fix for dlopen/dlclose errors in glibc.


CGMiner Version 2.0.7 - October 17, 2011

- Support work without midstate or hash1, which are deprecated in bitcoind 0.5+
- Go to kernel build should we fail to clCreateProgramWithBinary instead of
failing on that device. This should fix the windows problems with devices not
initialising.
- Support new configuration file format courtesy of Chris Savery which can write
the config file from the menu and will load it on startup.
- Write unix configuration to .cgminer/cgminer.conf by default and prompt to
overwrite if given a filename from the menu that exists.


CGMiner Version 2.0.6 - October 9, 2011

- Must initialise the donorpool mutex or it fails on windows.
- Don't make donation work interfere with block change detection allowing
donation to work regardless of the block chain we're mining on.
- Expire shares as stale with a separate timeout from the scantime, defaulting
to 120 seconds.
- Retry pools after a delay of 15 seconds if none can be contacted on startup
unless a key is pressed.
- Don't try to build adl features without having adl.
- Properly check shares against target difficulty - This will no longer show
shares when solo mining at all unless they're considered to be a block solve.
- Add altivec 4 way (cpu mining) support courtesy of Gilles Risch.
- Try to use SSL if the server supports it.
- Display the total solved blocks on exit (LOL if you're lucky).
- Use ADL activity report to tell us if a sick GPU is still busy suggesting it
is hard hung and do not attempt to restart it.


CGMiner Version 2.0.5 - September 27, 2011

- Intensity can now be set to dynamic or static values per-device.
- New donation feature --donation sends a proportion of shares to author's
account of choice, but is disabled by default!
- The hash being displayed and block detection has been fixed.
- Devices not being mined on will not attempt to be ADL managed.
- Intensity is now displayed per GPU device.
- Make longpoll attempt to restart as often as opt_retries specifies.
- We weren't rolling work as often as we could.
- Correct some memory management issues.
- Build fixes.
- Don't mess with GPUs if we don't have them.


CGMiner Version 2.0.4 - September 23, 2011

- Confused Longpoll messages should be finally fixed with cgminer knowing for
sure who found the new block and possibly avoiding a rare crash.
- Display now shows the actual hash and will say BLOCK! if a block is deemed
solved.
- Extra spaces, which would double space lines on small terminals, have been
removed.
- Fan speed change is now damped if it is already heading in the correct
direction to minimise overshoot.
- Building without opencl libraries is fixed.
- GPUs are autoselected if there is only one when in the GPU management menu.
- GPU menu is refreshed instead of returning to status after a GPU change.


CGMiner Version 2.0.3 - September 17, 2011

- Various modes of failure to set fanspeeds and adl values have been addressed
and auto-fan should work now on most hardware, and possibly other values
which previously would not have worked.
- Fixed a crash that can occur on switching pools due to longpoll thread races.
- Use ATISTREAMSDKROOT if available at build time.
- Fanspeed management is returned to the driver default on exit instead of
whatever it was when cgminer was started.
- Logging of events deemed WARNING or ERR now will display even during
periods where menu input is being awaited on.


CGMiner Version 2.0.2 - September 11, 2011

- Exit cleanly if we abort before various threads are set up or if they no
longer exist.
- Fix a rare crash in HASH_DEL due to using different mutexes to protect the
data.
- Flag devices that have never started and don't allow enabling of devices
without restarting them.
- Only force the adapter speed to high if we've flagged this device as being
managed.
- Flag any devices with autofan or autogpu as being managed.
- Use a re-entrant value to store what fanspeed we're trying to set in case the
card doesn't support small changes.     Force it to a multiple of 10% if it
fails on trying to speed up the fan.
- Do not bother resetting values to old ones if changes to GPU parameters report
failure, instead returning a failure code only if the return value from get()
differs.
- Remove redundant check.
- Only display supported values from fanspeed on change settings.
- Missing bracket from output.
- Display fan percentage on devices that only support reporting percent and not
RPM.
- Properly substitute DLOPEN flags to build with ADL support when -ldl is needed
and not when opencl is not found.


CGMiner Version 2.0.1 - September 9, 2011

- Fix building on 32bit glibc with dlopen with -lpthread and -ldl
- ByteReverse is not used and the bswap opcode breaks big endian builds. Remove
it.
- Ignore whether the display is active or not since only display enabled devices
work this way, and we skip over repeat entries anwyay.
- Only reset values on exiting if we've ever modified them.
- Flag adl as active if any card is successfully activated.
- Add a thermal cutoff option as well and set it to 95 degrees by default.
- Change the fan speed by only 5% if it's over the target temperature but less
than the hysteresis value to minimise overshoot down in temperature.
- Add a --no-adl option to disable ADL monitoring and GPU settings.
- Only show longpoll received delayed message at verbose level.
- Allow temperatures greater than 100 degrees.
- We should be passing a float for the remainder of the vddc values.
- Implement accepting a range of engine speeds as well to allow a lower limit to
be specified on the command line.
- Allow per-device fan ranges to be set and use them in auto-fan mode.
- Display which GPU has overheated in warning message.
- Allow temperature targets to be set on a per-card basis on the command line.
- Display fan range in autofan status.
- Setting the hysteresis is unlikely to be useful on the fly and doesn't belong
in the per-gpu submenu.
- With many cards, the GPU summaries can be quite long so use a terse output
line when showing them all.
- Use a terser device status line to show fan RPM as well when available.
- Define max gpudevices in one macro.
- Allow adapterid 0 cards to enumerate as a device as they will be non-AMD
cards, and enable ADL on any AMD card.
- Do away with the increasingly confusing and irrelevant total queued and
efficiency measures per device.
- Only display values in the log if they're supported and standardise device log
line printing.


CGMiner Version 2.0.0 - September 6, 2011

Major feature upgrade - GPU monitoring, (over)clocking and fan control for ATI
GPUs.

New command line switches:
--auto-fan-     Automatically adjust all GPU fan speeds to maintain a target
temperature
--auto-gpu-     Automatically adjust all GPU engine clock speeds to maintain
a target temperature
--gpu-engine <arg>  Set the GPU engine (over)clock in Mhz - one value for all or
separate by commas for per card.
--gpu-fan <arg>     Set the GPU fan percentage - one value for all or separate
by commas for per card.
--gpu-memclock <arg> Set the GPU memory (over)clock in Mhz - one value for all
or separate by commas for per card.
--gpu-powertune <arg> Set the GPU powertune percentage - one value for all or
separate by commas for per card.
--gpu-vddc <arg>    Set the GPU voltage in Volts - one value for all or separate
by commas for per card.
--temp-hysteresis <arg> Set how much the temperature can fluctuate outside
limits when automanaging speeds (default: 3)
--temp-overheat <arg> Set the overheat temperature when automatically managing
fan and GPU speeds (default: 85)
--temp-target <arg> Set the target temperature when automatically managing fan
and GPU speeds (default: 75)

- Implement ATI ADL support for GPU parameter monitoring now and setting later
(temp, fan, clocks etc.).
- Check for the presence of the ADL header files in ADL_SDK.
- Import adl_functions.h from amd overdrive ctrl.
- Implement a setup function that tries to detect GPUs that support the ADL and
link in the parameters into the gpus struct.
- Put a summary of monitoring information from the GPU menu.
- Implement changing memory speed and voltage on the fly.
- Implement fan speed setting.
- Minor corrections to set fan speed by percentage.
- Make sure to read off the value in RPM only.
- Implement auto fanspeed adjustment to maintain a target temperature and
fanspeed below 85%, with an overheat check that will speed the fan up to 100%.
- Add an --auto-fan command line option to allow all GPUs to have autofan
enabled from startup.
- Add a gpu autotune option which adjusts GPU speed to maintain a target
temperature within the bounds of the default GPU speed and any overclocking set.
- Avoid a dereference if the longpoll thread doesn't exist.
- Clean up by setting performance profiles and fan settings to startup levels on
exit.
- Add a small amount of hysteresis before lowering clock speed.
- Allow target, overheat and hysteresis temperatures to be set from command
line.
- Combine all stats collating into one function to avoid repeating function
calls on each variable.
- Add gpu statistics to debugging output via the watchdog thread.
- Implement menus to change temperature limits.
- Implement setting the GPU engine clock speed of all devices or each device as
a comma separated value.
- Implement setting the GPU memory clock speed of all devices or each device as
a comma separated value.
- Implement setting the GPU voltage of all devices or each device as a comma
separated value.
- Implement setting the GPU fan speed of all devices or each device as a comma
separated value.
- Add support for monitoring powertune setting.
- Implement changing of powertune value from the GPU change settings menu.
- Get the value of powertune in get_stats.
- Implement setting the GPU powertune value of all devices or each device as a
comma separated value.
- Remove the safety checks in speed setting since confirmation is done first in
the menu, then show the new current values after a short pause.
- Force the speed to high on startup and restore it to whatever the setting was
on exit.
- Add temperature to standard output where possible and use more compact output.
- Move and print at the same time in curses to avoid random trampling display
errors.
- Update the status window only from the watchdog thread, do not rewrite the top
status messages and only refresh once all the status window is complete,
clearing the window each time to avoid corruption.
- Set a safe starting fan speed if we're automanaging the speeds.
- Provide locking around all adl calls to prevent races.
- Lower profile settings cannot be higher than higher profile ones so link any
drops in settings.
- Add new needed text files to distribution.
- Queue requests ignoring the number of staged clones since they get discarded
very easily leading to false positives for pool not providing work fast enough.
- Include libgen.h in opt.c to fix win32 compilation warnings.
- Fix compilation warning on win32.
- Add the directory name from the arguments cgminer was called from as well to
allow it running from a relative pathname.
- Add a --disable-adl option to configure and only enable it if opencl support
exists.
- Retry before returning a failure to get upstream work as a failure to avoid
false positives for pool dead.
- Retry also if the decoding of work fails.
- Use the presence of X-Roll-Ntime in the header as a bool for exists unless N
is found in the response.


CGMiner Version 1.6.2 - September 2, 2011

- Add --failover-only option to not leak work to backup pools when the primary
pool is lagging.
- Change recommendation to intensity 9 for dedicated miners.
- Fix the bouncing short term value by allowing it to change dynamically when
the latest value is very different from the rolling value, but damp the change
when it gets close.
- Use the curses_lock to protect the curses_active variable and test it under
lock.
- Go back to requesting work 2/3 of the way through the current scantime with
CPU mining as reports of mining threads running out of work have occurred with
only 5 seconds to retrieve work.
- Add start and stop time scheduling for regular time of day running or once off
start/stop options.
- Print summary on quit modes.
- Put some sanity checks on the times that can be input.
- Give a verbose message when no active pools are found and pause before
exiting.
- Add verbose message when a GPU fails to initialise, and disable the correct
GPU.
- Cryptopp asm32 was not correctly updated to the incremental nonce code so the
hash counter was bogus.
- Get rid of poorly executed curl check.
- If curl does not have sockopts, do not try to compile the
json_rpc_call_sockopt_cb function, making it possible to build against older
curl libraries.
- Most people expect /usr/local when an unspecified prefix is used so change to
that.
- Rename localgen occasions to getwork fail occasions since localgen is
unrelated now.


CGMiner Version 1.6.1 - August 29, 2011

- Copy cgminer path, not cat it.
- Switching between redrawing windows does not fix the crash with old
libncurses, so redraw both windows, but only when the window size hasn't
changed.
- Reinstate minimum 1 extra in queue to make it extremely unlikely to ever have
0 staged work items and any idle time.
- Return -1 if no input is detected from the menu to prevent it being
interpreted as a 0.
- Make pthread, libcurl and libcurses library checks mandatory or fail.
- Add a --disable-opencl configure option to make it possible to override
detection of opencl and build without GPU mining support.
- Confusion over the variable name for number of devices was passing a bogus
value which likely was causing the zero sized binary issue.
- cgminer no longer supports default url user and pass so remove them.
- Don't show value of intensity since it's dynamic by default.
- Add options to explicitly enable CPU mining or disable GPU mining.
- Convert the opt queue into a minimum number of work items to have queued
instead of an extra number to decrease risk of getting idle devices without
increasing risk of higher rejects.
- Statify tv_sort.
- Check for SSE2 before trying to build 32 bit SSE2 assembly version. Prevents
build failure when yasm is installed but -msse2 is not specified.
- Add some defines to configure.ac to enable exporting of values and packaging,
and clean up output.
- Give convenient summary at end of ./configure.
- Display version information and add --version command line option, and make
sure we flush stdout.
- Enable curses after the mining threads are set up so that failure messages
won't be lost in the curses interface.
- Disable curses after inputting a pool if we requested no curses interface.
- Add an option to break out after successfully mining a number of accepted
shares.
- Exit with a failed return code if we did not reach opt_shares.
- The cpu mining work data can get modified before we copy it if we submit it
async, and the sync submission is not truly sync anyway, so just submit it sync.


CGMiner Version 1.6.0 - August 26, 2011

- Make restarting of GPUs optional for systems that hang on any attempt to
restart them.     Fix DEAD status by comparing it to last live time rather than
last attempted restart time since that happens every minute.
- Move staged threads to hashes so we can sort them by time.
- Create a hash list of all the blocks created and search them to detect when a
new block has definitely appeared, using that information to detect stale work
and discard it.
- Update configure.ac for newer autoconf tools.
- Use the new hashes directly for counts instead of the fragile counters
currently in use.
- Update to latest sse2 code from cpuminer-ng.
- Allow LP to reset block detect and block detect lp flags to know who really
came first.
- Get start times just before mining begins to not have very slow rise in
average.
- Add message about needing one server.
- We can queue all the necessary work without hitting frequent stales now with
the time and string stale protection active all the time.     This prevents a
pool being falsely labelled as not providing work fast enough.
- Include uthash.h in distro.
- Implement SSE2 32 bit assembly algorithm as well.
- Fail gracefully if unable to open the opencl files.
- Make cgminer look in the install directory for the .cl files making make
install work correctly.
- Allow a custom kernel path to be entered on the command line.
- Bump threshhold for lag up to maximum queued but no staged work.
- Remove fragile source patching for bitalign, vectors et. al and simply pass it
with the compiler options.
- Actually check the value returned for the x-roll-ntime extension to make sure
it isn't saying N.
- Prevent segfault on exit for when accessory threads don't exist.
- Disable curl debugging with opt protocol since it spews to stderr.


CGMiner Version 1.5.8 - August 23, 2011

- Minimise how much more work can be given in cpu mining threads each interval.
- Make the fail-pause progressively longer each time it fails until the network
recovers.
- Only display the lagging message if we've requested the work earlier.
- Clean up the pool switching to not be dependent on whether the work can roll
or not by setting a lagging flag and then the idle flag.
- Only use one thread to determine if a GPU is sick or well, and make sure to
reset the sick restart attempt time.
- The worksize was unintentionally changed back to 4k by mistake, this caused a
slowdown.


CGMiner Version 1.5.7 - August 22, 2011

- Fix a crash with --algo auto
- Test at appropriate target difficulty now.
- Add per-device statics log output with --per-device-stats
- Fix breakage that occurs when 1 or 4 vectors are chosen on new phatk.
- Make rolltime report debug level only now since we check it every work
item.
- Add the ability to enable/disable per-device stats on the fly and match
logging on/off.
- Explicitly tell the compiler to retain the program to minimise the chance of
the zero sized binary errors.
- Add one more instruction to avoid one branch point in the common path in the
cl return code. Although this adds more ALUs overall and more branch points, the
common path code has the same number of ALUs and one less jmp, jmps being more
expensive.
- Explicitly link in ws2_32 on the windows build and update README file on how
to compile successfully on windows.
- Release cl resources should the gpu mining thread abort.
- Attempt to restart a GPU once every minute while it's sick.
- Don't kill off the reinit thread if it fails to init a GPU but returns safely.
- Only declare a GPU dead if there's been no sign of activity from the reinit
thread for 10 mins.
- Never automatically disable any pools but just specify them as idle if they're
unresponsive at startup.
- Use any longpoll available, and don't disable it if switching to a server that
doesn't have it. This allows you to mine solo, yet use the longpoll from a pool
even if the pool is the backup server.
- Display which longpoll failed and don't free the ram for lp_url since it
belongs to the pool hdr path.
- Make the tcp setsockopts unique to linux in the hope it allows freebsd et. al
to compile.


CGMiner Version 1.5.6 - August 17, 2011

- New phatk and poclbm kernels. Updated phatk to be in sync with latest 2.2
courtesy of phateus. Custom modified to work best with cgminer.
- Updated output buffer code to use a smaller buffer with the kernels.
- Clean up the longpoll management to ensure the right paths go to the right
pool and display whether we're connected to LP or not in the status line.


CGMiner Version 1.5.5 - August 16, 2011

- Rework entirely the GPU restart code. Strike a balance between code that
re-initialises the GPU entirely so that soft hangs in the code are properly
managed, but if a GPU is completely hung, the thread restart code fails
gracefully, so that it does not take out any other code or devices. This will
allow cgminer to keep restarting GPUs that can be restarted, but continue
mining even if one or more GPUs hangs which would normally require a reboot.
- Add --submit-stale option which submits all shares, regardless of whether they
would normally be considered stale.
- Keep options in alphabetical order.
- Probe for slightly longer for when network conditions are lagging.
- Only display the CPU algo when we're CPU mining.
- As we have keepalives now, blaming network flakiness on timeouts appears to
have been wrong.     Set a timeout for longpoll to 1 hour, and most other
network connectivity to 1 minute.
- Simplify output code and remove HW errors from CPU stats.
- Simplify code and tidy output.
- Only show cpu algo in summary if cpu mining.
- Log summary at the end as per any other output.
- Flush output.
- Add a linux-usb-cgminer guide courtesy of Kano.


CGMiner Version 1.5.4 - August 14, 2011

- Add new option: --monitor <cmd> Option lets user specify a command <cmd> that
will get forked by cgminer on startup. cgminer's stderr output subsequently gets
piped directly to this command.
- Allocate work from one function to be able to initialise variables added
later.
- Add missing fflush(stdout) for --ndevs and conclusion summary.
- Preinitialise the devices only once on startup.
- Move the non cl_ variables into the cgpu info struct to allow creating a new
cl state on reinit, preserving known GPU variables.
- Create a new context from scratch in initCQ in case something was corrupted to
maximise our chance of succesfully creating a new worker thread. Hopefully this
makes thread restart on GPU failure more reliable, without hanging everything
in the case of a completely wedged GPU.
- Display last initialised time in gpu management info, to know if a GPU has
been re-initialised.
- When pinging a sick cpu, flush finish and then ping it in a separate thread in
the hope it recovers without needing a restart, but without blocking code
elsewhere.
- Only consider a pool lagging if we actually need the work and we have none
staged despite queue requests stacking up. This decreases significantly the
amount of work that leaks to the backup pools.
- The can_roll function fails inappropriately in stale_work.
- Only put the message that a pool is down if not pinging it every minute. This
prevents cgminer from saying pool down at 1 minute intervals unless in debug
mode.
- Free all work in one place allowing us to perform actions on it in the future.
- Remove the extra shift in the output code which was of dubious benefit. In
fact in cgminer's implementation, removing this caused a miniscule speedup.
- Test each work item to see if it can be rolled instead of per-pool and roll
whenever possible, adhering to the 60 second timeout. This makes the period
after a longpoll have smaller dips in throughput, as well as requiring less
getworks overall thus increasing efficiency.
- Stick to rolling only work from the current pool unless we're in load balance
mode or lagging to avoid aggressive rolling imitating load balancing.
- If a work item has had any mining done on it, don't consider it discarded
work.


CGMiner Version 1.5.3 - July 30, 2011

- Significant work went into attempting to make the thread restart code robust
to identify sick threads, tag them SICK after 1 minute, then DEAD after 5
minutes of inactivity and try to restart them. Instead of re-initialising the
GPU completely, only a new cl context is created to avoid hanging the rest of
the GPUs should the dead GPU be hung irrevocably.
- Use correct application name in syslog.
- Get rid of extra line feeds.
- Use pkg-config to check for libcurl version
- Implement per-thread getwork count with proper accounting to not over-account
queued items when local work replaces it.
- Create a command queue from the program created from source which allows us
to flush the command queue in the hope it will not generate a zero sized binary
any more.
- Be more willing to get work from the backup pools if the work is simply being
queued faster than it is being retrieved.


CGMiner Version 1.5.2 - July 28, 2011

- Restarting a hung GPU can hang the rest of the GPUs so just declare it dead
and provide the information in the status.
- The work length in the miner thread gets smaller but doesn't get bigger if
it's under 1 second.     This could end up leading to CPU under-utilisation and
lower and lower hash rates.     Fix it by increasing work length if it drops
under 1 second.
- Make the "quiet" mode still update the status and display errors, and add a
new --real-quiet option which disables all output and can be set once while
running.
- Update utility and efficiency figures when displaying them.
- Some Intel HD graphics support the opencl commands but return errors since
they don't support opencl. Don't fail with them, just provide a warning and
disable GPU mining.
- Add http:// if it's not explicitly set for URL entries.
- Log to the output file at any time with warnings and errors, instead of just
when verbose mode is on.
- Display the correct current hash as per blockexplorer, truncated to 16
characters, with just the time.


CGMiner Version 1.5.1 - July 27, 2011

- Two redraws in a row cause a crash in old libncurses so just do one redraw
using the main window.
- Don't adjust hash_div only up for GPUs. Disable hash_div adjustment for GPUs.
- Only free the thread structures if the thread still exists.
- Update both windows separately, but not at the same time to prevent the double
refresh crash that old libncurses has.     Do the window resize check only when
about to redraw the log window to minimise ncurses cpu usage.
- Abstract out the decay time function and use it to make hash_div a rolling
average so it doesn't change too abruptly and divide work in chunks large enough
to guarantee they won't overlap.
- Sanity check to prove locking.
- Don't take more than one lock at a time.
- Make threads report out when they're queueing a request and report if they've
failed.
- Make cpu mining work submission asynchronous as well.
- Properly detect stale work based on time from staging and discard instead of
handing on, but be more lax about how long work can be divided for up to the
scantime.
- Do away with queueing work separately at the start and let each thread grab
its own work as soon as it's ready.
- Don't put an extra work item in the queue as each new device thread will do so
itself.
- Make sure to decrease queued count if we discard the work.
- Attribute split work as local work generation.
- If work has been cloned it is already at the head of the list and when being
reinserted into the queue it should be placed back at the head of the list.
- Dividing work is like the work is never removed at all so treat it as such.
However the queued bool needs to be reset to ensure we *can* request more work
even if we didn't initially.
- Make the display options clearer.
- Add debugging output to tq_push calls.
- Add debugging output to all tq_pop calls.


CGMiner Version 1.5.0 - July 26, 2011

- Increase efficiency of slow mining threads such as CPU miners dramatically. Do
this by detecting which threads cannot complete searching a work item within the
scantime and then divide up a work item into multiple smaller work items.
Detect the age of the work items and if they've been cloned before to prevent
doing the same work over. If the work is too old to be divided, then see if it
can be time rolled and do that to generate work. This dramatically decreases the
number of queued work items from a pool leading to higher overall efficiency
(but the same hashrate and share submission rate).
- Don't request work too early for CPUs as CPUs will scan for the full
opt_scantime anyway.
- Simplify gpu management enable/disable/restart code.
- Implement much more accurate rolling statistics per thread and per gpu and
improve accuracy of rolling displayed values.
- Make the rolling log-second average more accurate.
- Add a menu to manage GPUs on the fly allowing you to enable/disable GPUs or
try restarting them.
- Keep track of which GPUs are alive versus enabled.
- Start threads for devices that are even disabled, but don't allow them to
start working.
- The last pool is when we are low in total_pools, not active_pools.
- Make the thread restart do a pthread_join after disabling the device, only
re-enabling it if we succeed in restarting the thread. Do this from a separate
thread so as to not block any other code.This will allow cgminer to continue
even if one GPU hangs.
- Try to do every curses manipulation under the curses lock.
- Only use the sockoptfunction if the version of curl is recent enough.


CGMiner Version 1.4.1 - July 24, 2011

- Do away with GET for dealing with longpoll forever. POST is the one that works
everywhere, not the other way around.
- Detect when the primary pool is lagging and start queueing requests on backup
pools if possible before needing to roll work.
- Load balancing puts more into the current pool if there are disabled pools.
Fix.
- Disable a GPU device should the thread fail to init.
- Out of order command queue may fail on osx. Try without if it fails.
- Fix possible dereference on blank inputs during input_pool.
- Defines missing would segfault on --help when no sse mining is built in.
- Revert "Free up resources/stale compilers." - didn't help.
- Only try to print the status of active devices or it would crash.
- Some hardware might benefit from the less OPS so there's no harm in leaving
kernel changes that do that apart from readability of the code.

CGMiner Version 1.4.0 - July 23, 2011

- Feature upgrade: Add keyboard input during runtime to allow modification of
and viewing of numerous settings such as adding/removing pools, changing
multipool management strategy, switching pools, changing intensiy, verbosity,
etc. with a simple keypress menu system.
- Free up resources/stale compilers.
- Kernels are safely flushed in a way that allows out of order execution to
work.
- Sometimes the cl compiler generates zero sized binaries and only a reboot
seems to fix it.
- Don't try to stop/cancel threads that don't exist.
- Only set option to show devices and exit if built with opencl support.
- Enable curses earlier and exit with message in main for messages to not be
lost in curses windows.
- Make it possible to enter server credentials with curses input if none are
specified on the command line.
- Abstract out a curses input function and separate input pool function to allow
for live adding of pools later.
- Remove the nil arguments check to allow starting without parameters.
- Disable/enable echo & cbreak modes.
- Add a thread that takes keyboard input and allow for quit, silent, debug,
verbose, normal, rpc protocol debugging and clear screen options.
- Add pool option to input and display current pool status, pending code to
allow live changes.
- Add a bool for explicit enabling/disabling of pools.
- Make input pool capable of bringing up pools while running.
- Do one last check of the work before submitting it.
- Implement the ability to live add, enable, disable, and switch to pools.
- Only internally test for block changes when the work matches the current pool
to prevent interleaved block change timing on multipools.
- Display current pool management strategy to enable changing it on the fly.
- The longpoll blanking of the current_block data may not be happening before
the work is converted and appears to be a detected block change.     Blank the
current block be
- Make --no-longpoll work again.
- Abstract out active pools count.
- Allow the pool strategy to be modified on the fly.
- Display pool information on the fly as well.
- Add a menu and separate out display options.
- Clean up the messy way the staging thread communicates with the longpoll
thread to determine who found the block first.
- Make the input windows update immediately instead of needing a refresh.
- Allow log interval to be set in the menu.
- Allow scan settings to be modified at runtime.
- Abstract out the longpoll start and explicitly restart it on pool change.
- Make it possible to enable/disable longpoll.
- Set priority correctly on multipools.     Display priority and alive/dead
information in display_pools.
- Implement pool removal.
- Limit rolltime work generation to 10 iterations only.
- Decrease testing log to info level.
- Extra refresh not required.
- With huge variation in GPU performance, allow intensity to go from -10 to +10.
- Tell getwork how much of a work item we're likely to complete for future
splitting up of work.
- Remove the mandatory work requirement at startup by testing for invalid work
being passed which allows for work to be queued immediately.     This also
removes the requirem
- Make sure intensity is carried over to thread count and is at least the
minimum necessary to work.
- Unlocking error on retry. Locking unnecessary anyway so remove it.
- Clear log window from consistent place. No need for locking since logging is
disabled during input.
- Cannot print the status of threads that don't exist so just queue enough work
for the number of mining threads to prevent crash with -Q N.
- Update phatk kernel to one with new parameters for slightly less overhead
again.     Make the queue kernel parameters call a function pointer to select
phatk or poclbm.
- Make it possible to select the choice of kernel on the command line.
- Simplify the output part of the kernel. There's no demonstrable advantage from
more complexity.
- Merge pull request #18 from ycros/cgminer
- No need to make leaveok changes win32 only.
- Build support in for all SSE if possible and only set the default according to
machine capabilities.
- Win32 threading and longpoll keepalive fixes.
- Win32: Fix for mangled output on the terminal on exit.


CGMiner Version 1.3.1 - July 20, 2011

- Feature upgrade; Multiple strategies for failover. Choose from default which
now falls back to a priority order from 1st to last, round robin which only
changes pools when one is idle, rotate which changes pools at user-defined
intervals, and load-balance which spreads the work evenly amongst all pools.
- Implement pool rotation strategy.
- Implement load balancing algorithm by rotating requests to each pool.
- Timeout on failed discarding of staged requests.
- Implement proper flagging of idle pools, test them with the watchdog thread,
and failover correctly.
- Move pool active test to own function.
- Allow multiple strategies to be set for multipool management.
- Track pool number.
- Don't waste the work items queued on testing the pools at startup.
- Reinstate the mining thread watchdog restart.
- Add a getpoll bool into the thread information and don't restart threads stuck
waiting on work.
- Rename the idlenet bool for the pool for later use.
- Allow the user/pass userpass urls to be input in any order.
- When json rpc errors occur they occur in spits and starts, so trying to limit
them with the comms error bool doesn't stop a flood of them appearing.
- Reset the queued count to allow more work to be queued for the new pool on
pool switch.

CGMiner Version 1.3.0 - July 19, 2011

- Massive infrastructure update to support pool failover.
- Accept multiple parameters for url, user and pass and set up structures of
pool data accordingly.
- Probe each pool for what it supports.
- Implement per pool feature support according to rolltime support as
advertised by server.
- Do switching automatically based on a 300 second timeout of locally generated
work or 60 seconds of no response from a server that doesn't support rolltime.
- Implement longpoll server switching.
- Keep per-pool data and display accordingly.
- Make sure cgminer knows how long the pool has actually been out for before
deeming it a prolonged outage.
- Fix bug with ever increasing staged work in 1.2.8 that eventually caused
infinite rejects.
- Make warning about empty http requests not show by default since many
servers do this regularly.


CGMiner Version 1.2.8 - July 18, 2011

- More OSX build fixes.
- Add an sse4 algorithm to CPU mining.
- Fix CPU mining with other algorithms not working.
- Rename the poclbm file to ensure a new binary is built since.
- We now are guaranteed to have one fresh work item after a block change and we
should only discard staged requests.
- Don't waste the work we retrieve from a longpoll.
- Provide a control lock around global bools to avoid racing on them.
- Iterating over 1026 nonces when confirming data from the GPU is old code
and unnecessary and can lead to repeats/stales.
- The poclbm kernel needs to be updated to work with the change to 4k sized
output buffers.
- longpoll seems to work either way with post or get but some servers prefer
get so change to httpget.


CGMiner Version 1.2.7 - July 16, 2011

- Show last 8 characters of share submitted in log.
- Display URL connected to and user logged in as in status.
- Display current block and when it was started in the status line.
- Only pthread_join the mining threads if they exist as determined by
pthread_cancel and don't fail on pthread_cancel.
- Create a unique work queue for all getworks instead of binding it to thread 0
to avoid any conflict over thread 0's queue.
- Clean up the code to make it clear it's watchdog thread being messaged to
restart the threads.
- Check the current block description hasn't been blanked pending the real
new current block data.
- Re-enable signal handlers once the signal has been received to make it
possible to kill cgminer if it fails to shut down.
- Disable restarting of CPU mining threads pending further investigation.
- Update longpoll messages.
- Add new block data to status line.
- Fix opencl tests for osx.
- Only do local generation of work if the work item is not stale itself.
- Check for stale work within the mining threads and grab new work if
positive.
- Test for idle network conditions and prevent threads from being restarted
by the watchdog thread under those circumstances.
- Make sure that local work generation does not continue indefinitely by
stopping it after 10 minutes.
- Tweak the kernel to have a shorter path using a 4k buffer and a mask on the
nonce value instead of a compare and loop for a shorter code path.
- Allow queue of zero and make that default again now that we can track how
work is being queued versus staged. This can decrease reject rates.
- Queue precisely the number of mining threads as longpoll_staged after a
new block to not generate local work.


CGMiner Version 1.2.6 - July 15, 2011

- Put a current system status line beneath the total work status line
- Fix a counting error that would prevent cgminer from correctly detecting
situations where getwork was failing - this would cause stalls sometimes
unrecoverably.
- Limit the maximum number of requests that can be put into the queue which
otherwise could get arbitrarily long during a network outage.
- Only count getworks that are real queue requests.


CGMiner Version 1.2.5 - July 15, 2011

- Conflicting -n options corrected
- Setting an intensity with -I disables dynamic intensity setting
- Removed option to manually disable dynamic intensity
- Improve display output
- Implement signal handler and attempt to clean up properly on exit
- Only restart threads that are not stuck waiting on mandatory getworks
- Compatibility changes courtesy of Ycros to build on mingw32 and osx
- Explicitly grab first work item to prevent false positive hardware errors
due to working on uninitialised work structs
- Add option for non curses --text-only output
- Ensure we connect at least once successfully before continuing to retry to
connect in case url/login parameters were wrong
- Print an executive summary when cgminer is terminated
- Make sure to refresh the status window

CGMiner Versions -> 1.2.4

- Con Kolivas - July 2011. New maintainership of code under cgminer name.
- Massive rewrite to incorporate GPU mining.
- Incorporate original oclminer c code.
- Rewrite gpu mining code to efficient work loops.
- Implement per-card detection and settings.
- Implement vector code.
- Implement bfi int patching.
- Import poclbm and phatk ocl kernels and use according to hardware type.
- Implement customised optimised versions of opencl kernels.
- Implement binary kernel generation and loading.
- Implement preemptive asynchronous threaded work gathering and pushing.
- Implement variable length extra work queues.
- Optimise workloads to be efficient miners instead of getting lots of extra
  work.
- Implement total hash throughput counters, per-card accepted, rejected and
  hw error count.
- Staging and watchdog threads to prevent fallover.
- Stale and reject share guarding.
- Autodetection of new blocks without longpoll.
- Dynamic setting of intensity to maintain desktop interactivity.
- Curses interface with generous statistics and information.
- Local generation of work (xroll ntime) when detecting poor network
connectivity.

cpuminer Version 1.0.2

- Linux x86_64 optimisations - Con Kolivas
- Optimise for x86_64 by default by using sse2_64 algo
- Detects CPUs and sets number of threads accordingly
- Uses CPU affinity for each thread where appropriate
- Sets scheduling policy to lowest possible
- Minor performance tweaks

cpuminer Version 1.0.1 - May 14, 2011

- OSX support

cpuminer Version 1.0 - May 9, 2011

- jansson 2.0 compatibility
- correct off-by-one in date (month) display output
- fix platform detection
- improve yasm configure bits
- support full URL, in X-Long-Polling header

cpuminer Version 0.8.1 - March 22, 2011

- Make --user, --pass actually work

- Add User-Agent HTTP header to requests, so that server operators may
  more easily identify the miner client.

- Fix minor bug in example JSON config file

cpuminer Version 0.8 - March 21, 2011

- Support long polling: http://deepbit.net/longpolling.php

- Adjust max workload based on scantime (default 5 seconds,
  or 60 seconds for longpoll)

- Standardize program output, and support syslog on Unix platforms

- Suport --user/--pass options (and "user" and "pass" in config file),
  as an alternative to the current --userpass

cpuminer Version 0.7.2 - March 14, 2011

- Add port of ufasoft's sse2 assembly implementation (Linux only)
  This is a substantial speed improvement on Intel CPUs.

- Move all JSON-RPC I/O to separate thread.  This reduces the
  number of HTTP connections from one-per-thread to one, reducing resource
  usage on upstream bitcoind / pool server.

cpuminer Version 0.7.1 - March 2, 2011

- Add support for JSON-format configuration file.  See example
  file example-cfg.json.  Any long argument on the command line
  may be stored in the config file.
- Timestamp each solution found
- Improve sha256_4way performance.  NOTE: This optimization makes
  the 'hash' debug-print output for sha256_way incorrect.
- Use __builtin_expect() intrinsic as compiler micro-optimization
- Build on Intel compiler
- HTTP library now follows HTTP redirects

cpuminer Version 0.7 - February 12, 2011

- Re-use CURL object, thereby reuseing DNS cache and HTTP connections
- Use bswap_32, if compiler intrinsic is not available
- Disable full target validation (as opposed to simply H==0) for now

cpuminer Version 0.6.1 - February 4, 2011

- Fully validate "hash < target", rather than simply stopping our scan
  if the high 32 bits are 00000000.
- Add --retry-pause, to set length of pause time between failure retries
- Display proof-of-work hash and target, if -D (debug mode) enabled
- Fix max-nonce auto-adjustment to actually work.  This means if your
  scan takes longer than 5 seconds (--scantime), the miner will slowly
  reduce the number of hashes you work on, before fetching a new work unit.

cpuminer Version 0.6 - January 29, 2011

- Fetch new work unit, if scanhash takes longer than 5 seconds (--scantime)
- BeeCee1's sha256 4way optimizations
- lfm's byte swap optimization (improves via, cryptopp)
- Fix non-working short options -q, -r

cpuminer Version 0.5 - December 28, 2010

- Exit program, when all threads have exited
- Improve JSON-RPC failure diagnostics and resilience
- Add --quiet option, to disable hashmeter output.

cpuminer Version 0.3.3 - December 27, 2010

- Critical fix for sha256_cryptopp 'cryptopp_asm' algo

cpuminer Version 0.3.2 - December 23, 2010

- Critical fix for sha256_via

cpuminer Version 0.3.1 - December 19, 2010

- Critical fix for sha256_via
- Retry JSON-RPC failures (see --retry, under "minerd --help" output)

cpuminer Version 0.3 - December 18, 2010

- Add crypto++ 32bit assembly implementation
- show version upon 'minerd --help'
- work around gcc 4.5.x bug that killed 4way performance

cpuminer Version 0.2.2 - December 6, 2010

- VIA padlock implementation works now
- Minor build and runtime fixes

cpuminer Version 0.2.1 - November 29, 2010

- avoid buffer overflow when submitting solutions
- add Crypto++ sha256 implementation (C only, ASM elided for now)
- minor internal optimizations and cleanups

cpuminer Version 0.2 - November 27, 2010

- Add script for building a Windows installer
- improve hash performance (hashmeter) statistics
- add tcatm 4way sha256 implementation
- Add experimental VIA Padlock sha256 implementation

cpuminer Version 0.1.2 - November 26, 2010

- many small cleanups and micro-optimizations
- build win32 exe using mingw
- RPC URL, username/password become command line arguments
- remove unused OpenSSL dependency

cpuminer Version 0.1.1 - November 24, 2010

- Do not build sha256_generic module separately from cpuminer.

cpuminer Version 0.1 - November 24, 2010

- Initial release.
<|MERGE_RESOLUTION|>--- conflicted
+++ resolved
@@ -1,4 +1,9 @@
-<<<<<<< HEAD
+BFGMiner Version 2.10.5 - Future
+
+- Fix logic fail on partial writes with stratum send that was leading to corrupt
+message submissions.
+
+
 BFGMiner Version 2.10.4 - February 7, 2013
 
 - New platform ports: OpenWrt and Win64
@@ -15,19 +20,6 @@
 - Working OpenWrt Buildroot Makefile
 - Do not enable the pool disable on reject feature unless explicitly enabled
 with --disable-rejecting.
-=======
-Version 2.10.5 - February 7, 2013
-
-- Fix logic fail on partial writes with stratum send that was leading to corrupt
-message submissions.
-- Do not consider every call to stratum_resumed a pool recovery unless it was
-actually idle.
-- Do not enable the pool disable on reject feature unless explicitly enabled
-with --disable-rejecting.
-- Stratum disconnect shares - count total against stale
-- Use sanity checking to prevent a possible overflow with invalid data being
-given by the pool for difficulty as reported by luke-Jr.
->>>>>>> b8e20d07
 - Check for calloc failure for completeness in gen_stratum_work.
 - Cache the coinbase length to speed up stratum work generation.
 - Cache the header length when generating stratum work to avoid calculating it
@@ -35,7 +27,6 @@
 generation.
 - Use heap ram for coinbase in gen_stratum_work, zeroing it before use.
 - Provide a wrapper for aligning lengths of size_t to 4 byte boundaries.
-<<<<<<< HEAD
 - Bugfix: ztex: While 1.15y can finish highspeed FPGA config immediately, at
 least 1.15x needs some delay
 - Use CURLOPT_OPENSOCKETFUNCTION to intercept the socket being created for
@@ -119,17 +110,6 @@
 - Change the pool stratum socket buffer to new cgminer implementation, to
 allocate it in a grow-only fashon and reduce virtual memory fragmentation at
 the expense of CPU time.
-=======
-- Fix memory leak on stratum share submission.
-- Zero the best share string memory when zeroing stats.
-
-
-Version 2.10.4 - December 29, 2012
-
-- Change the pool stratum socket buffer to be dynamically allocated to
-accomodate any size coinbase and keep receiving data in recv line for up to 60s
-if no end of line has been received.
->>>>>>> b8e20d07
 - Differentiate socket full from sock full.
 - Allow stratum to startup without notify but check it is valid before creating
 stratum work.
