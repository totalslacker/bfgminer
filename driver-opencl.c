--- conflicted
+++ resolved
@@ -937,7 +937,15 @@
 			int intensity;
 			char *intvar;
 
-			intvar = curses_input("Set GPU scan intensity (d or " _MIN_INTENSITY_STR " -> " _MAX_INTENSITY_STR ")");
+			if (opt_scrypt) {
+				intvar = curses_input("Set GPU scan intensity (d or "
+						      MIN_SCRYPT_INTENSITY_STR " -> "
+						      MAX_SCRYPT_INTENSITY_STR ")");
+			} else {
+				intvar = curses_input("Set GPU scan intensity (d or "
+						      MIN_SHA_INTENSITY_STR " -> "
+						      MAX_SHA_INTENSITY_STR ")");
+			}
 			if (!intvar)
 				return "Invalid intensity\n";
 			if (!strncasecmp(intvar, "d", 1)) {
@@ -946,55 +954,7 @@
 				free(intvar);
 				return "Dynamic mode enabled\n";
 			}
-<<<<<<< HEAD
 			intensity = atoi(intvar);
-=======
-			applog(LOG_DEBUG, "Pushing sem post to thread %d", thr->id);
-
-			cgsem_post(&thr->sem);
-		}
-		goto retry;
-	} if (!strncasecmp(&input, "d", 1)) {
-		if (selected)
-			selected = curses_int("Select GPU to disable");
-		if (selected < 0 || selected >= nDevs) {
-			wlogprint("Invalid selection\n");
-			goto retry;
-		}
-		if (gpus[selected].deven == DEV_DISABLED) {
-			wlogprint("Device already disabled\n");
-			goto retry;
-		}
-		gpus[selected].deven = DEV_DISABLED;
-		goto retry;
-	} else if (!strncasecmp(&input, "i", 1)) {
-		int intensity;
-		char *intvar;
-
-		if (selected)
-			selected = curses_int("Select GPU to change intensity on");
-		if (selected < 0 || selected >= nDevs) {
-			wlogprint("Invalid selection\n");
-			goto retry;
-		}
-		if (opt_scrypt) {
-			intvar = curses_input("Set GPU scan intensity (d or "
-					      MIN_SCRYPT_INTENSITY_STR " -> "
-					      MAX_SCRYPT_INTENSITY_STR ")");
-		} else {
-			intvar = curses_input("Set GPU scan intensity (d or "
-					      MIN_SHA_INTENSITY_STR " -> "
-					      MAX_SHA_INTENSITY_STR ")");
-		}
-		if (!intvar) {
-			wlogprint("Invalid input\n");
-			goto retry;
-		}
-		if (!strncasecmp(intvar, "d", 1)) {
-			wlogprint("Dynamic mode enabled on gpu %d\n", selected);
-			gpus[selected].dynamic = true;
-			pause_dynamic_threads(selected);
->>>>>>> 2b171f7f
 			free(intvar);
 			if (intensity < MIN_INTENSITY || intensity > MAX_INTENSITY)
 				return "Invalid intensity (out of range)\n";
