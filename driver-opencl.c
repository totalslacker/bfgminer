/*
 * Copyright 2011-2012 Con Kolivas
 * Copyright 2011-2012 Luke Dashjr
 * Copyright 2010 Jeff Garzik
 *
 * This program is free software; you can redistribute it and/or modify it
 * under the terms of the GNU General Public License as published by the Free
 * Software Foundation; either version 3 of the License, or (at your option)
 * any later version.  See COPYING for more details.
 */

#include "config.h"

#ifdef HAVE_CURSES
#include <curses.h>
#endif

#ifndef WIN32
#include <dlfcn.h>
#else
#include <windows.h>
#endif

#include <string.h>
#include <stdbool.h>
#include <stdint.h>

#include <sys/types.h>

#ifndef WIN32
#include <sys/resource.h>
#endif
#include <ccan/opt/opt.h>

#define OMIT_OPENCL_API

#include "compat.h"
#include "miner.h"
#include "driver-opencl.h"
#include "findnonce.h"
#include "ocl.h"
#include "adl.h"

/* TODO: cleanup externals ********************/


#ifdef HAVE_OPENCL
/* Platform API */
CL_API_ENTRY cl_int CL_API_CALL
(*clGetPlatformIDs)(cl_uint          /* num_entries */,
                 cl_platform_id * /* platforms */,
                 cl_uint *        /* num_platforms */) CL_API_SUFFIX__VERSION_1_0;

CL_API_ENTRY cl_int CL_API_CALL
(*clGetPlatformInfo)(cl_platform_id   /* platform */,
                  cl_platform_info /* param_name */,
                  size_t           /* param_value_size */,
                  void *           /* param_value */,
                  size_t *         /* param_value_size_ret */) CL_API_SUFFIX__VERSION_1_0;

/* Device APIs */
CL_API_ENTRY cl_int CL_API_CALL
(*clGetDeviceIDs)(cl_platform_id   /* platform */,
               cl_device_type   /* device_type */,
               cl_uint          /* num_entries */,
               cl_device_id *   /* devices */,
               cl_uint *        /* num_devices */) CL_API_SUFFIX__VERSION_1_0;

CL_API_ENTRY cl_int CL_API_CALL
(*clGetDeviceInfo)(cl_device_id    /* device */,
                cl_device_info  /* param_name */,
                size_t          /* param_value_size */,
                void *          /* param_value */,
                size_t *        /* param_value_size_ret */) CL_API_SUFFIX__VERSION_1_0;

/* Context APIs  */
CL_API_ENTRY cl_context CL_API_CALL
(*clCreateContextFromType)(const cl_context_properties * /* properties */,
                        cl_device_type          /* device_type */,
                        void (CL_CALLBACK *     /* pfn_notify*/ )(const char *, const void *, size_t, void *),
                        void *                  /* user_data */,
                        cl_int *                /* errcode_ret */) CL_API_SUFFIX__VERSION_1_0;

CL_API_ENTRY cl_int CL_API_CALL
(*clReleaseContext)(cl_context /* context */) CL_API_SUFFIX__VERSION_1_0;

/* Command Queue APIs */
CL_API_ENTRY cl_command_queue CL_API_CALL
(*clCreateCommandQueue)(cl_context                     /* context */,
                     cl_device_id                   /* device */,
                     cl_command_queue_properties    /* properties */,
                     cl_int *                       /* errcode_ret */) CL_API_SUFFIX__VERSION_1_0;

CL_API_ENTRY cl_int CL_API_CALL
(*clReleaseCommandQueue)(cl_command_queue /* command_queue */) CL_API_SUFFIX__VERSION_1_0;

/* Memory Object APIs */
CL_API_ENTRY cl_mem CL_API_CALL
(*clCreateBuffer)(cl_context   /* context */,
               cl_mem_flags /* flags */,
               size_t       /* size */,
               void *       /* host_ptr */,
               cl_int *     /* errcode_ret */) CL_API_SUFFIX__VERSION_1_0;

/* Program Object APIs  */
CL_API_ENTRY cl_program CL_API_CALL
(*clCreateProgramWithSource)(cl_context        /* context */,
                          cl_uint           /* count */,
                          const char **     /* strings */,
                          const size_t *    /* lengths */,
                          cl_int *          /* errcode_ret */) CL_API_SUFFIX__VERSION_1_0;

CL_API_ENTRY cl_program CL_API_CALL
(*clCreateProgramWithBinary)(cl_context                     /* context */,
                          cl_uint                        /* num_devices */,
                          const cl_device_id *           /* device_list */,
                          const size_t *                 /* lengths */,
                          const unsigned char **         /* binaries */,
                          cl_int *                       /* binary_status */,
                          cl_int *                       /* errcode_ret */) CL_API_SUFFIX__VERSION_1_0;

CL_API_ENTRY cl_int CL_API_CALL
(*clReleaseProgram)(cl_program /* program */) CL_API_SUFFIX__VERSION_1_0;

CL_API_ENTRY cl_int CL_API_CALL
(*clBuildProgram)(cl_program           /* program */,
               cl_uint              /* num_devices */,
               const cl_device_id * /* device_list */,
               const char *         /* options */,
               void (CL_CALLBACK *  /* pfn_notify */)(cl_program /* program */, void * /* user_data */),
               void *               /* user_data */) CL_API_SUFFIX__VERSION_1_0;

CL_API_ENTRY cl_int CL_API_CALL
(*clGetProgramInfo)(cl_program         /* program */,
                 cl_program_info    /* param_name */,
                 size_t             /* param_value_size */,
                 void *             /* param_value */,
                 size_t *           /* param_value_size_ret */) CL_API_SUFFIX__VERSION_1_0;

CL_API_ENTRY cl_int CL_API_CALL
(*clGetProgramBuildInfo)(cl_program            /* program */,
                      cl_device_id          /* device */,
                      cl_program_build_info /* param_name */,
                      size_t                /* param_value_size */,
                      void *                /* param_value */,
                      size_t *              /* param_value_size_ret */) CL_API_SUFFIX__VERSION_1_0;

/* Kernel Object APIs */
CL_API_ENTRY cl_kernel CL_API_CALL
(*clCreateKernel)(cl_program      /* program */,
               const char *    /* kernel_name */,
               cl_int *        /* errcode_ret */) CL_API_SUFFIX__VERSION_1_0;

CL_API_ENTRY cl_int CL_API_CALL
(*clReleaseKernel)(cl_kernel   /* kernel */) CL_API_SUFFIX__VERSION_1_0;

CL_API_ENTRY cl_int CL_API_CALL
(*clSetKernelArg)(cl_kernel    /* kernel */,
               cl_uint      /* arg_index */,
               size_t       /* arg_size */,
               const void * /* arg_value */) CL_API_SUFFIX__VERSION_1_0;

/* Flush and Finish APIs */
CL_API_ENTRY cl_int CL_API_CALL
(*clFinish)(cl_command_queue /* command_queue */) CL_API_SUFFIX__VERSION_1_0;

/* Enqueued Commands APIs */
CL_API_ENTRY cl_int CL_API_CALL
(*clEnqueueReadBuffer)(cl_command_queue    /* command_queue */,
                    cl_mem              /* buffer */,
                    cl_bool             /* blocking_read */,
                    size_t              /* offset */,
                    size_t              /* size */,
                    void *              /* ptr */,
                    cl_uint             /* num_events_in_wait_list */,
                    const cl_event *    /* event_wait_list */,
                    cl_event *          /* event */) CL_API_SUFFIX__VERSION_1_0;

CL_API_ENTRY cl_int CL_API_CALL
(*clEnqueueWriteBuffer)(cl_command_queue   /* command_queue */,
                     cl_mem             /* buffer */,
                     cl_bool            /* blocking_write */,
                     size_t             /* offset */,
                     size_t             /* size */,
                     const void *       /* ptr */,
                     cl_uint            /* num_events_in_wait_list */,
                     const cl_event *   /* event_wait_list */,
                     cl_event *         /* event */) CL_API_SUFFIX__VERSION_1_0;

CL_API_ENTRY cl_int CL_API_CALL
(*clEnqueueNDRangeKernel)(cl_command_queue /* command_queue */,
                       cl_kernel        /* kernel */,
                       cl_uint          /* work_dim */,
                       const size_t *   /* global_work_offset */,
                       const size_t *   /* global_work_size */,
                       const size_t *   /* local_work_size */,
                       cl_uint          /* num_events_in_wait_list */,
                       const cl_event * /* event_wait_list */,
                       cl_event *       /* event */) CL_API_SUFFIX__VERSION_1_0;

#ifdef WIN32
#define dlsym (void*)GetProcAddress
#define dlclose FreeLibrary
#endif

#define LOAD_OCL_SYM(sym)  do { \
	if (!(sym = dlsym(cl, #sym))) {  \
		applog(LOG_ERR, "Failed to load OpenCL symbol " #sym ", no GPUs usable");  \
		dlclose(cl);  \
		return false;  \
	}  \
} while(0)

static bool
load_opencl_symbols() {
#ifndef WIN32
	void *cl = dlopen("libOpenCL.so", RTLD_LAZY);
#else
	HMODULE cl = LoadLibrary("OpenCL.dll");
#endif
	if (!cl)
	{
		applog(LOG_ERR, "Failed to load OpenCL library, no GPUs usable");
		return false;
	}
	
	LOAD_OCL_SYM(clGetPlatformIDs);
	LOAD_OCL_SYM(clGetPlatformInfo);
	LOAD_OCL_SYM(clGetDeviceIDs);
	LOAD_OCL_SYM(clGetDeviceInfo);
	LOAD_OCL_SYM(clCreateContextFromType);
	LOAD_OCL_SYM(clReleaseContext);
	LOAD_OCL_SYM(clCreateCommandQueue);
	LOAD_OCL_SYM(clReleaseCommandQueue);
	LOAD_OCL_SYM(clCreateBuffer);
	LOAD_OCL_SYM(clCreateProgramWithSource);
	LOAD_OCL_SYM(clCreateProgramWithBinary);
	LOAD_OCL_SYM(clReleaseProgram);
	LOAD_OCL_SYM(clBuildProgram);
	LOAD_OCL_SYM(clGetProgramInfo);
	LOAD_OCL_SYM(clGetProgramBuildInfo);
	LOAD_OCL_SYM(clCreateKernel);
	LOAD_OCL_SYM(clReleaseKernel);
	LOAD_OCL_SYM(clSetKernelArg);
	LOAD_OCL_SYM(clFinish);
	LOAD_OCL_SYM(clEnqueueReadBuffer);
	LOAD_OCL_SYM(clEnqueueWriteBuffer);
	LOAD_OCL_SYM(clEnqueueNDRangeKernel);
	
	return true;
}
#endif


#ifdef HAVE_CURSES
extern WINDOW *mainwin, *statuswin, *logwin;
extern void enable_curses(void);
#endif

extern int mining_threads;
extern double total_secs;
extern int opt_g_threads;
extern bool ping;
extern bool opt_loginput;
extern char *opt_kernel_path;
extern int gpur_thr_id;
extern bool opt_noadl;
extern bool have_opencl;



extern void *miner_thread(void *userdata);
extern int dev_from_id(int thr_id);
extern void tailsprintf(char *f, const char *fmt, ...);
extern void wlog(const char *f, ...);
extern void decay_time(double *f, double fadd);


/**********************************************/

#ifdef HAVE_ADL
extern float gpu_temp(int gpu);
extern int gpu_fanspeed(int gpu);
extern int gpu_fanpercent(int gpu);
#endif


#ifdef HAVE_OPENCL
char *set_vector(char *arg)
{
	int i, val = 0, device = 0;
	char *nextptr;

	nextptr = strtok(arg, ",");
	if (nextptr == NULL)
		return "Invalid parameters for set vector";
	val = atoi(nextptr);
	if (val != 1 && val != 2 && val != 4)
		return "Invalid value passed to set_vector";

	gpus[device++].vwidth = val;

	while ((nextptr = strtok(NULL, ",")) != NULL) {
		val = atoi(nextptr);
		if (val != 1 && val != 2 && val != 4)
			return "Invalid value passed to set_vector";

		gpus[device++].vwidth = val;
	}
	if (device == 1) {
		for (i = device; i < MAX_GPUDEVICES; i++)
			gpus[i].vwidth = gpus[0].vwidth;
	}

	return NULL;
}

char *set_worksize(char *arg)
{
	int i, val = 0, device = 0;
	char *nextptr;

	nextptr = strtok(arg, ",");
	if (nextptr == NULL)
		return "Invalid parameters for set work size";
	val = atoi(nextptr);
	if (val < 1 || val > 9999)
		return "Invalid value passed to set_worksize";

	gpus[device++].work_size = val;

	while ((nextptr = strtok(NULL, ",")) != NULL) {
		val = atoi(nextptr);
		if (val < 1 || val > 9999)
			return "Invalid value passed to set_worksize";

		gpus[device++].work_size = val;
	}
	if (device == 1) {
		for (i = device; i < MAX_GPUDEVICES; i++)
			gpus[i].work_size = gpus[0].work_size;
	}

	return NULL;
}

#ifdef USE_SCRYPT
char *set_shaders(char *arg)
{
	int i, val = 0, device = 0;
	char *nextptr;

	nextptr = strtok(arg, ",");
	if (nextptr == NULL)
		return "Invalid parameters for set lookup gap";
	val = atoi(nextptr);

	gpus[device++].shaders = val;

	while ((nextptr = strtok(NULL, ",")) != NULL) {
		val = atoi(nextptr);

		gpus[device++].shaders = val;
	}
	if (device == 1) {
		for (i = device; i < MAX_GPUDEVICES; i++)
			gpus[i].shaders = gpus[0].shaders;
	}

	return NULL;
}

char *set_lookup_gap(char *arg)
{
	int i, val = 0, device = 0;
	char *nextptr;

	nextptr = strtok(arg, ",");
	if (nextptr == NULL)
		return "Invalid parameters for set lookup gap";
	val = atoi(nextptr);

	gpus[device++].opt_lg = val;

	while ((nextptr = strtok(NULL, ",")) != NULL) {
		val = atoi(nextptr);

		gpus[device++].opt_lg = val;
	}
	if (device == 1) {
		for (i = device; i < MAX_GPUDEVICES; i++)
			gpus[i].opt_lg = gpus[0].opt_lg;
	}

	return NULL;
}

char *set_thread_concurrency(char *arg)
{
	int i, val = 0, device = 0;
	char *nextptr;

	nextptr = strtok(arg, ",");
	if (nextptr == NULL)
		return "Invalid parameters for set thread concurrency";
	val = atoi(nextptr);

	gpus[device++].opt_tc = val;

	while ((nextptr = strtok(NULL, ",")) != NULL) {
		val = atoi(nextptr);

		gpus[device++].opt_tc = val;
	}
	if (device == 1) {
		for (i = device; i < MAX_GPUDEVICES; i++)
			gpus[i].opt_tc = gpus[0].opt_tc;
	}

	return NULL;
}
#endif

static enum cl_kernels select_kernel(char *arg)
{
	if (!strcmp(arg, "diablo"))
		return KL_DIABLO;
	if (!strcmp(arg, "diakgcn"))
		return KL_DIAKGCN;
	if (!strcmp(arg, "poclbm"))
		return KL_POCLBM;
	if (!strcmp(arg, "phatk"))
		return KL_PHATK;
#ifdef USE_SCRYPT
	if (!strcmp(arg, "scrypt"))
		return KL_SCRYPT;
#endif
	return KL_NONE;
}

char *set_kernel(char *arg)
{
	enum cl_kernels kern;
	int i, device = 0;
	char *nextptr;

	if (opt_scrypt)
		return "Cannot use sha256 kernel with scrypt";
	nextptr = strtok(arg, ",");
	if (nextptr == NULL)
		return "Invalid parameters for set kernel";
	kern = select_kernel(nextptr);
	if (kern == KL_NONE)
		return "Invalid parameter to set_kernel";
	gpus[device++].kernel = kern;

	while ((nextptr = strtok(NULL, ",")) != NULL) {
		kern = select_kernel(nextptr);
		if (kern == KL_NONE)
			return "Invalid parameter to set_kernel";

		gpus[device++].kernel = kern;
	}
	if (device == 1) {
		for (i = device; i < MAX_GPUDEVICES; i++)
			gpus[i].kernel = gpus[0].kernel;
	}

	return NULL;
}
#endif

#ifdef HAVE_ADL
/* This function allows us to map an adl device to an opencl device for when
 * simple enumeration has failed to match them. */
char *set_gpu_map(char *arg)
{
	int val1 = 0, val2 = 0;
	char *nextptr;

	nextptr = strtok(arg, ",");
	if (nextptr == NULL)
		return "Invalid parameters for set gpu map";
	if (sscanf(arg, "%d:%d", &val1, &val2) != 2)
		return "Invalid description for map pair";
	if (val1 < 0 || val1 > MAX_GPUDEVICES || val2 < 0 || val2 > MAX_GPUDEVICES)
		return "Invalid value passed to set_gpu_map";

	gpus[val1].virtual_adl = val2;
	gpus[val1].mapped = true;

	while ((nextptr = strtok(NULL, ",")) != NULL) {
		if (sscanf(nextptr, "%d:%d", &val1, &val2) != 2)
			return "Invalid description for map pair";
		if (val1 < 0 || val1 > MAX_GPUDEVICES || val2 < 0 || val2 > MAX_GPUDEVICES)
			return "Invalid value passed to set_gpu_map";
		gpus[val1].virtual_adl = val2;
		gpus[val1].mapped = true;
	}

	return NULL;
}

void get_intrange(char *arg, int *val1, int *val2)
{
	if (sscanf(arg, "%d-%d", val1, val2) == 1) {
		*val2 = *val1;
		*val1 = 0;
	}
}

char *set_gpu_engine(char *arg)
{
	int i, val1 = 0, val2 = 0, device = 0;
	char *nextptr;

	nextptr = strtok(arg, ",");
	if (nextptr == NULL)
		return "Invalid parameters for set gpu engine";
	get_intrange(nextptr, &val1, &val2);
	if (val1 < 0 || val1 > 9999 || val2 < 0 || val2 > 9999)
		return "Invalid value passed to set_gpu_engine";

	gpus[device].min_engine = val1;
	gpus[device].gpu_engine = val2;
	device++;

	while ((nextptr = strtok(NULL, ",")) != NULL) {
		get_intrange(nextptr, &val1, &val2);
		if (val1 < 0 || val1 > 9999 || val2 < 0 || val2 > 9999)
			return "Invalid value passed to set_gpu_engine";
		gpus[device].min_engine = val1;
		gpus[device].gpu_engine = val2;
		device++;
	}

	if (device == 1) {
		for (i = 1; i < MAX_GPUDEVICES; i++) {
			gpus[i].min_engine = gpus[0].min_engine;
			gpus[i].gpu_engine = gpus[0].gpu_engine;
		}
	}

	return NULL;
}

char *set_gpu_fan(char *arg)
{
	int i, val1 = 0, val2 = 0, device = 0;
	char *nextptr;

	nextptr = strtok(arg, ",");
	if (nextptr == NULL)
		return "Invalid parameters for set gpu fan";
	get_intrange(nextptr, &val1, &val2);
	if (val1 < 0 || val1 > 100 || val2 < 0 || val2 > 100)
		return "Invalid value passed to set_gpu_fan";

	gpus[device].min_fan = val1;
	gpus[device].gpu_fan = val2;
	device++;

	while ((nextptr = strtok(NULL, ",")) != NULL) {
		get_intrange(nextptr, &val1, &val2);
		if (val1 < 0 || val1 > 100 || val2 < 0 || val2 > 100)
			return "Invalid value passed to set_gpu_fan";

		gpus[device].min_fan = val1;
		gpus[device].gpu_fan = val2;
		device++;
	}

	if (device == 1) {
		for (i = 1; i < MAX_GPUDEVICES; i++) {
			gpus[i].min_fan = gpus[0].min_fan;
			gpus[i].gpu_fan = gpus[0].gpu_fan;
		}
	}

	return NULL;
}

char *set_gpu_memclock(char *arg)
{
	int i, val = 0, device = 0;
	char *nextptr;

	nextptr = strtok(arg, ",");
	if (nextptr == NULL)
		return "Invalid parameters for set gpu memclock";
	val = atoi(nextptr);
	if (val < 0 || val >= 9999)
		return "Invalid value passed to set_gpu_memclock";

	gpus[device++].gpu_memclock = val;

	while ((nextptr = strtok(NULL, ",")) != NULL) {
		val = atoi(nextptr);
		if (val < 0 || val >= 9999)
			return "Invalid value passed to set_gpu_memclock";

		gpus[device++].gpu_memclock = val;
	}
	if (device == 1) {
		for (i = device; i < MAX_GPUDEVICES; i++)
			gpus[i].gpu_memclock = gpus[0].gpu_memclock;
	}

	return NULL;
}

char *set_gpu_memdiff(char *arg)
{
	int i, val = 0, device = 0;
	char *nextptr;

	nextptr = strtok(arg, ",");
	if (nextptr == NULL)
		return "Invalid parameters for set gpu memdiff";
	val = atoi(nextptr);
	if (val < -9999 || val > 9999)
		return "Invalid value passed to set_gpu_memdiff";

	gpus[device++].gpu_memdiff = val;

	while ((nextptr = strtok(NULL, ",")) != NULL) {
		val = atoi(nextptr);
		if (val < -9999 || val > 9999)
			return "Invalid value passed to set_gpu_memdiff";

		gpus[device++].gpu_memdiff = val;
	}
		if (device == 1) {
			for (i = device; i < MAX_GPUDEVICES; i++)
				gpus[i].gpu_memdiff = gpus[0].gpu_memdiff;
		}

			return NULL;
}

char *set_gpu_powertune(char *arg)
{
	int i, val = 0, device = 0;
	char *nextptr;

	nextptr = strtok(arg, ",");
	if (nextptr == NULL)
		return "Invalid parameters for set gpu powertune";
	val = atoi(nextptr);
	if (val < -99 || val > 99)
		return "Invalid value passed to set_gpu_powertune";

	gpus[device++].gpu_powertune = val;

	while ((nextptr = strtok(NULL, ",")) != NULL) {
		val = atoi(nextptr);
		if (val < -99 || val > 99)
			return "Invalid value passed to set_gpu_powertune";

		gpus[device++].gpu_powertune = val;
	}
	if (device == 1) {
		for (i = device; i < MAX_GPUDEVICES; i++)
			gpus[i].gpu_powertune = gpus[0].gpu_powertune;
	}

	return NULL;
}

char *set_gpu_vddc(char *arg)
{
	int i, device = 0;
	float val = 0;
	char *nextptr;

	nextptr = strtok(arg, ",");
	if (nextptr == NULL)
		return "Invalid parameters for set gpu vddc";
	val = atof(nextptr);
	if (val < 0 || val >= 9999)
		return "Invalid value passed to set_gpu_vddc";

	gpus[device++].gpu_vddc = val;

	while ((nextptr = strtok(NULL, ",")) != NULL) {
		val = atof(nextptr);
		if (val < 0 || val >= 9999)
			return "Invalid value passed to set_gpu_vddc";

		gpus[device++].gpu_vddc = val;
	}
	if (device == 1) {
		for (i = device; i < MAX_GPUDEVICES; i++)
			gpus[i].gpu_vddc = gpus[0].gpu_vddc;
	}

	return NULL;
}

char *set_temp_overheat(char *arg)
{
	int i, val = 0, device = 0, *to;
	char *nextptr;

	nextptr = strtok(arg, ",");
	if (nextptr == NULL)
		return "Invalid parameters for set temp overheat";
	val = atoi(nextptr);
	if (val < 0 || val > 200)
		return "Invalid value passed to set temp overheat";

	to = &gpus[device++].adl.overtemp;
	*to = val;

	while ((nextptr = strtok(NULL, ",")) != NULL) {
		val = atoi(nextptr);
		if (val < 0 || val > 200)
			return "Invalid value passed to set temp overheat";

		to = &gpus[device++].adl.overtemp;
		*to = val;
	}
	if (device == 1) {
		for (i = device; i < MAX_GPUDEVICES; i++) {
			to = &gpus[i].adl.overtemp;
			*to = val;
		}
	}

	return NULL;
}
#endif

#ifdef HAVE_OPENCL
char *set_intensity(char *arg)
{
	int i, device = 0, *tt;
	char *nextptr, val = 0;

	nextptr = strtok(arg, ",");
	if (nextptr == NULL)
		return "Invalid parameters for set intensity";
	if (!strncasecmp(nextptr, "d", 1))
		gpus[device].dynamic = true;
	else {
		gpus[device].dynamic = false;
		val = atoi(nextptr);
		if (val < MIN_INTENSITY || val > MAX_INTENSITY)
			return "Invalid value passed to set intensity";
		tt = &gpus[device].intensity;
		*tt = val;
	}

	device++;

	while ((nextptr = strtok(NULL, ",")) != NULL) {
		if (!strncasecmp(nextptr, "d", 1))
			gpus[device].dynamic = true;
		else {
			gpus[device].dynamic = false;
			val = atoi(nextptr);
			if (val < MIN_INTENSITY || val > MAX_INTENSITY)
				return "Invalid value passed to set intensity";

			tt = &gpus[device].intensity;
			*tt = val;
		}
		device++;
	}
	if (device == 1) {
		for (i = device; i < MAX_GPUDEVICES; i++) {
			gpus[i].dynamic = gpus[0].dynamic;
			gpus[i].intensity = gpus[0].intensity;
		}
	}

	return NULL;
}
#endif


#ifdef HAVE_OPENCL
struct device_api opencl_api;

char *print_ndevs_and_exit(int *ndevs)
{
	opt_log_output = true;
	opencl_api.api_detect();
	clear_adl(*ndevs);
	applog(LOG_INFO, "%i GPU devices max detected", *ndevs);
	exit(*ndevs);
}
#endif


struct cgpu_info gpus[MAX_GPUDEVICES]; /* Maximum number apparently possible */
struct cgpu_info *cpus;



#ifdef HAVE_OPENCL

/* In dynamic mode, only the first thread of each device will be in use.
 * This potentially could start a thread that was stopped with the start-stop
 * options if one were to disable dynamic from the menu on a paused GPU */
void pause_dynamic_threads(int gpu)
{
	struct cgpu_info *cgpu = &gpus[gpu];
	int i;

	for (i = 1; i < cgpu->threads; i++) {
		struct thr_info *thr = &thr_info[i];

		if (!thr->pause && cgpu->dynamic) {
			applog(LOG_WARNING, "Disabling extra threads due to dynamic mode.");
			applog(LOG_WARNING, "Tune dynamic intensity with --gpu-dyninterval");
		}

		thr->pause = cgpu->dynamic;
		if (!cgpu->dynamic && cgpu->deven != DEV_DISABLED)
			tq_push(thr->q, &ping);
	}
}


struct device_api opencl_api;

#endif /* HAVE_OPENCL */

#if defined(HAVE_OPENCL) && defined(HAVE_CURSES)
void manage_gpu(void)
{
	struct thr_info *thr;
	int selected, gpu, i;
	char checkin[40];
	char input;

	if (!opt_g_threads)
		return;

	opt_loginput = true;
	immedok(logwin, true);
	clear_logwin();
retry:

	for (gpu = 0; gpu < nDevs; gpu++) {
		struct cgpu_info *cgpu = &gpus[gpu];
		double displayed_rolling, displayed_total;
		bool mhash_base = true;

		displayed_rolling = cgpu->rolling;
		displayed_total = cgpu->total_mhashes / total_secs;
		if (displayed_rolling < 1) {
			displayed_rolling *= 1000;
			displayed_total *= 1000;
			mhash_base = false;
		}

		wlog("GPU %d: %.1f / %.1f %sh/s | A:%d  R:%d  HW:%d  U:%.2f/m  I:%d\n",
			gpu, displayed_rolling, displayed_total, mhash_base ? "M" : "K",
			cgpu->accepted, cgpu->rejected, cgpu->hw_errors,
			cgpu->utility, cgpu->intensity);
#ifdef HAVE_ADL
		if (gpus[gpu].has_adl) {
			int engineclock = 0, memclock = 0, activity = 0, fanspeed = 0, fanpercent = 0, powertune = 0;
			float temp = 0, vddc = 0;

			if (gpu_stats(gpu, &temp, &engineclock, &memclock, &vddc, &activity, &fanspeed, &fanpercent, &powertune)) {
				char logline[255];

				strcpy(logline, ""); // In case it has no data
				if (temp != -1)
					sprintf(logline, "%.1f C  ", temp);
				if (fanspeed != -1 || fanpercent != -1) {
					tailsprintf(logline, "F: ");
					if (fanpercent != -1)
						tailsprintf(logline, "%d%% ", fanpercent);
					if (fanspeed != -1)
						tailsprintf(logline, "(%d RPM) ", fanspeed);
					tailsprintf(logline, " ");
				}
				if (engineclock != -1)
					tailsprintf(logline, "E: %d MHz  ", engineclock);
				if (memclock != -1)
					tailsprintf(logline, "M: %d Mhz  ", memclock);
				if (vddc != -1)
					tailsprintf(logline, "V: %.3fV  ", vddc);
				if (activity != -1)
					tailsprintf(logline, "A: %d%%  ", activity);
				if (powertune != -1)
					tailsprintf(logline, "P: %d%%", powertune);
				tailsprintf(logline, "\n");
				wlog(logline);
			}
		}
#endif
		wlog("Last initialised: %s\n", cgpu->init);
		wlog("Intensity: ");
		if (gpus[gpu].dynamic)
			wlog("Dynamic (only one thread in use)\n");
		else
			wlog("%d\n", gpus[gpu].intensity);
		for (i = 0; i < mining_threads; i++) {
			thr = &thr_info[i];
			if (thr->cgpu != cgpu)
				continue;
			get_datestamp(checkin, &thr->last);
			displayed_rolling = thr->rolling;
			if (!mhash_base)
				displayed_rolling *= 1000;
			wlog("Thread %d: %.1f %sh/s %s ", i, displayed_rolling, mhash_base ? "M" : "K" , cgpu->deven != DEV_DISABLED ? "Enabled" : "Disabled");
			switch (cgpu->status) {
				default:
				case LIFE_WELL:
					wlog("ALIVE");
					break;
				case LIFE_SICK:
					wlog("SICK reported in %s", checkin);
					break;
				case LIFE_DEAD:
					wlog("DEAD reported in %s", checkin);
					break;
				case LIFE_INIT:
				case LIFE_NOSTART:
					wlog("Never started");
					break;
			}
			if (thr->pause)
				wlog(" paused");
			wlog("\n");
		}
		wlog("\n");
	}

	wlogprint("[E]nable [D]isable [I]ntensity [R]estart GPU %s\n",adl_active ? "[C]hange settings" : "");

	wlogprint("Or press any other key to continue\n");
	input = getch();

	if (nDevs == 1)
		selected = 0;
	else
		selected = -1;
	if (!strncasecmp(&input, "e", 1)) {
		struct cgpu_info *cgpu;

		if (selected)
			selected = curses_int("Select GPU to enable");
		if (selected < 0 || selected >= nDevs) {
			wlogprint("Invalid selection\n");
			goto retry;
		}
		if (gpus[selected].deven != DEV_DISABLED) {
			wlogprint("Device already enabled\n");
			goto retry;
		}
		gpus[selected].deven = DEV_ENABLED;
		for (i = 0; i < mining_threads; ++i) {
			thr = &thr_info[i];
			cgpu = thr->cgpu;
			if (cgpu->api != &opencl_api)
				continue;
			if (dev_from_id(i) != selected)
				continue;
			if (cgpu->status != LIFE_WELL) {
				wlogprint("Must restart device before enabling it");
				goto retry;
			}
			applog(LOG_DEBUG, "Pushing ping to thread %d", thr->id);

			tq_push(thr->q, &ping);
		}
		goto retry;
	} if (!strncasecmp(&input, "d", 1)) {
		if (selected)
			selected = curses_int("Select GPU to disable");
		if (selected < 0 || selected >= nDevs) {
			wlogprint("Invalid selection\n");
			goto retry;
		}
		if (gpus[selected].deven == DEV_DISABLED) {
			wlogprint("Device already disabled\n");
			goto retry;
		}
		gpus[selected].deven = DEV_DISABLED;
		goto retry;
	} else if (!strncasecmp(&input, "i", 1)) {
		int intensity;
		char *intvar;

		if (selected)
			selected = curses_int("Select GPU to change intensity on");
		if (selected < 0 || selected >= nDevs) {
			wlogprint("Invalid selection\n");
			goto retry;
		}
		intvar = curses_input("Set GPU scan intensity (d or " _MIN_INTENSITY_STR " -> " _MAX_INTENSITY_STR ")");
		if (!intvar) {
			wlogprint("Invalid input\n");
			goto retry;
		}
		if (!strncasecmp(intvar, "d", 1)) {
			wlogprint("Dynamic mode enabled on gpu %d\n", selected);
			gpus[selected].dynamic = true;
			pause_dynamic_threads(selected);
			free(intvar);
			goto retry;
		}
		intensity = atoi(intvar);
		free(intvar);
		if (intensity < MIN_INTENSITY || intensity > MAX_INTENSITY) {
			wlogprint("Invalid selection\n");
			goto retry;
		}
		gpus[selected].dynamic = false;
		gpus[selected].intensity = intensity;
		wlogprint("Intensity on gpu %d set to %d\n", selected, intensity);
		pause_dynamic_threads(selected);
		goto retry;
	} else if (!strncasecmp(&input, "r", 1)) {
		if (selected)
			selected = curses_int("Select GPU to attempt to restart");
		if (selected < 0 || selected >= nDevs) {
			wlogprint("Invalid selection\n");
			goto retry;
		}
		wlogprint("Attempting to restart threads of GPU %d\n", selected);
		reinit_device(&gpus[selected]);
		goto retry;
	} else if (adl_active && (!strncasecmp(&input, "c", 1))) {
		if (selected)
			selected = curses_int("Select GPU to change settings on");
		if (selected < 0 || selected >= nDevs) {
			wlogprint("Invalid selection\n");
			goto retry;
		}
		change_gpusettings(selected);
		goto retry;
	} else
		clear_logwin();

	immedok(logwin, false);
	opt_loginput = false;
}
#else
void manage_gpu(void)
{
}
#endif


#ifdef HAVE_OPENCL
static _clState *clStates[MAX_GPUDEVICES];

#define CL_SET_BLKARG(blkvar) status |= clSetKernelArg(*kernel, num++, sizeof(uint), (void *)&blk->blkvar)
#define CL_SET_ARG(var) status |= clSetKernelArg(*kernel, num++, sizeof(var), (void *)&var)
#define CL_SET_VARG(args, var) status |= clSetKernelArg(*kernel, num++, args * sizeof(uint), (void *)var)

static cl_int queue_poclbm_kernel(_clState *clState, dev_blk_ctx *blk, cl_uint threads)
{
	cl_kernel *kernel = &clState->kernel;
	unsigned int num = 0;
	cl_int status = 0;

	CL_SET_BLKARG(ctx_a);
	CL_SET_BLKARG(ctx_b);
	CL_SET_BLKARG(ctx_c);
	CL_SET_BLKARG(ctx_d);
	CL_SET_BLKARG(ctx_e);
	CL_SET_BLKARG(ctx_f);
	CL_SET_BLKARG(ctx_g);
	CL_SET_BLKARG(ctx_h);

	CL_SET_BLKARG(cty_b);
	CL_SET_BLKARG(cty_c);

	
	CL_SET_BLKARG(cty_f);
	CL_SET_BLKARG(cty_g);
	CL_SET_BLKARG(cty_h);

	if (!clState->goffset) {
		cl_uint vwidth = clState->vwidth;
		uint *nonces = alloca(sizeof(uint) * vwidth);
		unsigned int i;

		for (i = 0; i < vwidth; i++)
			nonces[i] = blk->nonce + (i * threads);
		CL_SET_VARG(vwidth, nonces);
	}

	CL_SET_BLKARG(fW0);
	CL_SET_BLKARG(fW1);
	CL_SET_BLKARG(fW2);
	CL_SET_BLKARG(fW3);
	CL_SET_BLKARG(fW15);
	CL_SET_BLKARG(fW01r);

	CL_SET_BLKARG(D1A);
	CL_SET_BLKARG(C1addK5);
	CL_SET_BLKARG(B1addK6);
	CL_SET_BLKARG(W16addK16);
	CL_SET_BLKARG(W17addK17);
	CL_SET_BLKARG(PreVal4addT1);
	CL_SET_BLKARG(PreVal0);

	CL_SET_ARG(clState->outputBuffer);

	return status;
}

static cl_int queue_phatk_kernel(_clState *clState, dev_blk_ctx *blk,
				 __maybe_unused cl_uint threads)
{
	cl_kernel *kernel = &clState->kernel;
	cl_uint vwidth = clState->vwidth;
	unsigned int i, num = 0;
	cl_int status = 0;
	uint *nonces;

	CL_SET_BLKARG(ctx_a);
	CL_SET_BLKARG(ctx_b);
	CL_SET_BLKARG(ctx_c);
	CL_SET_BLKARG(ctx_d);
	CL_SET_BLKARG(ctx_e);
	CL_SET_BLKARG(ctx_f);
	CL_SET_BLKARG(ctx_g);
	CL_SET_BLKARG(ctx_h);

	CL_SET_BLKARG(cty_b);
	CL_SET_BLKARG(cty_c);
	CL_SET_BLKARG(cty_d);
	CL_SET_BLKARG(cty_f);
	CL_SET_BLKARG(cty_g);
	CL_SET_BLKARG(cty_h);

	nonces = alloca(sizeof(uint) * vwidth);
	for (i = 0; i < vwidth; i++)
		nonces[i] = blk->nonce + i;
	CL_SET_VARG(vwidth, nonces);

	CL_SET_BLKARG(W16);
	CL_SET_BLKARG(W17);
	CL_SET_BLKARG(PreVal4_2);
	CL_SET_BLKARG(PreVal0);
	CL_SET_BLKARG(PreW18);
	CL_SET_BLKARG(PreW19);
	CL_SET_BLKARG(PreW31);
	CL_SET_BLKARG(PreW32);

	CL_SET_ARG(clState->outputBuffer);

	return status;
}

static cl_int queue_diakgcn_kernel(_clState *clState, dev_blk_ctx *blk,
				   __maybe_unused cl_uint threads)
{
	cl_kernel *kernel = &clState->kernel;
	unsigned int num = 0;
	cl_int status = 0;

	if (!clState->goffset) {
		cl_uint vwidth = clState->vwidth;
		uint *nonces = alloca(sizeof(uint) * vwidth);
		unsigned int i;
		for (i = 0; i < vwidth; i++)
			nonces[i] = blk->nonce + i;
		CL_SET_VARG(vwidth, nonces);
	}

	CL_SET_BLKARG(PreVal0);
	CL_SET_BLKARG(PreVal4_2);
	CL_SET_BLKARG(cty_h);
	CL_SET_BLKARG(D1A);
	CL_SET_BLKARG(cty_b);
	CL_SET_BLKARG(cty_c);
	CL_SET_BLKARG(cty_f);
	CL_SET_BLKARG(cty_g);
	CL_SET_BLKARG(C1addK5);
	CL_SET_BLKARG(B1addK6);
	CL_SET_BLKARG(PreVal0addK7);
	CL_SET_BLKARG(W16addK16);
	CL_SET_BLKARG(W17addK17);
	CL_SET_BLKARG(PreW18);
	CL_SET_BLKARG(PreW19);
	CL_SET_BLKARG(W16);
	CL_SET_BLKARG(W17);
	CL_SET_BLKARG(PreW31);
	CL_SET_BLKARG(PreW32);

	CL_SET_BLKARG(ctx_a);
	CL_SET_BLKARG(ctx_b);
	CL_SET_BLKARG(ctx_c);
	CL_SET_BLKARG(ctx_d);
	CL_SET_BLKARG(ctx_e);
	CL_SET_BLKARG(ctx_f);
	CL_SET_BLKARG(ctx_g);
	CL_SET_BLKARG(ctx_h);

	CL_SET_BLKARG(zeroA);
	CL_SET_BLKARG(zeroB);

	CL_SET_BLKARG(oneA);
	CL_SET_BLKARG(twoA);
	CL_SET_BLKARG(threeA);
	CL_SET_BLKARG(fourA);
	CL_SET_BLKARG(fiveA);
	CL_SET_BLKARG(sixA);
	CL_SET_BLKARG(sevenA);

	CL_SET_ARG(clState->outputBuffer);

	return status;
}

static cl_int queue_diablo_kernel(_clState *clState, dev_blk_ctx *blk, cl_uint threads)
{
	cl_kernel *kernel = &clState->kernel;
	unsigned int num = 0;
	cl_int status = 0;

	if (!clState->goffset) {
		cl_uint vwidth = clState->vwidth;
		uint *nonces = alloca(sizeof(uint) * vwidth);
		unsigned int i;

		for (i = 0; i < vwidth; i++)
			nonces[i] = blk->nonce + (i * threads);
		CL_SET_VARG(vwidth, nonces);
	}


	CL_SET_BLKARG(PreVal0);
	CL_SET_BLKARG(PreVal0addK7);
	CL_SET_BLKARG(PreVal4addT1);
	CL_SET_BLKARG(PreW18);
	CL_SET_BLKARG(PreW19);
	CL_SET_BLKARG(W16);
	CL_SET_BLKARG(W17);
	CL_SET_BLKARG(W16addK16);
	CL_SET_BLKARG(W17addK17);
	CL_SET_BLKARG(PreW31);
	CL_SET_BLKARG(PreW32);

	CL_SET_BLKARG(D1A);
	CL_SET_BLKARG(cty_b);
	CL_SET_BLKARG(cty_c);
	CL_SET_BLKARG(cty_h);
	CL_SET_BLKARG(cty_f);
	CL_SET_BLKARG(cty_g);

	CL_SET_BLKARG(C1addK5);
	CL_SET_BLKARG(B1addK6);

	CL_SET_BLKARG(ctx_a);
	CL_SET_BLKARG(ctx_b);
	CL_SET_BLKARG(ctx_c);
	CL_SET_BLKARG(ctx_d);
	CL_SET_BLKARG(ctx_e);
	CL_SET_BLKARG(ctx_f);
	CL_SET_BLKARG(ctx_g);
	CL_SET_BLKARG(ctx_h);

	CL_SET_ARG(clState->outputBuffer);

	return status;
}

#ifdef USE_SCRYPT
static cl_int queue_scrypt_kernel(_clState *clState, dev_blk_ctx *blk, __maybe_unused cl_uint threads)
{
	unsigned char *midstate = blk->work->midstate;
	cl_kernel *kernel = &clState->kernel;
	unsigned int num = 0;
	cl_uint le_target;
	cl_int status = 0;

	le_target = *(cl_uint *)(blk->work->target + 28);
	clState->cldata = blk->work->data;
	status = clEnqueueWriteBuffer(clState->commandQueue, clState->CLbuffer0, true, 0, 80, clState->cldata, 0, NULL,NULL);

	CL_SET_ARG(clState->CLbuffer0);
	CL_SET_ARG(clState->outputBuffer);
	CL_SET_ARG(clState->padbuffer8);
	CL_SET_VARG(4, &midstate[0]);
	CL_SET_VARG(4, &midstate[16]);
	CL_SET_ARG(le_target);

	return status;
}
#endif

static void set_threads_hashes(unsigned int vectors,int64_t *hashes, size_t *globalThreads,
			       unsigned int minthreads, __maybe_unused int *intensity)
{
	unsigned int threads = 0;

	while (threads < minthreads) {
		threads = 1 << ((opt_scrypt ? 0 : 15) + *intensity);
		if (threads < minthreads) {
			if (likely(*intensity < MAX_INTENSITY))
				(*intensity)++;
			else
				threads = minthreads;
		}
	}

	*globalThreads = threads;
	*hashes = threads * vectors;
}
#endif /* HAVE_OPENCL */


#ifdef HAVE_OPENCL
/* We have only one thread that ever re-initialises GPUs, thus if any GPU
 * init command fails due to a completely wedged GPU, the thread will never
 * return, unable to harm other GPUs. If it does return, it means we only had
 * a soft failure and then the reinit_gpu thread is ready to tackle another
 * GPU */
void *reinit_gpu(void *userdata)
{
	struct thr_info *mythr = userdata;
	struct cgpu_info *cgpu;
	struct thr_info *thr;
	struct timeval now;
	char name[256];
	int thr_id;
	int gpu;

	pthread_detach(pthread_self());
	rename_thr("bfg-reinit_gpu");

select_cgpu:
	cgpu = tq_pop(mythr->q, NULL);
	if (!cgpu)
		goto out;

	if (clDevicesNum() != nDevs) {
		applog(LOG_WARNING, "Hardware not reporting same number of active devices, will not attempt to restart GPU");
		goto out;
	}

	gpu = cgpu->device_id;

	for (thr_id = 0; thr_id < mining_threads; ++thr_id) {
		thr = &thr_info[thr_id];
		cgpu = thr->cgpu;
		if (cgpu->api != &opencl_api)
			continue;
		if (dev_from_id(thr_id) != gpu)
			continue;

		thr = &thr_info[thr_id];
		if (!thr) {
			applog(LOG_WARNING, "No reference to thread %d exists", thr_id);
			continue;
		}

		thr->rolling = thr->cgpu->rolling = 0;
		/* Reports the last time we tried to revive a sick GPU */
		gettimeofday(&thr->sick, NULL);
		if (!pthread_cancel(thr->pth)) {
			applog(LOG_WARNING, "Thread %d still exists, killing it off", thr_id);
		} else
			applog(LOG_WARNING, "Thread %d no longer exists", thr_id);
	}

	for (thr_id = 0; thr_id < mining_threads; ++thr_id) {
		int virtual_gpu;

		thr = &thr_info[thr_id];
		cgpu = thr->cgpu;
		if (cgpu->api != &opencl_api)
			continue;
		if (dev_from_id(thr_id) != gpu)
			continue;

		virtual_gpu = cgpu->virtual_gpu;
		/* Lose this ram cause we may get stuck here! */
		//tq_freeze(thr->q);

		thr->q = tq_new();
		if (!thr->q)
			quit(1, "Failed to tq_new in reinit_gpu");

		/* Lose this ram cause we may dereference in the dying thread! */
		//free(clState);

		applog(LOG_INFO, "Reinit GPU thread %d", thr_id);
		clStates[thr_id] = initCl(virtual_gpu, name, sizeof(name));
		if (!clStates[thr_id]) {
			applog(LOG_ERR, "Failed to reinit GPU thread %d", thr_id);
			goto select_cgpu;
		}
		applog(LOG_INFO, "initCl() finished. Found %s", name);

		if (unlikely(thr_info_create(thr, NULL, miner_thread, thr))) {
			applog(LOG_ERR, "thread %d create failed", thr_id);
			return NULL;
		}
		applog(LOG_WARNING, "Thread %d restarted", thr_id);
	}

	gettimeofday(&now, NULL);
	get_datestamp(cgpu->init, &now);

	for (thr_id = 0; thr_id < mining_threads; ++thr_id) {
		thr = &thr_info[thr_id];
		cgpu = thr->cgpu;
		if (cgpu->api != &opencl_api)
			continue;
		if (dev_from_id(thr_id) != gpu)
			continue;

		tq_push(thr->q, &ping);
	}

	goto select_cgpu;
out:
	return NULL;
}
#else
void *reinit_gpu(__maybe_unused void *userdata)
{
	return NULL;
}
#endif


#ifdef HAVE_OPENCL
struct device_api opencl_api;

static void opencl_detect()
{
	if (!load_opencl_symbols()) {
		nDevs = 0;
		return;
	}


	int i;

	nDevs = clDevicesNum();
	if (nDevs < 0) {
		applog(LOG_ERR, "clDevicesNum returned error, no GPUs usable");
		nDevs = 0;
	}

	if (!nDevs)
		return;

	for (i = 0; i < nDevs; ++i) {
		struct cgpu_info *cgpu;

		cgpu = &gpus[i];
		cgpu->devtype = "GPU";
		cgpu->deven = DEV_ENABLED;
		cgpu->api = &opencl_api;
		cgpu->device_id = i;
		cgpu->threads = opt_g_threads;
		cgpu->virtual_gpu = i;
		add_cgpu(cgpu);
	}

	if (!opt_noadl)
		init_adl(nDevs);
}

static void reinit_opencl_device(struct cgpu_info *gpu)
{
	tq_push(thr_info[gpur_thr_id].q, gpu);
}

#ifdef HAVE_ADL
static void get_opencl_statline_before(char *buf, struct cgpu_info *gpu)
{
	if (gpu->has_adl) {
		int gpuid = gpu->device_id;
		float gt = gpu_temp(gpuid);
		int gf = gpu_fanspeed(gpuid);
		int gp;

		if (gt != -1)
			tailsprintf(buf, "%5.1fC ", gt);
		else
			tailsprintf(buf, "       ", gt);
		if (gf != -1)
			tailsprintf(buf, "%4dRPM ", gf);
		else if ((gp = gpu_fanpercent(gpuid)) != -1)
			tailsprintf(buf, "%3d%%    ", gp);
		else
			tailsprintf(buf, "        ");
		tailsprintf(buf, "| ");
	}
	else
		tailsprintf(buf, "               | ");
}
#endif

static struct api_data*
get_opencl_api_extra_device_status(struct cgpu_info *gpu)
{
	struct api_data*root = NULL;

	float gt, gv;
	int ga, gf, gp, gc, gm, pt;
#ifdef HAVE_ADL
	if (!gpu_stats(gpu->device_id, &gt, &gc, &gm, &gv, &ga, &gf, &gp, &pt))
#endif
		gt = gv = gm = gc = ga = gf = gp = pt = 0;
	root = api_add_int(root, "Fan Speed", &gf, true);
	root = api_add_int(root, "Fan Percent", &gp, true);
	root = api_add_int(root, "GPU Clock", &gc, true);
	root = api_add_int(root, "Memory Clock", &gm, true);
	root = api_add_volts(root, "GPU Voltage", &gv, true);
	root = api_add_int(root, "GPU Activity", &ga, true);
	root = api_add_int(root, "Powertune", &pt, true);

	char intensity[20];
	if (gpu->dynamic)
		strcpy(intensity, "D");
	else
		sprintf(intensity, "%d", gpu->intensity);
	root = api_add_string(root, "Intensity", intensity, true);

	return root;
}

struct opencl_thread_data {
	cl_int (*queue_kernel_parameters)(_clState *, dev_blk_ctx *, cl_uint);
	uint32_t *res;
	struct work *last_work;
	struct work _last_work;
};

static uint32_t *blank_res;

static bool opencl_thread_prepare(struct thr_info *thr)
{
	char name[256];
	struct timeval now;
	struct cgpu_info *cgpu = thr->cgpu;
	int gpu = cgpu->device_id;
	int virtual_gpu = cgpu->virtual_gpu;
	int i = thr->id;
	static bool failmessage = false;

	if (!blank_res)
		blank_res = calloc(BUFFERSIZE, 1);
	if (!blank_res) {
		applog(LOG_ERR, "Failed to calloc in opencl_thread_init");
		return false;
	}

	strcpy(name, "");
	applog(LOG_INFO, "Init GPU thread %i GPU %i virtual GPU %i", i, gpu, virtual_gpu);
	clStates[i] = initCl(virtual_gpu, name, sizeof(name));
	if (!clStates[i]) {
#ifdef HAVE_CURSES
		if (use_curses)
			enable_curses();
#endif
		applog(LOG_ERR, "Failed to init GPU thread %d, disabling device %d", i, gpu);
		if (!failmessage) {
			applog(LOG_ERR, "Restarting the GPU from the menu will not fix this.");
			applog(LOG_ERR, "Try restarting BFGMiner.");
			failmessage = true;
#ifdef HAVE_CURSES
			char *buf;
			if (use_curses) {
				buf = curses_input("Press enter to continue");
				if (buf)
					free(buf);
			}
#endif
		}
		cgpu->deven = DEV_DISABLED;
		cgpu->status = LIFE_NOSTART;

		dev_error(cgpu, REASON_DEV_NOSTART);

		return false;
	}
	if (!cgpu->name)
		cgpu->name = strdup(name);
	if (!cgpu->kname)
	{
		switch (clStates[i]->chosen_kernel) {
			case KL_DIABLO:
				cgpu->kname = "diablo";
				break;
			case KL_DIAKGCN:
				cgpu->kname = "diakgcn";
				break;
			case KL_PHATK:
				cgpu->kname = "phatk";
				break;
#ifdef USE_SCRYPT
			case KL_SCRYPT:
				cgpu->kname = "scrypt";
				break;
#endif
			case KL_POCLBM:
				cgpu->kname = "poclbm";
				break;
			default:
				break;
		}
	}
	applog(LOG_INFO, "initCl() finished. Found %s", name);
	gettimeofday(&now, NULL);
	get_datestamp(cgpu->init, &now);

	have_opencl = true;

	return true;
}

static bool opencl_thread_init(struct thr_info *thr)
{
	const int thr_id = thr->id;
	struct cgpu_info *gpu = thr->cgpu;
	struct opencl_thread_data *thrdata;
	_clState *clState = clStates[thr_id];
	cl_int status = 0;
	thrdata = calloc(1, sizeof(*thrdata));
	thr->cgpu_data = thrdata;

	if (!thrdata) {
		applog(LOG_ERR, "Failed to calloc in opencl_thread_init");
		return false;
	}

	switch (clState->chosen_kernel) {
		case KL_POCLBM:
			thrdata->queue_kernel_parameters = &queue_poclbm_kernel;
			break;
		case KL_PHATK:
			thrdata->queue_kernel_parameters = &queue_phatk_kernel;
			break;
		case KL_DIAKGCN:
			thrdata->queue_kernel_parameters = &queue_diakgcn_kernel;
			break;
#ifdef USE_SCRYPT
		case KL_SCRYPT:
			thrdata->queue_kernel_parameters = &queue_scrypt_kernel;
			break;
#endif
		default:
		case KL_DIABLO:
			thrdata->queue_kernel_parameters = &queue_diablo_kernel;
			break;
	}

	thrdata->res = calloc(BUFFERSIZE, 1);

	if (!thrdata->res) {
		free(thrdata);
		applog(LOG_ERR, "Failed to calloc in opencl_thread_init");
		return false;
	}

	status |= clEnqueueWriteBuffer(clState->commandQueue, clState->outputBuffer, CL_TRUE, 0,
			BUFFERSIZE, blank_res, 0, NULL, NULL);
	if (unlikely(status != CL_SUCCESS)) {
		applog(LOG_ERR, "Error: clEnqueueWriteBuffer failed.");
		return false;
	}

	gpu->status = LIFE_WELL;

	gpu->device_last_well = time(NULL);

	return true;
}

static void opencl_free_work(struct thr_info *thr, struct work *work)
{
	const int thr_id = thr->id;
	struct opencl_thread_data *thrdata = thr->cgpu_data;
	_clState *clState = clStates[thr_id];

	clFinish(clState->commandQueue);

<<<<<<< HEAD
	if (thrdata->res[FOUND]) {
		thrdata->last_work = &thrdata->_last_work;
		clear_work(thrdata->last_work);
		workcpy(thrdata->last_work, work);
	}
=======
	if (thrdata->res[FOUND])
		thrdata->last_work = copy_work(&thrdata->_last_work);
>>>>>>> 2d35ac25
}

static bool opencl_prepare_work(struct thr_info __maybe_unused *thr, struct work *work)
{
#ifdef USE_SCRYPT
	if (opt_scrypt)
		work->blk.work = work;
	else
#endif
		precalc_hash(&work->blk, (uint32_t *)(work->midstate), (uint32_t *)(work->data + 64));
	return true;
}

extern int opt_dynamic_interval;

static int64_t opencl_scanhash(struct thr_info *thr, struct work *work,
				int64_t __maybe_unused max_nonce)
{
	const int thr_id = thr->id;
	struct opencl_thread_data *thrdata = thr->cgpu_data;
	struct cgpu_info *gpu = thr->cgpu;
	_clState *clState = clStates[thr_id];
	const cl_kernel *kernel = &clState->kernel;
	const int dynamic_us = opt_dynamic_interval * 1000;

	cl_int status;
	size_t globalThreads[1];
	size_t localThreads[1] = { clState->wsize };
	int64_t hashes;

	/* This finish flushes the readbuffer set with CL_FALSE later */
	clFinish(clState->commandQueue);

	/* Windows' timer resolution is only 15ms so oversample 5x */
	if (gpu->dynamic && (++gpu->intervals * dynamic_us) > 70000) {
		struct timeval tv_gpuend;
		double gpu_us;

		gettimeofday(&tv_gpuend, NULL);
		gpu_us = us_tdiff(&tv_gpuend, &gpu->tv_gpustart) / gpu->intervals;
		if (gpu_us > dynamic_us) {
			if (gpu->intensity > MIN_INTENSITY)
				--gpu->intensity;
		} else if (gpu_us < dynamic_us / 2) {
			if (gpu->intensity < MAX_INTENSITY)
				++gpu->intensity;
		}
		memcpy(&(gpu->tv_gpustart), &tv_gpuend, sizeof(struct timeval));
		gpu->intervals = 0;
	}

	set_threads_hashes(clState->vwidth, &hashes, globalThreads, localThreads[0], &gpu->intensity);
	if (hashes > gpu->max_hashes)
		gpu->max_hashes = hashes;

	/* FOUND entry is used as a counter to say how many nonces exist */
	if (thrdata->res[FOUND]) {
		/* Clear the buffer again */
		status = clEnqueueWriteBuffer(clState->commandQueue, clState->outputBuffer, CL_FALSE, 0,
				BUFFERSIZE, blank_res, 0, NULL, NULL);
		if (unlikely(status != CL_SUCCESS)) {
			applog(LOG_ERR, "Error: clEnqueueWriteBuffer failed.");
			return -1;
		}
		if (unlikely(thrdata->last_work)) {
			applog(LOG_DEBUG, "GPU %d found something in last work?", gpu->device_id);
			postcalc_hash_async(thr, thrdata->last_work, thrdata->res);
			free_work(thrdata->last_work);
			thrdata->last_work = NULL;
		} else {
			applog(LOG_DEBUG, "GPU %d found something?", gpu->device_id);
			postcalc_hash_async(thr, work, thrdata->res);
		}
		memset(thrdata->res, 0, BUFFERSIZE);
		clFinish(clState->commandQueue);
	}

	status = thrdata->queue_kernel_parameters(clState, &work->blk, globalThreads[0]);
	if (unlikely(status != CL_SUCCESS)) {
		applog(LOG_ERR, "Error: clSetKernelArg of all params failed.");
		return -1;
	}

	if (clState->goffset) {
		size_t global_work_offset[1];

		global_work_offset[0] = work->blk.nonce;
		status = clEnqueueNDRangeKernel(clState->commandQueue, *kernel, 1, global_work_offset,
						globalThreads, localThreads, 0,  NULL, NULL);
	} else
		status = clEnqueueNDRangeKernel(clState->commandQueue, *kernel, 1, NULL,
						globalThreads, localThreads, 0,  NULL, NULL);
	if (unlikely(status != CL_SUCCESS)) {
		applog(LOG_ERR, "Error %d: Enqueueing kernel onto command queue. (clEnqueueNDRangeKernel)", status);
		return -1;
	}

	status = clEnqueueReadBuffer(clState->commandQueue, clState->outputBuffer, CL_FALSE, 0,
			BUFFERSIZE, thrdata->res, 0, NULL, NULL);
	if (unlikely(status != CL_SUCCESS)) {
		applog(LOG_ERR, "Error: clEnqueueReadBuffer failed error %d. (clEnqueueReadBuffer)", status);
		return -1;
	}

	/* The amount of work scanned can fluctuate when intensity changes
	 * and since we do this one cycle behind, we increment the work more
	 * than enough to prevent repeating work */
	work->blk.nonce += gpu->max_hashes;

	return hashes;
}

static void opencl_thread_shutdown(struct thr_info *thr)
{
	const int thr_id = thr->id;
	_clState *clState = clStates[thr_id];

	clReleaseCommandQueue(clState->commandQueue);
	clReleaseKernel(clState->kernel);
	clReleaseProgram(clState->program);
	clReleaseContext(clState->context);
}

struct device_api opencl_api = {
	.dname = "opencl",
	.name = "OCL",
	.api_detect = opencl_detect,
	.reinit_device = reinit_opencl_device,
#ifdef HAVE_ADL
	.get_statline_before = get_opencl_statline_before,
#endif
	.get_api_extra_device_status = get_opencl_api_extra_device_status,
	.thread_prepare = opencl_thread_prepare,
	.thread_init = opencl_thread_init,
	.free_work = opencl_free_work,
	.prepare_work = opencl_prepare_work,
	.scanhash = opencl_scanhash,
	.thread_shutdown = opencl_thread_shutdown,
};
#endif


<|MERGE_RESOLUTION|>--- conflicted
+++ resolved
@@ -1683,16 +1683,9 @@
 
 	clFinish(clState->commandQueue);
 
-<<<<<<< HEAD
-	if (thrdata->res[FOUND]) {
-		thrdata->last_work = &thrdata->_last_work;
-		clear_work(thrdata->last_work);
-		workcpy(thrdata->last_work, work);
-	}
-=======
 	if (thrdata->res[FOUND])
+		// FIXME: This should copy work, not thrdata->_last_work
 		thrdata->last_work = copy_work(&thrdata->_last_work);
->>>>>>> 2d35ac25
 }
 
 static bool opencl_prepare_work(struct thr_info __maybe_unused *thr, struct work *work)
