--- conflicted
+++ resolved
@@ -1396,13 +1396,8 @@
 		applog(LOG_WARNING, "Thread %d restarted", thr_id);
 	}
 
-<<<<<<< HEAD
-	gettimeofday(&now, NULL);
+	cgtime(&now);
 	get_datestamp(sel_cgpu->init, &now);
-=======
-	cgtime(&now);
-	get_datestamp(cgpu->init, &now);
->>>>>>> 0face980
 
 	proc_enable(cgpu);
 
