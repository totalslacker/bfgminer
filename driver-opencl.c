--- conflicted
+++ resolved
@@ -1441,9 +1441,14 @@
 	if (!nDevs)
 		return;
 
-<<<<<<< HEAD
-	if (opt_g_threads == -1)
-		opt_g_threads = 2;
+	/* If opt_g_threads is not set, use default 1 thread on scrypt and
+	 * 2 for regular mining */
+	if (opt_g_threads == -1) {
+		if (opt_scrypt)
+			opt_g_threads = 1;
+		else
+			opt_g_threads = 2;
+	}
 
 #ifdef HAVE_SENSORS
 	struct opencl_device_data *data;
@@ -1455,16 +1460,6 @@
 	if (sensors_parse_chip_name("radeon-*", &cnm))
 		c = -1;
 #endif
-=======
-	/* If opt_g_threads is not set, use default 1 thread on scrypt and
-	 * 2 for regular mining */
-	if (opt_g_threads == -1) {
-		if (opt_scrypt)
-			opt_g_threads = 1;
-		else
-			opt_g_threads = 2;
-	}
->>>>>>> d7d630b8
 
 	for (i = 0; i < nDevs; ++i) {
 		struct cgpu_info *cgpu;
