--- conflicted
+++ resolved
@@ -880,7 +880,6 @@
 		}
 	}
 #endif
-<<<<<<< HEAD
 	
 	wlogprint("%s\n", logline);
 	
@@ -891,7 +890,7 @@
 		if (thr->cgpu != cgpu)
 			continue;
 		
-		get_datestamp(checkin, time(NULL) - timer_elapsed(&thr->last, NULL));
+		get_datestamp(checkin, sizeof(checkin), time(NULL) - timer_elapsed(&thr->last, NULL));
 		displayed_rolling = thr->rolling;
 		if (!mhash_base)
 			displayed_rolling *= 1000;
@@ -911,42 +910,6 @@
 			case LIFE_NOSTART:
 				tailsprintf(logline, sizeof(logline), "Never started");
 				break;
-=======
-		wlog("Last initialised: %s\n", cgpu->init);
-		wlog("Intensity: ");
-		if (gpus[gpu].dynamic)
-			wlog("Dynamic (only one thread in use)\n");
-		else
-			wlog("%d\n", gpus[gpu].intensity);
-		for (i = 0; i < mining_threads; i++) {
-			thr = get_thread(i);
-			if (thr->cgpu != cgpu)
-				continue;
-			get_datestamp(checkin, sizeof(checkin), &thr->last);
-			displayed_rolling = thr->rolling;
-			if (!mhash_base)
-				displayed_rolling *= 1000;
-			wlog("Thread %d: %.1f %sh/s %s ", i, displayed_rolling, mhash_base ? "M" : "K" , cgpu->deven != DEV_DISABLED ? "Enabled" : "Disabled");
-			switch (cgpu->status) {
-				default:
-				case LIFE_WELL:
-					wlog("ALIVE");
-					break;
-				case LIFE_SICK:
-					wlog("SICK reported in %s", checkin);
-					break;
-				case LIFE_DEAD:
-					wlog("DEAD reported in %s", checkin);
-					break;
-				case LIFE_INIT:
-				case LIFE_NOSTART:
-					wlog("Never started");
-					break;
-			}
-			if (thr->pause)
-				wlog(" paused");
-			wlog("\n");
->>>>>>> ad1572f7
 		}
 		if (thr->pause)
 			tailsprintf(logline, sizeof(logline), " paused");
@@ -1355,20 +1318,7 @@
 		applog(LOG_WARNING, "Thread %d restarted", thr_id);
 	}
 
-<<<<<<< HEAD
-	get_now_datestamp(sel_cgpu->init);
-=======
-	cgtime(&now);
-	get_datestamp(cgpu->init, sizeof(cgpu->init), &now);
-
-	for (thr_id = 0; thr_id < mining_threads; ++thr_id) {
-		thr = get_thread(thr_id);
-		cgpu = thr->cgpu;
-		if (cgpu->drv->drv_id != DRIVER_OPENCL)
-			continue;
-		if (dev_from_id(thr_id) != gpu)
-			continue;
->>>>>>> ad1572f7
+	get_now_datestamp(sel_cgpu->init, sizeof(sel_cgpu->init));
 
 	proc_enable(cgpu);
 
@@ -1620,12 +1570,7 @@
 		}
 	}
 	applog(LOG_INFO, "initCl() finished. Found %s", name);
-<<<<<<< HEAD
-	get_now_datestamp(cgpu->init);
-=======
-	cgtime(&now);
-	get_datestamp(cgpu->init, sizeof(cgpu->init), &now);
->>>>>>> ad1572f7
+	get_now_datestamp(cgpu->init, sizeof(cgpu->init));
 
 	have_opencl = true;
 
