/*
 * Copyright 2012 Luke Dashjr
 * Copyright 2012 Xiangfu <xiangfu@openmobilefree.com>
 * Copyright 2012 Andrew Smith
 *
 * This program is free software; you can redistribute it and/or modify it
 * under the terms of the GNU General Public License as published by the Free
 * Software Foundation; either version 3 of the License, or (at your option)
 * any later version.  See COPYING for more details.
 */

/*
 * Those code should be works fine with V2 and V3 bitstream of Icarus.
 * Operation:
 *   No detection implement.
 *   Input: 64B = 32B midstate + 20B fill bytes + last 12 bytes of block head.
 *   Return: send back 32bits immediately when Icarus found a valid nonce.
 *           no query protocol implemented here, if no data send back in ~11.3
 *           seconds (full cover time on 32bit nonce range by 380MH/s speed)
 *           just send another work.
 * Notice:
 *   1. Icarus will start calculate when you push a work to them, even they
 *      are busy.
 *   2. The 2 FPGAs on Icarus will distribute the job, one will calculate the
 *      0 ~ 7FFFFFFF, another one will cover the 80000000 ~ FFFFFFFF.
 *   3. It's possible for 2 FPGAs both find valid nonce in the meantime, the 2
 *      valid nonce will all be send back.
 *   4. Icarus will stop work when: a valid nonce has been found or 32 bits
 *      nonce range is completely calculated.
 */

#include <limits.h>
#include <pthread.h>
#include <stdio.h>
#include <sys/time.h>
#include <sys/types.h>
#include <dirent.h>
#include <unistd.h>
#ifndef WIN32
  #include <termios.h>
  #include <sys/stat.h>
  #include <fcntl.h>
  #ifndef O_CLOEXEC
    #define O_CLOEXEC 0
  #endif
#else
  #include <windows.h>
  #include <io.h>
#endif
#ifdef HAVE_SYS_EPOLL_H
  #include <sys/epoll.h>
  #define HAVE_EPOLL
#endif

#include "elist.h"
#include "miner.h"

<<<<<<< HEAD
// 8 second timeout
#define ICARUS_READ_FAULT_DECISECONDS (1)
#define ICARUS_READ_FAULT_COUNT	(80)
=======
// The serial I/O speed - Linux uses a define 'B115200' in bits/termios.h
#define ICARUS_IO_SPEED 115200

// The size of a successful nonce read
#define ICARUS_READ_SIZE 4

// Ensure the sizes are correct for the Serial read
#if (ICARUS_READ_SIZE != 4)
#error ICARUS_READ_SIZE must be 4
#endif
#define ASSERT1(condition) __maybe_unused static char sizeof_uint32_t_must_be_4[(condition)?1:-1]
ASSERT1(sizeof(uint32_t) == 4);

#define ICARUS_READ_TIME ((double)ICARUS_READ_SIZE * (double)8.0 / (double)ICARUS_IO_SPEED)

// Fraction of a second, USB timeout is measured in
// i.e. 10 means 1/10 of a second
#define TIME_FACTOR 10
// In Linux it's 10 per second, thus value = 10/TIME_FACTOR =
#define LINUX_TIMEOUT_VALUE 1
// In Windows it's 1000 per second, thus value = 1000/TIME_FACTOR =
#define WINDOWS_TIMEOUT_VALUE 100

// In timing mode: Default starting value until an estimate can be obtained
// 5 seconds allows for up to a ~840MH/s device
#define ICARUS_READ_COUNT_TIMING	(5 * TIME_FACTOR)

// For a standard Icarus REV3 (to 5 places)
// Since this rounds up a the last digit - it is a slight overestimate
// Thus the hash rate will be a VERY slight underestimate
// (by a lot less than the displayed accuracy)
#define ICARUS_REV3_HASH_TIME 0.0000000026316
#define NANOSEC 1000000000.0

// Icarus Rev3 doesn't send a completion message when it finishes
// the full nonce range, so to avoid being idle we must abort the
// work (by starting a new work) shortly before it finishes
//
// Thus we need to estimate 2 things:
//	1) How many hashes were done if the work was aborted
//	2) How high can the timeout be before the Icarus is idle,
//		to minimise the number of work started
//	We set 2) to 'the calculated estimate' - 1
//	to ensure the estimate ends before idle
//
// The simple calculation used is:
//	Tn = Total time in seconds to calculate n hashes
//	Hs = seconds per hash
//	Xn = number of hashes
//	W  = code overhead per work
//
// Rough but reasonable estimate:
//	Tn = Hs * Xn + W	(of the form y = mx + b)
//
// Thus:
//	Line of best fit (using least squares)
//
//	Hs = (n*Sum(XiTi)-Sum(Xi)*Sum(Ti))/(n*Sum(Xi^2)-Sum(Xi)^2)
//	W = Sum(Ti)/n - (Hs*Sum(Xi))/n
//
// N.B. W is less when aborting work since we aren't waiting for the reply
//	to be transferred back (ICARUS_READ_TIME)
//	Calculating the hashes aborted at n seconds is thus just n/Hs
//	(though this is still a slight overestimate due to code delays)
//

// Both below must be exceeded to complete a set of data
// Minimum how long after the first, the last data point must be
#define HISTORY_SEC 60
// Minimum how many points a single ICARUS_HISTORY should have
#define MIN_DATA_COUNT 5
// The value above used is doubled each history until it exceeds:
#define MAX_MIN_DATA_COUNT 100

static struct timeval history_sec = { HISTORY_SEC, 0 };

// Store the last INFO_HISTORY data sets
// [0] = current data, not yet ready to be included as an estimate
// Each new data set throws the last old set off the end thus
// keeping a ongoing average of recent data
#define INFO_HISTORY 10

struct ICARUS_HISTORY {
	struct timeval finish;
	double sumXiTi;
	double sumXi;
	double sumTi;
	double sumXi2;
	uint32_t values;
	uint32_t hash_count_min;
	uint32_t hash_count_max;
};

enum timing_mode { MODE_DEFAULT, MODE_SHORT, MODE_LONG, MODE_VALUE };

static const char *MODE_DEFAULT_STR = "default";
static const char *MODE_SHORT_STR = "short";
static const char *MODE_LONG_STR = "long";
static const char *MODE_VALUE_STR = "value";
static const char *MODE_UNKNOWN_STR = "unknown";

struct ICARUS_INFO {
	// time to calculate the golden_ob
	uint64_t golden_hashes;
	struct timeval golden_tv;

	struct ICARUS_HISTORY history[INFO_HISTORY+1];
	uint32_t min_data_count;

	// seconds per Hash
	double Hs;
	int read_count;

	enum timing_mode timing_mode;
	bool do_icarus_timing;

	double fullnonce;
	int count;
	double W;
	uint32_t values;
	uint64_t hash_count_range;

	// Determine the cost of history processing
	// (which will only affect W)
	uint64_t history_count;
	struct timeval history_time;
};

// One for each possible device
static struct ICARUS_INFO *icarus_info[MAX_DEVICES];
>>>>>>> 598476ca

struct device_api icarus_api;

static void rev(unsigned char *s, size_t l)
{
	size_t i, j;
	unsigned char t;

	for (i = 0, j = l - 1; i < j; i++, j--) {
		t = s[i];
		s[i] = s[j];
		s[j] = t;
	}
}

static int icarus_open2(const char *devpath, __maybe_unused bool purge)
{
#ifndef WIN32
	struct termios my_termios;

	int serialfd = open(devpath, O_RDWR | O_CLOEXEC | O_NOCTTY);

	if (serialfd == -1)
		return -1;

	tcgetattr(serialfd, &my_termios);
	my_termios.c_cflag = B115200;
	my_termios.c_cflag |= CS8;
	my_termios.c_cflag |= CREAD;
	my_termios.c_cflag |= CLOCAL;
	my_termios.c_cflag &= ~(CSIZE | PARENB);

	my_termios.c_iflag &= ~(IGNBRK | BRKINT | PARMRK |
				ISTRIP | INLCR | IGNCR | ICRNL | IXON);
	my_termios.c_oflag &= ~OPOST;
	my_termios.c_lflag &= ~(ECHO | ECHONL | ICANON | ISIG | IEXTEN);
<<<<<<< HEAD
	my_termios.c_cc[VTIME] = ICARUS_READ_FAULT_DECISECONDS;
=======
	my_termios.c_cc[VTIME] = LINUX_TIMEOUT_VALUE; /* how long to block */
>>>>>>> 598476ca
	my_termios.c_cc[VMIN] = 0;
	tcsetattr(serialfd, TCSANOW, &my_termios);

	tcflush(serialfd, TCOFLUSH);
	tcflush(serialfd, TCIFLUSH);

	return serialfd;
#else
	COMMCONFIG comCfg;

	HANDLE hSerial = CreateFile(devpath, GENERIC_READ | GENERIC_WRITE, 0,
				    NULL, OPEN_EXISTING, 0, NULL);
	if (unlikely(hSerial == INVALID_HANDLE_VALUE))
		return -1;

	// thanks to af_newbie for pointers about this
	memset(&comCfg, 0 , sizeof(comCfg));
	comCfg.dwSize = sizeof(COMMCONFIG);
	comCfg.wVersion = 1;
	comCfg.dcb.DCBlength = sizeof(DCB);
	comCfg.dcb.BaudRate = ICARUS_IO_SPEED;
	comCfg.dcb.fBinary = 1;
	comCfg.dcb.fDtrControl = DTR_CONTROL_ENABLE;
	comCfg.dcb.fRtsControl = RTS_CONTROL_ENABLE;
	comCfg.dcb.ByteSize = 8;

	SetCommConfig(hSerial, &comCfg, sizeof(comCfg));

<<<<<<< HEAD
	const DWORD ctoms = ICARUS_READ_FAULT_DECISECONDS * 100;
	COMMTIMEOUTS cto = {ctoms, 0, ctoms, 0, ctoms};
=======
	// How long to block
	COMMTIMEOUTS cto = {WINDOWS_TIMEOUT_VALUE, 0, WINDOWS_TIMEOUT_VALUE, 0, WINDOWS_TIMEOUT_VALUE};
>>>>>>> 598476ca
	SetCommTimeouts(hSerial, &cto);

	if (purge) {
		PurgeComm(hSerial, PURGE_RXABORT);
		PurgeComm(hSerial, PURGE_TXABORT);
		PurgeComm(hSerial, PURGE_RXCLEAR);
		PurgeComm(hSerial, PURGE_TXCLEAR);
	}

	return _open_osfhandle((LONG)hSerial, 0);
#endif
}

<<<<<<< HEAD
#define icarus_open(devpath)  icarus_open2(devpath, false)

static int icarus_gets(unsigned char *buf, size_t bufLen, int fd, volatile unsigned long *wr, int read_count)
{
	ssize_t ret = 0;
	int rc = 0;
	int epollfd = -1;

#ifdef HAVE_EPOLL
	struct epoll_event ev, evr;
	epollfd = epoll_create(1);
	if (epollfd != -1) {
		ev.events = EPOLLIN;
		ev.data.fd = fd;
		if (-1 == epoll_ctl(epollfd, EPOLL_CTL_ADD, fd, &ev)) {
			close(epollfd);
			epollfd = -1;
		}
	}
#endif

	while (bufLen) {
#ifdef HAVE_EPOLL
		if (epollfd != -1 && epoll_wait(epollfd, &evr, 1, ICARUS_READ_FAULT_DECISECONDS * 100) != 1)
			ret = 0;
		else
#endif
=======
static int icarus_gets(unsigned char *buf, int fd, struct timeval *tv_finish, int thr_id, int read_count)
{
	ssize_t ret = 0;
	int rc = 0;
	int read_amount = ICARUS_READ_SIZE;
	bool first = true;

	// Read reply 1 byte at a time to get earliest tv_finish
	while (true) {
>>>>>>> 598476ca
		ret = read(fd, buf, 1);

		if (first)
			gettimeofday(tv_finish, NULL);

		if (ret >= read_amount)
			return 0;

		if (ret > 0) {
			buf += ret;
			read_amount -= ret;
			first = false;
			continue;
		}
			
		rc++;
<<<<<<< HEAD
		if (rc >= read_count || *wr) {
			if (epollfd != -1)
				close(epollfd);
			rc *= ICARUS_READ_FAULT_DECISECONDS;
			applog(LOG_DEBUG,
			     "Icarus Read: %s %d.%d seconds",
			     (*wr) ? "Work restart at" : "No data in",
			     rc / 10, rc % 10);
			return 1;
		}
	}

	if (epollfd != -1)
		close(epollfd);

	return 0;
=======
		if (rc >= read_count) {
			if (opt_debug) {
				applog(LOG_DEBUG,
					"Icarus Read: No data in %.2f seconds",
					(float)rc/(float)TIME_FACTOR);
			}
			return 1;
		}

		if (thr_id >= 0 && work_restart[thr_id].restart) {
			if (opt_debug) {
				applog(LOG_DEBUG,
					"Icarus Read: Work restart at %.2f seconds",
					(float)(rc)/(float)TIME_FACTOR);
			}
			return 1;
		}
	}
>>>>>>> 598476ca
}

static int icarus_write(int fd, const void *buf, size_t bufLen)
{
	size_t ret;

	ret = write(fd, buf, bufLen);
	if (unlikely(ret != bufLen))
		return 1;

	return 0;
}

#define icarus_close(fd) close(fd)

static const char *timing_mode_str(enum timing_mode timing_mode)
{
	switch(timing_mode) {
	case MODE_DEFAULT:
		return MODE_DEFAULT_STR;
	case MODE_SHORT:
		return MODE_SHORT_STR;
	case MODE_LONG:
		return MODE_LONG_STR;
	case MODE_VALUE:
		return MODE_VALUE_STR;
	default:
		return MODE_UNKNOWN_STR;
	}
}

static void set_timing_mode(struct cgpu_info *icarus)
{
	struct ICARUS_INFO *info = icarus_info[icarus->device_id];
	double Hs;
	char buf[BUFSIZ+1];
	char *ptr, *comma, *eq;
	size_t max;
	int i;

	if (opt_icarus_timing == NULL)
		buf[0] = '\0';
	else {
		ptr = opt_icarus_timing;
		for (i = 0; i < icarus->device_id; i++) {
			comma = strchr(ptr, ',');
			if (comma == NULL)
				break;
			ptr = comma + 1;
		}

		comma = strchr(ptr, ',');
		if (comma == NULL)
			max = strlen(ptr);
		else
			max = comma - ptr;

		if (max > BUFSIZ)
			max = BUFSIZ;
		strncpy(buf, ptr, max);
		buf[max] = '\0';
	}

	info->Hs = 0;
	info->read_count = 0;

	if (strcasecmp(buf, MODE_SHORT_STR) == 0) {
		info->Hs = ICARUS_REV3_HASH_TIME;
		info->read_count = ICARUS_READ_COUNT_TIMING;

		info->timing_mode = MODE_SHORT;
		info->do_icarus_timing = true;
	} else if (strcasecmp(buf, MODE_LONG_STR) == 0) {
		info->Hs = ICARUS_REV3_HASH_TIME;
		info->read_count = ICARUS_READ_COUNT_TIMING;

		info->timing_mode = MODE_LONG;
		info->do_icarus_timing = true;
	} else if ((Hs = atof(buf)) != 0) {
		info->Hs = Hs / NANOSEC;
		info->fullnonce = info->Hs * (((double)0xffffffff) + 1);

		if ((eq = strchr(buf, '=')) != NULL)
			info->read_count = atoi(eq+1);

		if (info->read_count < 1)
			info->read_count = (int)(info->fullnonce * TIME_FACTOR) - 1;

		if (unlikely(info->read_count < 1))
			info->read_count = 1;

		info->timing_mode = MODE_VALUE;
		info->do_icarus_timing = false;
	} else {
		// Anything else in buf just uses DEFAULT mode

		info->Hs = ICARUS_REV3_HASH_TIME;
		info->fullnonce = info->Hs * (((double)0xffffffff) + 1);

		if ((eq = strchr(buf, '=')) != NULL)
			info->read_count = atoi(eq+1);

		if (info->read_count < 1)
			info->read_count = (int)(info->fullnonce * TIME_FACTOR) - 1;

		info->timing_mode = MODE_DEFAULT;
		info->do_icarus_timing = false;
	}

	info->min_data_count = MIN_DATA_COUNT;

	applog(LOG_DEBUG, "Icarus: Init: %d mode=%s read_count=%d Hs=%e",
		icarus->device_id, timing_mode_str(info->timing_mode), info->read_count, info->Hs);

}

static bool icarus_detect_one(const char *devpath)
{
<<<<<<< HEAD
=======
	struct ICARUS_INFO *info;
	struct timeval tv_start, tv_finish;
>>>>>>> 598476ca
	int fd;

	// Block 171874 nonce = (0xa2870100) = 0x000187a2
	// N.B. golden_ob MUST take less time to calculate
	//	than the timeout set in icarus_open()
	//	This one takes ~0.53ms on Rev3 Icarus
	const char golden_ob[] =
		"4679ba4ec99876bf4bfe086082b40025"
		"4df6c356451471139a3afa71e48f544a"
		"00000000000000000000000000000000"
		"0000000087320b1a1426674f2fa722ce";

	const char golden_nonce[] = "000187a2";
	const uint32_t golden_nonce_val = 0x000187a2;

	unsigned char ob_bin[64], nonce_bin[ICARUS_READ_SIZE];
	char *nonce_hex;

	if (total_devices == MAX_DEVICES)
		return false;

	fd = icarus_open2(devpath, true);
	if (unlikely(fd == -1)) {
		applog(LOG_ERR, "Icarus Detect: Failed to open %s", devpath);
		return false;
	}

	hex2bin(ob_bin, golden_ob, sizeof(ob_bin));
	icarus_write(fd, ob_bin, sizeof(ob_bin));

	memset(nonce_bin, 0, sizeof(nonce_bin));
<<<<<<< HEAD
	volatile unsigned long wr = 0;
	icarus_gets(nonce_bin, sizeof(nonce_bin), fd, &wr, 1);
=======
	icarus_gets(nonce_bin, fd, &tv_finish, -1, 1);
>>>>>>> 598476ca

	icarus_close(fd);

	nonce_hex = bin2hex(nonce_bin, sizeof(nonce_bin));
	if (nonce_hex) {
		if (strncmp(nonce_hex, golden_nonce, 8)) {
			applog(LOG_ERR, 
				"Icarus Detect: "
				"Test failed at %s: get %s, should: %s",
				devpath, nonce_hex, golden_nonce);
			free(nonce_hex);
			return false;
		}
		applog(LOG_DEBUG, 
			"Icarus Detect: "
			"Test succeeded at %s: got %s",
				devpath, nonce_hex);
		free(nonce_hex);
	} else
		return false;

	/* We have a real Icarus! */
	struct cgpu_info *icarus;
	icarus = calloc(1, sizeof(struct cgpu_info));
	icarus->api = &icarus_api;
	icarus->device_path = strdup(devpath);
	icarus->threads = 1;
	add_cgpu(icarus);

	applog(LOG_INFO, "Found Icarus at %s, mark as %d",
		devpath, icarus->device_id);

	if (icarus_info[icarus->device_id] == NULL) {
		icarus_info[icarus->device_id] = (struct ICARUS_INFO *)malloc(sizeof(struct ICARUS_INFO));
		if (unlikely(!(icarus_info[icarus->device_id])))
			quit(1, "Failed to malloc ICARUS_INFO");
	}

	info = icarus_info[icarus->device_id];

	// Initialise everything to zero for a new device
	memset(info, 0, sizeof(struct ICARUS_INFO));

	info->golden_hashes = (golden_nonce_val & 0x7fffffff) << 1;
	timersub(&tv_finish, &tv_start, &(info->golden_tv));

	set_timing_mode(icarus);

	return true;
}

static void icarus_detect()
{
	struct string_elist *iter, *tmp;
	const char*s;

	list_for_each_entry_safe(iter, tmp, &scan_devices, list) {
		s = iter->string;
		if (!strncmp("icarus:", iter->string, 7))
			s += 7;
		if (!strcmp(s, "auto") || !strcmp(s, "noauto"))
			continue;
		if (icarus_detect_one(s))
			string_elist_del(iter);
	}
}

struct icarus_state {
	bool jobrunning;
	struct timeval tv_workstart;
	struct work last_work;
};

static bool icarus_prepare(struct thr_info *thr)
{
	struct cgpu_info *icarus = thr->cgpu;

	struct timeval now;

	int fd = icarus_open2(icarus->device_path, true);
	if (unlikely(-1 == fd)) {
		applog(LOG_ERR, "Failed to open Icarus on %s",
		       icarus->device_path);
		return false;
	}

	icarus->device_fd = fd;

	applog(LOG_INFO, "Opened Icarus on %s", icarus->device_path);
	gettimeofday(&now, NULL);
	get_datestamp(icarus->init, &now);

	struct icarus_state *state;
	thr->cgpu_data = state = calloc(1, sizeof(*state));

	return true;
}

static uint64_t icarus_scanhash(struct thr_info *thr, struct work *work,
				__maybe_unused uint64_t max_nonce)
{
	volatile unsigned long *wr = &work_restart[thr->id].restart;

	struct cgpu_info *icarus;
	int fd;
	int ret, lret;

<<<<<<< HEAD
	unsigned char ob_bin[64] = {0}, nonce_bin[4] = {0};
	char *ob_hex, *nonce_hex;
	uint32_t nonce;
	uint32_t hash_count;
	struct timeval tv_finish, elapsed;
=======
	struct ICARUS_INFO *info;

	unsigned char ob_bin[64], nonce_bin[ICARUS_READ_SIZE];
	char *ob_hex;
	uint32_t nonce;
	uint64_t hash_count;
	struct timeval tv_start, tv_finish, elapsed;
	struct timeval tv_history_start, tv_history_finish;
	double Ti, Xi;
	int i;

	struct ICARUS_HISTORY *history0, *history;
	int count;
	double Hs, W, fullnonce;
	int read_count;
	uint64_t estimate_hashes;
	uint32_t values;
	uint64_t hash_count_range;
>>>>>>> 598476ca

	elapsed.tv_sec = elapsed.tv_usec = 0;

	icarus = thr->cgpu;
	struct icarus_state *state = thr->cgpu_data;

	// Prepare the next work immediately
	memcpy(ob_bin, work->midstate, 32);
	memcpy(ob_bin + 52, work->data + 64, 12);
	rev(ob_bin, 32);
	rev(ob_bin + 52, 12);

	// Wait for the previous run's result
	fd = icarus->device_fd;

	if (likely(state->jobrunning)) {
		/* Icarus will return 8 bytes nonces or nothing */
		lret = icarus_gets(nonce_bin, sizeof(nonce_bin), fd, wr,
			                   ICARUS_READ_FAULT_COUNT);
		if (lret && *wr) {
			// The prepared work is invalid, and the current work is abandoned
			// Go back to the main loop to get the next work, and stuff
			state->jobrunning = false;
			return 1;
		}

		gettimeofday(&tv_finish, NULL);
		timeval_subtract(&elapsed, &tv_finish, &state->tv_workstart);
	}

#ifndef WIN32
	tcflush(fd, TCOFLUSH);
#endif

	gettimeofday(&state->tv_workstart, NULL);

	ret = icarus_write(fd, ob_bin, sizeof(ob_bin));
<<<<<<< HEAD
	if (ret) {
		icarus_close(fd);
=======
	if (ret)
>>>>>>> 598476ca
		return 0;	/* This should never happen */
	}

	gettimeofday(&tv_start, NULL);

	if (opt_debug) {
		ob_hex = bin2hex(ob_bin, sizeof(ob_bin));
		if (ob_hex) {
			applog(LOG_DEBUG, "Icarus %d sent: %s",
				icarus->device_id, ob_hex);
			free(ob_hex);
		}
	}

<<<<<<< HEAD
	// Reopen the serial port to workaround a USB-host-chipset-specific issue with the Icarus's buggy USB-UART
	icarus_close(fd);
	fd = icarus_open(icarus->device_path);
	if (unlikely(-1 == fd)) {
		applog(LOG_ERR, "Failed to reopen Icarus on %s",
		       icarus->device_path);
		return 0;
	}
	icarus->device_fd = fd;
=======
	/* Icarus will return 4 bytes (ICARUS_READ_SIZE) nonces or nothing */
	memset(nonce_bin, 0, sizeof(nonce_bin));
	info = icarus_info[icarus->device_id];
	ret = icarus_gets(nonce_bin, fd, &tv_finish, thr_id, info->read_count);
>>>>>>> 598476ca

	work->blk.nonce = 0xffffffff;

	if (unlikely(!state->jobrunning)) {
		state->jobrunning = true;
		memcpy(&state->last_work, work, sizeof(state->last_work));
		return 1;
	}

	// OK, done starting Icarus's next job... now process the last run's result!
	memcpy((char *)&nonce, nonce_bin, sizeof(nonce_bin));

	// aborted before becoming idle, get new work
<<<<<<< HEAD
	if (nonce == 0 && lret) {
		memcpy(&state->last_work, work, sizeof(state->last_work));
		uint32_t ESTIMATE_HASHES;
		if (unlikely(elapsed.tv_sec > 12 || (elapsed.tv_sec == 11 && elapsed.tv_usec > 353063)))
			ESTIMATE_HASHES = 0xffffffff;
		else
			// Approximately how much of the nonce Icarus scans in 1 second...
			// 0x16a7a561 would be if it was exactly 380 MH/s
			// 0x16a65700 would be the perfect 5.2631579ns/H
			// 0x168c89e5 was the average over a 20,050-sample period based on time to find actual shares
			ESTIMATE_HASHES = (0x168c89e5 * elapsed.tv_sec) + (0x17a * elapsed.tv_usec);
		if (opt_debug) {
			applog(LOG_DEBUG, "Icarus %d no nonce = 0x%08x hashes (%ld.%06lds)",
				icarus->device_id, ESTIMATE_HASHES, elapsed.tv_sec, elapsed.tv_usec);
=======
	if (nonce == 0 && ret) {
		timersub(&tv_finish, &tv_start, &elapsed);

		// ONLY up to just when it aborted
		// We didn't read a reply so we don't subtract ICARUS_READ_TIME
		estimate_hashes = ((double)(elapsed.tv_sec)
					+ ((double)(elapsed.tv_usec))/((double)1000000)) / info->Hs;

		// If some Serial-USB delay allowed the full nonce range to
		// complete it can't have done more than a full nonce
		if (unlikely(estimate_hashes > 0xffffffff))
			estimate_hashes = 0xffffffff;

		if (opt_debug) {
			applog(LOG_DEBUG, "Icarus %d no nonce = 0x%08llx hashes (%ld.%06lds)",
					icarus->device_id, estimate_hashes,
					elapsed.tv_sec, elapsed.tv_usec);
>>>>>>> 598476ca
		}

		return estimate_hashes;
	}

#if !defined (__BIG_ENDIAN__) && !defined(MIPSEB)
	nonce = swab32(nonce);
#endif
	submit_nonce(thr, &state->last_work, nonce);
	memcpy(&state->last_work, work, sizeof(state->last_work));

<<<<<<< HEAD
	if (opt_debug) {
		nonce_hex = bin2hex(nonce_bin, sizeof(nonce_bin));
		if (nonce_hex) {
			applog(LOG_DEBUG, "Icarus %d returned (elapsed %ld.%06ld seconds): %s",
			       icarus->device_id, elapsed.tv_sec, elapsed.tv_usec, nonce_hex);
			free(nonce_hex);
		}
	}

=======
>>>>>>> 598476ca
	hash_count = (nonce & 0x7fffffff);
	if (hash_count++ == 0x7fffffff)
		hash_count = 0xffffffff;
	else
		hash_count <<= 1;

	if (opt_debug || info->do_icarus_timing)
		timersub(&tv_finish, &tv_start, &elapsed);

	if (opt_debug) {
		applog(LOG_DEBUG, "Icarus %d nonce = 0x%08x = 0x%08llx hashes (%ld.%06lds)",
				icarus->device_id, nonce, hash_count, elapsed.tv_sec, elapsed.tv_usec);
	}

	// ignore possible end condition values
	if (info->do_icarus_timing && (nonce & 0x7fffffff) > 0x000fffff && (nonce & 0x7fffffff) < 0x7ff00000) {
		gettimeofday(&tv_history_start, NULL);

		history0 = &(info->history[0]);

		if (history0->values == 0)
			timeradd(&tv_start, &history_sec, &(history0->finish));

		Ti = (double)(elapsed.tv_sec)
			+ ((double)(elapsed.tv_usec))/((double)1000000)
			- ICARUS_READ_TIME;
		Xi = (double)hash_count;
		history0->sumXiTi += Xi * Ti;
		history0->sumXi += Xi;
		history0->sumTi += Ti;
		history0->sumXi2 += Xi * Xi;

		history0->values++;

		if (history0->hash_count_max < hash_count)
			history0->hash_count_max = hash_count;
		if (history0->hash_count_min > hash_count || history0->hash_count_min == 0)
			history0->hash_count_min = hash_count;

		if (history0->values >= info->min_data_count
		&&  timercmp(&tv_start, &(history0->finish), >)) {
			for (i = INFO_HISTORY; i > 0; i--)
				memcpy(&(info->history[i]),
					&(info->history[i-1]),
					sizeof(struct ICARUS_HISTORY));

			// Initialise history0 to zero for summary calculation
			memset(history0, 0, sizeof(struct ICARUS_HISTORY));

			// We just completed a history data set
			// So now recalc read_count based on the whole history thus we will
			// initially get more accurate until it completes INFO_HISTORY
			// total data sets
			count = 0;
			for (i = 1 ; i <= INFO_HISTORY; i++) {
				history = &(info->history[i]);
				if (history->values >= MIN_DATA_COUNT) {
					count++;

					history0->sumXiTi += history->sumXiTi;
					history0->sumXi += history->sumXi;
					history0->sumTi += history->sumTi;
					history0->sumXi2 += history->sumXi2;
					history0->values += history->values;

					if (history0->hash_count_max < history->hash_count_max)
						history0->hash_count_max = history->hash_count_max;
					if (history0->hash_count_min > history->hash_count_min || history0->hash_count_min == 0)
						history0->hash_count_min = history->hash_count_min;
				}
			}

			// All history data
			Hs = (history0->values*history0->sumXiTi - history0->sumXi*history0->sumTi)
				/ (history0->values*history0->sumXi2 - history0->sumXi*history0->sumXi);
			W = history0->sumTi/history0->values - Hs*history0->sumXi/history0->values;
			hash_count_range = history0->hash_count_max - history0->hash_count_min;
			values = history0->values;
			
			// Initialise history0 to zero for next data set
			memset(history0, 0, sizeof(struct ICARUS_HISTORY));

			fullnonce = W + Hs * (((double)0xffffffff) + 1);
			read_count = (int)(fullnonce * TIME_FACTOR) - 1;

			info->Hs = Hs;
			info->read_count = read_count;

			info->fullnonce = fullnonce;
			info->count = count;
			info->W = W;
			info->values = values;
			info->hash_count_range = hash_count_range;

			if (info->min_data_count < MAX_MIN_DATA_COUNT)
				info->min_data_count *= 2;
			else if (info->timing_mode == MODE_SHORT)
				info->do_icarus_timing = false;

//			applog(LOG_WARNING, "Icarus %d Re-estimate: read_count=%d fullnonce=%fs history count=%d Hs=%e W=%e values=%d hash range=0x%08lx min data count=%u", icarus->device_id, read_count, fullnonce, count, Hs, W, values, hash_count_range, info->min_data_count);
			applog(LOG_WARNING, "Icarus %d Re-estimate: Hs=%e W=%e read_count=%d fullnonce=%.3fs",
					icarus->device_id, Hs, W, read_count, fullnonce);
		}
		info->history_count++;
		gettimeofday(&tv_history_finish, NULL);

		timersub(&tv_history_finish, &tv_history_start, &tv_history_finish);
		timeradd(&tv_history_finish, &(info->history_time), &(info->history_time));
	}

	return hash_count;
}

static void icarus_api_stats(char *buf, struct cgpu_info *cgpu, bool isjson)
{
	struct ICARUS_INFO *info = icarus_info[cgpu->device_id];

	// Warning, access to these is not locked - but we don't really
	// care since hashing performance is way more important than
	// locking access to displaying API debug 'stats'
	sprintf(buf, isjson
		? "\"read_count\":%d,\"fullnonce\":%f,\"count\":%d,\"Hs\":%.15f,\"W\":%f,\"total_values\":%u,\"range\":%ld,\"history_count\":%lu,\"history_time\":%f,\"min_data_count\":%u,\"timing_values\":%u"
		: "read_count=%d,fullnonce=%f,count=%d,Hs=%.15f,W=%f,total_values=%u,range=%ld,history_count=%lu,history_time=%f,min_data_count=%u,timing_values=%u",
		info->read_count, info->fullnonce,
		info->count, info->Hs, info->W,
		info->values, info->hash_count_range,
		info->history_count,
		(double)(info->history_time.tv_sec)
			+ ((double)(info->history_time.tv_usec))/((double)1000000),
		info->min_data_count, info->history[0].values);
}

static void icarus_shutdown(struct thr_info *thr)
{
	struct cgpu_info *icarus = thr->cgpu;
	icarus_close(icarus->device_fd);
	free(thr->cgpu_data);
}

struct device_api icarus_api = {
	.dname = "icarus",
	.name = "PGA",
	.api_detect = icarus_detect,
	.get_api_stats = icarus_api_stats,
	.thread_prepare = icarus_prepare,
	.scanhash = icarus_scanhash,
	.thread_shutdown = icarus_shutdown,
};<|MERGE_RESOLUTION|>--- conflicted
+++ resolved
@@ -55,37 +55,33 @@
 #include "elist.h"
 #include "miner.h"
 
-<<<<<<< HEAD
-// 8 second timeout
-#define ICARUS_READ_FAULT_DECISECONDS (1)
-#define ICARUS_READ_FAULT_COUNT	(80)
-=======
 // The serial I/O speed - Linux uses a define 'B115200' in bits/termios.h
 #define ICARUS_IO_SPEED 115200
 
 // The size of a successful nonce read
 #define ICARUS_READ_SIZE 4
+
+// A stupid constant that must be 10. Don't change it.
+#define TIME_FACTOR 10
 
 // Ensure the sizes are correct for the Serial read
 #if (ICARUS_READ_SIZE != 4)
 #error ICARUS_READ_SIZE must be 4
 #endif
+#if (TIME_FACTOR != 10)
+#error TIME_FACTOR must be 10
+#endif
 #define ASSERT1(condition) __maybe_unused static char sizeof_uint32_t_must_be_4[(condition)?1:-1]
 ASSERT1(sizeof(uint32_t) == 4);
 
 #define ICARUS_READ_TIME ((double)ICARUS_READ_SIZE * (double)8.0 / (double)ICARUS_IO_SPEED)
 
-// Fraction of a second, USB timeout is measured in
-// i.e. 10 means 1/10 of a second
-#define TIME_FACTOR 10
-// In Linux it's 10 per second, thus value = 10/TIME_FACTOR =
-#define LINUX_TIMEOUT_VALUE 1
-// In Windows it's 1000 per second, thus value = 1000/TIME_FACTOR =
-#define WINDOWS_TIMEOUT_VALUE 100
+// Minimum precision of longpolls, in deciseconds
+#define ICARUS_READ_FAULT_DECISECONDS (1)
 
 // In timing mode: Default starting value until an estimate can be obtained
 // 5 seconds allows for up to a ~840MH/s device
-#define ICARUS_READ_COUNT_TIMING	(5 * TIME_FACTOR)
+#define ICARUS_READ_FAULT_COUNT_DEFAULT	(50)
 
 // For a standard Icarus REV3 (to 5 places)
 // Since this rounds up a the last digit - it is a slight overestimate
@@ -162,10 +158,6 @@
 static const char *MODE_UNKNOWN_STR = "unknown";
 
 struct ICARUS_INFO {
-	// time to calculate the golden_ob
-	uint64_t golden_hashes;
-	struct timeval golden_tv;
-
 	struct ICARUS_HISTORY history[INFO_HISTORY+1];
 	uint32_t min_data_count;
 
@@ -190,7 +182,6 @@
 
 // One for each possible device
 static struct ICARUS_INFO *icarus_info[MAX_DEVICES];
->>>>>>> 598476ca
 
 struct device_api icarus_api;
 
@@ -227,11 +218,7 @@
 				ISTRIP | INLCR | IGNCR | ICRNL | IXON);
 	my_termios.c_oflag &= ~OPOST;
 	my_termios.c_lflag &= ~(ECHO | ECHONL | ICANON | ISIG | IEXTEN);
-<<<<<<< HEAD
 	my_termios.c_cc[VTIME] = ICARUS_READ_FAULT_DECISECONDS;
-=======
-	my_termios.c_cc[VTIME] = LINUX_TIMEOUT_VALUE; /* how long to block */
->>>>>>> 598476ca
 	my_termios.c_cc[VMIN] = 0;
 	tcsetattr(serialfd, TCSANOW, &my_termios);
 
@@ -260,13 +247,8 @@
 
 	SetCommConfig(hSerial, &comCfg, sizeof(comCfg));
 
-<<<<<<< HEAD
 	const DWORD ctoms = ICARUS_READ_FAULT_DECISECONDS * 100;
 	COMMTIMEOUTS cto = {ctoms, 0, ctoms, 0, ctoms};
-=======
-	// How long to block
-	COMMTIMEOUTS cto = {WINDOWS_TIMEOUT_VALUE, 0, WINDOWS_TIMEOUT_VALUE, 0, WINDOWS_TIMEOUT_VALUE};
->>>>>>> 598476ca
 	SetCommTimeouts(hSerial, &cto);
 
 	if (purge) {
@@ -280,14 +262,15 @@
 #endif
 }
 
-<<<<<<< HEAD
 #define icarus_open(devpath)  icarus_open2(devpath, false)
 
-static int icarus_gets(unsigned char *buf, size_t bufLen, int fd, volatile unsigned long *wr, int read_count)
+static int icarus_gets(unsigned char *buf, int fd, struct timeval *tv_finish, volatile unsigned long *wr, int read_count)
 {
 	ssize_t ret = 0;
 	int rc = 0;
 	int epollfd = -1;
+	int read_amount = ICARUS_READ_SIZE;
+	bool first = true;
 
 #ifdef HAVE_EPOLL
 	struct epoll_event ev, evr;
@@ -302,30 +285,24 @@
 	}
 #endif
 
-	while (bufLen) {
+	// Read reply 1 byte at a time to get earliest tv_finish
+	while (true) {
 #ifdef HAVE_EPOLL
 		if (epollfd != -1 && epoll_wait(epollfd, &evr, 1, ICARUS_READ_FAULT_DECISECONDS * 100) != 1)
 			ret = 0;
 		else
 #endif
-=======
-static int icarus_gets(unsigned char *buf, int fd, struct timeval *tv_finish, int thr_id, int read_count)
-{
-	ssize_t ret = 0;
-	int rc = 0;
-	int read_amount = ICARUS_READ_SIZE;
-	bool first = true;
-
-	// Read reply 1 byte at a time to get earliest tv_finish
-	while (true) {
->>>>>>> 598476ca
 		ret = read(fd, buf, 1);
 
 		if (first)
 			gettimeofday(tv_finish, NULL);
 
 		if (ret >= read_amount)
+		{
+			if (epollfd != -1)
+				close(epollfd);
 			return 0;
+		}
 
 		if (ret > 0) {
 			buf += ret;
@@ -335,43 +312,19 @@
 		}
 			
 		rc++;
-<<<<<<< HEAD
 		if (rc >= read_count || *wr) {
 			if (epollfd != -1)
 				close(epollfd);
-			rc *= ICARUS_READ_FAULT_DECISECONDS;
-			applog(LOG_DEBUG,
-			     "Icarus Read: %s %d.%d seconds",
-			     (*wr) ? "Work restart at" : "No data in",
-			     rc / 10, rc % 10);
-			return 1;
-		}
-	}
-
-	if (epollfd != -1)
-		close(epollfd);
-
-	return 0;
-=======
-		if (rc >= read_count) {
 			if (opt_debug) {
+				rc *= ICARUS_READ_FAULT_DECISECONDS;
 				applog(LOG_DEBUG,
-					"Icarus Read: No data in %.2f seconds",
-					(float)rc/(float)TIME_FACTOR);
+			        "Icarus Read: %s %d.%d seconds",
+			        (*wr) ? "Work restart at" : "No data in",
+			        rc / 10, rc % 10);
 			}
 			return 1;
 		}
-
-		if (thr_id >= 0 && work_restart[thr_id].restart) {
-			if (opt_debug) {
-				applog(LOG_DEBUG,
-					"Icarus Read: Work restart at %.2f seconds",
-					(float)(rc)/(float)TIME_FACTOR);
-			}
-			return 1;
-		}
-	}
->>>>>>> 598476ca
+	}
 }
 
 static int icarus_write(int fd, const void *buf, size_t bufLen)
@@ -440,13 +393,13 @@
 
 	if (strcasecmp(buf, MODE_SHORT_STR) == 0) {
 		info->Hs = ICARUS_REV3_HASH_TIME;
-		info->read_count = ICARUS_READ_COUNT_TIMING;
+		info->read_count = ICARUS_READ_FAULT_COUNT_DEFAULT;
 
 		info->timing_mode = MODE_SHORT;
 		info->do_icarus_timing = true;
 	} else if (strcasecmp(buf, MODE_LONG_STR) == 0) {
 		info->Hs = ICARUS_REV3_HASH_TIME;
-		info->read_count = ICARUS_READ_COUNT_TIMING;
+		info->read_count = ICARUS_READ_FAULT_COUNT_DEFAULT;
 
 		info->timing_mode = MODE_LONG;
 		info->do_icarus_timing = true;
@@ -490,11 +443,7 @@
 
 static bool icarus_detect_one(const char *devpath)
 {
-<<<<<<< HEAD
-=======
 	struct ICARUS_INFO *info;
-	struct timeval tv_start, tv_finish;
->>>>>>> 598476ca
 	int fd;
 
 	// Block 171874 nonce = (0xa2870100) = 0x000187a2
@@ -508,7 +457,6 @@
 		"0000000087320b1a1426674f2fa722ce";
 
 	const char golden_nonce[] = "000187a2";
-	const uint32_t golden_nonce_val = 0x000187a2;
 
 	unsigned char ob_bin[64], nonce_bin[ICARUS_READ_SIZE];
 	char *nonce_hex;
@@ -526,12 +474,9 @@
 	icarus_write(fd, ob_bin, sizeof(ob_bin));
 
 	memset(nonce_bin, 0, sizeof(nonce_bin));
-<<<<<<< HEAD
 	volatile unsigned long wr = 0;
-	icarus_gets(nonce_bin, sizeof(nonce_bin), fd, &wr, 1);
-=======
-	icarus_gets(nonce_bin, fd, &tv_finish, -1, 1);
->>>>>>> 598476ca
+	struct timeval tv_finish;
+	icarus_gets(nonce_bin, fd, &tv_finish, &wr, 1);
 
 	icarus_close(fd);
 
@@ -575,9 +520,6 @@
 	// Initialise everything to zero for a new device
 	memset(info, 0, sizeof(struct ICARUS_INFO));
 
-	info->golden_hashes = (golden_nonce_val & 0x7fffffff) << 1;
-	timersub(&tv_finish, &tv_start, &(info->golden_tv));
-
 	set_timing_mode(icarus);
 
 	return true;
@@ -600,9 +542,10 @@
 }
 
 struct icarus_state {
-	bool jobrunning;
+	bool firstrun;
 	struct timeval tv_workstart;
 	struct work last_work;
+	bool changework;
 };
 
 static bool icarus_prepare(struct thr_info *thr)
@@ -626,6 +569,7 @@
 
 	struct icarus_state *state;
 	thr->cgpu_data = state = calloc(1, sizeof(*state));
+	state->firstrun = true;
 
 	return true;
 }
@@ -639,16 +583,9 @@
 	int fd;
 	int ret, lret;
 
-<<<<<<< HEAD
-	unsigned char ob_bin[64] = {0}, nonce_bin[4] = {0};
-	char *ob_hex, *nonce_hex;
-	uint32_t nonce;
-	uint32_t hash_count;
-	struct timeval tv_finish, elapsed;
-=======
 	struct ICARUS_INFO *info;
 
-	unsigned char ob_bin[64], nonce_bin[ICARUS_READ_SIZE];
+	unsigned char ob_bin[64] = {0}, nonce_bin[ICARUS_READ_SIZE] = {0};
 	char *ob_hex;
 	uint32_t nonce;
 	uint64_t hash_count;
@@ -664,7 +601,6 @@
 	uint64_t estimate_hashes;
 	uint32_t values;
 	uint64_t hash_count_range;
->>>>>>> 598476ca
 
 	elapsed.tv_sec = elapsed.tv_usec = 0;
 
@@ -680,19 +616,25 @@
 	// Wait for the previous run's result
 	fd = icarus->device_fd;
 
-	if (likely(state->jobrunning)) {
-		/* Icarus will return 8 bytes nonces or nothing */
-		lret = icarus_gets(nonce_bin, sizeof(nonce_bin), fd, wr,
-			                   ICARUS_READ_FAULT_COUNT);
-		if (lret && *wr) {
-			// The prepared work is invalid, and the current work is abandoned
-			// Go back to the main loop to get the next work, and stuff
-			state->jobrunning = false;
-			return 1;
-		}
-
-		gettimeofday(&tv_finish, NULL);
-		timeval_subtract(&elapsed, &tv_finish, &state->tv_workstart);
+	if (!state->firstrun) {
+		if (state->changework)
+			state->changework = false;
+		else
+		{
+			/* Icarus will return 4 bytes (ICARUS_READ_SIZE) nonces or nothing */
+			info = icarus_info[icarus->device_id];
+			lret = icarus_gets(nonce_bin, fd, &tv_finish, wr, info->read_count);
+			if (lret && *wr) {
+				// The prepared work is invalid, and the current work is abandoned
+				// Go back to the main loop to get the next work, and stuff
+				// Returning to the main loop will clear work_restart, so use a flag...
+				state->changework = true;
+				return 1;
+			}
+		}
+
+		tv_start = state->tv_workstart;
+		timeval_subtract(&elapsed, &tv_finish, &tv_start);
 	}
 
 #ifndef WIN32
@@ -702,16 +644,10 @@
 	gettimeofday(&state->tv_workstart, NULL);
 
 	ret = icarus_write(fd, ob_bin, sizeof(ob_bin));
-<<<<<<< HEAD
 	if (ret) {
 		icarus_close(fd);
-=======
-	if (ret)
->>>>>>> 598476ca
 		return 0;	/* This should never happen */
 	}
-
-	gettimeofday(&tv_start, NULL);
 
 	if (opt_debug) {
 		ob_hex = bin2hex(ob_bin, sizeof(ob_bin));
@@ -722,7 +658,6 @@
 		}
 	}
 
-<<<<<<< HEAD
 	// Reopen the serial port to workaround a USB-host-chipset-specific issue with the Icarus's buggy USB-UART
 	icarus_close(fd);
 	fd = icarus_open(icarus->device_path);
@@ -732,17 +667,11 @@
 		return 0;
 	}
 	icarus->device_fd = fd;
-=======
-	/* Icarus will return 4 bytes (ICARUS_READ_SIZE) nonces or nothing */
-	memset(nonce_bin, 0, sizeof(nonce_bin));
-	info = icarus_info[icarus->device_id];
-	ret = icarus_gets(nonce_bin, fd, &tv_finish, thr_id, info->read_count);
->>>>>>> 598476ca
 
 	work->blk.nonce = 0xffffffff;
 
-	if (unlikely(!state->jobrunning)) {
-		state->jobrunning = true;
+	if (state->firstrun) {
+		state->firstrun = false;
 		memcpy(&state->last_work, work, sizeof(state->last_work));
 		return 1;
 	}
@@ -751,25 +680,8 @@
 	memcpy((char *)&nonce, nonce_bin, sizeof(nonce_bin));
 
 	// aborted before becoming idle, get new work
-<<<<<<< HEAD
 	if (nonce == 0 && lret) {
 		memcpy(&state->last_work, work, sizeof(state->last_work));
-		uint32_t ESTIMATE_HASHES;
-		if (unlikely(elapsed.tv_sec > 12 || (elapsed.tv_sec == 11 && elapsed.tv_usec > 353063)))
-			ESTIMATE_HASHES = 0xffffffff;
-		else
-			// Approximately how much of the nonce Icarus scans in 1 second...
-			// 0x16a7a561 would be if it was exactly 380 MH/s
-			// 0x16a65700 would be the perfect 5.2631579ns/H
-			// 0x168c89e5 was the average over a 20,050-sample period based on time to find actual shares
-			ESTIMATE_HASHES = (0x168c89e5 * elapsed.tv_sec) + (0x17a * elapsed.tv_usec);
-		if (opt_debug) {
-			applog(LOG_DEBUG, "Icarus %d no nonce = 0x%08x hashes (%ld.%06lds)",
-				icarus->device_id, ESTIMATE_HASHES, elapsed.tv_sec, elapsed.tv_usec);
-=======
-	if (nonce == 0 && ret) {
-		timersub(&tv_finish, &tv_start, &elapsed);
-
 		// ONLY up to just when it aborted
 		// We didn't read a reply so we don't subtract ICARUS_READ_TIME
 		estimate_hashes = ((double)(elapsed.tv_sec)
@@ -784,7 +696,6 @@
 			applog(LOG_DEBUG, "Icarus %d no nonce = 0x%08llx hashes (%ld.%06lds)",
 					icarus->device_id, estimate_hashes,
 					elapsed.tv_sec, elapsed.tv_usec);
->>>>>>> 598476ca
 		}
 
 		return estimate_hashes;
@@ -793,29 +704,15 @@
 #if !defined (__BIG_ENDIAN__) && !defined(MIPSEB)
 	nonce = swab32(nonce);
 #endif
+
 	submit_nonce(thr, &state->last_work, nonce);
 	memcpy(&state->last_work, work, sizeof(state->last_work));
 
-<<<<<<< HEAD
-	if (opt_debug) {
-		nonce_hex = bin2hex(nonce_bin, sizeof(nonce_bin));
-		if (nonce_hex) {
-			applog(LOG_DEBUG, "Icarus %d returned (elapsed %ld.%06ld seconds): %s",
-			       icarus->device_id, elapsed.tv_sec, elapsed.tv_usec, nonce_hex);
-			free(nonce_hex);
-		}
-	}
-
-=======
->>>>>>> 598476ca
 	hash_count = (nonce & 0x7fffffff);
 	if (hash_count++ == 0x7fffffff)
 		hash_count = 0xffffffff;
 	else
 		hash_count <<= 1;
-
-	if (opt_debug || info->do_icarus_timing)
-		timersub(&tv_finish, &tv_start, &elapsed);
 
 	if (opt_debug) {
 		applog(LOG_DEBUG, "Icarus %d nonce = 0x%08x = 0x%08llx hashes (%ld.%06lds)",
@@ -921,23 +818,31 @@
 	return hash_count;
 }
 
-static void icarus_api_stats(char *buf, struct cgpu_info *cgpu, bool isjson)
+static json_t*
+icarus_perf_stats(struct cgpu_info *cgpu)
 {
 	struct ICARUS_INFO *info = icarus_info[cgpu->device_id];
+	json_t *ji = json_object();
 
 	// Warning, access to these is not locked - but we don't really
 	// care since hashing performance is way more important than
 	// locking access to displaying API debug 'stats'
-	sprintf(buf, isjson
-		? "\"read_count\":%d,\"fullnonce\":%f,\"count\":%d,\"Hs\":%.15f,\"W\":%f,\"total_values\":%u,\"range\":%ld,\"history_count\":%lu,\"history_time\":%f,\"min_data_count\":%u,\"timing_values\":%u"
-		: "read_count=%d,fullnonce=%f,count=%d,Hs=%.15f,W=%f,total_values=%u,range=%ld,history_count=%lu,history_time=%f,min_data_count=%u,timing_values=%u",
-		info->read_count, info->fullnonce,
-		info->count, info->Hs, info->W,
-		info->values, info->hash_count_range,
-		info->history_count,
+	json_object_set(ji, "read_count"    , json_integer(info->read_count    ));
+	json_object_set(ji, "fullnonce"     , json_real   (info->fullnonce     ));
+	json_object_set(ji, "count"         , json_integer(info->count         ));
+	json_object_set(ji, "Hs"            , json_real   (info->Hs            ));
+	json_object_set(ji, "W"             , json_real   (info->W             ));
+	json_object_set(ji, "total_values"  , json_integer(info->values        ));
+	json_object_set(ji, "range"         , json_integer(info->hash_count_range));
+	json_object_set(ji, "history_count" , json_integer(info->history_count ));
+	json_object_set(ji, "history_time"  , json_real   (
 		(double)(info->history_time.tv_sec)
-			+ ((double)(info->history_time.tv_usec))/((double)1000000),
-		info->min_data_count, info->history[0].values);
+			+ ((double)(info->history_time.tv_usec))/((double)1000000)
+	));
+	json_object_set(ji, "min_data_count", json_integer(info->min_data_count));
+	json_object_set(ji, "timing_values" , json_integer(info->history[0].values));
+
+	return ji;
 }
 
 static void icarus_shutdown(struct thr_info *thr)
@@ -951,7 +856,7 @@
 	.dname = "icarus",
 	.name = "PGA",
 	.api_detect = icarus_detect,
-	.get_api_stats = icarus_api_stats,
+	.get_extra_device_perf_stats = icarus_perf_stats,
 	.thread_prepare = icarus_prepare,
 	.scanhash = icarus_scanhash,
 	.thread_shutdown = icarus_shutdown,
