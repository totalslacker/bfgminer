/*
 * Copyright 2012 Luke Dashjr
 * Copyright 2012 Xiangfu <xiangfu@openmobilefree.com>
 * Copyright 2012 Andrew Smith
 *
 * This program is free software; you can redistribute it and/or modify it
 * under the terms of the GNU General Public License as published by the Free
 * Software Foundation; either version 3 of the License, or (at your option)
 * any later version.  See COPYING for more details.
 */

/*
 * Those code should be works fine with V2 and V3 bitstream of Icarus.
 * Operation:
 *   No detection implement.
 *   Input: 64B = 32B midstate + 20B fill bytes + last 12 bytes of block head.
 *   Return: send back 32bits immediately when Icarus found a valid nonce.
 *           no query protocol implemented here, if no data send back in ~11.3
 *           seconds (full cover time on 32bit nonce range by 380MH/s speed)
 *           just send another work.
 * Notice:
 *   1. Icarus will start calculate when you push a work to them, even they
 *      are busy.
 *   2. The 2 FPGAs on Icarus will distribute the job, one will calculate the
 *      0 ~ 7FFFFFFF, another one will cover the 80000000 ~ FFFFFFFF.
 *   3. It's possible for 2 FPGAs both find valid nonce in the meantime, the 2
 *      valid nonce will all be send back.
 *   4. Icarus will stop work when: a valid nonce has been found or 32 bits
 *      nonce range is completely calculated.
 */

#include "config.h"

#include <limits.h>
#include <pthread.h>
#include <stdio.h>
#include <sys/time.h>
#include <sys/types.h>
#include <dirent.h>
#include <unistd.h>
#ifndef WIN32
  #include <termios.h>
  #include <sys/stat.h>
  #include <fcntl.h>
  #ifndef O_CLOEXEC
    #define O_CLOEXEC 0
  #endif
#else
  #include <windows.h>
  #include <io.h>
#endif
#ifdef HAVE_SYS_EPOLL_H
  #include <sys/epoll.h>
  #define HAVE_EPOLL
#endif

#include "dynclock.h"
#include "elist.h"
#include "icarus-common.h"
#include "miner.h"
#include "fpgautils.h"

// The serial I/O speed - Linux uses a define 'B115200' in bits/termios.h
#define ICARUS_IO_SPEED 115200

// The size of a successful nonce read
#define ICARUS_READ_SIZE 4

// Ensure the sizes are correct for the Serial read
#if (ICARUS_READ_SIZE != 4)
#error ICARUS_READ_SIZE must be 4
#endif
#define ASSERT1(condition) __maybe_unused static char sizeof_uint32_t_must_be_4[(condition)?1:-1]
ASSERT1(sizeof(uint32_t) == 4);

#define ICARUS_READ_TIME(baud) ((double)ICARUS_READ_SIZE * (double)8.0 / (double)(baud))

// In timing mode: Default starting value until an estimate can be obtained
// 5 seconds allows for up to a ~840MH/s device
#define ICARUS_READ_COUNT_TIMING	(5 * TIME_FACTOR)

// For a standard Icarus REV3
#define ICARUS_REV3_HASH_TIME 0.00000000264083

// Icarus Rev3 doesn't send a completion message when it finishes
// the full nonce range, so to avoid being idle we must abort the
// work (by starting a new work) shortly before it finishes
//
// Thus we need to estimate 2 things:
//	1) How many hashes were done if the work was aborted
//	2) How high can the timeout be before the Icarus is idle,
//		to minimise the number of work started
//	We set 2) to 'the calculated estimate' - 1
//	to ensure the estimate ends before idle
//
// The simple calculation used is:
//	Tn = Total time in seconds to calculate n hashes
//	Hs = seconds per hash
//	Xn = number of hashes
//	W  = code overhead per work
//
// Rough but reasonable estimate:
//	Tn = Hs * Xn + W	(of the form y = mx + b)
//
// Thus:
//	Line of best fit (using least squares)
//
//	Hs = (n*Sum(XiTi)-Sum(Xi)*Sum(Ti))/(n*Sum(Xi^2)-Sum(Xi)^2)
//	W = Sum(Ti)/n - (Hs*Sum(Xi))/n
//
// N.B. W is less when aborting work since we aren't waiting for the reply
//	to be transferred back (ICARUS_READ_TIME)
//	Calculating the hashes aborted at n seconds is thus just n/Hs
//	(though this is still a slight overestimate due to code delays)
//

// Both below must be exceeded to complete a set of data
// Minimum how long after the first, the last data point must be
#define HISTORY_SEC 60
// Minimum how many points a single ICARUS_HISTORY should have
#define MIN_DATA_COUNT 5
// The value above used is doubled each history until it exceeds:
#define MAX_MIN_DATA_COUNT 100

#if (TIME_FACTOR != 10)
#error TIME_FACTOR must be 10
#endif

static struct timeval history_sec = { HISTORY_SEC, 0 };

static const char *MODE_DEFAULT_STR = "default";
static const char *MODE_SHORT_STR = "short";
static const char *MODE_LONG_STR = "long";
static const char *MODE_VALUE_STR = "value";
static const char *MODE_UNKNOWN_STR = "unknown";

#define END_CONDITION 0x0000ffff
#define DEFAULT_DETECT_THRESHOLD 1

// Looking for options in --icarus-timing and --icarus-options:
//
// Code increments this each time we start to look at a device
// However, this means that if other devices are checked by
// the Icarus code (e.g. BFL) they will count in the option offset
//
// This, however, is deterministic so that's OK
//
// If we were to increment after successfully finding an Icarus
// that would be random since an Icarus may fail and thus we'd
// not be able to predict the option order
//
// This also assumes that serial_detect() checks them sequentially
// and in the order specified on the command line
//
static int option_offset = -1;

struct device_api icarus_api;

extern void convert_icarus_to_cairnsmore(struct cgpu_info *);

static void rev(unsigned char *s, size_t l)
{
	size_t i, j;
	unsigned char t;

	for (i = 0, j = l - 1; i < j; i++, j--) {
		t = s[i];
		s[i] = s[j];
		s[j] = t;
	}
}

#define icarus_open2(devpath, baud, purge)  serial_open(devpath, baud, ICARUS_READ_FAULT_DECISECONDS, purge)
#define icarus_open(devpath, baud)  icarus_open2(devpath, baud, false)

#define ICA_GETS_ERROR -1
#define ICA_GETS_OK 0
#define ICA_GETS_RESTART 1
#define ICA_GETS_TIMEOUT 2

int icarus_gets(unsigned char *buf, int fd, struct timeval *tv_finish, struct thr_info *thr, int read_count)
{
	ssize_t ret = 0;
	int rc = 0;
	int epollfd = -1;
	int read_amount = ICARUS_READ_SIZE;
	bool first = true;

#ifdef HAVE_EPOLL
	struct epoll_event ev = {
		.events = EPOLLIN,
		.data.fd = fd,
	};
	struct epoll_event evr[2];
	int epoll_timeout = ICARUS_READ_FAULT_DECISECONDS * 100;
	if (thr && thr->work_restart_fd != -1) {
	epollfd = epoll_create(2);
	if (epollfd != -1) {
		if (-1 == epoll_ctl(epollfd, EPOLL_CTL_ADD, fd, &ev)) {
			close(epollfd);
			epollfd = -1;
		}
		{
			ev.data.fd = thr->work_restart_fd;
			if (-1 == epoll_ctl(epollfd, EPOLL_CTL_ADD, thr->work_restart_fd, &ev))
				applog(LOG_ERR, "Icarus: Error adding work restart fd to epoll");
			else
			{
				epoll_timeout *= read_count;
				read_count = 1;
			}
		}
	}
	else
		applog(LOG_ERR, "Icarus: Error creating epoll");
	}
#endif

	// Read reply 1 byte at a time to get earliest tv_finish
	while (true) {
#ifdef HAVE_EPOLL
		if (epollfd != -1 && (ret = epoll_wait(epollfd, evr, 2, epoll_timeout)) != -1)
		{
			if (ret == 1 && evr[0].data.fd == fd)
				ret = read(fd, buf, 1);
			else
			{
				if (ret)
					// work restart trigger
					(void)read(thr->work_restart_fd, buf, read_amount);
				ret = 0;
			}
		}
		else
#endif
		ret = read(fd, buf, 1);
		if (ret < 0)
			return ICA_GETS_ERROR;

		if (first)
			gettimeofday(tv_finish, NULL);

		if (ret >= read_amount)
		{
			if (epollfd != -1)
				close(epollfd);
			return ICA_GETS_OK;
		}

		if (ret > 0) {
			buf += ret;
			read_amount -= ret;
			first = false;
			continue;
		}
			
		rc++;
		if (rc >= read_count) {
			if (epollfd != -1)
				close(epollfd);
			if (opt_debug) {
				applog(LOG_DEBUG,
					"Icarus Read: No data in %.2f seconds",
					(float)rc/(float)TIME_FACTOR);
			}
			return ICA_GETS_TIMEOUT;
		}

		if (thr && thr->work_restart) {
			if (epollfd != -1)
				close(epollfd);
			if (opt_debug) {
				applog(LOG_DEBUG,
					"Icarus Read: Work restart at %.2f seconds",
					(float)(rc)/(float)TIME_FACTOR);
			}
			return ICA_GETS_RESTART;
		}
	}
}

static int icarus_write(int fd, const void *buf, size_t bufLen)
{
	size_t ret;

	ret = write(fd, buf, bufLen);
	if (unlikely(ret != bufLen))
		return 1;

	return 0;
}

#define icarus_close(fd) close(fd)

static void do_icarus_close(struct thr_info *thr)
{
	struct cgpu_info *icarus = thr->cgpu;
	icarus_close(icarus->device_fd);
	icarus->device_fd = -1;
}

static const char *timing_mode_str(enum timing_mode timing_mode)
{
	switch(timing_mode) {
	case MODE_DEFAULT:
		return MODE_DEFAULT_STR;
	case MODE_SHORT:
		return MODE_SHORT_STR;
	case MODE_LONG:
		return MODE_LONG_STR;
	case MODE_VALUE:
		return MODE_VALUE_STR;
	default:
		return MODE_UNKNOWN_STR;
	}
}

static void set_timing_mode(int this_option_offset, struct cgpu_info *icarus)
{
	struct ICARUS_INFO *info = icarus->cgpu_data;
	double Hs;
	char buf[BUFSIZ+1];
	char *ptr, *comma, *eq;
	size_t max;
	int i;

	if (opt_icarus_timing == NULL)
		buf[0] = '\0';
	else {
		ptr = opt_icarus_timing;
		for (i = 0; i < this_option_offset; i++) {
			comma = strchr(ptr, ',');
			if (comma == NULL)
				break;
			ptr = comma + 1;
		}

		comma = strchr(ptr, ',');
		if (comma == NULL)
			max = strlen(ptr);
		else
			max = comma - ptr;

		if (max > BUFSIZ)
			max = BUFSIZ;
		strncpy(buf, ptr, max);
		buf[max] = '\0';
	}

	info->read_count = 0;

	if (strcasecmp(buf, MODE_SHORT_STR) == 0) {
		info->read_count = ICARUS_READ_COUNT_TIMING;

		info->timing_mode = MODE_SHORT;
		info->do_icarus_timing = true;
	} else if (strcasecmp(buf, MODE_LONG_STR) == 0) {
		info->read_count = ICARUS_READ_COUNT_TIMING;

		info->timing_mode = MODE_LONG;
		info->do_icarus_timing = true;
	} else if ((Hs = atof(buf)) != 0) {
		info->Hs = Hs / NANOSEC;
		info->fullnonce = info->Hs * (((double)0xffffffff) + 1);

		if ((eq = strchr(buf, '=')) != NULL)
			info->read_count = atoi(eq+1);

		if (info->read_count < 1)
			info->read_count = (int)(info->fullnonce * TIME_FACTOR) - 1;

		if (unlikely(info->read_count < 1))
			info->read_count = 1;

		info->timing_mode = MODE_VALUE;
		info->do_icarus_timing = false;
	} else {
		// Anything else in buf just uses DEFAULT mode

		info->fullnonce = info->Hs * (((double)0xffffffff) + 1);

		if ((eq = strchr(buf, '=')) != NULL)
			info->read_count = atoi(eq+1);

		int def_read_count = ICARUS_READ_COUNT_TIMING;

		if (info->timing_mode == MODE_DEFAULT) {
			if (icarus->api == &icarus_api) {
				info->do_default_detection = 0x10;
			} else {
				def_read_count = (int)(info->fullnonce * TIME_FACTOR) - 1;
			}

			info->do_icarus_timing = false;
		}
		if (info->read_count < 1)
			info->read_count = def_read_count;
	}

	info->min_data_count = MIN_DATA_COUNT;

	applog(LOG_DEBUG, "%s %u: Init: mode=%s read_count=%d Hs=%e",
		icarus->api->name,
		icarus->device_id, timing_mode_str(info->timing_mode), info->read_count, info->Hs);
}

static uint32_t mask(int work_division)
{
	char err_buf[BUFSIZ+1];
	uint32_t nonce_mask = 0x7fffffff;

	// yes we can calculate these, but this way it's easy to see what they are
	switch (work_division) {
	case 1:
		nonce_mask = 0xffffffff;
		break;
	case 2:
		nonce_mask = 0x7fffffff;
		break;
	case 4:
		nonce_mask = 0x3fffffff;
		break;
	case 8:
		nonce_mask = 0x1fffffff;
		break;
	default:
		sprintf(err_buf, "Invalid2 icarus-options for work_division (%d) must be 1, 2, 4 or 8", work_division);
		quit(1, err_buf);
	}

	return nonce_mask;
}

static void get_options(int this_option_offset, struct ICARUS_INFO *info)
{
	int *baud = &info->baud;
	int *work_division = &info->work_division;
	int *fpga_count = &info->fpga_count;

	char err_buf[BUFSIZ+1];
	char buf[BUFSIZ+1];
	char *ptr, *comma, *colon, *colon2;
	size_t max;
	int i, tmp;

	if (opt_icarus_options == NULL)
		buf[0] = '\0';
	else {
		ptr = opt_icarus_options;
		for (i = 0; i < this_option_offset; i++) {
			comma = strchr(ptr, ',');
			if (comma == NULL)
				break;
			ptr = comma + 1;
		}

		comma = strchr(ptr, ',');
		if (comma == NULL)
			max = strlen(ptr);
		else
			max = comma - ptr;

		if (max > BUFSIZ)
			max = BUFSIZ;
		strncpy(buf, ptr, max);
		buf[max] = '\0';
	}

	if (*buf) {
		colon = strchr(buf, ':');
		if (colon)
			*(colon++) = '\0';

		if (*buf) {
			tmp = atoi(buf);
			switch (tmp) {
			case 115200:
				*baud = 115200;
				break;
			case 57600:
				*baud = 57600;
				break;
			default:
				sprintf(err_buf, "Invalid icarus-options for baud (%s) must be 115200 or 57600", buf);
				quit(1, err_buf);
			}
		}

		if (colon && *colon) {
			colon2 = strchr(colon, ':');
			if (colon2)
				*(colon2++) = '\0';

			if (*colon) {
				info->user_set |= 1;
				tmp = atoi(colon);
				if (tmp == 1 || tmp == 2 || tmp == 4 || tmp == 8) {
					*work_division = tmp;
					*fpga_count = tmp;	// default to the same
				} else {
					sprintf(err_buf, "Invalid icarus-options for work_division (%s) must be 1, 2, 4 or 8", colon);
					quit(1, err_buf);
				}
			}

			if (colon2 && *colon2) {
			  colon = strchr(colon2, ':');
			  if (colon)
					*(colon++) = '\0';

			  if (*colon2) {
				info->user_set |= 2;
				tmp = atoi(colon2);
				if (tmp > 0 && tmp <= *work_division)
					*fpga_count = tmp;
				else {
					sprintf(err_buf, "Invalid icarus-options for fpga_count (%s) must be >0 and <=work_division (%d)", colon2, *work_division);
					quit(1, err_buf);
				}
			  }

			  if (colon && *colon) {
					colon2 = strchr(colon, '-') ?: "";
					if (*colon2)
						*(colon2++) = '\0';
					if (strchr(colon, 'r'))
						info->quirk_reopen = 2;
					if (strchr(colon2, 'r'))
						info->quirk_reopen = 0;
			  }
			}
		}
	}
}

bool icarus_detect_custom(const char *devpath, struct device_api *api, struct ICARUS_INFO *info)
{
	int this_option_offset = ++option_offset;

	struct timeval tv_start, tv_finish;
	int fd;

	// Block 171874 nonce = (0xa2870100) = 0x000187a2
	// N.B. golden_ob MUST take less time to calculate
	//	than the timeout set in icarus_open()
	//	This one takes ~0.53ms on Rev3 Icarus
	const char golden_ob[] =
		"4679ba4ec99876bf4bfe086082b40025"
		"4df6c356451471139a3afa71e48f544a"
		"00000000000000000000000000000000"
		"0000000087320b1a1426674f2fa722ce";
	/* NOTE: This gets sent to basically every port specified in --scan-serial,
	 *       even ones that aren't Icarus; be sure they can all handle it, when
	 *       this is changed...
	 *       BitForce: Ignores entirely
	 *       ModMiner: Starts (useless) work, gets back to clean state
	 */

	const char golden_nonce[] = "000187a2";
	const uint32_t golden_nonce_val = 0x000187a2;

	unsigned char ob_bin[64], nonce_bin[ICARUS_READ_SIZE];
	char *nonce_hex;

	get_options(this_option_offset, info);

	int baud = info->baud;
	int work_division = info->work_division;
	int fpga_count = info->fpga_count;

	applog(LOG_DEBUG, "Icarus Detect: Attempting to open %s", devpath);

	fd = icarus_open2(devpath, baud, true);
	if (unlikely(fd == -1)) {
		applog(LOG_DEBUG, "Icarus Detect: Failed to open %s", devpath);
		return false;
	}

	hex2bin(ob_bin, golden_ob, sizeof(ob_bin));
	icarus_write(fd, ob_bin, sizeof(ob_bin));
	gettimeofday(&tv_start, NULL);

	memset(nonce_bin, 0, sizeof(nonce_bin));
	icarus_gets(nonce_bin, fd, &tv_finish, NULL, 1);

	icarus_close(fd);

	nonce_hex = bin2hex(nonce_bin, sizeof(nonce_bin));
<<<<<<< HEAD
	if (nonce_hex) {
		if (strncmp(nonce_hex, golden_nonce, 8)) {
			applog(LOG_DEBUG,
				"Icarus Detect: "
				"Test failed at %s: get %s, should: %s",
				devpath, nonce_hex, golden_nonce);
			free(nonce_hex);
			return false;
		}
		applog(LOG_DEBUG, 
=======
	if (strncmp(nonce_hex, golden_nonce, 8)) {
		applog(LOG_ERR,
>>>>>>> 99adf397
			"Icarus Detect: "
			"Test failed at %s: get %s, should: %s",
			devpath, nonce_hex, golden_nonce);
		free(nonce_hex);
		return false;
	}
	applog(LOG_DEBUG,
		"Icarus Detect: "
		"Test succeeded at %s: got %s",
			devpath, nonce_hex);
	free(nonce_hex);

	if (serial_claim(devpath, api)) {
		const char *claimedby = serial_claim(devpath, api)->dname;
		applog(LOG_DEBUG, "Icarus device %s already claimed by other driver: %s", devpath, claimedby);
		return false;
	}

	/* We have a real Icarus! */
	struct cgpu_info *icarus;
	icarus = calloc(1, sizeof(struct cgpu_info));
	icarus->api = api;
	icarus->device_path = strdup(devpath);
	icarus->device_fd = -1;
	icarus->threads = 1;
	add_cgpu(icarus);

	applog(LOG_INFO, "Found %s %u at %s",
		icarus->api->name, icarus->device_id,
		devpath);

	applog(LOG_DEBUG, "%s %u: Init: baud=%d work_division=%d fpga_count=%d",
		icarus->api->name,
		icarus->device_id, baud, work_division, fpga_count);

	icarus->cgpu_data = info;

	info->nonce_mask = mask(work_division);

	info->golden_hashes = (golden_nonce_val & info->nonce_mask) * fpga_count;
	timersub(&tv_finish, &tv_start, &(info->golden_tv));

	set_timing_mode(this_option_offset, icarus);

	return true;
}

static bool icarus_detect_one(const char *devpath)
{
	struct ICARUS_INFO *info = calloc(1, sizeof(struct ICARUS_INFO));
	if (unlikely(!info))
		quit(1, "Failed to malloc ICARUS_INFO");

	info->baud = ICARUS_IO_SPEED;
	info->work_division = 2;
	info->fpga_count = 2;
	info->quirk_reopen = 1;
	info->Hs = ICARUS_REV3_HASH_TIME;
	info->timing_mode = MODE_DEFAULT;

	if (!icarus_detect_custom(devpath, &icarus_api, info)) {
		free(info);
		return false;
	}
	return true;
}

static void icarus_detect()
{
	serial_detect(&icarus_api, icarus_detect_one);
}

static bool icarus_prepare(struct thr_info *thr)
{
	struct cgpu_info *icarus = thr->cgpu;
	struct ICARUS_INFO *info = icarus->cgpu_data;

	struct timeval now;

	icarus->device_fd = -1;

	int fd = icarus_open2(icarus->device_path, info->baud, true);
	if (unlikely(-1 == fd)) {
		applog(LOG_ERR, "Failed to open Icarus on %s",
		       icarus->device_path);
		return false;
	}

	icarus->device_fd = fd;

	applog(LOG_INFO, "Opened Icarus on %s", icarus->device_path);
	gettimeofday(&now, NULL);
	get_datestamp(icarus->init, &now);

	struct icarus_state *state;
	thr->cgpu_data = state = calloc(1, sizeof(*state));
	state->firstrun = true;

#ifdef HAVE_EPOLL
	int epollfd = epoll_create(2);
	if (epollfd != -1)
	{
		close(epollfd);
		thr->work_restart_fd = 0;
	}
#endif

	return true;
}

static bool icarus_reopen(struct cgpu_info *icarus, struct icarus_state *state, int *fdp)
{
	struct ICARUS_INFO *info = icarus->cgpu_data;

	// Reopen the serial port to workaround a USB-host-chipset-specific issue with the Icarus's buggy USB-UART
	icarus_close(icarus->device_fd);
	*fdp = icarus->device_fd = icarus_open(icarus->device_path, info->baud);
	if (unlikely(-1 == *fdp)) {
		applog(LOG_ERR, "%s %u: Failed to reopen on %s", icarus->api->name, icarus->device_id, icarus->device_path);
		icarus->device_last_not_well = time(NULL);
		icarus->device_not_well_reason = REASON_DEV_COMMS_ERROR;
		icarus->dev_comms_error_count++;
		state->firstrun = true;
		return false;
	}
	return true;
}

static bool icarus_start_work(struct thr_info *thr, const unsigned char *ob_bin)
{
	struct cgpu_info *icarus = thr->cgpu;
	struct icarus_state *state = thr->cgpu_data;
	int fd = icarus->device_fd;
	int ret;
	char *ob_hex;

	gettimeofday(&state->tv_workstart, NULL);

	ret = icarus_write(fd, ob_bin, 64);
	if (ret) {
		do_icarus_close(thr);
		applog(LOG_ERR, "ICA%i: Comms error", icarus->device_id);
		icarus->device_last_not_well = time(NULL);
		icarus->device_not_well_reason = REASON_DEV_COMMS_ERROR;
		icarus->dev_comms_error_count++;
		return false;	/* This should never happen */
	}

	if (opt_debug) {
		ob_hex = bin2hex(ob_bin, 64);
		if (ob_hex) {
			applog(LOG_DEBUG, "%s %u sent: %s",
				icarus->api->name,
				icarus->device_id, ob_hex);
			free(ob_hex);
		}
	}

	return true;
}

static int64_t icarus_scanhash(struct thr_info *thr, struct work *work,
				__maybe_unused int64_t max_nonce)
{
	struct cgpu_info *icarus;
	int fd;
	int ret;

	struct ICARUS_INFO *info;

	unsigned char ob_bin[64] = {0}, nonce_bin[ICARUS_READ_SIZE] = {0};
	uint32_t nonce;
	int64_t hash_count;
	struct timeval tv_start, elapsed;
	struct timeval tv_history_start, tv_history_finish;
	double Ti, Xi;
	int curr_hw_errors, i;
	bool was_hw_error;

	struct ICARUS_HISTORY *history0, *history;
	int count;
	double Hs, W, fullnonce;
	int read_count;
	int64_t estimate_hashes;
	uint32_t values;
	int64_t hash_count_range;

	elapsed.tv_sec = elapsed.tv_usec = 0;

	icarus = thr->cgpu;
	struct icarus_state *state = thr->cgpu_data;

	// Prepare the next work immediately
	memcpy(ob_bin, work->midstate, 32);
	memcpy(ob_bin + 52, work->data + 64, 12);
	if (!(memcmp(&ob_bin[56], "\xff\xff\xff\xff", 4)
	   || memcmp(&ob_bin, "\0\0\0\0\0\0\0\0\0\0\0\0\0\0\0\0\0\0\0\0\0\0\0\0\0\0\0\0\0\0\0\0", 32))) {
		// This sequence is used on cairnsmore bitstreams for commands, NEVER send it otherwise
		applog(LOG_WARNING, "%s %u: Received job attempting to send a command, corrupting it!",
		       icarus->api->name, icarus->device_id);
		ob_bin[56] = 0;
	}
	rev(ob_bin, 32);
	rev(ob_bin + 52, 12);

	// Wait for the previous run's result
	fd = icarus->device_fd;
	info = icarus->cgpu_data;

	if (!state->firstrun) {
		if (state->changework)
		{
			state->changework = false;
			ret = ICA_GETS_RESTART;
		}
		else
		{
			/* Icarus will return 4 bytes (ICARUS_READ_SIZE) nonces or nothing */
			ret = icarus_gets(nonce_bin, fd, &state->tv_workfinish, thr, info->read_count);
			switch (ret) {
				case ICA_GETS_RESTART:
					// The prepared work is invalid, and the current work is abandoned
					// Go back to the main loop to get the next work, and stuff
					// Returning to the main loop will clear work_restart, so use a flag...
					state->changework = true;
					return 0;
				case ICA_GETS_ERROR:
					do_icarus_close(thr);
					applog(LOG_ERR, "ICA%i: Comms error", icarus->device_id);
					icarus->device_last_not_well = time(NULL);
					icarus->device_not_well_reason = REASON_DEV_COMMS_ERROR;
					icarus->dev_comms_error_count++;
					if (!icarus_reopen(icarus, state, &fd))
						return -1;
					break;
				case ICA_GETS_TIMEOUT:
					if (info->quirk_reopen == 1 && !icarus_reopen(icarus, state, &fd))
						return -1;
				case ICA_GETS_OK:
					break;
			}
		}

		tv_start = state->tv_workstart;
		timersub(&state->tv_workfinish, &tv_start, &elapsed);
	}
	else
	if (fd == -1 && !icarus_reopen(icarus, state, &fd))
		return -1;

#ifndef WIN32
	tcflush(fd, TCOFLUSH);
#endif

	memcpy(&nonce, nonce_bin, sizeof(nonce_bin));
	nonce = be32toh(nonce);

	// Handle dynamic clocking for "subclass" devices
	// This needs to run before sending next job, since it hashes the command too
	if (info->dclk.freqM && likely(!state->firstrun)) {
		int qsec = ((4 * elapsed.tv_sec) + (elapsed.tv_usec / 250000)) ?: 1;
		for (int n = qsec; n; --n)
			dclk_gotNonces(&info->dclk);
		if (nonce && !test_nonce(&state->last_work, nonce, false))
			dclk_errorCount(&info->dclk, qsec);
		dclk_preUpdate(&info->dclk);
		dclk_updateFreq(&info->dclk, info->dclk_change_clock_func, thr);
	}

	if (!icarus_start_work(thr, ob_bin))
		/* This should never happen */
		state->firstrun = true;

<<<<<<< HEAD
	if (info->quirk_reopen == 2 && !icarus_reopen(icarus, state, &fd))
		state->firstrun = true;
=======
	if (opt_debug) {
		ob_hex = bin2hex(ob_bin, sizeof(ob_bin));
		applog(LOG_DEBUG, "Icarus %d sent: %s",
			icarus->device_id, ob_hex);
		free(ob_hex);
	}
>>>>>>> 99adf397

	work->blk.nonce = 0xffffffff;

	if (state->firstrun) {
		state->firstrun = false;
		memcpy(&state->last_work, work, sizeof(state->last_work));
		return 0;
	}

	// OK, done starting Icarus's next job... now process the last run's result!

	// aborted before becoming idle, get new work
	if (ret == ICA_GETS_TIMEOUT || ret == ICA_GETS_RESTART) {
		memcpy(&state->last_work, work, sizeof(state->last_work));
		// ONLY up to just when it aborted
		// We didn't read a reply so we don't subtract ICARUS_READ_TIME
		estimate_hashes = ((double)(elapsed.tv_sec)
					+ ((double)(elapsed.tv_usec))/((double)1000000)) / info->Hs;

		// If some Serial-USB delay allowed the full nonce range to
		// complete it can't have done more than a full nonce
		if (unlikely(estimate_hashes > 0xffffffff))
			estimate_hashes = 0xffffffff;

		if (opt_debug) {
			applog(LOG_DEBUG, "%s %u no nonce = 0x%08llx hashes (%ld.%06lds)",
					icarus->api->name,
					icarus->device_id, estimate_hashes,
					elapsed.tv_sec, elapsed.tv_usec);
		}

		return estimate_hashes;
	}

	curr_hw_errors = icarus->hw_errors;
	submit_nonce(thr, &state->last_work, nonce);
	was_hw_error = (curr_hw_errors > icarus->hw_errors);
	memcpy(&state->last_work, work, sizeof(state->last_work));

	// Force a USB close/reopen on any hw error
	if (was_hw_error)
		if (info->quirk_reopen != 2) {
			if (!icarus_reopen(icarus, state, &fd))
				state->firstrun = true;
			// Some devices (Cairnsmore1, for example) abort hashing when reopened, so send the job again
			if (!icarus_start_work(thr, ob_bin))
				state->firstrun = true;
		}

	hash_count = (nonce & info->nonce_mask);
	hash_count++;
	hash_count *= info->fpga_count;

	if (opt_debug) {
		applog(LOG_DEBUG, "%s %u nonce = 0x%08x = 0x%08llx hashes (%ld.%06lds)",
				icarus->api->name,
				icarus->device_id, nonce, hash_count, elapsed.tv_sec, elapsed.tv_usec);
	}

	if (info->do_default_detection && elapsed.tv_sec >= DEFAULT_DETECT_THRESHOLD) {
		int MHs = (double)hash_count / ((double)elapsed.tv_sec * 1e6 + (double)elapsed.tv_usec);
		--info->do_default_detection;
		applog(LOG_DEBUG, "%s %u: Autodetect device speed: %d MH/s", icarus->api->name, icarus->device_id, MHs);
		if (MHs <= 370 || MHs > 420) {
			// Not a real Icarus: enable short timing
			applog(LOG_WARNING, "%s %u: Seems too %s to be an Icarus; calibrating with short timing", icarus->api->name, icarus->device_id, MHs>380?"fast":"slow");
			info->timing_mode = MODE_SHORT;
			info->do_icarus_timing = true;
			info->do_default_detection = 0;
		}
		else
		if (MHs <= 380) {
			// Real Icarus?
			if (!info->do_default_detection) {
				applog(LOG_DEBUG, "%s %u: Seems to be a real Icarus", icarus->api->name, icarus->device_id);
				info->read_count = (int)(info->fullnonce * TIME_FACTOR) - 1;
			}
		}
		else
		if (MHs <= 420) {
			// Enterpoint Cairnsmore1
			const char *old_name = icarus->api->name;
			int old_devid = icarus->device_id;
			convert_icarus_to_cairnsmore(icarus);
			info->do_default_detection = 0;
			applog(LOG_WARNING, "%s %u: Detected Cairnsmore1 device, upgrading driver to %s %u", old_name, old_devid, icarus->api->name, icarus->device_id);
		}
	}

	// ignore possible end condition values ... and hw errors
	if (info->do_icarus_timing
	&&  !was_hw_error
	&&  ((nonce & info->nonce_mask) > END_CONDITION)
	&&  ((nonce & info->nonce_mask) < (info->nonce_mask & ~END_CONDITION))) {
		gettimeofday(&tv_history_start, NULL);

		history0 = &(info->history[0]);

		if (history0->values == 0)
			timeradd(&tv_start, &history_sec, &(history0->finish));

		Ti = (double)(elapsed.tv_sec)
			+ ((double)(elapsed.tv_usec))/((double)1000000)
			- ((double)ICARUS_READ_TIME(info->baud));
		Xi = (double)hash_count;
		history0->sumXiTi += Xi * Ti;
		history0->sumXi += Xi;
		history0->sumTi += Ti;
		history0->sumXi2 += Xi * Xi;

		history0->values++;

		if (history0->hash_count_max < hash_count)
			history0->hash_count_max = hash_count;
		if (history0->hash_count_min > hash_count || history0->hash_count_min == 0)
			history0->hash_count_min = hash_count;

		if (history0->values >= info->min_data_count
		&&  timercmp(&tv_start, &(history0->finish), >)) {
			for (i = INFO_HISTORY; i > 0; i--)
				memcpy(&(info->history[i]),
					&(info->history[i-1]),
					sizeof(struct ICARUS_HISTORY));

			// Initialise history0 to zero for summary calculation
			memset(history0, 0, sizeof(struct ICARUS_HISTORY));

			// We just completed a history data set
			// So now recalc read_count based on the whole history thus we will
			// initially get more accurate until it completes INFO_HISTORY
			// total data sets
			count = 0;
			for (i = 1 ; i <= INFO_HISTORY; i++) {
				history = &(info->history[i]);
				if (history->values >= MIN_DATA_COUNT) {
					count++;

					history0->sumXiTi += history->sumXiTi;
					history0->sumXi += history->sumXi;
					history0->sumTi += history->sumTi;
					history0->sumXi2 += history->sumXi2;
					history0->values += history->values;

					if (history0->hash_count_max < history->hash_count_max)
						history0->hash_count_max = history->hash_count_max;
					if (history0->hash_count_min > history->hash_count_min || history0->hash_count_min == 0)
						history0->hash_count_min = history->hash_count_min;
				}
			}

			// All history data
			Hs = (history0->values*history0->sumXiTi - history0->sumXi*history0->sumTi)
				/ (history0->values*history0->sumXi2 - history0->sumXi*history0->sumXi);
			W = history0->sumTi/history0->values - Hs*history0->sumXi/history0->values;
			hash_count_range = history0->hash_count_max - history0->hash_count_min;
			values = history0->values;
			
			// Initialise history0 to zero for next data set
			memset(history0, 0, sizeof(struct ICARUS_HISTORY));

			fullnonce = W + Hs * (((double)0xffffffff) + 1);
			read_count = (int)(fullnonce * TIME_FACTOR) - 1;

			info->Hs = Hs;
			info->read_count = read_count;

			info->fullnonce = fullnonce;
			info->count = count;
			info->W = W;
			info->values = values;
			info->hash_count_range = hash_count_range;

			if (info->min_data_count < MAX_MIN_DATA_COUNT)
				info->min_data_count *= 2;
			else if (info->timing_mode == MODE_SHORT)
				info->do_icarus_timing = false;

//			applog(LOG_DEBUG, "%s %u Re-estimate: read_count=%d fullnonce=%fs history count=%d Hs=%e W=%e values=%d hash range=0x%08lx min data count=%u", icarus->api->name, icarus->device_id, read_count, fullnonce, count, Hs, W, values, hash_count_range, info->min_data_count);
			applog(LOG_DEBUG, "%s %u Re-estimate: Hs=%e W=%e read_count=%d fullnonce=%.3fs",
					icarus->api->name,
					icarus->device_id, Hs, W, read_count, fullnonce);
		}
		info->history_count++;
		gettimeofday(&tv_history_finish, NULL);

		timersub(&tv_history_finish, &tv_history_start, &tv_history_finish);
		timeradd(&tv_history_finish, &(info->history_time), &(info->history_time));
	}

	return hash_count;
}

static struct api_data *icarus_api_stats(struct cgpu_info *cgpu)
{
	struct api_data *root = NULL;
	struct ICARUS_INFO *info = cgpu->cgpu_data;

	// Warning, access to these is not locked - but we don't really
	// care since hashing performance is way more important than
	// locking access to displaying API debug 'stats'
	// If locking becomes an issue for any of them, use copy_data=true also
	root = api_add_int(root, "read_count", &(info->read_count), false);
	root = api_add_double(root, "fullnonce", &(info->fullnonce), false);
	root = api_add_int(root, "count", &(info->count), false);
	root = api_add_hs(root, "Hs", &(info->Hs), false);
	root = api_add_double(root, "W", &(info->W), false);
	root = api_add_uint(root, "total_values", &(info->values), false);
	root = api_add_uint64(root, "range", &(info->hash_count_range), false);
	root = api_add_uint64(root, "history_count", &(info->history_count), false);
	root = api_add_timeval(root, "history_time", &(info->history_time), false);
	root = api_add_uint(root, "min_data_count", &(info->min_data_count), false);
	root = api_add_uint(root, "timing_values", &(info->history[0].values), false);
	root = api_add_const(root, "timing_mode", timing_mode_str(info->timing_mode), false);
	root = api_add_bool(root, "is_timing", &(info->do_icarus_timing), false);
	root = api_add_int(root, "baud", &(info->baud), false);
	root = api_add_int(root, "work_division", &(info->work_division), false);
	root = api_add_int(root, "fpga_count", &(info->fpga_count), false);

	return root;
}

static void icarus_shutdown(struct thr_info *thr)
{
	do_icarus_close(thr);
	free(thr->cgpu_data);
}

struct device_api icarus_api = {
	.dname = "icarus",
	.name = "ICA",
	.api_detect = icarus_detect,
	.get_api_stats = icarus_api_stats,
	.thread_prepare = icarus_prepare,
	.scanhash = icarus_scanhash,
	.thread_shutdown = icarus_shutdown,
};<|MERGE_RESOLUTION|>--- conflicted
+++ resolved
@@ -586,21 +586,8 @@
 	icarus_close(fd);
 
 	nonce_hex = bin2hex(nonce_bin, sizeof(nonce_bin));
-<<<<<<< HEAD
-	if (nonce_hex) {
-		if (strncmp(nonce_hex, golden_nonce, 8)) {
-			applog(LOG_DEBUG,
-				"Icarus Detect: "
-				"Test failed at %s: get %s, should: %s",
-				devpath, nonce_hex, golden_nonce);
-			free(nonce_hex);
-			return false;
-		}
-		applog(LOG_DEBUG, 
-=======
 	if (strncmp(nonce_hex, golden_nonce, 8)) {
-		applog(LOG_ERR,
->>>>>>> 99adf397
+		applog(LOG_DEBUG,
 			"Icarus Detect: "
 			"Test failed at %s: get %s, should: %s",
 			devpath, nonce_hex, golden_nonce);
@@ -751,12 +738,10 @@
 
 	if (opt_debug) {
 		ob_hex = bin2hex(ob_bin, 64);
-		if (ob_hex) {
-			applog(LOG_DEBUG, "%s %u sent: %s",
-				icarus->api->name,
-				icarus->device_id, ob_hex);
-			free(ob_hex);
-		}
+		applog(LOG_DEBUG, "%s %u sent: %s",
+			icarus->api->name,
+			icarus->device_id, ob_hex);
+		free(ob_hex);
 	}
 
 	return true;
@@ -874,17 +859,8 @@
 		/* This should never happen */
 		state->firstrun = true;
 
-<<<<<<< HEAD
 	if (info->quirk_reopen == 2 && !icarus_reopen(icarus, state, &fd))
 		state->firstrun = true;
-=======
-	if (opt_debug) {
-		ob_hex = bin2hex(ob_bin, sizeof(ob_bin));
-		applog(LOG_DEBUG, "Icarus %d sent: %s",
-			icarus->device_id, ob_hex);
-		free(ob_hex);
-	}
->>>>>>> 99adf397
 
 	work->blk.nonce = 0xffffffff;
 
