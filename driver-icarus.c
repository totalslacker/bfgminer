/*
 * Copyright 2012 Luke Dashjr
 * Copyright 2012 Xiangfu <xiangfu@openmobilefree.com>
 * Copyright 2012 Andrew Smith
 *
 * This program is free software; you can redistribute it and/or modify it
 * under the terms of the GNU General Public License as published by the Free
 * Software Foundation; either version 3 of the License, or (at your option)
 * any later version.  See COPYING for more details.
 */

/*
 * Those code should be works fine with V2 and V3 bitstream of Icarus.
 * Operation:
 *   No detection implement.
 *   Input: 64B = 32B midstate + 20B fill bytes + last 12 bytes of block head.
 *   Return: send back 32bits immediately when Icarus found a valid nonce.
 *           no query protocol implemented here, if no data send back in ~11.3
 *           seconds (full cover time on 32bit nonce range by 380MH/s speed)
 *           just send another work.
 * Notice:
 *   1. Icarus will start calculate when you push a work to them, even they
 *      are busy.
 *   2. The 2 FPGAs on Icarus will distribute the job, one will calculate the
 *      0 ~ 7FFFFFFF, another one will cover the 80000000 ~ FFFFFFFF.
 *   3. It's possible for 2 FPGAs both find valid nonce in the meantime, the 2
 *      valid nonce will all be send back.
 *   4. Icarus will stop work when: a valid nonce has been found or 32 bits
 *      nonce range is completely calculated.
 */

#include <limits.h>
#include <pthread.h>
#include <stdio.h>
#include <sys/time.h>
#include <sys/types.h>
#include <dirent.h>
#include <unistd.h>
#ifndef WIN32
  #include <termios.h>
  #include <sys/stat.h>
  #include <fcntl.h>
  #ifndef O_CLOEXEC
    #define O_CLOEXEC 0
  #endif
#else
  #include <windows.h>
  #include <io.h>
#endif
#ifdef HAVE_SYS_EPOLL_H
  #include <sys/epoll.h>
  #define HAVE_EPOLL
#endif

#include "elist.h"
#include "miner.h"

// 8 second timeout
#define ICARUS_READ_FAULT_DECISECONDS (1)
#define ICARUS_READ_FAULT_COUNT	(80)

struct device_api icarus_api;

static void rev(unsigned char *s, size_t l)
{
	size_t i, j;
	unsigned char t;

	for (i = 0, j = l - 1; i < j; i++, j--) {
		t = s[i];
		s[i] = s[j];
		s[j] = t;
	}
}

static int icarus_open2(const char *devpath, __maybe_unused bool purge)
{
#ifndef WIN32
	struct termios my_termios;

	int serialfd = open(devpath, O_RDWR | O_CLOEXEC | O_NOCTTY);

	if (serialfd == -1)
		return -1;

	tcgetattr(serialfd, &my_termios);
	my_termios.c_cflag = B115200;
	my_termios.c_cflag |= CS8;
	my_termios.c_cflag |= CREAD;
	my_termios.c_cflag |= CLOCAL;
	my_termios.c_cflag &= ~(CSIZE | PARENB);

	my_termios.c_iflag &= ~(IGNBRK | BRKINT | PARMRK |
				ISTRIP | INLCR | IGNCR | ICRNL | IXON);
	my_termios.c_oflag &= ~OPOST;
	my_termios.c_lflag &= ~(ECHO | ECHONL | ICANON | ISIG | IEXTEN);
	my_termios.c_cc[VTIME] = ICARUS_READ_FAULT_DECISECONDS;
	my_termios.c_cc[VMIN] = 0;
	tcsetattr(serialfd, TCSANOW, &my_termios);

	tcflush(serialfd, TCOFLUSH);
	tcflush(serialfd, TCIFLUSH);

	return serialfd;
#else
	COMMCONFIG comCfg;

	HANDLE hSerial = CreateFile(devpath, GENERIC_READ | GENERIC_WRITE, 0,
				    NULL, OPEN_EXISTING, 0, NULL);
	if (unlikely(hSerial == INVALID_HANDLE_VALUE))
		return -1;

	// thanks to af_newbie for pointers about this
	memset(&comCfg, 0 , sizeof(comCfg));
	comCfg.dwSize = sizeof(COMMCONFIG);
	comCfg.wVersion = 1;
	comCfg.dcb.DCBlength = sizeof(DCB);
	comCfg.dcb.BaudRate = 115200;
	comCfg.dcb.fBinary = 1;
	comCfg.dcb.fDtrControl = DTR_CONTROL_ENABLE;
	comCfg.dcb.fRtsControl = RTS_CONTROL_ENABLE;
	comCfg.dcb.ByteSize = 8;

	SetCommConfig(hSerial, &comCfg, sizeof(comCfg));

	const DWORD ctoms = ICARUS_READ_FAULT_DECISECONDS * 100;
	COMMTIMEOUTS cto = {ctoms, 0, ctoms, 0, ctoms};
	SetCommTimeouts(hSerial, &cto);

	if (purge) {
		PurgeComm(hSerial, PURGE_RXABORT);
		PurgeComm(hSerial, PURGE_TXABORT);
		PurgeComm(hSerial, PURGE_RXCLEAR);
		PurgeComm(hSerial, PURGE_TXCLEAR);
	}

	return _open_osfhandle((LONG)hSerial, 0);
#endif
}

<<<<<<< HEAD
static int icarus_gets(unsigned char *buf, size_t bufLen, int fd, volatile unsigned long *wr, int read_count)
=======
#define icarus_open(devpath)  icarus_open2(devpath, false)

static int icarus_gets(unsigned char *buf, size_t bufLen, int fd, int thr_id, int read_count)
>>>>>>> 5ab86571
{
	ssize_t ret = 0;
	int rc = 0;
	int epollfd = -1;

#ifdef HAVE_EPOLL
	struct epoll_event ev, evr;
	epollfd = epoll_create(1);
	if (epollfd != -1) {
		ev.events = EPOLLIN;
		ev.data.fd = fd;
		if (-1 == epoll_ctl(epollfd, EPOLL_CTL_ADD, fd, &ev)) {
			close(epollfd);
			epollfd = -1;
		}
	}
#endif

	while (bufLen) {
#ifdef HAVE_EPOLL
		if (epollfd != -1 && epoll_wait(epollfd, &evr, 1, ICARUS_READ_FAULT_DECISECONDS * 100) != 1)
			ret = 0;
		else
#endif
		ret = read(fd, buf, 1);
		if (ret == 1) {
			bufLen--;
			buf++;
			continue;
		}

		rc++;
		if (*wr) {
			rc *= ICARUS_READ_FAULT_DECISECONDS;
			applog(LOG_DEBUG,
			       "Icarus Read: Work restart at %d.%d seconds", rc / 10, rc % 10);
			return 1;
		}
		if (rc >= read_count) {
			if (epollfd != -1)
				close(epollfd);
			rc *= ICARUS_READ_FAULT_DECISECONDS;
			applog(LOG_DEBUG,
			       "Icarus Read: No data in %d.%d seconds", rc / 10, rc % 10);
			return 1;
		}
	}

	if (epollfd != -1)
		close(epollfd);

	return 0;
}

static int icarus_write(int fd, const void *buf, size_t bufLen)
{
	size_t ret;

	ret = write(fd, buf, bufLen);
	if (unlikely(ret != bufLen))
		return 1;

	return 0;
}

#define icarus_close(fd) close(fd)

static bool icarus_detect_one(const char *devpath)
{
	int fd;

	// Block 171874 nonce = (0xa2870100) = 0x000187a2
	// N.B. golden_ob MUST take less time to calculate
	//	than the timeout set in icarus_open()
	//	This one takes ~0.53ms on Rev3 Icarus
	const char golden_ob[] =
		"4679ba4ec99876bf4bfe086082b40025"
		"4df6c356451471139a3afa71e48f544a"
		"00000000000000000000000000000000"
		"0000000087320b1a1426674f2fa722ce";

	const char golden_nonce[] = "000187a2";

	unsigned char ob_bin[64], nonce_bin[4];
	char *nonce_hex;

	if (total_devices == MAX_DEVICES)
		return false;

	fd = icarus_open2(devpath, true);
	if (unlikely(fd == -1)) {
		applog(LOG_ERR, "Icarus Detect: Failed to open %s", devpath);
		return false;
	}

	hex2bin(ob_bin, golden_ob, sizeof(ob_bin));
	icarus_write(fd, ob_bin, sizeof(ob_bin));

	memset(nonce_bin, 0, sizeof(nonce_bin));
	volatile unsigned long wr = 0;
	icarus_gets(nonce_bin, sizeof(nonce_bin), fd, &wr, 1);

	icarus_close(fd);

	nonce_hex = bin2hex(nonce_bin, sizeof(nonce_bin));
	if (nonce_hex) {
		if (strncmp(nonce_hex, golden_nonce, 8)) {
			applog(LOG_ERR, 
			       "Icarus Detect: "
			       "Test failed at %s: get %s, should: %s",
			       devpath, nonce_hex, golden_nonce);
			free(nonce_hex);
			return false;
		}
		applog(LOG_DEBUG, 
		       "Icarus Detect: "
		       "Test succeeded at %s: got %s",
			       devpath, nonce_hex);
		free(nonce_hex);
	} else
		return false;

	/* We have a real Icarus! */
	struct cgpu_info *icarus;
	icarus = calloc(1, sizeof(struct cgpu_info));
	icarus->api = &icarus_api;
	icarus->device_path = strdup(devpath);
	icarus->threads = 1;
	add_cgpu(icarus);

	applog(LOG_INFO, "Found Icarus at %s, mark as %d",
	       devpath, icarus->device_id);

	return true;
}

static void icarus_detect()
{
	struct string_elist *iter, *tmp;
	const char*s;

	list_for_each_entry_safe(iter, tmp, &scan_devices, list) {
		s = iter->string;
		if (!strncmp("icarus:", iter->string, 7))
			s += 7;
		if (!strcmp(s, "auto") || !strcmp(s, "noauto"))
			continue;
		if (icarus_detect_one(s))
			string_elist_del(iter);
	}
}

struct icarus_state {
	bool firstrun;
	struct timeval tv_workstart;
	struct work last_work;
	bool changework;
};

static bool icarus_prepare(struct thr_info *thr)
{
	struct cgpu_info *icarus = thr->cgpu;

	struct timeval now;

	int fd = icarus_open2(icarus->device_path, true);
	if (unlikely(-1 == fd)) {
		applog(LOG_ERR, "Failed to open Icarus on %s",
		       icarus->device_path);
		return false;
	}

	icarus->device_fd = fd;

	applog(LOG_INFO, "Opened Icarus on %s", icarus->device_path);
	gettimeofday(&now, NULL);
	get_datestamp(icarus->init, &now);

	struct icarus_state *state;
	thr->cgpu_data = state = calloc(1, sizeof(*state));
	state->firstrun = true;

	return true;
}

static uint64_t icarus_scanhash(struct thr_info *thr, struct work *work,
				__maybe_unused uint64_t max_nonce)
{
	volatile unsigned long *wr = &work_restart[thr->id].restart;

	struct cgpu_info *icarus;
	int fd;
	int ret, lret;

	unsigned char ob_bin[64] = {0}, nonce_bin[4] = {0};
	char *ob_hex, *nonce_hex;
	uint32_t nonce;
	uint32_t hash_count;
	struct timeval tv_end, elapsed;

	icarus = thr->cgpu;
	struct icarus_state *state = thr->cgpu_data;

	// Prepare the next work immediately
	memcpy(ob_bin, work->midstate, 32);
	memcpy(ob_bin + 52, work->data + 64, 12);
	rev(ob_bin, 32);
	rev(ob_bin + 52, 12);

	// Wait for the previous run's result
	fd = icarus->device_fd;

	if (!state->firstrun) {
		if (state->changework)
			state->changework = false;
		else
		{
			/* Icarus will return 8 bytes nonces or nothing */
			lret = icarus_gets(nonce_bin, sizeof(nonce_bin), fd, wr,
			                   ICARUS_READ_FAULT_COUNT);
			if (lret && *wr) {
				// The prepared work is invalid, and the current work is abandoned
				// Go back to the main loop to get the next work, and stuff
				// Returning to the main loop will clear work_restart, so use a flag...
				state->changework = true;
				return 1;
			}
		}

		gettimeofday(&tv_end, NULL);
		timeval_subtract(&elapsed, &tv_end, &state->tv_workstart);
	}

#ifndef WIN32
	tcflush(fd, TCOFLUSH);
#endif

	gettimeofday(&state->tv_workstart, NULL);

	ret = icarus_write(fd, ob_bin, sizeof(ob_bin));
	if (ret) {
		icarus_close(fd);
		return 0;	/* This should never happen */
	}

	ob_hex = bin2hex(ob_bin, sizeof(ob_bin));
	if (ob_hex) {
		applog(LOG_DEBUG, "Icarus %d sent: %s",
		       icarus->device_id, ob_hex);
		free(ob_hex);
	}

	// Reopen the serial port to workaround a USB-host-chipset-specific issue with the Icarus's buggy USB-UART
	icarus_close(fd);
	fd = icarus_open(icarus->device_path);
	if (unlikely(-1 == fd)) {
		applog(LOG_ERR, "Failed to reopen Icarus on %s",
		       icarus->device_path);
		return 0;
	}
	icarus->device_fd = fd;

	work->blk.nonce = 0xffffffff;

	if (state->firstrun) {
		state->firstrun = false;
		memcpy(&state->last_work, work, sizeof(state->last_work));
		return 1;
	}

	// OK, done starting Icarus's next job... now process the last run's result!
	memcpy((char *)&nonce, nonce_bin, sizeof(nonce_bin));

	// aborted before becoming idle, get new work
	if (nonce == 0 && lret) {
		memcpy(&state->last_work, work, sizeof(state->last_work));
		uint32_t ESTIMATE_HASHES;
		if (unlikely(elapsed.tv_sec > 12 || (elapsed.tv_sec == 11 && elapsed.tv_usec > 389666)))
			ESTIMATE_HASHES = 0xffffffff;
		else
			// Approximately how much of the nonce Icarus scans in 1 second...
			// 0x16a7a561 would be if it was exactly 380 MH/s
			// 0x167a09b3 was the average over a 7500-sample period based on time to find actual shares
			ESTIMATE_HASHES = (0x167a09b3 * elapsed.tv_sec) + (0x179 * elapsed.tv_usec);
		applog(LOG_DEBUG, "Icarus %d no nonce = 0x%08x hashes (%ld.%06lds)",
			icarus->device_id, ESTIMATE_HASHES, elapsed.tv_sec, elapsed.tv_usec);
		return ESTIMATE_HASHES;
	}

#ifndef __BIG_ENDIAN__
	nonce = swab32(nonce);
#endif
	submit_nonce(thr, &state->last_work, nonce);
	memcpy(&state->last_work, work, sizeof(state->last_work));

	nonce_hex = bin2hex(nonce_bin, sizeof(nonce_bin));
	if (nonce_hex) {
		applog(LOG_DEBUG, "Icarus %d returned (elapsed %ld.%06ld seconds): %s",
		       icarus->device_id, elapsed.tv_sec, elapsed.tv_usec, nonce_hex);
		free(nonce_hex);
	}

	hash_count = (nonce & 0x7fffffff);
        if (hash_count == 0)
		hash_count = 2;
        else {
                if (hash_count++ == 0x7fffffff)
                        hash_count = 0xffffffff;
                else
                        hash_count <<= 1;
        }

	applog(LOG_DEBUG, "Icarus %d nonce = 0x%08x = 0x%08x hashes (%ld.%06lds)",
			icarus->device_id, nonce, hash_count, elapsed.tv_sec, elapsed.tv_usec);

        return hash_count;
}

static void icarus_shutdown(struct thr_info *thr)
{
	struct cgpu_info *icarus;

	free(thr->cgpu_data);

	if (thr->cgpu) {
		icarus = thr->cgpu;

		if (icarus->device_path)
			free(icarus->device_path);

		icarus_close(icarus->device_fd);

		devices[icarus->device_id] = NULL;
		free(icarus);

		thr->cgpu = NULL;
	}
}

struct device_api icarus_api = {
	.dname = "icarus",
	.name = "PGA",
	.api_detect = icarus_detect,
	.thread_prepare = icarus_prepare,
	.scanhash = icarus_scanhash,
	.thread_shutdown = icarus_shutdown,
};<|MERGE_RESOLUTION|>--- conflicted
+++ resolved
@@ -138,13 +138,9 @@
 #endif
 }
 
-<<<<<<< HEAD
+#define icarus_open(devpath)  icarus_open2(devpath, false)
+
 static int icarus_gets(unsigned char *buf, size_t bufLen, int fd, volatile unsigned long *wr, int read_count)
-=======
-#define icarus_open(devpath)  icarus_open2(devpath, false)
-
-static int icarus_gets(unsigned char *buf, size_t bufLen, int fd, int thr_id, int read_count)
->>>>>>> 5ab86571
 {
 	ssize_t ret = 0;
 	int rc = 0;
