--- conflicted
+++ resolved
@@ -55,11 +55,7 @@
 #endif
 
 #include "elist.h"
-<<<<<<< HEAD
-#include "fpgautils.h"
 #include "icarus-common.h"
-=======
->>>>>>> ad7aa2b3
 #include "miner.h"
 #include "fpgautils.h"
 
