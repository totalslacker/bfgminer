--- conflicted
+++ resolved
@@ -707,9 +707,7 @@
 	*fdp = icarus->device_fd = icarus_open(icarus->device_path, info->baud);
 	if (unlikely(-1 == *fdp)) {
 		applog(LOG_ERR, "%s %u: Failed to reopen on %s", icarus->api->name, icarus->device_id, icarus->device_path);
-		icarus->device_last_not_well = time(NULL);
-		icarus->device_not_well_reason = REASON_DEV_COMMS_ERROR;
-		icarus->dev_comms_error_count++;
+		dev_error(icarus, REASON_DEV_COMMS_ERROR);
 		state->firstrun = true;
 		return false;
 	}
@@ -730,9 +728,7 @@
 	if (ret) {
 		do_icarus_close(thr);
 		applog(LOG_ERR, "ICA%i: Comms error", icarus->device_id);
-		icarus->device_last_not_well = time(NULL);
-		icarus->device_not_well_reason = REASON_DEV_COMMS_ERROR;
-		icarus->dev_comms_error_count++;
+		dev_error(icarus, REASON_DEV_COMMS_ERROR);
 		return false;	/* This should never happen */
 	}
 
@@ -776,20 +772,7 @@
 	elapsed.tv_sec = elapsed.tv_usec = 0;
 
 	icarus = thr->cgpu;
-<<<<<<< HEAD
 	struct icarus_state *state = thr->cgpu_data;
-=======
-	if (icarus->device_fd == -1)
-		if (!icarus_prepare(thr)) {
-			applog(LOG_ERR, "ICA%i: Comms error", icarus->device_id);
-			dev_error(icarus, REASON_DEV_COMMS_ERROR);
-
-			// fail the device if the reopen attempt fails
-			return -1;
-		}
-
-	fd = icarus->device_fd;
->>>>>>> f14bf5b1
 
 	// Prepare the next work immediately
 	memcpy(ob_bin, work->midstate, 32);
@@ -828,9 +811,7 @@
 				case ICA_GETS_ERROR:
 					do_icarus_close(thr);
 					applog(LOG_ERR, "ICA%i: Comms error", icarus->device_id);
-					icarus->device_last_not_well = time(NULL);
-					icarus->device_not_well_reason = REASON_DEV_COMMS_ERROR;
-					icarus->dev_comms_error_count++;
+					dev_error(icarus, REASON_DEV_COMMS_ERROR);
 					if (!icarus_reopen(icarus, state, &fd))
 						return -1;
 					break;
@@ -852,7 +833,6 @@
 #ifndef WIN32
 	tcflush(fd, TCOFLUSH);
 #endif
-<<<<<<< HEAD
 
 	memcpy(&nonce, nonce_bin, sizeof(nonce_bin));
 	nonce = be32toh(nonce);
@@ -867,14 +847,6 @@
 			dclk_errorCount(&info->dclk, qsec);
 		dclk_preUpdate(&info->dclk);
 		dclk_updateFreq(&info->dclk, info->dclk_change_clock_func, thr);
-=======
-	ret = icarus_write(fd, ob_bin, sizeof(ob_bin));
-	if (ret) {
-		do_icarus_close(thr);
-		applog(LOG_ERR, "ICA%i: Comms error", icarus->device_id);
-		dev_error(icarus, REASON_DEV_COMMS_ERROR);
-		return 0;	/* This should never happen */
->>>>>>> f14bf5b1
 	}
 
 	if (!icarus_start_work(thr, ob_bin))
@@ -884,23 +856,12 @@
 	if (info->quirk_reopen == 2 && !icarus_reopen(icarus, state, &fd))
 		state->firstrun = true;
 
-<<<<<<< HEAD
 	work->blk.nonce = 0xffffffff;
 
 	if (state->firstrun) {
 		state->firstrun = false;
 		clear_work(&state->last_work);
 		workcpy(&state->last_work, work);
-=======
-	/* Icarus will return 4 bytes (ICARUS_READ_SIZE) nonces or nothing */
-	memset(nonce_bin, 0, sizeof(nonce_bin));
-	info = icarus_info[icarus->device_id];
-	ret = icarus_gets(nonce_bin, fd, &tv_finish, thr, info->read_count);
-	if (ret == ICA_GETS_ERROR) {
-		do_icarus_close(thr);
-		applog(LOG_ERR, "ICA%i: Comms error", icarus->device_id);
-		dev_error(icarus, REASON_DEV_COMMS_ERROR);
->>>>>>> f14bf5b1
 		return 0;
 	}
 
