--- conflicted
+++ resolved
@@ -77,19 +77,7 @@
 #define ASSERT1(condition) __maybe_unused static char sizeof_uint32_t_must_be_4[(condition)?1:-1]
 ASSERT1(sizeof(uint32_t) == 4);
 
-<<<<<<< HEAD
 #define ICARUS_READ_TIME(baud) ((double)ICARUS_READ_SIZE * (double)8.0 / (double)(baud))
-=======
-// TODO: USB? Different calculation? - see usbstats to work it out e.g. 1/2 of normal send time
-//  or even use that number? 1/2
-// #define ICARUS_READ_TIME(baud) ((double)ICARUS_READ_SIZE * (double)8.0 / (double)(baud))
-// maybe 1ms?
-#define ICARUS_READ_TIME(baud) (0.001)
-
-// USB ms timeout to wait - user specified timeouts are multiples of this
-#define ICARUS_WAIT_TIMEOUT 100
-#define ICARUS_CMR2_TIMEOUT 1
->>>>>>> 5f10ac80
 
 // Defined in deciseconds
 // There's no need to have this bigger, since the overhead/latency of extra work
@@ -159,51 +147,6 @@
 static const char *MODE_VALUE_STR = "value";
 static const char *MODE_UNKNOWN_STR = "unknown";
 
-<<<<<<< HEAD
-=======
-struct ICARUS_INFO {
-	int intinfo;
-
-	// time to calculate the golden_ob
-	uint64_t golden_hashes;
-	struct timeval golden_tv;
-
-	struct ICARUS_HISTORY history[INFO_HISTORY+1];
-	uint32_t min_data_count;
-
-	int timeout;
-
-	// seconds per Hash
-	double Hs;
-	// ms til we abort
-	int read_time;
-	// ms limit for (short=/long=) read_time
-	int read_time_limit;
-
-	enum timing_mode timing_mode;
-	bool do_icarus_timing;
-
-	double fullnonce;
-	int count;
-	double W;
-	uint32_t values;
-	uint64_t hash_count_range;
-
-	// Determine the cost of history processing
-	// (which will only affect W)
-	uint64_t history_count;
-	struct timeval history_time;
-
-	// icarus-options
-	int baud;
-	int work_division;
-	int fpga_count;
-	uint32_t nonce_mask;
-
-	bool initialised;
-};
-
->>>>>>> 5f10ac80
 #define END_CONDITION 0x0000ffff
 #define DEFAULT_DETECT_THRESHOLD 1
 
@@ -250,17 +193,10 @@
 
 int icarus_gets(unsigned char *buf, int fd, struct timeval *tv_finish, struct thr_info *thr, int read_count)
 {
-<<<<<<< HEAD
 	ssize_t ret = 0;
 	int rc = 0;
 	int epollfd = -1;
 	int epoll_timeout = ICARUS_READ_FAULT_DECISECONDS * 100;
-=======
-	struct ICARUS_INFO *info = (struct ICARUS_INFO *)(icarus->device_data);
-	struct timeval read_start, read_finish;
-	int err, amt;
-	int rc = 0, delay;
->>>>>>> 5f10ac80
 	int read_amount = ICARUS_READ_SIZE;
 	bool first = true;
 
@@ -295,7 +231,6 @@
 
 	// Read reply 1 byte at a time to get earliest tv_finish
 	while (true) {
-<<<<<<< HEAD
 #ifdef HAVE_EPOLL
 		if (epollfd != -1 && (ret = epoll_wait(epollfd, evr, 2, epoll_timeout)) != -1)
 		{
@@ -307,21 +242,6 @@
 					notifier_read(thr->work_restart_notifier);
 				ret = 0;
 			}
-=======
-		if (icarus->usbinfo.nodev)
-			return ICA_NONCE_ERROR;
-
-		cgtime(&read_start);
-		err = usb_read_ii_timeout(icarus, info->intinfo,
-					  (char *)buf, read_amount, &amt,
-					  info->timeout, C_GETRESULTS);
-		cgtime(&read_finish);
-		if (err < 0 && err != LIBUSB_ERROR_TIMEOUT) {
-			applog(LOG_ERR, "%s%i: Comms error (rerr=%d amt=%d)",
-					icarus->drv->name, icarus->device_id, err, amt);
-			dev_error(icarus, REASON_DEV_COMMS_ERROR);
-			return ICA_NONCE_ERROR;
->>>>>>> 5f10ac80
 		}
 		else
 #endif
@@ -347,42 +267,19 @@
 		}
 			
 		if (thr && thr->work_restart) {
-<<<<<<< HEAD
 			if (epollfd != -1)
 				close(epollfd);
-			if (opt_debug) {
-				applog(LOG_DEBUG,
-					"Icarus Read: Interrupted by work restart");
-			}
+			applog(LOG_DEBUG, "Icarus Read: Interrupted by work restart");
 			return ICA_GETS_RESTART;
-=======
-			applog(LOG_DEBUG, "Icarus Read: Work restart at %d ms", rc);
-			return ICA_NONCE_RESTART;
->>>>>>> 5f10ac80
 		}
 
 		rc++;
 		if (rc >= read_count) {
 			if (epollfd != -1)
 				close(epollfd);
-			if (opt_debug) {
-				applog(LOG_DEBUG,
-					"Icarus Read: No data in %.2f seconds",
-					(float)rc * epoll_timeout / 1000.);
-			}
+			applog(LOG_DEBUG, "Icarus Read: No data in %.2f seconds",
+			       (float)rc * epoll_timeout / 1000.);
 			return ICA_GETS_TIMEOUT;
-		}
-
-		if (info->timeout < ICARUS_WAIT_TIMEOUT) {
-			delay = ICARUS_WAIT_TIMEOUT - rc;
-			if (delay > 0) {
-				cgsleep_ms(delay);
-
-				if (thr && thr->work_restart) {
-					applog(LOG_DEBUG, "Icarus Read: Work restart at %d ms", rc);
-					return ICA_NONCE_RESTART;
-				}
-			}
 		}
 	}
 }
@@ -688,16 +585,7 @@
 	const char golden_nonce[] = "000187a2";
 
 	unsigned char ob_bin[64], nonce_bin[ICARUS_READ_SIZE];
-<<<<<<< HEAD
 	char nonce_hex[(sizeof(nonce_bin) * 2) + 1];
-=======
-	char *nonce_hex;
-	int baud, uninitialised_var(work_division), uninitialised_var(fpga_count);
-	struct cgpu_info *icarus;
-	int ret, err, amount, tries;
-	enum sub_ident ident;
-	bool ok;
->>>>>>> 5f10ac80
 
 	get_options(this_option_offset, info);
 
@@ -717,42 +605,8 @@
 	icarus_write(fd, ob_bin, sizeof(ob_bin));
 	cgtime(&tv_start);
 
-<<<<<<< HEAD
 	memset(nonce_bin, 0, sizeof(nonce_bin));
 	icarus_gets(nonce_bin, fd, &tv_finish, NULL, 1);
-=======
-	info = (struct ICARUS_INFO *)calloc(1, sizeof(struct ICARUS_INFO));
-	if (unlikely(!info))
-		quit(1, "Failed to malloc ICARUS_INFO");
-	icarus->device_data = (void *)info;
-
-	ident = usb_ident(icarus);
-	switch (ident) {
-		case IDENT_ICA:
-		case IDENT_BLT:
-		case IDENT_LLT:
-		case IDENT_AMU:
-		case IDENT_CMR1:
-			info->timeout = ICARUS_WAIT_TIMEOUT;
-			break;
-		case IDENT_CMR2:
-			info->timeout = ICARUS_CMR2_TIMEOUT;
-			break;
-		default:
-			quit(1, "%s icarus_detect_one() invalid %s ident=%d",
-				icarus->drv->dname, icarus->drv->dname, ident);
-	}
-
-	tries = 2;
-	ok = false;
-	while (!ok && tries-- > 0) {
-		icarus_initialise(icarus, baud);
-
-		err = usb_write(icarus, (char *)ob_bin, sizeof(ob_bin), &amount, C_SENDTESTWORK);
-
-		if (err != LIBUSB_SUCCESS || amount != sizeof(ob_bin))
-			continue;
->>>>>>> 5f10ac80
 
 	icarus_close(fd);
 
@@ -1241,19 +1095,10 @@
 		if (unlikely(estimate_hashes > 0xffffffff))
 			estimate_hashes = 0xffffffff;
 
-<<<<<<< HEAD
-		if (opt_debug) {
-			applog(LOG_DEBUG, "%"PRIpreprv" no nonce = 0x%08"PRIx64" hashes (%"PRId64".%06lus)",
-					icarus->proc_repr,
-					(uint64_t)estimate_hashes,
-					(int64_t)elapsed.tv_sec, (unsigned long)elapsed.tv_usec);
-		}
-=======
-		applog(LOG_DEBUG, "%s%d: no nonce = 0x%08lX hashes (%ld.%06lds)",
-				icarus->drv->name, icarus->device_id,
-				(long unsigned int)estimate_hashes,
-				elapsed.tv_sec, elapsed.tv_usec);
->>>>>>> 5f10ac80
+		applog(LOG_DEBUG, "%"PRIpreprv" no nonce = 0x%08"PRIx64" hashes (%"PRId64".%06lus)",
+		       icarus->proc_repr,
+		       (uint64_t)estimate_hashes,
+		       (int64_t)elapsed.tv_sec, (unsigned long)elapsed.tv_usec);
 
 		hash_count = estimate_hashes;
 		goto out;
@@ -1271,15 +1116,12 @@
 	hash_count++;
 	hash_count *= info->fpga_count;
 
-	if (opt_debug) {
-		applog(LOG_DEBUG, "%"PRIpreprv" nonce = 0x%08x = 0x%08" PRIx64 " hashes (%"PRId64".%06lus)",
-				icarus->proc_repr,
-				nonce,
-				(uint64_t)hash_count,
-				(int64_t)elapsed.tv_sec, (unsigned long)elapsed.tv_usec);
-	}
-
-<<<<<<< HEAD
+	applog(LOG_DEBUG, "%"PRIpreprv" nonce = 0x%08x = 0x%08" PRIx64 " hashes (%"PRId64".%06lus)",
+	       icarus->proc_repr,
+	       nonce,
+	       (uint64_t)hash_count,
+	       (int64_t)elapsed.tv_sec, (unsigned long)elapsed.tv_usec);
+
 	if (info->do_default_detection && elapsed.tv_sec >= DEFAULT_DETECT_THRESHOLD) {
 		int MHs = (double)hash_count / ((double)elapsed.tv_sec * 1e6 + (double)elapsed.tv_usec);
 		--info->do_default_detection;
@@ -1310,12 +1152,6 @@
 			applog(LOG_WARNING, "%"PRIpreprv": Detected Cairnsmore1 device, upgrading driver to %"PRIpreprv, old_repr, icarus->proc_repr);
 		}
 	}
-=======
-	applog(LOG_DEBUG, "%s%d: nonce = 0x%08x = 0x%08lX hashes (%ld.%06lds)",
-			icarus->drv->name, icarus->device_id,
-			nonce, (long unsigned int)hash_count,
-			elapsed.tv_sec, elapsed.tv_usec);
->>>>>>> 5f10ac80
 
 	// Ignore possible end condition values ... and hw errors
 	// TODO: set limitations on calculated values depending on the device
