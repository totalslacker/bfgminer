--- conflicted
+++ resolved
@@ -178,11 +178,7 @@
 #define ICA_GETS_RESTART 1
 #define ICA_GETS_TIMEOUT 2
 
-<<<<<<< HEAD
 int icarus_gets(unsigned char *buf, int fd, struct timeval *tv_finish, struct thr_info *thr, int read_count)
-=======
-static int icarus_gets(unsigned char *buf, int fd, struct timeval *tv_finish, struct thr_info *thr, int read_count)
->>>>>>> 0097757d
 {
 	ssize_t ret = 0;
 	int rc = 0;
@@ -244,15 +240,11 @@
 			gettimeofday(tv_finish, NULL);
 
 		if (ret >= read_amount)
-<<<<<<< HEAD
 		{
 			if (epollfd != -1)
 				close(epollfd);
 			return ICA_GETS_OK;
 		}
-=======
-			return ICA_GETS_OK;
->>>>>>> 0097757d
 
 		if (ret > 0) {
 			buf += ret;
@@ -274,11 +266,8 @@
 		}
 
 		if (thr && thr->work_restart) {
-<<<<<<< HEAD
 			if (epollfd != -1)
 				close(epollfd);
-=======
->>>>>>> 0097757d
 			if (opt_debug) {
 				applog(LOG_DEBUG,
 					"Icarus Read: Work restart at %.2f seconds",
@@ -682,11 +671,7 @@
 
 	icarus->device_fd = -1;
 
-<<<<<<< HEAD
 	int fd = icarus_open2(icarus->device_path, info->baud, true);
-=======
-	int fd = icarus_open(icarus->device_path, icarus_info[icarus->device_id]->baud);
->>>>>>> 0097757d
 	if (unlikely(-1 == fd)) {
 		applog(LOG_ERR, "Failed to open Icarus on %s",
 		       icarus->device_path);
@@ -746,6 +731,10 @@
 	ret = icarus_write(fd, ob_bin, 64);
 	if (ret) {
 		do_icarus_close(thr);
+		applog(LOG_ERR, "ICA%i: Comms error", icarus->device_id);
+		icarus->device_last_not_well = time(NULL);
+		icarus->device_not_well_reason = REASON_DEV_COMMS_ERROR;
+		icarus->dev_comms_error_count++;
 		return false;	/* This should never happen */
 	}
 
@@ -791,22 +780,7 @@
 	elapsed.tv_sec = elapsed.tv_usec = 0;
 
 	icarus = thr->cgpu;
-<<<<<<< HEAD
 	struct icarus_state *state = thr->cgpu_data;
-=======
-	if (icarus->device_fd == -1)
-		if (!icarus_prepare(thr)) {
-			applog(LOG_ERR, "ICA%i: Comms error", icarus->device_id);
-			icarus->device_last_not_well = time(NULL);
-			icarus->device_not_well_reason = REASON_DEV_COMMS_ERROR;
-			icarus->dev_comms_error_count++;
-
-			// fail the device if the reopen attempt fails
-			return -1;
-		}
-
-	fd = icarus->device_fd;
->>>>>>> 0097757d
 
 	// Prepare the next work immediately
 	memcpy(ob_bin, work->midstate, 32);
@@ -869,20 +843,6 @@
 #ifndef WIN32
 	tcflush(fd, TCOFLUSH);
 #endif
-<<<<<<< HEAD
-=======
-	ret = icarus_write(fd, ob_bin, sizeof(ob_bin));
-	if (ret) {
-		do_icarus_close(thr);
-		applog(LOG_ERR, "ICA%i: Comms error", icarus->device_id);
-		icarus->device_last_not_well = time(NULL);
-		icarus->device_not_well_reason = REASON_DEV_COMMS_ERROR;
-		icarus->dev_comms_error_count++;
-		return 0;	/* This should never happen */
-	}
-
-	gettimeofday(&tv_start, NULL);
->>>>>>> 0097757d
 
 	memcpy(&nonce, nonce_bin, sizeof(nonce_bin));
 	nonce = be32toh(nonce);
@@ -899,7 +859,6 @@
 		dclk_updateFreq(&info->dclk, info->dclk_change_clock_func, thr);
 	}
 
-<<<<<<< HEAD
 	if (!icarus_start_work(thr, ob_bin))
 		return 0;	/* This should never happen */
 
@@ -915,26 +874,6 @@
 	}
 
 	// OK, done starting Icarus's next job... now process the last run's result!
-=======
-	/* Icarus will return 4 bytes (ICARUS_READ_SIZE) nonces or nothing */
-	memset(nonce_bin, 0, sizeof(nonce_bin));
-	info = icarus_info[icarus->device_id];
-	ret = icarus_gets(nonce_bin, fd, &tv_finish, thr, info->read_count);
-	if (ret == ICA_GETS_ERROR) {
-		do_icarus_close(thr);
-		applog(LOG_ERR, "ICA%i: Comms error", icarus->device_id);
-		icarus->device_last_not_well = time(NULL);
-		icarus->device_not_well_reason = REASON_DEV_COMMS_ERROR;
-		icarus->dev_comms_error_count++;
-		return 0;
-	}
-
-	work->blk.nonce = 0xffffffff;
-
-	// aborted before becoming idle, get new work
-	if (ret == ICA_GETS_TIMEOUT || ret == ICA_GETS_RESTART) {
-		timersub(&tv_finish, &tv_start, &elapsed);
->>>>>>> 0097757d
 
 	// aborted before becoming idle, get new work
 	if (ret == ICA_GETS_TIMEOUT || ret == ICA_GETS_RESTART) {
@@ -959,15 +898,6 @@
 		return estimate_hashes;
 	}
 
-<<<<<<< HEAD
-=======
-	memcpy((char *)&nonce, nonce_bin, sizeof(nonce_bin));
-
-#if !defined (__BIG_ENDIAN__) && !defined(MIPSEB)
-	nonce = swab32(nonce);
-#endif
-
->>>>>>> 0097757d
 	curr_hw_errors = icarus->hw_errors;
 	submit_nonce(thr, &state->last_work, nonce);
 	was_hw_error = (curr_hw_errors > icarus->hw_errors);
@@ -982,10 +912,6 @@
 			if (!icarus_start_work(thr, ob_bin))
 				return 0;	/* This should never happen */
 		}
-
-	// Force a USB close/reopen on any hw error
-	if (was_hw_error)
-		do_icarus_close(thr);
 
 	hash_count = (nonce & info->nonce_mask);
 	hash_count++;
@@ -1162,10 +1088,7 @@
 static void icarus_shutdown(struct thr_info *thr)
 {
 	do_icarus_close(thr);
-<<<<<<< HEAD
 	free(thr->cgpu_data);
-=======
->>>>>>> 0097757d
 }
 
 struct device_api icarus_api = {
