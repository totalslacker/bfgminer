/*
 * Copyright 2012 Luke Dashjr
 * Copyright 2012 Xiangfu <xiangfu@openmobilefree.com>
 *
 * This program is free software; you can redistribute it and/or modify it
 * under the terms of the GNU General Public License as published by the Free
 * Software Foundation; either version 3 of the License, or (at your option)
 * any later version.  See COPYING for more details.
 */

/*
 * Those code should be works fine with V2 and V3 bitstream of Icarus.
 * Operation:
 *   No detection implement.
 *   Input: 64B = 32B midstate + 20B fill bytes + last 12 bytes of block head.
 *   Return: send back 32bits immediately when Icarus found a valid nonce.
 *           no query protocol implemented here, if no data send back in ~11.3
 *           seconds (full cover time on 32bit nonce range by 380MH/s speed)
 *           just send another work.
 * Notice:
 *   1. Icarus will start calculate when you push a work to them, even they
 *      are busy.
 *   2. The 2 FPGAs on Icarus will distribute the job, one will calculate the
 *      0 ~ 7FFFFFFF, another one will cover the 80000000 ~ FFFFFFFF.
 *   3. It's possible for 2 FPGAs both find valid nonce in the meantime, the 2
 *      valid nonce will all be send back.
 *   4. Icarus will stop work when: a valid nonce has been found or 32 bits
 *      nonce range is completely calculated.
 */

#include <limits.h>
#include <pthread.h>
#include <stdio.h>
#include <sys/time.h>
#include <sys/types.h>
#include <dirent.h>
#include <unistd.h>
#ifndef WIN32
  #include <termios.h>
  #include <sys/stat.h>
  #include <fcntl.h>
  #ifndef O_CLOEXEC
    #define O_CLOEXEC 0
  #endif
#else
  #include <windows.h>
  #include <io.h>
#endif
#ifdef HAVE_SYS_EPOLL_H
  #include <sys/epoll.h>
  #define HAVE_EPOLL
#endif

#include "elist.h"
#include "miner.h"

// 8 second timeout
#define ICARUS_READ_FAULT_DECISECONDS (1)
#define ICARUS_READ_FAULT_COUNT	(80)

struct device_api icarus_api;

static void rev(unsigned char *s, size_t l)
{
	size_t i, j;
	unsigned char t;

	for (i = 0, j = l - 1; i < j; i++, j--) {
		t = s[i];
		s[i] = s[j];
		s[j] = t;
	}
}

static int icarus_open(const char *devpath)
{
#ifndef WIN32
	struct termios my_termios;

	int serialfd = open(devpath, O_RDWR | O_CLOEXEC | O_NOCTTY);

	if (serialfd == -1)
		return -1;

	tcgetattr(serialfd, &my_termios);
	my_termios.c_cflag = B115200;
	my_termios.c_cflag |= CS8;
	my_termios.c_cflag |= CREAD;
	my_termios.c_cflag |= CLOCAL;
	my_termios.c_cflag &= ~(CSIZE | PARENB);

	my_termios.c_iflag &= ~(IGNBRK | BRKINT | PARMRK |
				ISTRIP | INLCR | IGNCR | ICRNL | IXON);
	my_termios.c_oflag &= ~OPOST;
	my_termios.c_lflag &= ~(ECHO | ECHONL | ICANON | ISIG | IEXTEN);
	my_termios.c_cc[VTIME] = ICARUS_READ_FAULT_DECISECONDS;
	my_termios.c_cc[VMIN] = 0;
	tcsetattr(serialfd, TCSANOW, &my_termios);

	tcflush(serialfd, TCOFLUSH);
	tcflush(serialfd, TCIFLUSH);

	return serialfd;
#else
	COMMCONFIG comCfg;

	HANDLE hSerial = CreateFile(devpath, GENERIC_READ | GENERIC_WRITE, 0,
				    NULL, OPEN_EXISTING, 0, NULL);
	if (unlikely(hSerial == INVALID_HANDLE_VALUE))
		return -1;

	// thanks to af_newbie for pointers about this
	memset(&comCfg, 0 , sizeof(comCfg));
	comCfg.dwSize = sizeof(COMMCONFIG);
	comCfg.wVersion = 1;
	comCfg.dcb.DCBlength = sizeof(DCB);
	comCfg.dcb.BaudRate = 115200;
	comCfg.dcb.fBinary = 1;
	comCfg.dcb.fDtrControl = DTR_CONTROL_ENABLE;
	comCfg.dcb.fRtsControl = RTS_CONTROL_ENABLE;
	comCfg.dcb.ByteSize = 8;

	SetCommConfig(hSerial, &comCfg, sizeof(comCfg));

	const DWORD ctoms = ICARUS_READ_FAULT_DECISECONDS * 100;
	COMMTIMEOUTS cto = {ctoms, 0, ctoms, 0, ctoms};
	SetCommTimeouts(hSerial, &cto);

	return _open_osfhandle((LONG)hSerial, 0);
#endif
}

static int icarus_gets(unsigned char *buf, size_t bufLen, int fd, volatile unsigned long *wr, int read_count)
{
	ssize_t ret = 0;
	int rc = 0;
	int epollfd = -1;

#ifdef HAVE_EPOLL
	struct epoll_event ev, evr;
	epollfd = epoll_create(1);
	if (epollfd != -1) {
		ev.events = EPOLLIN;
		ev.data.fd = fd;
		if (-1 == epoll_ctl(epollfd, EPOLL_CTL_ADD, fd, &ev)) {
			close(epollfd);
			epollfd = -1;
		}
	}
#endif

	while (bufLen) {
#ifdef HAVE_EPOLL
		if (epollfd != -1 && epoll_wait(epollfd, &evr, 1, ICARUS_READ_FAULT_DECISECONDS * 100) != 1)
			ret = 0;
		else
#endif
		ret = read(fd, buf, 1);
		if (ret == 1) {
			bufLen--;
			buf++;
			continue;
		}

		rc++;
		if (*wr) {
			rc *= ICARUS_READ_FAULT_DECISECONDS;
			applog(LOG_DEBUG,
			       "Icarus Read: Work restart at %d.%d seconds", rc / 10, rc % 10);
			return 1;
<<<<<<< HEAD
		}
		if (rc == ICARUS_READ_FAULT_COUNT) {
=======
		if (rc >= read_count) {
>>>>>>> 6acfc63f
			if (epollfd != -1)
				close(epollfd);
			rc *= ICARUS_READ_FAULT_DECISECONDS;
			applog(LOG_DEBUG,
			       "Icarus Read: No data in %d.%d seconds", rc / 10, rc % 10);
			return 1;
		}
	}

	if (epollfd != -1)
		close(epollfd);

	return 0;
}

static int icarus_write(int fd, const void *buf, size_t bufLen)
{
	size_t ret;

	ret = write(fd, buf, bufLen);
	if (unlikely(ret != bufLen))
		return 1;

	return 0;
}

#define icarus_close(fd) close(fd)

static bool icarus_detect_one(const char *devpath)
{
	int fd;

	// Block 171874 nonce = (0xa2870100) = 0x000187a2
	// N.B. golden_ob MUST take less time to calculate
	//	than the timeout set in icarus_open()
	//	This one takes ~0.53ms on Rev3 Icarus
	const char golden_ob[] =
		"4679ba4ec99876bf4bfe086082b40025"
		"4df6c356451471139a3afa71e48f544a"
		"00000000000000000000000000000000"
		"0000000087320b1a1426674f2fa722ce";

	const char golden_nonce[] = "000187a2";

	unsigned char ob_bin[64], nonce_bin[4];
	char *nonce_hex;

	if (total_devices == MAX_DEVICES)
		return false;

	fd = icarus_open(devpath);
	if (unlikely(fd == -1)) {
		applog(LOG_ERR, "Icarus Detect: Failed to open %s", devpath);
		return false;
	}

	hex2bin(ob_bin, golden_ob, sizeof(ob_bin));
	icarus_write(fd, ob_bin, sizeof(ob_bin));

	memset(nonce_bin, 0, sizeof(nonce_bin));
	volatile unsigned long wr = 0;
	icarus_gets(nonce_bin, sizeof(nonce_bin), fd, &wr, 1);

	icarus_close(fd);

	nonce_hex = bin2hex(nonce_bin, sizeof(nonce_bin));
	if (nonce_hex) {
		if (strncmp(nonce_hex, golden_nonce, 8)) {
			applog(LOG_ERR, 
			       "Icarus Detect: "
			       "Test failed at %s: get %s, should: %s",
			       devpath, nonce_hex, golden_nonce);
			free(nonce_hex);
			return false;
		}
		applog(LOG_DEBUG, 
		       "Icarus Detect: "
		       "Test succeeded at %s: got %s",
			       devpath, nonce_hex);
		free(nonce_hex);
	} else
		return false;

	/* We have a real Icarus! */
	struct cgpu_info *icarus;
	icarus = calloc(1, sizeof(struct cgpu_info));
	icarus->api = &icarus_api;
	icarus->device_path = strdup(devpath);
	icarus->threads = 1;
	add_cgpu(icarus);

	applog(LOG_INFO, "Found Icarus at %s, mark as %d",
	       devpath, icarus->device_id);

	return true;
}

static void icarus_detect()
{
	struct string_elist *iter, *tmp;
	const char*s;

	list_for_each_entry_safe(iter, tmp, &scan_devices, list) {
		s = iter->string;
		if (!strncmp("icarus:", iter->string, 7))
			s += 7;
		if (!strcmp(s, "auto") || !strcmp(s, "noauto"))
			continue;
		if (icarus_detect_one(s))
			string_elist_del(iter);
	}
}

struct icarus_state {
	bool firstrun;
	struct timeval tv_workstart;
	struct work last_work;
	bool changework;
};

static bool icarus_prepare(struct thr_info *thr)
{
	struct cgpu_info *icarus = thr->cgpu;

	struct timeval now;

	applog(LOG_INFO, "Opened Icarus on %s", icarus->device_path);
	gettimeofday(&now, NULL);
	get_datestamp(icarus->init, &now);

	struct icarus_state *state;
	thr->cgpu_data = state = calloc(1, sizeof(*state));
	state->firstrun = true;

	return true;
}

static uint64_t icarus_scanhash(struct thr_info *thr, struct work *work,
				__maybe_unused uint64_t max_nonce)
{
	volatile unsigned long *wr = &work_restart[thr->id].restart;

	struct cgpu_info *icarus;
	int fd;
	int ret, lret;

	unsigned char ob_bin[64] = {0}, nonce_bin[4] = {0};
	char *ob_hex, *nonce_hex;
	uint32_t nonce;
	uint32_t hash_count;
	struct timeval tv_end, elapsed;

	icarus = thr->cgpu;
	struct icarus_state *state = thr->cgpu_data;

	// Prepare the next work immediately
	memcpy(ob_bin, work->midstate, 32);
	memcpy(ob_bin + 52, work->data + 64, 12);
	rev(ob_bin, 32);
	rev(ob_bin + 52, 12);

	// Open serial port and wait for the previous run's result
	fd = icarus_open(icarus->device_path);
	if (unlikely(-1 == fd)) {
		applog(LOG_ERR, "Failed to open Icarus on %s",
		       icarus->device_path);
		return 0;
	}

	if (!state->firstrun) {
		if (state->changework)
			state->changework = false;
		else
		{
			/* Icarus will return 8 bytes nonces or nothing */
			lret = icarus_gets(nonce_bin, sizeof(nonce_bin), fd, wr);
			if (lret && *wr) {
				// The prepared work is invalid, and the current work is abandoned
				// Go back to the main loop to get the next work, and stuff
				// Returning to the main loop will clear work_restart, so use a flag...
				state->changework = true;
				return 1;
			}
		}

		gettimeofday(&tv_end, NULL);
		timeval_subtract(&elapsed, &tv_end, &state->tv_workstart);
	}

#ifndef WIN32
	tcflush(fd, TCOFLUSH);
#endif

	gettimeofday(&state->tv_workstart, NULL);

	ret = icarus_write(fd, ob_bin, sizeof(ob_bin));
	if (ret) {
		icarus_close(fd);
		return 0;	/* This should never happen */
	}

	ob_hex = bin2hex(ob_bin, sizeof(ob_bin));
	if (ob_hex) {
		applog(LOG_DEBUG, "Icarus %d sent: %s",
		       icarus->device_id, ob_hex);
		free(ob_hex);
	}

<<<<<<< HEAD
	icarus_close(fd);
=======
	/* Icarus will return 8 bytes nonces or nothing */
	memset(nonce_bin, 0, sizeof(nonce_bin));
	ret = icarus_gets(nonce_bin, sizeof(nonce_bin), fd, wr,
	                  ICARUS_READ_FAULT_COUNT);
>>>>>>> 6acfc63f

	work->blk.nonce = 0xffffffff;

	if (state->firstrun) {
		state->firstrun = false;
		memcpy(&state->last_work, work, sizeof(state->last_work));
		return 1;
	}

	// OK, done starting Icarus's next job... now process the last run's result!
	memcpy((char *)&nonce, nonce_bin, sizeof(nonce_bin));

	// aborted before becoming idle, get new work
	if (nonce == 0 && lret) {
		memcpy(&state->last_work, work, sizeof(state->last_work));
		uint32_t ESTIMATE_HASHES;
		if (unlikely(elapsed.tv_sec > 12 || (elapsed.tv_sec == 11 && elapsed.tv_usec > 389666)))
			ESTIMATE_HASHES = 0xffffffff;
		else
			// Approximately how much of the nonce Icarus scans in 1 second...
			// 0x16a7a561 would be if it was exactly 380 MH/s
			// 0x167a09b3 was the average over a 7500-sample period based on time to find actual shares
			ESTIMATE_HASHES = (0x167a09b3 * elapsed.tv_sec) + (0x179 * elapsed.tv_usec);
		applog(LOG_DEBUG, "Icarus %d no nonce = 0x%08x hashes (%ld.%06lds)",
			icarus->device_id, ESTIMATE_HASHES, elapsed.tv_sec, elapsed.tv_usec);
		return ESTIMATE_HASHES;
	}

#ifndef __BIG_ENDIAN__
	nonce = swab32(nonce);
#endif
	submit_nonce(thr, &state->last_work, nonce);
	memcpy(&state->last_work, work, sizeof(state->last_work));

	nonce_hex = bin2hex(nonce_bin, sizeof(nonce_bin));
	if (nonce_hex) {
		applog(LOG_DEBUG, "Icarus %d returned (elapsed %ld.%06ld seconds): %s",
		       icarus->device_id, elapsed.tv_sec, elapsed.tv_usec, nonce_hex);
		free(nonce_hex);
	}

	hash_count = (nonce & 0x7fffffff);
        if (hash_count == 0)
		hash_count = 2;
        else {
                if (hash_count++ == 0x7fffffff)
                        hash_count = 0xffffffff;
                else
                        hash_count <<= 1;
        }

	applog(LOG_DEBUG, "Icarus %d nonce = 0x%08x = 0x%08x hashes (%ld.%06lds)",
			icarus->device_id, nonce, hash_count, elapsed.tv_sec, elapsed.tv_usec);

        return hash_count;
}

static void icarus_shutdown(struct thr_info *thr)
{
	struct cgpu_info *icarus;

	free(thr->cgpu_data);

	if (thr->cgpu) {
		icarus = thr->cgpu;

		if (icarus->device_path)
			free(icarus->device_path);

		devices[icarus->device_id] = NULL;
		free(icarus);

		thr->cgpu = NULL;
	}
}

struct device_api icarus_api = {
	.dname = "icarus",
	.name = "PGA",
	.api_detect = icarus_detect,
	.thread_prepare = icarus_prepare,
	.scanhash = icarus_scanhash,
	.thread_shutdown = icarus_shutdown,
};<|MERGE_RESOLUTION|>--- conflicted
+++ resolved
@@ -168,12 +168,8 @@
 			applog(LOG_DEBUG,
 			       "Icarus Read: Work restart at %d.%d seconds", rc / 10, rc % 10);
 			return 1;
-<<<<<<< HEAD
-		}
-		if (rc == ICARUS_READ_FAULT_COUNT) {
-=======
+		}
 		if (rc >= read_count) {
->>>>>>> 6acfc63f
 			if (epollfd != -1)
 				close(epollfd);
 			rc *= ICARUS_READ_FAULT_DECISECONDS;
@@ -349,7 +345,8 @@
 		else
 		{
 			/* Icarus will return 8 bytes nonces or nothing */
-			lret = icarus_gets(nonce_bin, sizeof(nonce_bin), fd, wr);
+			lret = icarus_gets(nonce_bin, sizeof(nonce_bin), fd, wr,
+			                   ICARUS_READ_FAULT_COUNT);
 			if (lret && *wr) {
 				// The prepared work is invalid, and the current work is abandoned
 				// Go back to the main loop to get the next work, and stuff
@@ -382,14 +379,7 @@
 		free(ob_hex);
 	}
 
-<<<<<<< HEAD
 	icarus_close(fd);
-=======
-	/* Icarus will return 8 bytes nonces or nothing */
-	memset(nonce_bin, 0, sizeof(nonce_bin));
-	ret = icarus_gets(nonce_bin, sizeof(nonce_bin), fd, wr,
-	                  ICARUS_READ_FAULT_COUNT);
->>>>>>> 6acfc63f
 
 	work->blk.nonce = 0xffffffff;
 
