--- conflicted
+++ resolved
@@ -15,43 +15,30 @@
 #include <stdio.h>
 #include <unistd.h>
 
+struct device_api;
+
 typedef bool(*detectone_func_t)(const char*);
 typedef int(*autoscan_func_t)();
 
-<<<<<<< HEAD
-extern int _serial_detect(const char*dname, detectone_func_t, autoscan_func_t, int flags);
-#define serial_detect_fauto(dname, detectone, autoscan)  \
-	_serial_detect(dname, detectone, autoscan, 1)
-#define serial_detect_auto(dname, detectone, autoscan)  \
-	_serial_detect(dname, detectone, autoscan, 0)
-#define serial_detect_auto_byname(dname, detectone, autoscan)  \
-	_serial_detect(dname, detectone, autoscan, 2)
-#define serial_detect(dname, detectone)  \
-	_serial_detect(dname, detectone,     NULL, 0)
-#define noserial_detect(dname, autoscan)  \
-	_serial_detect(dname, NULL     , autoscan, 0)
+extern int _serial_detect(struct device_api *api, detectone_func_t, autoscan_func_t, int flags);
+#define serial_detect_fauto(api, detectone, autoscan)  \
+	_serial_detect(api, detectone, autoscan, 1)
+#define serial_detect_auto(api, detectone, autoscan)  \
+	_serial_detect(api, detectone, autoscan, 0)
+#define serial_detect_auto_byname(api, detectone, autoscan)  \
+	_serial_detect(api, detectone, autoscan, 2)
+#define serial_detect(api, detectone)  \
+	_serial_detect(api, detectone,     NULL, 0)
+#define noserial_detect(api, autoscan)  \
+	_serial_detect(api, NULL     , autoscan, 0)
 extern int serial_autodetect_devserial(detectone_func_t, const char*prodname);
 extern int serial_autodetect_udev     (detectone_func_t, const char*prodname);
 extern int serial_autodetect_ftdi     (detectone_func_t, const char*needle, const char *needle2);
 
 extern struct device_api *serial_claim(const char *devpath, struct device_api *);
 
-extern int serial_open(const char*devpath, unsigned long baud, uint8_t timeout, bool purge);
-extern ssize_t _serial_read(int fd, char *buf, size_t buflen, char*eol);
-=======
-extern int _serial_detect(struct device_api *api, detectone_func_t, autoscan_func_t, bool force_autoscan);
-#define serial_detect_fauto(api, detectone, autoscan)  \
-	_serial_detect(api, detectone, autoscan, true)
-#define serial_detect_auto(api, detectone, autoscan)  \
-	_serial_detect(api, detectone, autoscan, false)
-#define serial_detect(api, detectone)  \
-	_serial_detect(api, detectone, NULL, false)
-extern int serial_autodetect_devserial(detectone_func_t, const char *prodname);
-extern int serial_autodetect_udev(detectone_func_t, const char *prodname);
-
-extern int serial_open(const char *devpath, unsigned long baud, signed short timeout, bool purge);
+extern int serial_open(const char *devpath, unsigned long baud, uint8_t timeout, bool purge);
 extern ssize_t _serial_read(int fd, char *buf, size_t buflen, char *eol);
->>>>>>> ad7aa2b3
 #define serial_read(fd, buf, count)  \
 	_serial_read(fd, (char*)(buf), count, NULL)
 #define serial_read_line(fd, buf, bufsiz, eol)  \
