/*
 * Copyright 2012-2013 Luke Dashjr
 *
 * This program is free software; you can redistribute it and/or modify it
 * under the terms of the GNU General Public License as published by the Free
 * Software Foundation; either version 3 of the License, or (at your option)
 * any later version.  See COPYING for more details.
 */

#ifndef FPGAUTILS_H
#define FPGAUTILS_H

#include <stdbool.h>
#include <stdint.h>
#include <stdio.h>
#include <unistd.h>

struct device_api;
struct cgpu_info;

typedef bool(*detectone_func_t)(const char*);
typedef int(*autoscan_func_t)();

extern int _serial_detect(struct device_api *api, detectone_func_t, autoscan_func_t, int flags);
#define serial_detect_fauto(api, detectone, autoscan)  \
	_serial_detect(api, detectone, autoscan, 1)
#define serial_detect_auto(api, detectone, autoscan)  \
	_serial_detect(api, detectone, autoscan, 0)
#define serial_detect_auto_byname(api, detectone, autoscan)  \
	_serial_detect(api, detectone, autoscan, 2)
#define serial_detect(api, detectone)  \
	_serial_detect(api, detectone,     NULL, 0)
#define noserial_detect(api, autoscan)  \
	_serial_detect(api, NULL     , autoscan, 0)
extern int _serial_autodetect(detectone_func_t, ...);
#define serial_autodetect(...)  _serial_autodetect(__VA_ARGS__, NULL)

extern struct device_api *serial_claim(const char *devpath, struct device_api *);

extern int serial_open(const char *devpath, unsigned long baud, uint8_t timeout, bool purge);
extern ssize_t _serial_read(int fd, char *buf, size_t buflen, char *eol);
#define serial_read(fd, buf, count)  \
	_serial_read(fd, (char*)(buf), count, NULL)
#define serial_read_line(fd, buf, bufsiz, eol)  \
	_serial_read(fd, buf, bufsiz, &eol)
#define serial_close(fd)  close(fd)

extern FILE *open_bitstream(const char *dname, const char *filename);
<<<<<<< HEAD
extern FILE *open_xilinx_bitstream(const char *dname, const char *repr, const char *fwfile, unsigned long *out_len);
=======

extern int get_serial_cts(int fd);

#ifndef WIN32
extern const struct timeval tv_timeout_default;
extern const struct timeval tv_inter_char_default;

extern size_t _select_read(int fd, char *buf, size_t bufsiz, struct timeval *timeout, struct timeval *char_timeout, int finished);
extern size_t _select_write(int fd, char *buf, size_t siz, struct timeval *timeout);

#define select_open(devpath) \
	serial_open(devpath, 0, 0, false)

#define select_open_purge(devpath, purge)\
	serial_open(devpath, 0, 0, purge)

#define select_write(fd, buf, siz) \
	_select_write(fd, buf, siz, (struct timeval *)(&tv_timeout_default))

#define select_write_full _select_write

#define select_read(fd, buf, bufsiz) \
	_select_read(fd, buf, bufsiz, (struct timeval *)(&tv_timeout_default), \
			(struct timeval *)(&tv_inter_char_default), -1)

#define select_read_til(fd, buf, bufsiz, eol) \
	_select_read(fd, buf, bufsiz, (struct timeval *)(&tv_timeout_default), \
			(struct timeval *)(&tv_inter_char_default), eol)

#define select_read_wait(fd, buf, bufsiz, timeout) \
	_select_read(fd, buf, bufsiz, timeout, \
			(struct timeval *)(&tv_inter_char_default), -1)

#define select_read_wait_til(fd, buf, bufsiz, timeout, eol) \
	_select_read(fd, buf, bufsiz, timeout, \
			(struct timeval *)(&tv_inter_char_default), eol)

#define select_read_wait_both(fd, buf, bufsiz, timeout, char_timeout) \
	_select_read(fd, buf, bufsiz, timeout, char_timeout, -1)

#define select_read_full _select_read

#define select_close(fd)  close(fd)

#endif // ! WIN32
>>>>>>> 4b7640a6

#endif<|MERGE_RESOLUTION|>--- conflicted
+++ resolved
@@ -46,54 +46,8 @@
 #define serial_close(fd)  close(fd)
 
 extern FILE *open_bitstream(const char *dname, const char *filename);
-<<<<<<< HEAD
 extern FILE *open_xilinx_bitstream(const char *dname, const char *repr, const char *fwfile, unsigned long *out_len);
-=======
 
 extern int get_serial_cts(int fd);
 
-#ifndef WIN32
-extern const struct timeval tv_timeout_default;
-extern const struct timeval tv_inter_char_default;
-
-extern size_t _select_read(int fd, char *buf, size_t bufsiz, struct timeval *timeout, struct timeval *char_timeout, int finished);
-extern size_t _select_write(int fd, char *buf, size_t siz, struct timeval *timeout);
-
-#define select_open(devpath) \
-	serial_open(devpath, 0, 0, false)
-
-#define select_open_purge(devpath, purge)\
-	serial_open(devpath, 0, 0, purge)
-
-#define select_write(fd, buf, siz) \
-	_select_write(fd, buf, siz, (struct timeval *)(&tv_timeout_default))
-
-#define select_write_full _select_write
-
-#define select_read(fd, buf, bufsiz) \
-	_select_read(fd, buf, bufsiz, (struct timeval *)(&tv_timeout_default), \
-			(struct timeval *)(&tv_inter_char_default), -1)
-
-#define select_read_til(fd, buf, bufsiz, eol) \
-	_select_read(fd, buf, bufsiz, (struct timeval *)(&tv_timeout_default), \
-			(struct timeval *)(&tv_inter_char_default), eol)
-
-#define select_read_wait(fd, buf, bufsiz, timeout) \
-	_select_read(fd, buf, bufsiz, timeout, \
-			(struct timeval *)(&tv_inter_char_default), -1)
-
-#define select_read_wait_til(fd, buf, bufsiz, timeout, eol) \
-	_select_read(fd, buf, bufsiz, timeout, \
-			(struct timeval *)(&tv_inter_char_default), eol)
-
-#define select_read_wait_both(fd, buf, bufsiz, timeout, char_timeout) \
-	_select_read(fd, buf, bufsiz, timeout, char_timeout, -1)
-
-#define select_read_full _select_read
-
-#define select_close(fd)  close(fd)
-
-#endif // ! WIN32
->>>>>>> 4b7640a6
-
 #endif