--- conflicted
+++ resolved
@@ -132,14 +132,8 @@
                     See --api-allow to overcome this
 --api-network       Allow API (if enabled) to listen on/for any address (default: only 127.0.0.1)
 --api-port          Port number of miner API (default: 4028)
-<<<<<<< HEAD
+--balance           Change multipool strategy from failover to even share balance
 --benchmark         Run BFGMiner in benchmark mode - produces no shares
-=======
---auto-fan          Automatically adjust all GPU fan speeds to maintain a target temperature
---auto-gpu          Automatically adjust all GPU engine clock speeds to maintain a target temperature
---balance           Change multipool strategy from failover to even share balance
---benchmark         Run cgminer in benchmark mode - produces no shares
->>>>>>> 26ab7346
 --debug|-D          Enable debug output
 --debuglog          Enable debug logging
 --expiry|-E <arg>   Upper bound on how many seconds after getting work we consider a share from it stale (default: 120)
