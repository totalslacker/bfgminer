BFGMiner:
St. Barbara's Faithfully Glorified Mining Initiative Naturally Exceeding Rivals
or Basically a Freaking Good Miner

This is a multi-threaded multi-pool ASIC, FPGA, GPU and CPU miner with dynamic
clocking, monitoring, and fanspeed support for bitcoin. Do not use on multiple
block chains at the same time!

This code is provided entirely free of charge by the programmer in his spare
time so donations would be greatly appreciated. Please consider donating to the
address below.

Luke-Jr <luke-jr+bfgminer@utopios.org>
1QATWksNFGeUJCWBrN4g6hGM178Lovm7Wh

DOWNLOADS:

http://luke.dashjr.org/programs/bitcoin/files/bfgminer

GIT TREE:

https://github.com/luke-jr/bfgminer

Bug reports:

https://github.com/luke-jr/bfgminer/issues

IRC Channel:

irc://irc.freenode.net/eligius

License: GPLv3.  See COPYING for details.

SEE ALSO README.ASIC, README.FPGA, README.GPU, README.RPC, AND README.scrypt FOR
MORE INFORMATION ON EACH.

---

EXECUTIVE SUMMARY ON USAGE:

Single pool:

bfgminer -o http://pool:port -u username -p password

Multiple pools:

bfgminer -o http://pool1:port -u pool1username -p pool1password -o http://pool2:port -u pool2usernmae -p pool2password

Single pool with a standard http proxy:

bfgminer -o http://pool:port -x http://proxy:port -u username -p password

Single pool with a socks5 proxy:

bfgminer -o http://pool:port -x socks5://proxy:port -u username -p password

The list of proxy types are:
 http:    standard http 1.1 proxy
 socks4:  socks4 proxy
 socks5:  socks5 proxy
 socks4a: socks4a proxy
 socks5h: socks5 proxy using a hostname

Proxy support requires cURL version 7.21.7 or newer.

If you specify the --socks-proxy option to BFGMiner, it will only be applied to
all pools that don't specify their own proxy setting like above


After saving configuration from the menu ([S],[W]) you do not need to give
BFGMiner any arguments, it will load your configuration instead.

Any configuration file may also contain a single
	"include" : "filename"
to recursively include another configuration file.
Writing the configuration will save all settings from all files to the output
configuration file.


---
BUILDING BFGMINER

Everything you probably want, condensed:
	build-essential autoconf automake libtool pkg-config libcurl4-gnutls-dev
	libjansson-dev uthash-dev libncursesw5-dev libudev-dev libusb-1.0-0-dev
	libevent-dev libmicrohttpd-dev hidapi

Dependencies:
	autoconf             http://www.gnu.org/software/autoconf/
	automake             http://www.gnu.org/software/automake/
	libtool              http://www.gnu.org/software/libtool/
	pkg-config           http://www.freedesktop.org/wiki/Software/pkg-config
	...or pkgconf        https://github.com/pkgconf/pkgconf

	libcurl4-gnutls-dev  http://curl.haxx.se/libcurl/

	libjansson-dev 2.0+  http://www.digip.org/jansson/
	
	uthash-dev 1.9.4+    http://troydhanson.github.io/uthash/

Optional Dependencies:
	Text-User-Interface (TUI): curses dev library; any one of:
	  libncurses5-dev    http://www.gnu.org/software/ncurses/ (Linux and Mac)
	  libncursesw5-dev       ^ same
	  libpdcurses        http://pdcurses.sourceforge.net/ (Linux/Mac/Windows)

	Multiple ASIC/FPGA autodetection: any one of:
	  sysfs              (built-in to most Linux kernels, just mount on /sys)
	  libudev-dev        http://www.freedesktop.org/software/systemd/libudev/
	
	HashBuster Nano & NanoFury USB devices:
	  hidapi             https://github.com/signal11/hidapi
	
	getwork server for Block Erupter Blades:
	  libmicrohttpd-dev 0.9.5+  http://www.gnu.org/software/libmicrohttpd/
	
	Stratum proxy:
	  libevent 2.0.3+    http://libevent.org/

	HashBuster Micro, Klondike, X6500 and ZTEX FPGA boards:
	  libusb-1.0-0-dev   http://www.libusb.org/

	Video card GPU mining (free):
	  llvm 3.3+          http://llvm.org/
	  clang 3.3+         http://clang.llvm.org/
	  libclc             http://libclc.llvm.org/
	  Mesa 9.2.0+        http://www.mesa3d.org/
	
	ATi/AMD video card GPU mining (non-free):
	  AMD APP SDK        http://developer.amd.com/tools/heterogeneous-computing/amd-accelerated-parallel-processing-app-sdk/

	CPU mining optimized assembly algorithms:
	  yasm 1.0.1+        http://yasm.tortall.net/


BFGMiner specific configuration options:
	--disable-avalon        Compile support for Avalon (default enabled)
	--enable-cpumining      Build with cpu mining support(default disabled)
	--enable-opencl         Compile support for OpenCL (default disabled)
	--disable-adl           Build without ADL monitoring (default enabled)
	--disable-bitfury       Compile support for Bitfury (default enabled)
	--enable-bfsb           Compile support for BFSB (default disabled)
	--disable-bigpic        Compile support for Big Picture Mining USB (default
	                        enabled)
	--disable-littlefury    Compile support for LittleFury (default enabled)
	--disable-nanofury      Compile support for NanoFury (default enabled)
	--disable-hashbuster    Compile support for HashBuster Nano (default
	                        enabled)
	--disable-hashbuster2   Compile support for HashBuster Micro (default if
	                        libusb)
	--enable-metabank       Compile support for Metabank (default disabled)
	--disable-bitforce      Compile support for BitForce (default enabled)
	--disable-icarus        Compile support for Icarus (default enabled)
	--disable-klondike      Compile support for Klondike (default enabled)
	--enable-knc            Compile support for KnC (default disabled)
	--disable-modminer      Compile support for ModMiner (default enabled)
	--disable-x6500         Compile support for X6500 (default enabled)
	--disable-ztex          Compile support for ZTEX (default if libusb)
	--enable-scrypt         Compile support for scrypt mining (default disabled)
	--with-system-libblkmaker  Use system libblkmaker rather than bundled one
	                           (default disabled)
	--with-udevrulesdir=DIR Install udev rules into this directory
	--without-sensors       Build with libsensors monitoring (default enabled)
	--without-curses        Compile support for curses TUI (default enabled)
	--without-libmicrohttpd Compile support for libmicrohttpd getwork server
	                        (default enabled)
	--without-libevent      Compile support for libevent stratum server (default
	                        enabled)
	--without-libusb        Compile using libusb (default enabled)
	--without-libudev       Autodetect FPGAs using libudev (default enabled)

Basic *nix build instructions:

./autogen.sh    # only needed if building from git repo
./configure
make

No installation is necessary. You may run BFGMiner from the build directory
directly.

On Mac OS X, you can use Homebrew to install the dependency libraries. When you
are ready to build BFGMiner, you may need to point the configure script at one
or more pkg-config paths. For example:
	./configure PKG_CONFIG_PATH=/usr/local/opt/curl/lib/pkgconfig:/usr/local/opt/jansson/lib/pkgconfig

Native WIN32 build instructions: see windows-build.txt

If you build BFGMiner from source, it is recommended that you run it from the
build directory. On *nix, you will usually need to prepend your command with a
path like this (if you are in the bfgminer directory already): ./bfgminer
To install system wide run 'sudo make install' or 'make install' as root. You
can then run from any terminal.

---

Usage instructions:  Run "bfgminer --help" to see options:

Usage: bfgminer [-DdElmpPQqUsTouOchnV]

Options for both config file and command line:
--api-allow         Allow API access (if enabled) only to the given list of [W:]IP[/Prefix] address[/subnets]
                    This overrides --api-network and you must specify 127.0.0.1 if it is required
                    W: in front of the IP address gives that address privileged access to all api commands
--api-description   Description placed in the API status header (default: BFGMiner version)
--api-groups        API one letter groups G:cmd:cmd[,P:cmd:*...]
                    See README.RPC for usage
--api-listen        Listen for API requests (default: disabled)
                    By default any command that does not just display data returns access denied
                    See --api-allow to overcome this
--api-mcast         Enable API Multicast listener, default: disabled
--api-mcast-addr <arg> API Multicast listen address (default: "224.0.0.75")
--api-mcast-code <arg> Code expected in the API Multicast message, don't use '-' (default: "FTW")
--api-mcast-port <arg> API Multicast listen port (default: 4028)
--api-network       Allow API (if enabled) to listen on/for any address (default: only 127.0.0.1)
--api-port          Port number of miner API (default: 4028)
--balance           Change multipool strategy from failover to even share balance
--benchmark         Run BFGMiner in benchmark mode - produces no shares
--chroot-dir <arg>  Chroot to a directory right after startup
--cmd-idle <arg>    Execute a command when a device is allowed to be idle (rest or wait)
--cmd-sick <arg>    Execute a command when a device is declared sick
--cmd-dead <arg>    Execute a command when a device is declared dead
--coinbase-addr <arg> Set coinbase payout address for solo mining
--coinbase-sig <arg> Set coinbase signature when possible
--compact           Use compact display without per device statistics
--debug|-D          Enable debug output
--debuglog          Enable debug logging
--device|-d <arg>   Enable only devices matching pattern (default: all)
--disable-rejecting Automatically disable pools that continually reject shares
--http-port <arg>   Port number to listen on for HTTP getwork miners (-1 means disabled) (default: -1)
--expiry|-E <arg>   Upper bound on how many seconds after getting work we consider a share from it stale (w/o longpoll active) (default: 120)
--expiry-lp <arg>   Upper bound on how many seconds after getting work we consider a share from it stale (with longpoll active) (default: 3600)
--failover-only     Don't leak work to backup pools when primary pool is lagging
--force-dev-init    Always initialize devices when possible (such as bitstream uploads to some FPGAs)
--kernel-path|-K <arg> Specify a path to where bitstream and kernel files are (default: "/usr/local/bin")
--load-balance      Change multipool strategy from failover to quota based balance
--log|-l <arg>      Interval in seconds between log output (default: 5)
--log-file|-L <arg> Append log file for output messages
--log-microseconds  Include microseconds in log output
--monitor|-m <arg>  Use custom pipe cmd for output messages
--net-delay         Impose small delays in networking to avoid overloading slow routers
--no-gbt            Disable getblocktemplate support
--no-getwork        Disable getwork support
--no-longpoll       Disable X-Long-Polling support
--no-restart        Do not attempt to restart devices that hang
--no-stratum        Disable Stratum detection
--no-submit-stale   Don't submit shares if they are detected as stale
--no-opencl-binaries Don't attempt to use or save OpenCL kernel binaries
--no-unicode        Don't use Unicode characters in TUI
--noncelog <arg>    Create log of all nonces found
--pass|-p <arg>     Password for bitcoin JSON-RPC server
--per-device-stats  Force verbose mode and output per-device statistics
--pool-proxy|-x     Proxy URI to use for connecting to just the previous-defined pool
--protocol-dump|-P  Verbose dump of protocol-level activities
--queue|-Q <arg>    Minimum number of work items to have queued (0 - 10) (default: 1)
--quiet|-q          Disable logging output, display status and errors
<<<<<<< HEAD
--quit-summary <arg> Summary printed when you quit: none/devs/procs/detailed
=======
--quota|-U <arg>    quota;URL combination for server with load-balance strategy quotas
>>>>>>> ae2f7a19
--real-quiet        Disable all output
--remove-disabled   Remove disabled devices entirely, as if they didn't exist
--request-diff <arg> Request a specific difficulty from pools (default: 1.0)
--retries <arg>     Number of times to retry failed submissions before giving up (-1 means never) (default: -1)
--rotate <arg>      Change multipool strategy from failover to regularly rotate at N minutes (default: 0)
--round-robin       Change multipool strategy from failover to round robin on failure
--scan|-S <arg>     Configure how to scan for mining devices
--scan-time|-s <arg> Upper bound on time spent scanning current work, in seconds (default: 60)
--sched-start <arg> Set a time of day in HH:MM to start mining (a once off without a stop time)
--sched-stop <arg>  Set a time of day in HH:MM to stop mining (will quit without a start time)
--scrypt            Use the scrypt algorithm for mining (non-bitcoin)
--set-device <arg>  Set default parameters on devices; eg, NFY:osc6_bits=50
--setuid <arg>      Username of an unprivileged user to run as
--sharelog <arg>    Append share log to file
--shares <arg>      Quit after mining N shares (default: unlimited)
--show-processors   Show per processor statistics in summary
--skip-security-checks <arg> Skip security checks sometimes to save bandwidth; only check 1/<arg>th of the time (default: never skip)
--socks-proxy <arg> Set socks proxy (host:port) for all pools without a proxy specified
--stratum-port <arg> Port number to listen on for stratum miners (-1 means disabled) (default: -1)
--submit-threads    Minimum number of concurrent share submissions (default: 64)
--syslog            Use system log for output messages (default: standard error)
--temp-hysteresis <arg> Set how much the temperature can fluctuate outside limits when automanaging speeds (default: 3)
--text-only|-T      Disable ncurses formatted screen output
--unicode           Use Unicode characters in TUI
--url|-o <arg>      URL for bitcoin JSON-RPC server
--user|-u <arg>     Username for bitcoin JSON-RPC server
--verbose           Log verbose output to stderr as well as status output
--weighed-stats     Display statistics weighed to difficulty 1
--userpass|-O <arg> Username:Password pair for bitcoin JSON-RPC server
Options for command line only:
--config|-c <arg>   Load a JSON-format configuration file
See example.conf for an example configuration.
--help|-h           Print this message
--version|-V        Display version and exit


GPU only options:

--auto-fan          Automatically adjust all GPU fan speeds to maintain a target temperature
--auto-gpu          Automatically adjust all GPU engine clock speeds to maintain a target temperature
--gpu-threads|-g <arg> Number of threads per GPU (1 - 10) (default: 2)
--gpu-dyninterval <arg> Set the refresh interval in ms for GPUs using dynamic intensity (default: 7)
--gpu-engine <arg>  GPU engine (over)clock range in MHz - one value, range and/or comma separated list (e.g. 850-900,900,750-850)
--gpu-fan <arg>     GPU fan percentage range - one value, range and/or comma separated list (e.g. 25-85,85,65)
--gpu-map <arg>     Map OpenCL to ADL device order manually, paired CSV (e.g. 1:0,2:1 maps OpenCL 1 to ADL 0, 2 to 1)
--gpu-memclock <arg> Set the GPU memory (over)clock in MHz - one value for all or separate by commas for per card.
--gpu-memdiff <arg> Set a fixed difference in clock speed between the GPU and memory in auto-gpu mode
--gpu-platform <arg> Select OpenCL platform ID to use for GPU mining
--gpu-powertune <arg> Set the GPU powertune percentage - one value for all or separate by commas for per card.
--gpu-reorder       Attempt to reorder GPU devices according to PCI Bus ID
--gpu-vddc <arg>    Set the GPU voltage in Volts - one value for all or separate by commas for per card.
--intensity|-I <arg> Intensity of GPU scanning (d or -10 -> 10, default: d to maintain desktop interactivity)
--kernel|-k <arg>   Override kernel to use (diablo, poclbm, phatk or diakgcn) - one value or comma separated
--no-adl            Disable the ATI display library used for monitoring and setting GPU parameters
--temp-overheat <arg> Overheat temperature when automatically managing fan and GPU speeds (default: 85)
--vectors|-v <arg>  Override detected optimal vector (1, 2 or 4) - one value or comma separated list
--worksize|-w <arg> Override detected optimal worksize - one value or comma separated list

GPU mining is disabled by default for SHA256d if you have any dedicated mining
devices, but can be enabled explicitly specifying the -S opencl:auto option.

See README.GPU for more information regarding GPU mining.

scrypt only options:

--lookup-gap <arg>  Set GPU lookup gap for scrypt mining, comma separated
--shaders <arg>     GPU shaders per card for tuning scrypt, comma separated
--thread-concurrency <arg> Set GPU thread concurrency for scrypt mining, comma separated

See README.scrypt for more information regarding (non-bitcoin) scrypt mining.


To use ASICs or FPGAs, you will need to be sure the user BFGMiner is running as
has appropriate permissions. This varies by operating system.
On Linux, with BFGMiner's udev rules: sudo usermod <username> -a -G video
Note that on GNU/Linux systems, you will usually need to login again before
group changes take effect.

By default, BFGMiner will scan for autodetected devices. If you want to prevent
BFGMiner from doing this, you can use "-S noauto". If you want to probe all
serial ports, you can use "-S all"; note that this may write data to non-mining
devices which may then behave in unexpected ways!

On Linux, <arg> is usually of the format /dev/ttyUSBn
On Mac OS X, <arg> is usually of the format /dev/cu.usb*
On Windows, <arg> is usually of the format \\.\COMn
(where n = the correct device number for the device)

The official supplied binaries are compiled with support for all ASICs/FPGAs.
To force the code to only attempt detection with a specific driver,
prepend the argument with the driver name followed by an "at" symbol.
For example, "icarus@/dev/ttyUSB0" or "bitforce@\\.\COM5"
or using the short name: "ica@/dev/ttyUSB0" or "bfl@\\.\COM5"

Some FPGAs do not have non-volatile storage for their bitstreams and must be
programmed every power cycle, including first use. To use these devices, you
must download the proper bitstream from the vendor's website and copy it to the
"bitstreams" directory into your BFGMiner application directory.

See README.ASIC and README.FPGA for more information regarding these.

See README.CPU for information regarding CPU mining.

---

WHILE RUNNING:

The following options are available while running with a single keypress:

[M]anage devices [P]ool management [S]ettings [D]isplay options  [H]elp [Q]uit

M gives you something like:

Select processor to manage using up/down arrow keys
 BFL 0a: 78.0C |  3.64/ 3.70/ 2.91Gh/s | A:46 R:0+0(none) HW:  2/none
  BitFORCE SHA256 SC from Butterfly Labs
Serial: FTWN6T67

[D]isable
Or press Enter when done


P gives you:

Current pool management strategy: Failover
[F]ailover only disabled
[A]dd pool [R]emove pool [D]isable pool [E]nable pool
[C]hange management strategy [S]witch pool [I]nformation


S gives you:

[L]ongpoll: On
[Q]ueue: 1
[S]cantime: 60
[E]xpiry: 120
[R]etries: -1
[W]rite config file
[B]FGMiner restart


D gives you:

[N]ormal [C]lear [S]ilent mode (disable all output)
[D]ebug:off
[P]er-device:off
[Q]uiet:off
[V]erbose:off
[R]PC debug:off
[W]orkTime details:off
co[M]pact: off
[L]og interval:5


Q quits the application.


The running log shows output similar to that below:

 [2013-02-13 00:26:30] Accepted 1758e8df BFL 0  pool 0 Diff 10/1
 [2013-02-13 00:26:32] Accepted 1d9a2199 MMQ 0a pool 0 Diff 8/1
 [2013-02-13 00:26:33] Accepted b1304924 ZTX 0  pool 0 Diff 1/1
 [2013-02-13 00:26:33] Accepted c3ad22f4 XBS 0b pool 0 Diff 1/1

The 8 byte hex value are the 2nd set of 32 bits from the share submitted to the
pool. The 2 diff values are the actual difficulty target that share reached
followed by the difficulty target the pool is currently asking for.

---
Also many issues and FAQs are covered in the forum threads
dedicated to this program,
	https://bitcointalk.org/?topic=78192
	https://bitcointalk.org/?topic=168174

The block display shows:
Block: ...1b89f8d3 #217364  Diff:7.67M (54.93Th/s)  Started: [17:17:22]

This shows a short stretch of the current block, the next block's height and
difficulty (including the network hashrate that difficulty represents), and when
the search for the new block started.

The BFGMiner status line shows:
 ST:1  F:0  NB:1  AS:0  BW:[ 75/241 B/s]  E:2.42  I:12.99mBTC/hr  BS:2.71k

ST is STaged work items (ready to use).
F  is network Failure occasions (server down or slow to provide work)
NB is New Blocks detected on the network
AS is Active Submissions (shares in the process of submitting)
BW is BandWidth usage on the network (received/sent)
E  is Efficiency defined as number of shares accepted (multiplied by their
          difficulty) per 2 KB of bandwidth
I  is expected Income, calculated by actual shares submitted in 100% PPS value
          (assumes Bitcoin, does not account for altcoin conversions!)
BS is the all time Best Share difficulty you've found

The totals line shows the following:
 6/32   75.0C | 171.3/170.8/171.2Gh/s | A:729 R:8+0(.01%) HW:0/.81%

Each column is as follows:
  The number of devices and processors currently mining
  Hottest temperature reported by any processor
  5 second exponentially decaying average hash rate
  An all time average hash rate
  An all time average hash rate based on actual nonces found, adjusted for pool
      reject and stale rate
  The number of Accepted shares
  The number of Rejected shares and stale shares discarded (never submitted),
      and the percentage these are of total found.
  The number of HardWare errors, and percentage invalid of nonces returned

Each device shows:
 BFL 2: 74.0C | 51.97/58.90/57.17Gh/s | A:847 R:15+0(.54%) HW:496/.91%

Columns are the same as in the totals line.


---
MULTIPOOL

FAILOVER STRATEGIES WITH MULTIPOOL:
A number of different strategies for dealing with multipool setups are
available. Each has their advantages and disadvantages so multiple strategies
are available by user choice, as per the following list:

FAILOVER:
The default strategy is failover. This means that if you input a number of
pools, it will try to use them as a priority list, moving away from the 1st
to the 2nd, 2nd to 3rd and so on. If any of the earlier pools recover, it will
move back to the higher priority ones.

ROUND ROBIN:
This strategy only moves from one pool to the next when the current one falls
idle and makes no attempt to move otherwise.

ROTATE:
This strategy moves at user-defined intervals from one active pool to the next,
skipping pools that are idle.

LOAD BALANCE:
This strategy sends work to all the pools on a quota basis. By default, all
pools are allocated equal quotas unless specified with --quota. This
apportioning of work is based on work handed out, not shares returned so is
independent of difficulty targets or rejected shares. While a pool is disabled
or dead, its quota is dropped until it is re-enabled. Quotas are forward
looking, so if the quota is changed on the fly, it only affects future work.
If all pools are set to zero quota or all pools with quota are dead, it will
fall back to a failover mode. See quota below for more information.

The failover-only flag has special meaning in combination with load-balance
mode and it will distribute quota back to priority pool 0 from any pools that
are unable to provide work for any reason so as to maintain quota ratios
between the rest of the pools.

BALANCE:
This strategy monitors the amount of difficulty 1 shares solved for each pool
and uses it as a basis for trying to doing the same amount of work for each
pool.


---
SOLO MINING

BFGMiner supports solo mining with any GBT-compatible bitcoin node (such as
bitcoind). To use this mode, you need to specify the URL of your bitcoind node
using the usual pool options (--url, --userpass, etc), and the --coinbase-addr
option to specify the Bitcoin address you wish to receive the block rewards
mined. If you are solo mining with more than one instance of BFGMiner (or any
other software) per payout address, you must also specify data using the
--coinbase-sig option to ensure each miner is working on unique work. Note
that this data will be publicly seen if your miner finds a block using any
GBT-enabled pool, even when not solo mining (such as failover). If your
bitcoin node does not support longpolling (for example, bitcoind 0.8.x), you
should consider setting up a failover pool to provide you with block
notifications. Note that solo mining does not use shares, so BFGMiner's adjusted
hashrate (third column) may suddenly drop to zero if a block you submit is
rejected; this does not indicate that it has stopped mining.

Example solo mining usage:

bfgminer -o http://localhost:8332 -u username -p password \
    --coinbase-addr 1QATWksNFGeUJCWBrN4g6hGM178Lovm7Wh \
    --coinbase-sig "rig1: This is Joe's block!"


---
QUOTAS

The load-balance multipool strategy works off a quota based scheduler. The
quotas handed out by default are equal, but the user is allowed to specify any
arbitrary ratio of quotas. For example, if all the quota values add up to 100,
each quota value will be a percentage, but if 2 pools are specified and pool0
is given a quota of 1 and pool1 is given a quota of 9, pool0 will get 10% of
the work and pool1 will get 90%. Quotas can be changed on the fly with RPC,
and do not act retrospectively. Setting a quota to zero will effectively
disable that pool unless all other pools are disabled or dead. In that
scenario, load-balance falls back to regular failover priority-based strategy.
While a pool is dead, it loses its quota and no attempt is made to catch up
when it comes back to life.

To specify quotas on the command line, pools should be specified with a
semicolon separated --quota(or -U) entry instead of --url. Pools specified with
--url are given a nominal quota value of 1 and entries can be mixed.

For example:
--url poolA:portA -u usernameA -p passA --quota "2;poolB:portB" -u usernameB -p passB
Will give poolA 1/3 of the work and poolB 2/3 of the work.

Writing configuration files with quotas is likewise supported. To use the above
quotas in a configuration file they would be specified thus:

"pools" : [
        {
                "url" : "poolA:portA",
                "user" : "usernameA",
                "pass" : "passA"
        },
        {
                "quota" : "2;poolB:portB",
                "user" : "usernameB",
                "pass" : "passB"
        }
]


---
LOGGING

BFGMiner will log to stderr if it detects stderr is being redirected to a file.
To enable logging simply add 2>logfile.txt to your command line and logfile.txt
will contain the logged output at the log level you specify (normal, verbose,
debug etc.)

In other words if you would normally use:
./bfgminer -o xxx -u yyy -p zzz
if you use
./bfgminer -o xxx -u yyy -p zzz 2>logfile.txt
it will log to a file called logfile.txt and otherwise work the same.

There is also the -m option on linux which will spawn a command of your choice
and pipe the output directly to that command.

The WorkTime details 'debug' option adds details on the end of each line
displayed for Accepted or Rejected work done. An example would be:

 <-00000059.ed4834a3 M:X D:1.0 G:17:02:38:0.405 C:1.855 (2.995) W:3.440 (0.000) S:0.461 R:17:02:47

The first 2 hex codes are the previous block hash, the rest are reported in
seconds unless stated otherwise:
The previous hash is followed by the getwork mode used M:X where X is one of
P:Pool, T:Test Pool, L:LP or B:Benchmark,
then D:d.ddd is the difficulty required to get a share from the work,
then G:hh:mm:ss:n.nnn, which is when the getwork or LP was sent to the pool and
the n.nnn is how long it took to reply,
followed by 'O' on its own if it is an original getwork, or 'C:n.nnn' if it was
a clone with n.nnn stating how long after the work was recieved that it was
cloned, (m.mmm) is how long from when the original work was received until work
started,
W:n.nnn is how long the work took to process until it was ready to submit,
(m.mmm) is how long from ready to submit to actually doing the submit, this is
usually 0.000 unless there was a problem with submitting the work,
S:n.nnn is how long it took to submit the completed work and await the reply,
R:hh:mm:ss is the actual time the work submit reply was received

If you start BFGMiner with the --sharelog option, you can get detailed
information for each share found. The argument to the option may be "-" for
standard output (not advisable with the ncurses UI), any valid positive number
for that file descriptor, or a filename.

To log share data to a file named "share.log", you can use either:
./bfgminer --sharelog 50 -o xxx -u yyy -p zzz 50>share.log
./bfgminer --sharelog share.log -o xxx -u yyy -p zzz

For every share found, data will be logged in a CSV (Comma Separated Value)
format:
    timestamp,disposition,target,pool,dev,thr,sharehash,sharedata
For example (this is wrapped, but it's all on one line for real):
    1335313090,reject,
    ffffffffffffffffffffffffffffffffffffffffffffffffffffffff00000000,
    http://localhost:8337,GPU0,0,
    6f983c918f3299b58febf95ec4d0c7094ed634bc13754553ec34fc3800000000,
    00000001a0980aff4ce4a96d53f4b89a2d5f0e765c978640fe24372a000001c5
    000000004a4366808f81d44f26df3d69d7dc4b3473385930462d9ab707b50498
    f681634a4f1f63d01a0cd43fb338000000000080000000000000000000000000
    0000000000000000000000000000000000000000000000000000000080020000

---

RPC API

For RPC API details see the README.RPC file

---

FAQ

Q: Why can't BFGMiner find lib<something> even after I installed it from source
code?
A: On UNIX-like operating systems, you often need to run one or more commands to
reload library caches, such as "ldconfig" or similar. A couple of systems (such
as Fedora) ship with /usr/local/lib missing from their library search path. In
this case, you can usually add it like this:
    echo /usr/local/lib >/etc/ld.so.conf.d/local.conf
Please note that if your libraries installed into lib64 instead of lib, you
should use that in the ld.so config file above instead.

Q: BFGMiner segfaults when I change my shell window size.
A: Older versions of libncurses have a bug to do with refreshing a window
after a size change. Upgrading to a new version of curses will fix it.

Q: Can I mine on servers from different networks (eg smartcoin and bitcoin) at
the same time?
A: No, BFGMiner keeps a database of the block it's working on to ensure it does
not work on stale blocks, and having different blocks from two networks would
make it invalidate the work from each other.

Q: Can I configure BFGMiner to mine with different login credentials or pools
for each separate device?
A: No such feature has been implemented to support this.

Q: Can I put multiple pools in the config file?
A: Yes, check the example.conf file. Alternatively, set up everything either on
the command line or via the menu after startup and choose [S]ettings->[W]rite
config file and the file will be loaded one each startup.

Q: The build fails with gcc is unable to build a binary.
A: Remove the "-march=native" component of your CFLAGS as your version of GCC
does not support it.

Q: Can you implement feature X?
A: I can, but time is limited, and people who donate are more likely to get
their feature requests implemented.

Q: Work keeps going to my backup pool even though my primary pool hasn't
failed?
A: BFGMiner checks for conditions where the primary pool is lagging and will
pass some work to the backup servers under those conditions. The reason for
doing this is to try its absolute best to keep the devices working on something
useful and not risk idle periods. You can disable this behaviour with the
option --failover-only.

Q: Is this a virus?
A: As BFGMiner is being packaged with other trojan scripts, some antivirus
software is falsely accusing bfgminer.exe as being the actual virus, rather than
whatever it is being packaged with. If you installed BFGMiner yourself from a
reputable source then you do not have a virus on your computer. Complain to your
antivirus software company. They seem to be flagging even source code from
BFGMiner as malicious now, even though text source files can't do anything by
themselves.

Q: Can you modify the display to include more of one thing in the output and
less of another, or can you change the quiet mode or can you add yet another
output mode?
A: Everyone will always have their own view of what is important to monitor.
The defaults are very sane and I have very little interest in changing this
any further.

Q: Why is my efficiency above/below 1.00?
A: Efficiency simply means how many shares you return for the amount of
bandwidth used. It does not correlate with efficient use of your hardware, and
is a measure of a combination of hardware speed, block luck, pool design and
many other factors.

Q: What are the best parameters to pass for X pool/hardware/device.
A: Virtually always, the DEFAULT parameters give the best results. Most user
defined settings lead to worse performance.

Q: What happened to CPU mining?
A: See README.CPU for more information.

Q: Is there a GUI version?
A: Yes, Nate Woolls maintains a GUI interface for BFGMiner called MultiMiner,
available at http://multiminerapp.com

Q: I'm having an issue. What debugging information should I provide?
A: Start BFGMiner with your regular commands and add -D -T --verbose and provide
the full startup output and a summary of your hardware, operating system, and if
applicable, ATI driver version and ATI stream version.

Q: Can I mine with BFGMiner on a Mac?
A: BFGMiner will compile on OS X, but the performance of GPU mining is
compromised due to the OpenCL implementation on OS X, there is no temperature or
fanspeed monitoring and the cooling design of most Macs, despite having
powerful GPUs, will usually not cope with constant usage leading to a high risk
of thermal damage. It is highly recommended not to mine on a Mac unless it is
with an external USB device.

Q: My network gets slower and slower and then dies for a minute?
A; Try the --net-delay option if you are on a getwork or GBT server.

Q: How do I tune for P2Pool?
A: P2Pool has very rapid expiration of work and new blocks, it is suggested you
decrease intensity by 1 from your optimal value, and decrease GPU threads to 1
with -g 1. It is also recommended to use --failover-only since the work is
effectively like a different block chain. If mining with a Mini Rig, it is worth
adding the --bfl-range option.

Q: Are OpenCL kernels from other mining software useable in BFGMiner?
A: No, the APIs are slightly different between the different software and they
will not work.

Q: I run PHP on windows to access the API with the example miner.php. Why does
it fail when php is installed properly but I only get errors about Sockets not
working in the logs?
A: Please check http://us.php.net/manual/en/sockets.installation.php

Q: What is a PGA?
A: At the moment, BFGMiner supports 5 FPGAs: BitForce, Icarus, ModMiner, X6500,
and ZTEX.
They are Field-Programmable Gate Arrays that have been programmed to do Bitcoin
mining. Since the acronym needs to be only 3 characters, the "Field-" part has
been skipped. "PGA" is also used for devices built with Application-Specific
Integrated Circuits (ASICs).

Q: What is an ASIC?
A: They are Application Specific Integrated Circuit devices and provide the
highest performance per unit power due to being dedicated to only one purpose.

Q: How do I get my BFL/Icarus/Lancelot/Cairnsmore device to auto-recognise?
A: On Linux, if the /dev/ttyUSB* devices don't automatically appear, the only
thing that needs to be done is to load the driver for them:
  BitForce:   sudo modprobe ftdi_sio vendor=0x0403 product=0x6014
  Erupter:    sudo modprobe cp210x   vendor=0x10c4 product=0xea60
  Icarus:     sudo modprobe pl2303   vendor=0x067b product=0x0230
  Lancelot:   sudo modprobe ftdi_sio vendor=0x0403 product=0x6001
  Cairnsmore: sudo modprobe ftdi_sio vendor=0x0403 product=0x8350
On some systems you must manally install the driver required for the device.
OpenWrt drivers (install with opkg):
  FTDI:       kmod-usb-serial-ftdi
  Erupter:    kmod-usb-serial-cp210x
  Icarus:     kmod-usb-serial-pl2303
Windows drivers:
  FTDI:       http://www.ftdichip.com/Drivers/VCP.htm
  Erupter:    http://www.silabs.com/products/mcu/pages/usbtouartbridgevcpdrivers.aspx
  Icarus:     http://prolificusa.com/pl-2303hx-drivers/

Q: I ran cgminer, and now BFGMiner doesn't work!
A: cgminer has its own non-standard implementations of the drivers for most USB
devices, and requires you to replace the official drivers with WinUSB on Windows
(usually using Zadig). Before you can use BFGMiner, you will need to restore the
original driver. Uninstalling the device (and WinUSB driver) from Device Manager
and re-plugging it will usually trigger driver re-installation to the default
drivers.

Q: On Linux I can see the /dev/ttyUSB* devices, but BFGMiner can't mine on them?
A: Make sure you have the required privileges to access the /dev/ttyUSB*
devices:
 sudo ls -las /dev/ttyUSB*
will give output like:
 0 crw-rw---- 1 root video   188, 0 2012-09-11 13:49 /dev/ttyUSB0
This means your account must have the group 'video' or root privileges.
To permanently give your account the 'video' group:
 sudo usermod -G video -a `whoami`
Then logout and back in again.

Q: Can I mine scrypt with FPGAs or ASICs?
A: Currently no. Bitcoin ASICs are only useful for SHA256d systems and FPGAs
generally aren't designed to handle scrypt efficiently.

Q: Why does BFGMiner show difficulty 0 when mining scrypt?
A: BFGMiner consistently uses pdiff measurement for difficulty everywhere,
rather than other measurements that may exist. For scrypt, pdiff 1 is very
difficult, and higher get exponentially harder. It is unlikely you will want to
use pdiff 1+ with scrypt until you have FPGAs and/or ASICs for it.

Q: What is stratum and how do I use it?
A: Stratum is a protocol designed to reduce resources for mining pools at the
cost of keeping the miner in the dark and blindly transferring his mining
authority to the pool. It is a return to the problems of the old centralized
"getwork" protocol, but capable of scaling to hardware of any speed like the
standard GBT protocol. If a pool uses stratum instead of GBT, BFGMiner will
automatically detect it and switch to the support as advertised if it can.
Stratum uses direct TCP connections to the pool and thus it will NOT currently
work through a http proxy but will work via a socks proxy if you need to use
one. If you input the stratum port directly into your configuration, or use the
special prefix "stratum+tcp://" instead of "http://", BFGMiner will ONLY try to
use stratum protocol mining.

Q: Why don't the statistics add up: Accepted, Rejected, Stale, Hardware Errors,
Diff1 Work, etc. when mining greater than 1 difficulty shares?
A: As an example, if you look at 'Difficulty Accepted' in the RPC API, the number
of difficulty shares accepted does not usually exactly equal the amount of work
done to find them. If you are mining at 8 difficulty, then you would expect on
average to find one 8 difficulty share, per 8 single difficulty shares found.
However, the number is actually random and converges over time as it is an
average, not an exact value, thus you may find more or less than the expected
average.

---

This code is provided entirely free of charge by the programmer in his spare
time so donations would be greatly appreciated. Please consider donating to the
address below.

Luke-Jr <luke-jr+bfgminer@utopios.org>
1QATWksNFGeUJCWBrN4g6hGM178Lovm7Wh<|MERGE_RESOLUTION|>--- conflicted
+++ resolved
@@ -253,11 +253,8 @@
 --protocol-dump|-P  Verbose dump of protocol-level activities
 --queue|-Q <arg>    Minimum number of work items to have queued (0 - 10) (default: 1)
 --quiet|-q          Disable logging output, display status and errors
-<<<<<<< HEAD
 --quit-summary <arg> Summary printed when you quit: none/devs/procs/detailed
-=======
 --quota|-U <arg>    quota;URL combination for server with load-balance strategy quotas
->>>>>>> ae2f7a19
 --real-quiet        Disable all output
 --remove-disabled   Remove disabled devices entirely, as if they didn't exist
 --request-diff <arg> Request a specific difficulty from pools (default: 1.0)
