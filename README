
This is a multi-threaded multi-pool FPGA, GPU and CPU miner with ATI GPU
monitoring, (over)clocking and fanspeed support for bitcoin and derivative
coins. Do not use on multiple block chains at the same time!

This code is provided entirely free of charge by the programmer in his spare
time so donations would be greatly appreciated. Please consider donating to the
address below.

Luke-Jr <luke-jr+bfgminer@utopios.org>
1QATWksNFGeUJCWBrN4g6hGM178Lovm7Wh

DOWNLOADS:

http://luke.dashjr.org/programs/bitcoin/files/bfgminer

GIT TREE:

https://github.com/luke-jr/bfgminer

Bug reports:

https://github.com/luke-jr/bfgminer/issues

IRC Channel:

irc://irc.freenode.net/eligius

License: GPLv3.  See COPYING for details.

READ EXECUTIVE SUMMARY BELOW FOR FIRST TIME USERS!

Dependencies:
	curl dev library    http://curl.haxx.se/libcurl/
	(libcurl4-openssl-dev)

	curses dev library
	(libncurses5-dev or libpdcurses on WIN32)

	autoconf            http://www.gnu.org/software/autoconf/
	pkg-config          http://www.freedesktop.org/wiki/Software/pkg-config
	libtool             http://www.gnu.org/software/libtool/

<<<<<<< HEAD
	jansson 2.0+    http://www.digip.org/jansson/
=======
	jansson 2.0+        http://www.digip.org/jansson/
>>>>>>> 15c370be
	(libjansson-dev)

	yasm 1.0.1+         http://yasm.tortall.net/
	(yasm is optional, gives assembly routines for CPU mining)

	AMD APP SDK         http://developer.amd.com/sdks/AMDAPPSDK
	(This sdk is mandatory for GPU mining)

	udev dev library    http://www.freedesktop.org/software/systemd/libudev/
	(libudev-dev - only required for multi-FPGA auto-detection on Linux)

	usb dev library     http://www.libusb.org/
	(libusb-dev  - only required for Ztex support)


BFGMiner specific configuration options:
	--enable-cpumining      Build with cpu mining support(default disabled)
	--disable-opencl        Build without support for OpenCL (default enabled)
	--disable-adl           Build without ADL monitoring (default enabled)
	--disable-bitforce      Compile support for BitForce (default enabled)
	--disable-icarus        Compile support for Icarus (default enabled)
	--disable-modminer      Compile support for ModMiner (default enabled)
	--disable-ztex          Compile support for Ztex (default if libusb)
	--enable-scrypt         Compile support for scrypt mining (default disabled)
	--without-curses        Compile support for curses TUI (default enabled)
	--without-libudev       Autodetect FPGAs using libudev (default enabled)

---

To build with GPU mining support:

Install AMD APP sdk, ideal version (see FAQ!) - put it into a system location.
Download the correct version for either 32 bit or 64 bit from here:
	http://developer.amd.com/sdks/AMDAPPSDK/downloads/Pages/default.aspx

This will give you a file with a name like AMD-APP-SDK-v2.4-lnx64.tgz

Then:

sudo -i
cd /opt
tar xf /path/to/AMD-APP-SDK-v2.4-lnx64.tgz
cd /
tar xf /opt/AMD-APP-SDK-v2.4-lnx64/icd-registration.tgz
ln -s /opt/AMD-APP-SDK-v2.4-lnx64/include/CL /usr/include
ln -s /opt/AMD-APP-SDK-v2.4-lnx64/lib/x86_64/* /usr/lib/
ldconfig

If you are on 32 bit, x86_64 in the 2nd last line should be x86

Basic *nix build instructions:

./autogen.sh    # only needed if building from git repo
./configure     # NOT needed if autogen.sh used
make

Native WIN32 build instructions: see windows-build.txt

If you build BFGMiner from source, it is recommended that you run it from the
build directory. On *nix, you will usually need to prepend your command with a
path like this (if you are in the bfgminer directory already): ./bfgminer

---

Usage instructions:  Run "bfgminer --help" to see options:

Usage: . [-atDdGCgIKklmpPQqrRsTouvwOchnV] 
Options for both config file and command line:
--api-allow         Allow API access (if enabled) only to the given list of [W:]IP[/Prefix] address[/subnets]
                    This overrides --api-network and you must specify 127.0.0.1 if it is required
                    W: in front of the IP address gives that address privileged access to all api commands
--api-description   Description placed in the API status header (default: BFGMiner version)
--api-groups        API one letter groups G:cmd:cmd[,P:cmd:*...]
                    See API-README for usage
--api-listen        Listen for API requests (default: disabled)
                    By default any command that does not just display data returns access denied
                    See --api-allow to overcome this
--api-network       Allow API (if enabled) to listen on/for any address (default: only 127.0.0.1)
--api-port          Port number of miner API (default: 4028)
--balance           Change multipool strategy from failover to even share balance
--benchmark         Run BFGMiner in benchmark mode - produces no shares
--coinbase-sig <arg> Set coinbase signature when possible
--debug|-D          Enable debug output
--debuglog          Enable debug logging
--expiry|-E <arg>   Upper bound on how many seconds after getting work we consider a share from it stale (default: 120)
--failover-only     Don't leak work to backup pools when primary pool is lagging
--kernel-path|-K <arg> Specify a path to where bitstream and kernel files are (default: "/usr/local/bin")
--load-balance      Change multipool strategy from failover to efficiency based balance
--log|-l <arg>      Interval in seconds between log output (default: 5)
--monitor|-m <arg>  Use custom pipe cmd for output messages
--net-delay         Impose small delays in networking to not overload slow routers
--no-gbt            Disable getblocktemplate support
--no-longpoll       Disable X-Long-Polling support
--no-pool-disable   Do not automatically disable pools that continually reject shares
--no-submit-stale   Don't submit shares if they are detected as stale
--pass|-p <arg>     Password for bitcoin JSON-RPC server
--per-device-stats  Force verbose mode and output per-device statistics
--pool-proxy|-x     Proxy URI to use for connecting to just the previous-defined pool
--protocol-dump|-P  Verbose dump of protocol-level activities
--queue|-Q <arg>    Minimum number of work items to have queued (0 - 10) (default: 1)
--quiet|-q          Disable logging output, display status and errors
--real-quiet        Disable all output
--remove-disabled   Remove disabled devices entirely, as if they didn't exist
--retries <arg>     Number of times to retry failed submissions before giving up (-1 means never) (default: -1)
--rotate <arg>      Change multipool strategy from failover to regularly rotate at N minutes (default: 0)
--round-robin       Change multipool strategy from failover to round robin on failure
--scan-time|-s <arg> Upper bound on time spent scanning current work, in seconds (default: 60)
--sched-start <arg> Set a time of day in HH:MM to start mining (a once off without a stop time)
--sched-stop <arg>  Set a time of day in HH:MM to stop mining (will quit without a start time)
--scrypt            Use the scrypt algorithm for mining (non-bitcoin)
--sharelog <arg>    Append share log to file
--shares <arg>      Quit after mining N shares (default: unlimited)
--socks-proxy <arg> Set socks4 proxy (host:port) for all pools without a proxy specified
--submit-threads    Maximum number of share submission threads (default: 64)
--syslog            Use system log for output messages (default: standard error)
--temp-cutoff <arg> Temperature where a device will be automatically disabled, one value or comma separated list (default: 95)
--temp-hysteresis <arg> Set how much the temperature can fluctuate outside limits when automanaging speeds (default: 3)
--temp-target <arg> Target temperature when automatically managing fan and clock speeds
--text-only|-T      Disable ncurses formatted screen output
--url|-o <arg>      URL for bitcoin JSON-RPC server
--user|-u <arg>     Username for bitcoin JSON-RPC server
--verbose           Log verbose output to stderr as well as status output
--userpass|-O <arg> Username:Password pair for bitcoin JSON-RPC server
Options for command line only:
--config|-c <arg>   Load a JSON-format configuration file
See example.conf for an example configuration.
--help|-h           Print this message
--version|-V        Display version and exit


GPU only options:

--auto-fan          Automatically adjust all GPU fan speeds to maintain a target temperature
--auto-gpu          Automatically adjust all GPU engine clock speeds to maintain a target temperature
--device|-d <arg>   Select device to use, (Use repeat -d for multiple devices, default: all)
--disable-gpu|-G    Disable GPU mining even if suitable devices exist
--gpu-threads|-g <arg> Number of threads per GPU (1 - 10) (default: 2)
--gpu-dyninterval <arg> Set the refresh interval in ms for GPUs using dynamic intensity (default: 7)
--gpu-engine <arg>  GPU engine (over)clock range in Mhz - one value, range and/or comma separated list (e.g. 850-900,900,750-850)
--gpu-fan <arg>     GPU fan percentage range - one value, range and/or comma separated list (e.g. 25-85,85,65)
--gpu-map <arg>     Map OpenCL to ADL device order manually, paired CSV (e.g. 1:0,2:1 maps OpenCL 1 to ADL 0, 2 to 1)
--gpu-memclock <arg> Set the GPU memory (over)clock in Mhz - one value for all or separate by commas for per card.
--gpu-memdiff <arg> Set a fixed difference in clock speed between the GPU and memory in auto-gpu mode
--gpu-platform <arg> Select OpenCL platform ID to use for GPU mining
--gpu-powertune <arg> Set the GPU powertune percentage - one value for all or separate by commas for per card.
--gpu-reorder       Attempt to reorder GPU devices according to PCI Bus ID
--gpu-vddc <arg>    Set the GPU voltage in Volts - one value for all or separate by commas for per card.
--intensity|-I <arg> Intensity of GPU scanning (d or -10 -> 10, default: d to maintain desktop interactivity)
--kernel|-k <arg>   Override kernel to use (diablo, poclbm, phatk or diakgcn) - one value or comma separated
--ndevs|-n          Enumerate number of detected GPUs and exit
--no-adl            Disable the ATI display library used for monitoring and setting GPU parameters
--no-restart        Do not attempt to restart GPUs that hang
--temp-overheat <arg> Overheat temperature when automatically managing fan and GPU speeds (default: 85)
--vectors|-v <arg>  Override detected optimal vector (1, 2 or 4) - one value or comma separated list
--worksize|-w <arg> Override detected optimal worksize - one value or comma separated list


SCRYPT only options:

--lookup-gap <arg>  Set GPU lookup gap for scrypt mining, comma separated
--thread-concurrency <arg> Set GPU thread concurrency for scrypt mining, comma separated

See SCRYPT-README for more information regarding (non-bitcoin) scrypt mining.


FPGA mining boards(BitForce, Icarus, ModMiner, Ztex) only options:

--scan-serial|-S <arg> Serial port to probe for FPGA mining device

This option is only for BitForce, Icarus, and/or ModMiner FPGAs

To use FPGAs, you will need to be sure the user BFGMiner is running as has
appropriate permissions. This varies by operating system.
On Gentoo: sudo usermod <username> -a -G uucp
On Ubuntu: sudo usermod <username> -a -G dialout
Note that on GNU/Linux systems, you will usually need to login again before
group changes take effect.

By default, BFGMiner will scan for autodetected FPGAs unless at least one
-S is specified for that driver. If you specify -S and still want BFGMiner
to scan, you must also use "-S auto". If you want to prevent BFGMiner from
scanning without specifying a device, you can use "-S noauto". Note that
presently, autodetection only works on Linux, and might only detect one
device depending on the version of udev being used. If you want to scan all
serial ports, you can use "-S all"; note that this may write data to
non-mining devices which may then behave in unexpected ways!

On linux <arg> is usually of the format /dev/ttyUSBn
On windows <arg> is usually of the format \\.\COMn
(where n = the correct device number for the FPGA device)

The official supplied binaries are compiled with support for all FPGAs.
To force the code to only attempt detection with a specific driver,
prepend the argument with the driver name followed by a colon.
For example, "icarus:/dev/ttyUSB0" or "bitforce:\\.\COM5"
or using the short name: "ica:/dev/ttyUSB0" or "bfl:\\.\COM5"

For other FPGA details see the FPGA-README


CPU only options (not included in binaries):

--algo|-a <arg>     Specify sha256 implementation for CPU mining:
        auto            Benchmark at startup and pick fastest algorithm
        c               Linux kernel sha256, implemented in C
        4way            tcatm's 4-way SSE2 implementation
        via             VIA padlock implementation
        cryptopp        Crypto++ C/C++ implementation
        sse2_64         SSE2 64 bit implementation for x86_64 machines
        sse4_64         SSE4.1 64 bit implementation for x86_64 machines (default: sse2_64)
--cpu-threads|-t <arg> Number of miner CPU threads (default: 4)
--enable-cpu|-C     Enable CPU mining with other mining (default: no CPU mining if other devices exist)



---

EXECUTIVE SUMMARY ON USAGE:

After saving configuration from the menu, you do not need to give BFGMiner any
arguments and it will load your configuration.

Any configuration file may also contain a single
	"include" : "filename"
to recursively include another configuration file.
Writing the configuration will save all settings from all files in the output.


Single pool, regular desktop:

bfgminer -o http://pool:port -u username -p password

Single pool, dedicated miner:

bfgminer -o http://pool:port -u username -p password -I 9

Single pool, first card regular desktop, 3 other dedicated cards:

bfgminer -o http://pool:port -u username -p password -I d,9,9,9

Multiple pool, dedicated miner:

bfgminer -o http://pool1:port -u pool1username -p pool1password -o http://pool2:port -u pool2usernmae -p pool2password -I 9

Add overclocking settings, GPU and fan control for all cards:

bfgminer -o http://pool:port -u username -p password -I 9 --auto-fan --auto-gpu --gpu-engine 750-950 --gpu-memclock 300

Add overclocking settings, GPU and fan control with different engine settings for 4 cards:

bfgminer -o http://pool:port -u username -p password -I 9 --auto-fan --auto-gpu --gpu-engine 750-950,945,700-930,960 --gpu-memclock 300

Single pool with a standard http proxy, regular desktop:

bfgminer -o http://pool:port -x http://proxy:port -u username -p password

Single pool with a socks5 proxy, regular desktop:

bfgminer -o http://pool:port -x socks5://proxy:port -u username -p password

The list of proxy types are:
 http:    standard http 1.1 proxy
 socks4:  socks4 proxy
 socks5:  socks5 proxy
 socks4a: socks4a proxy
 socks5h: socks5 proxy using a hostname

Proxy support requires cURL version 7.21.7 or newer.

If you specify the --socks-proxy option to BFGMiner, it will only be applied to all pools
that don't specify their own proxy setting like above

READ WARNINGS AND DOCUMENTATION BELOW ABOUT OVERCLOCKING

On Linux you virtually always need to export your display settings before
starting to get all the cards recognised and/or temperature+clocking working:

export DISPLAY=:0

---

WHILE RUNNING:

The following options are available while running with a single keypress:

[P]ool management [G]PU management [S]ettings [D]isplay options [Q]uit

P gives you:

Current pool management strategy: Failover
[A]dd pool [R]emove pool [D]isable pool [E]nable pool
[C]hange management strategy [S]witch pool [I]nformation


S gives you:

[L]ongpoll: On
[Q]ueue: 1
[S]cantime: 60
[E]xpiry: 120
[R]etries: -1
[P]ause: 5
[W]rite config file


D gives you:

Toggle: [D]ebug [N]ormal [S]ilent [V]erbose [R]PC debug
[L]og interval [C]lear


Q quits the application.


G gives you something like:

GPU 0: [124.2 / 191.3 Mh/s] [Q:212  A:77  R:33  HW:0  E:36%  U:1.73/m]
Temp: 67.0 C
Fan Speed: 35% (2500 RPM)
Engine Clock: 960 MHz
Memory Clock: 480 Mhz
Vddc: 1.200 V
Activity: 93%
Powertune: 0%
Last initialised: [2011-09-06 12:03:56]
Thread 0: 62.4 Mh/s Enabled ALIVE
Thread 1: 60.2 Mh/s Enabled ALIVE

[E]nable [D]isable [R]estart GPU [C]hange settings
Or press any other key to continue


---
Also many issues and FAQs are covered in the forum thread
dedicated to this program,
	http://forum.bitcoin.org/index.php?topic=28402.0

The output line shows the following:
5s:1713.6 avg:1707.8 u:1710.2 Mh/s | A:729  R:8  HW:0  E:242%  U:22.53/m

Each column is as follows:
5s:  A 5 second exponentially decaying average hash rate
avg: An all time average hash rate
u:   An all time average hash rate based on actual accepted shares
A:   The number of Accepted shares
R:   The number of Rejected shares
HW:  The number of HardWare errors
E:   The Efficiency defined as number of shares returned / work item
U:   The Utility defined as the number of shares / minute

 GPU 1: 73.5C 2551RPM | 427.3/443.0/442.1Mh/s | A:8 R:0 HW:0 U:4.39/m

Each column is as follows:
Temperature (if supported)
Fanspeed (if supported)
A 5 second exponentially decaying average hash rate
An all time average hash rate
An all time average hash rate based on actual accepted shares
The number of accepted shares
The number of rejected shares
The number of hardware erorrs
The utility defines as the number of shares / minute

The BFGMiner status line shows:
 TQ: 1  ST: 1  SS: 0  DW: 0  NB: 1  GW: 301  LW: 8  GF: 1  RF: 1

TQ is Total Queued work items.
ST is STaged work items (ready to use).
SS is Stale Shares discarded (detected and not submitted so don't count as rejects)
DW is Discarded Work items (work from block no longer valid to work on)
NB is New Blocks detected on the network
GW is GetWork requested (work items from pools)
LW is Locally generated Work items
GF is Getwork Fail Occasions (server slow to provide work)
RF is Remote Fail occasions (server slow to accept work)

NOTE: Running intensities above 9 with current hardware is likely to only
diminish return performance even if the hash rate might appear better. A good
starting baseline intensity to try on dedicated miners is 9. Higher values are
there to cope with future improvements in hardware.

---
MULTIPOOL

FAILOVER STRATEGIES WITH MULTIPOOL:
A number of different strategies for dealing with multipool setups are
available. Each has their advantages and disadvantages so multiple strategies
are available by user choice, as per the following list:

FAILOVER:
The default strategy is failover. This means that if you input a number of
pools, it will try to use them as a priority list, moving away from the 1st
to the 2nd, 2nd to 3rd and so on. If any of the earlier pools recover, it will
move back to the higher priority ones.

ROUND ROBIN:
This strategy only moves from one pool to the next when the current one falls
idle and makes no attempt to move otherwise.

ROTATE:
This strategy moves at user-defined intervals from one active pool to the next,
skipping pools that are idle.

LOAD BALANCE:
This strategy sends work to all the pools to maintain optimum load. The most
efficient pools will tend to get a lot more shares. If any pool falls idle, the
rest will tend to take up the slack keeping the miner busy.

BALANCE:
This strategy monitors the amount of difficulty 1 shares solved for each pool
and uses it to try to end up doing the same amount of work for all pools.


---
LOGGING

BFGMiner will log to stderr if it detects stderr is being redirected to a file.
To enable logging simply add 2>logfile.txt to your command line and logfile.txt
will contain the logged output at the log level you specify (normal, verbose,
debug etc.)

In other words if you would normally use:
./bfgminer -o xxx -u yyy -p zzz
if you use
./bfgminer -o xxx -u yyy -p zzz 2>logfile.txt
it will log to a file called logfile.txt and otherwise work the same.

There is also the -m option on linux which will spawn a command of your choice
and pipe the output directly to that command.

The WorkTime details 'debug' option adds details on the end of each line
displayed for Accepted or Rejected work done. An example would be:

 <-00000059.ed4834a3 M:X D:1.0 G:17:02:38:0.405 C:1.855 (2.995) W:3.440 (0.000) S:0.461 R:17:02:47

The first 2 hex codes are the previous block hash, the rest are reported in
seconds unless stated otherwise:
The previous hash is followed by the getwork mode used M:X where X is one of
P:Pool, T:Test Pool, L:LP or B:Benchmark,
then D:d.ddd is the difficulty required to get a share from the work,
then G:hh:mm:ss:n.nnn, which is when the getwork or LP was sent to the pool and
the n.nnn is how long it took to reply,
followed by 'O' on it's own if it is an original getwork, or 'C:n.nnn' if it was
a clone with n.nnn stating how long after the work was recieved that it was cloned,
(m.mmm) is how long from when the original work was received until work started,
W:n.nnn is how long the work took to process until it was ready to submit,
(m.mmm) is how long from ready to submit to actually doing the submit, this is
usually 0.000 unless there was a problem with submitting the work,
S:n.nnn is how long it took to submit the completed work and await the reply,
R:hh:mm:ss is the actual time the work submit reply was received

If you start BFGMiner with the --sharelog option, you can get detailed
information for each share found. The argument to the option may be "-" for
standard output (not advisable with the ncurses UI), any valid positive number
for that file descriptor, or a filename.

To log share data to a file named "share.log", you can use either:
./bfgminer --sharelog 50 -o xxx -u yyy -p zzz 50>share.log
./bfgminer --sharelog share.log -o xxx -u yyy -p zzz

For every share found, data will be logged in a CSV (Comma Separated Value)
format:
    timestamp,disposition,target,pool,dev,thr,sharehash,sharedata
For example (this is wrapped, but it's all on one line for real):
    1335313090,reject,
    ffffffffffffffffffffffffffffffffffffffffffffffffffffffff00000000,
    http://localhost:8337,GPU0,0,
    6f983c918f3299b58febf95ec4d0c7094ed634bc13754553ec34fc3800000000,
    00000001a0980aff4ce4a96d53f4b89a2d5f0e765c978640fe24372a000001c5
    000000004a4366808f81d44f26df3d69d7dc4b3473385930462d9ab707b50498
    f681634a4f1f63d01a0cd43fb338000000000080000000000000000000000000
    0000000000000000000000000000000000000000000000000000000080020000

---
OVERCLOCKING WARNING AND INFORMATION

AS WITH ALL OVERCLOCKING TOOLS YOU ARE ENTIRELY RESPONSIBLE FOR ANY HARM YOU
MAY CAUSE TO YOUR HARDWARE. OVERCLOCKING CAN INVALIDATE WARRANTIES, DAMAGE
HARDWARE AND EVEN CAUSE FIRES. THE AUTHOR ASSUMES NO RESPONSIBILITY FOR ANY
DAMAGE YOU MAY CAUSE OR UNPLANNED CHILDREN THAT MAY OCCUR AS A RESULT.

The GPU monitoring, clocking and fanspeed control incorporated into BFGMiner
comes through use of the ATI Display Library. As such, it only supports ATI
GPUs. Even if ADL support is successfully built into BFGMiner, unless the card
and driver supports it, no GPU monitoring/settings will be available.

BFGMiner supports initial setting of GPU engine clock speed, memory clock
speed, voltage, fanspeed, and the undocumented powertune feature of 69x0+ GPUs.
The setting passed to BFGMiner is used by all GPUs unless separate values are
specified. All settings can all be changed within the menu on the fly on a
per-GPU basis.

For example:
--gpu-engine 950 --gpu-memclock 825

will try to set all GPU engine clocks to 950 and all memory clocks to 825,
while:
--gpu-engine 950,945,930,960 --gpu-memclock 300

will try to set the engine clock of card 0 to 950, 1 to 945, 2 to 930, 3 to
960 and all memory clocks to 300.

You can substitute 0 to leave the engine clock of a card at its default.
For example, to keep the 2nd GPU to its default clocks:
--gpu-engine 950,0,930,960 --gpu-memclock 300,0,300,300

AUTO MODES:
There are two "auto" modes in BFGMiner, --auto-fan and --auto-gpu. These can
be used independently of each other and are complementary. Both auto modes
are designed to safely change settings while trying to maintain a target
temperature. By default this is set to 75 degrees C but can be changed with:

--temp-target
e.g.
--temp-target 80
Sets all cards' target temperature to 80 degrees.

--temp-target 75,85
Sets card 0 target temperature to 75, and card 1 to 85 degrees.

AUTO FAN:
e.g.
--auto-fan (implies 85% upper limit)
--gpu-fan 25-85,65 --auto-fan

Fan control in auto fan works off the theory that the minimum possible fan
required to maintain an optimal temperature will use less power, make less
noise, and prolong the life of the fan. In auto-fan mode, the fan speed is
limited to 85% if the temperature is below "overheat" intentionally, as
higher fanspeeds on GPUs do not produce signficantly more cooling, yet
significanly shorten the lifespan of the fans. If temperature reaches the
overheat value, fanspeed will still be increased to 100%. The overheat value
is set to 85 degrees by default and can be changed with:

--temp-overheat
e.g.
--temp-overheat 75,85
Sets card 0 overheat threshold to 75 degrees and card 1 to 85.

AUTO GPU:
e.g.
--auto-gpu --gpu-engine 750-950
--auto-gpu --gpu-engine 750-950,945,700-930,960

GPU control in auto gpu tries to maintain as high a clock speed as possible
while not reaching overheat temperatures. As a lower clock speed limit,
the auto-gpu mode checks the GPU card's "normal" clock speed and will not go
below this unless you have manually set a lower speed in the range. Also,
unless a higher clock speed was specified at startup, it will not raise the
clockspeed. If the temperature climbs, fanspeed is adjusted and optimised
before GPU engine clockspeed is adjusted. If fan speed control is not available
or already optimal, then GPU clock speed is only decreased if it goes over
the target temperature by the hysteresis amount, which is set to 3 by default
and can be changed with:
--temp-hysteresis
If the temperature drops below the target temperature, and engine clock speed
is not at the highest level set at startup, BFGMiner will raise the clock speed.
If at any time you manually set an even higher clock speed successfully in
BFGMiner, it will record this value and use it as its new upper limit (and the
same for low clock speeds and lower limits). If the temperature goes over the
cutoff limit (95 degrees by default), BFGMiner will completely disable the GPU
from mining and it will not be re-enabled unless manually done so. The cutoff
temperature can be changed with:

--temp-cutoff
e.g.
--temp-cutoff 95,105
Sets card 0 cutoff temperature to 95 and card 1 to 105.

--gpu-memdiff -125
This setting will modify the memory speed whenever the GPU clock speed is
modified by --auto-gpu. In this example, it will set the memory speed to
be 125 Mhz lower than the GPU speed. This is useful for some cards like the
6970 which normally don't allow a bigger clock speed difference.


CHANGING SETTINGS:
When setting values, it is important to realise that even though the driver
may report the value was changed successfully, and the new card power profile
information contains the values you set it to, that the card itself may
refuse to use those settings. As the performance profile changes dynamically,
querying the "current" value on the card can be wrong as well. So when changing
values in BFGMiner, after a pause of 1 second, it will report to you the current
values where you should check that your change has taken. An example is that
6970 reference cards will accept low memory values but refuse to actually run
those lower memory values unless they're within 125 of the engine clock speed.
In that scenario, they usually set their real speed back to their default.

BFGMiner reports the so-called "safe" range of whatever it is you are modifying
when you ask to modify it on the fly. However, you can change settings to values
outside this range. Despite this, the card can easily refuse to accept your
changes, or worse, to accept your changes and then silently ignore them. So
there is absolutely to know how far to/from where/to it can set things safely or
otherwise, and there is nothing stopping you from at least trying to set them
outside this range. Being very conscious of these possible failures is why
BFGMiner will report back the current values for you to examine how exactly the
card has responded. Even within the reported range of accepted values by the
card, it is very easy to crash just about any card, so it cannot use those
values to determine what range to set. You have to provide something meaningful
manually for BFGMiner to work with through experimentation.

STARTUP / SHUTDOWN:
When BFGMiner starts up, it tries to read off the current profile information
for clock and fan speeds and stores these values. When quitting BFGMiner, it
will then try to restore the original values. Changing settings outside of
BFGMiner while it's running may be reset to the startup BFGMiner values when
BFGMiner shuts down because of this.

---

RPC API

For RPC API details see the API-README file

---

GPU DEVICE ISSUES and use of --gpu-map

GPUs mine with OpenCL software via the GPU device driver. This means you need
to have both an OpenCL SDK installed, and the GPU device driver RUNNING (i.e.
Xorg up and running configured for all devices that will mine on linux etc.)
Meanwhile, the hardware monitoring that BFGMiner offers for AMD devices relies
on the ATI Display Library (ADL) software to work. OpenCL DOES NOT TALK TO THE
ADL. There is no 100% reliable way to know that OpenCL devices are identical
to the ADL devices, as neither give off the same information. BFGMiner does its
best to correlate these devices based on the order that OpenCL and ADL numbers
them. It is possible that this will fail for the following reasons:

1. The device order is listed differently by OpenCL and ADL (rare), even if the
number of devices is the same.
2. There are more OpenCL devices than ADL. OpenCL stupidly sees one GPU as two
devices if you have two monitors connected to the one GPU.
3. There are more ADL devices than OpenCL. ADL devices include any ATI GPUs,
including ones that can't mine, like some older R4xxx cards.

To cope with this, the ADVANCED option for --gpu-map is provided with BFGMiner.
DO NOT USE THIS UNLESS YOU KNOW WHAT YOU ARE DOING. The default will work the
vast majority of the time unless you know you have a problem already.

To get useful information, start BFGMiner with just the -n option. You will get
output that looks like this:

[2012-04-25 13:17:34] CL Platform 0 vendor: Advanced Micro Devices, Inc.
[2012-04-25 13:17:34] CL Platform 0 name: AMD Accelerated Parallel Processing
[2012-04-25 13:17:34] CL Platform 0 version: OpenCL 1.1 AMD-APP (844.4)
[2012-04-25 13:17:34] Platform 0 devices: 3
[2012-04-25 13:17:34]   0       Tahiti
[2012-04-25 13:17:34]   1       Tahiti
[2012-04-25 13:17:34]   2       Cayman
[2012-04-25 13:17:34] GPU 0 AMD Radeon HD 7900 Series  hardware monitoring enabled
[2012-04-25 13:17:34] GPU 1 AMD Radeon HD 7900 Series  hardware monitoring enabled
[2012-04-25 13:17:34] GPU 2 AMD Radeon HD 6900 Series hardware monitoring enabled
[2012-04-25 13:17:34] 3 GPU devices max detected

Note the number of devices here match, and the order is the same. If devices 1
and 2 were different between Tahiti and Cayman, you could run BFGMiner with:
--gpu-map 2:1,1:2
And it would swap the monitoring it received from ADL device 1 and put it to
opencl device 2 and vice versa.

If you have 2 monitors connected to the first device it would look like this:

[2012-04-25 13:17:34] Platform 0 devices: 4
[2012-04-25 13:17:34]   0       Tahiti
[2012-04-25 13:17:34]   1       Tahiti
[2012-04-25 13:17:34]   2       Tahiti
[2012-04-25 13:17:34]   3       Cayman
[2012-04-25 13:17:34] GPU 0 AMD Radeon HD 7900 Series  hardware monitoring enabled
[2012-04-25 13:17:34] GPU 1 AMD Radeon HD 7900 Series  hardware monitoring enabled
[2012-04-25 13:17:34] GPU 2 AMD Radeon HD 6900 Series hardware monitoring enabled

To work around this, you would use:
-d 0 -d 2 -d 3 --gpu-map 2:1,3:2

If you have an older card as well as the rest it would look like this:

[2012-04-25 13:17:34] Platform 0 devices: 3
[2012-04-25 13:17:34]   0       Tahiti
[2012-04-25 13:17:34]   1       Tahiti
[2012-04-25 13:17:34]   2       Cayman
[2012-04-25 13:17:34] GPU 0 AMD Radeon HD 4500 Series  hardware monitoring enabled
[2012-04-25 13:17:34] GPU 1 AMD Radeon HD 7900 Series  hardware monitoring enabled
[2012-04-25 13:17:34] GPU 2 AMD Radeon HD 7900 Series  hardware monitoring enabled
[2012-04-25 13:17:34] GPU 3 AMD Radeon HD 6900 Series hardware monitoring enabled

To work around this you would use:
--gpu-map 0:1,1:2,2:3


---

FAQ

Q: BFGMiner segfaults when I change my shell window size.
A: Older versions of libncurses have a bug to do with refreshing a window
after a size change. Upgrading to a new version of curses will fix it.

Q: Can I mine on servers from different networks (eg smartcoin and bitcoin) at
the same time?
A: No, BFGMiner keeps a database of the block it's working on to ensure it does
not work on stale blocks, and having different blocks from two networks would
make it invalidate the work from each other.

Q: Can I change the intensity settings individually for each GPU?
A: Yes, pass a list separated by commas such as -I d,4,9,9

Q: Can I put multiple pools in the config file?
A: Yes, check the example.conf file. Alternatively, set up everything either on
the command line or via the menu after startup and choose settings->write
config file and the file will be loaded one each startup.

Q: The build fails with gcc is unable to build a binary.
A: Remove the "-march=native" component of your CFLAGS as your version of gcc
does not support it.

Q: The CPU usage is high.
A: The ATI drivers after 11.6 have a bug that makes them consume 100% of one
CPU core unnecessarily so downgrade to 11.6. Binding BFGMiner to one CPU core on
windows can minimise it to 100% (instead of more than one core). Driver version
11.11 on linux and 11.12 on windows appear to have fixed this issue. Note that
later drivers may have an apparent return of high CPU usage. Try
'export GPU_USE_SYNC_OBJECTS=1' on Linux before starting BFGMiner.

Q: Can you implement feature X?
A: I can, but time is limited, and people who donate are more likely to get
their feature requests implemented.

Q: My GPU hangs and I have to reboot it to get it going again?
A: The more aggressively the mining software uses your GPU, the less overclock
you will be able to run. You are more likely to hit your limits with BFGMiner
and you will find you may need to overclock your GPU less aggressively. The
software cannot be responsible and make your GPU hang directly. If you simply
cannot get it to ever stop hanging, try decreasing the intensity, and if even
that fails, try changing to the poclbm kernel with -k poclbm, though you will
sacrifice performance. BFGMiner is designed to try and safely restart GPUs as
much as possible, but NOT if that restart might actually crash the rest of the
GPUs mining, or even the machine. It tries to restart them with a separate
thread and if that separate thread dies, it gives up trying to restart any more
GPUs.

Q: Work keeps going to my backup pool even though my primary pool hasn't
failed?
A: BFGMiner checks for conditions where the primary pool is lagging and will
pass some work to the backup servers under those conditions. The reason for
doing this is to try its absolute best to keep the GPUs working on something
useful and not risk idle periods. You can disable this behaviour with the
option --failover-only.

Q: Is this a virus?
A: BFGMiner is being packaged with other trojan scripts and some antivirus
software is falsely accusing bfgminer.exe as being the actual virus, rather
than whatever it is being packaged with. If you installed BFGMiner yourself,
then you do not have a virus on your computer. Complain to your antivirus
software company. They seem to be flagging even source code now from BFGMiner
as viruses, even though text source files can't do anything by themself.

Q: Can you modify the display to include more of one thing in the output and
less of another, or can you change the quiet mode or can you add yet another
output mode?
A: Everyone will always have their own view of what's important to monitor.
The defaults are very sane and I have very little interest in changing this
any further.

Q: Can you change the autofan/autogpu to change speeds in a different manner?
A: The defaults are sane and safe. I'm not interested in changing them
further. The starting fan speed is set to 50% in auto-fan mode as a safety
precaution.

Q: Why is my efficiency above/below 100%?
A: Efficiency simply means how many shares you return for the amount of work
you request. It does not correlate with efficient use of your hardware, and is
a measure of a combination of hardware speed, block luck, pool design and other
factors

Q: What are the best parameters to pass for X pool/hardware/device.
A: Virtually always, the DEFAULT parameters give the best results. Most user
defined settings lead to worse performance. The ONLY thing most users should
need to set is the Intensity.

Q: What happened to CPU mining?
A: Being increasingly irrelevant for most users, and a maintenance issue, it is
no longer under active development and will not be supported unless someone
steps up to help maintain it. No binary builds supporting CPU mining will be
released but CPU mining can be built into BFGMiner when it is compiled.

Q: I upgraded BFGMiner version and my hashrate suddenly dropped!
A: No, you upgraded your SDK version unwittingly between upgrades of BFGMiner
and that caused  your hashrate to drop. See the next question.

Q: I upgraded my ATI driver/SDK/BFGMiner and my hashrate suddenly dropped!
A: The hashrate performance in BFGMiner is tied to the version of the ATI SDK
that is installed only for the very first time BFGMiner is run. This generates
binaries that are used by the GPU every time after that. Any upgrades to the
SDK after that time will have no effect on the binaries. However, if you
install a fresh version of BFGMiner, and have since upgraded your SDK, new
binaries will be built. It is known that the 2.6 ATI SDK has a huge hashrate
penalty on generating new binaries. It is recommended to not use this SDK at
this time unless you are using an ATI 7xxx card that needs it.

Q: Which ATI SDK is the best for BFGMiner?
A: At the moment, versions 2.4 and 2.5 work the best. If you are forced to use
the 2.6 SDK, the phatk kernel will perform poorly, while the diablo or my
custom modified poclbm kernel are optimised for it.

Q: I have multiple SDKs installed, can I choose which one it uses?
A: Run bfgminer with the -n option and it will list all the platforms currently
installed. Then you can tell BFGMiner which platform to use with --gpu-platform.

Q: GUI version?
A: No. The RPC interface makes it possible for someone else to write one
though.

Q: I'm having an issue. What debugging information should I provide?
A: Start BFGMiner with your regular commands and add -D -T --verbose and provide
the full startup output and a summary of your hardware, operating system, ATI
driver version and ATI stream version.

Q: BFGMiner reports no devices or only one device on startup on Linux although
I have multiple devices and drivers+SDK installed properly?
A: Try "export DISPLAY=:0" before running BFGMiner.

Q: My network gets slower and slower and then dies for a minute?
A; Try the --net-delay option.

Q: How do I tune for p2pool?
A: p2pool has very rapid expiration of work and new blocks, it is suggested you
decrease intensity by 1 from your optimal value, and decrease GPU threads to 1
with -g 1. It is also recommended to use --failover-only since the work is
effectively like a different block chain. If mining with a minirig, it is worth
adding the --bfl-range option.

Q: Are kernels from other mining software useable in BFGMiner?
A: No, the APIs are slightly different between the different software and they
will not work.

Q: I run PHP on windows to access the API with the example miner.php. Why does
it fail when php is installed properly but I only get errors about Sockets not
working in the logs?
A: http://us.php.net/manual/en/sockets.installation.php

Q: What is a PGA?
A: At the moment, BFGMiner supports 4 FPGAs: BitForce, Icarus, ModMiner, and Ztex.
They are Field-Programmable Gate Arrays that have been programmed to do Bitcoin
mining. Since the acronym needs to be only 3 characters, the "Field-" part has
been skipped.

Q: How do I get my BFL/Icarus/Lancelot/Cairnsmore device to auto-recognise?
A: On linux, if the /dev/ttyUSB* devices don't automatically appear, the only
thing that needs to be done is to load the driver for them:
BFL: sudo modprobe ftdi_sio vendor=0x0403 product=0x6014
Icarus: sudo modprobe pl2303 vendor=0x067b product=0x230
Lancelot: sudo modprobe ftdi_sio vendor=0x0403 product=0x6001
Cairnsmore: sudo modprobe ftdi_sio product=0x8350 vendor=0x0403
On windows you must install the pl2303 or ftdi driver required for the device
pl2303: http://prolificusa.com/pl-2303hx-drivers/
ftdi: http://www.ftdichip.com/Drivers/VCP.htm

Q: On linux I can see the /dev/ttyUSB* devices for my ICA/BFL/MMQ FPGA, but
BFGMiner can't mine on them
A: Make sure you have the required priviledges to access the /dev/ttyUSB* devices:
 sudo ls -las /dev/ttyUSB*
will give output like:
 0 crw-rw---- 1 root dialout 188, 0 2012-09-11 13:49 /dev/ttyUSB0
This means your account must have the group 'dialout' or root priviledges
To permanently give your account the 'dialout' group:
 sudo usermod -G dialout -a `whoami`
Then logout and back in again


---

This code is provided entirely free of charge by the programmer in his spare
time so donations would be greatly appreciated. Please consider donating to the
address below.

Luke-Jr <luke-jr+bfgminer@utopios.org>
1QATWksNFGeUJCWBrN4g6hGM178Lovm7Wh<|MERGE_RESOLUTION|>--- conflicted
+++ resolved
@@ -41,11 +41,7 @@
 	pkg-config          http://www.freedesktop.org/wiki/Software/pkg-config
 	libtool             http://www.gnu.org/software/libtool/
 
-<<<<<<< HEAD
-	jansson 2.0+    http://www.digip.org/jansson/
-=======
 	jansson 2.0+        http://www.digip.org/jansson/
->>>>>>> 15c370be
 	(libjansson-dev)
 
 	yasm 1.0.1+         http://yasm.tortall.net/
