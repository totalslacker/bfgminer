--- conflicted
+++ resolved
@@ -247,15 +247,11 @@
 --setuid <arg>      Username of an unprivileged user to run as
 --sharelog <arg>    Append share log to file
 --shares <arg>      Quit after mining N shares (default: unlimited)
-<<<<<<< HEAD
 --show-processors   Show per processor statistics in summary
 --skip-security-checks <arg> Skip security checks sometimes to save bandwidth; only check 1/<arg>th of the time (default: never skip)
---socks-proxy <arg> Set socks4 proxy (host:port) for all pools without a proxy specified
+--socks-proxy <arg> Set socks proxy (host:port) for all pools without a proxy specified
 --stratum-port <arg> Port number to listen on for stratum miners (-1 means disabled) (default: -1)
 --submit-threads    Minimum number of concurrent share submissions (default: 64)
-=======
---socks-proxy <arg> Set socks proxy (host:port) for all pools without a proxy specified
->>>>>>> 770556cd
 --syslog            Use system log for output messages (default: standard error)
 --temp-cutoff <arg> Maximum temperature devices will be allowed to reach before being disabled, one value or comma separated list
 --temp-hysteresis <arg> Set how much the temperature can fluctuate outside limits when automanaging speeds (default: 3)
