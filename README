--- conflicted
+++ resolved
@@ -58,12 +58,8 @@
 	libusb headers
 	(This is only required for ZTEX support)
 
-<<<<<<< HEAD
+
 BFGMiner specific configuration options:
-=======
-
-CGMiner specific configuration options:
->>>>>>> 58cb42c2
 	--enable-cpumining      Build with cpu mining support(default disabled)
 	--disable-opencl        Override detection and disable building with opencl
 	--disable-adl           Override detection and disable building with adl
