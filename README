BFGMiner:
St. Barbara's Faithfully Glorified Mining Initiative Naturally Exceeding Rivals
or Basically a Freaking Good Miner

This is a multi-threaded multi-pool ASIC, FPGA, GPU and CPU miner with dynamic
clocking, monitoring, and fanspeed support for bitcoin. Do not use on multiple
block chains at the same time!

This code is provided entirely free of charge by the programmer in his spare
time so donations would be greatly appreciated. Please consider donating to the
address below.

Luke-Jr <luke-jr+bfgminer@utopios.org>
1QATWksNFGeUJCWBrN4g6hGM178Lovm7Wh

DOWNLOADS:

http://luke.dashjr.org/programs/bitcoin/files/bfgminer

GIT TREE:

https://github.com/luke-jr/bfgminer

Bug reports:

https://github.com/luke-jr/bfgminer/issues

IRC Channel:

irc://irc.freenode.net/eligius

License: GPLv3.  See COPYING for details.

SEE ALSO README.FPGA, README.GPU, README.RPC, AND README.scrypt FOR MORE
INFORMATION ON EACH.

---

EXECUTIVE SUMMARY ON USAGE:

After saving configuration from the menu, you do not need to give BFGMiner any
arguments and it will load your configuration.

Any configuration file may also contain a single
	"include" : "filename"
to recursively include another configuration file.
Writing the configuration will save all settings from all files in the output.


Single pool:

bfgminer -o http://pool:port -u username -p password

Multiple pools:

bfgminer -o http://pool1:port -u pool1username -p pool1password -o http://pool2:port -u pool2usernmae -p pool2password

Single pool with a standard http proxy, regular desktop:

bfgminer -o http://pool:port -x http://proxy:port -u username -p password

Single pool with a socks5 proxy, regular desktop:

bfgminer -o http://pool:port -x socks5://proxy:port -u username -p password

The list of proxy types are:
 http:    standard http 1.1 proxy
 socks4:  socks4 proxy
 socks5:  socks5 proxy
 socks4a: socks4a proxy
 socks5h: socks5 proxy using a hostname

Proxy support requires cURL version 7.21.7 or newer.

If you specify the --socks-proxy option to BFGMiner, it will only be applied to
all pools that don't specify their own proxy setting like above

---
BUILDING BFGMINER

Dependencies:
	autoconf             http://www.gnu.org/software/autoconf/
	automake             http://www.gnu.org/software/automake/
	libtool              http://www.gnu.org/software/libtool/
	pkg-config           http://www.freedesktop.org/wiki/Software/pkg-config
	...or pkgconf        https://github.com/pkgconf/pkgconf

	libcurl4-gnutls-dev  http://curl.haxx.se/libcurl/

	libjansson-dev 2.0+  http://www.digip.org/jansson/

Optional Dependencies:
	Text-User-Interface (TUI): curses dev library; any one of:
	  libncurses5-dev    http://www.gnu.org/software/ncurses/ (Linux and Mac)
	  libncursesw5-dev       ^ same
	  libpdcurses        http://pdcurses.sourceforge.net/ (Linux/Mac/Windows)

	Multiple ASIC/FPGA autodetection: any one of:
	  sysfs              (builtin to most Linux kernels, just mount on /sys)
	  libudev-dev        http://www.freedesktop.org/software/systemd/libudev/

	X6500 and ZTEX FPGA boards:
	  libusb-1.0-0-dev   http://www.libusb.org/

	ATi/AMD video card GPU mining:
	  AMD APP SDK        http://developer.amd.com/tools/heterogeneous-computing/amd-accelerated-parallel-processing-app-sdk/

	CPU mining optimized assembly algorithms:
	  yasm 1.0.1+        http://yasm.tortall.net/


BFGMiner specific configuration options:
	--enable-avalon         Compile support for Avalon (default disabled)
	--enable-cpumining      Build with cpu mining support(default disabled)
	--disable-opencl        Build without support for OpenCL (default enabled)
	--disable-adl           Build without ADL monitoring (default enabled)
	--disable-bitforce      Compile support for BitForce (default enabled)
	--disable-icarus        Compile support for Icarus (default enabled)
	--disable-modminer      Compile support for ModMiner (default enabled)
	--disable-x6500         Compile support for X6500 (default enabled)
	--disable-ztex          Compile support for ZTEX (default if libusb)
	--enable-scrypt         Compile support for scrypt mining (default disabled)
	--without-curses        Compile support for curses TUI (default enabled)
	--without-libudev       Autodetect FPGAs using libudev (default enabled)

Basic *nix build instructions:

./autogen.sh    # only needed if building from git repo
./configure
make

No installation is necessary. You may run BFGMiner from the build directory
directly.

On Mac OS X, you can use Homebrew to install the dependency libraries. When you
are ready to build BFGMiner, you may need to point the configure script at one
or more pkg-config paths. For example:
	./configure PKG_CONFIG_PATH=/usr/local/opt/curl/lib/pkgconfig:/usr/local/opt/jansson/lib/pkgconfig

Native WIN32 build instructions: see windows-build.txt

If you build BFGMiner from source, it is recommended that you run it from the
build directory. On *nix, you will usually need to prepend your command with a
path like this (if you are in the bfgminer directory already): ./bfgminer

---

Usage instructions:  Run "bfgminer --help" to see options:

Usage: . [-atDdGCgIKklmpPQqrRsTouvwOchnV] 
Options for both config file and command line:
--api-allow         Allow API access (if enabled) only to the given list of [W:]IP[/Prefix] address[/subnets]
                    This overrides --api-network and you must specify 127.0.0.1 if it is required
                    W: in front of the IP address gives that address privileged access to all api commands
--api-description   Description placed in the API status header (default: BFGMiner version)
--api-groups        API one letter groups G:cmd:cmd[,P:cmd:*...]
                    See README.RPC for usage
--api-listen        Listen for API requests (default: disabled)
                    By default any command that does not just display data returns access denied
                    See --api-allow to overcome this
--api-network       Allow API (if enabled) to listen on/for any address (default: only 127.0.0.1)
--api-port          Port number of miner API (default: 4028)
--balance           Change multipool strategy from failover to even share balance
--benchmark         Run BFGMiner in benchmark mode - produces no shares
--coinbase-addr <arg> Set coinbase payout address for solo mining
--coinbase-sig <arg> Set coinbase signature when possible
--compact           Use compact display without per device statistics
--debug|-D          Enable debug output
--debuglog          Enable debug logging
--device|-d <arg>   Select device to use, (Use repeat -d for multiple devices, default: all)
--disable-rejecting Automatically disable pools that continually reject shares
--expiry|-E <arg>   Upper bound on how many seconds after getting work we consider a share from it stale (w/o longpoll active) (default: 120)
--expiry-lp <arg>   Upper bound on how many seconds after getting work we consider a share from it stale (with longpoll active) (default: 3600)
--failover-only     Don't leak work to backup pools when primary pool is lagging
--force-dev-init    Always initialize devices when possible (such as bitstream uploads to some FPGAs)
--kernel-path|-K <arg> Specify a path to where bitstream and kernel files are (default: "/usr/local/bin")
--load-balance      Change multipool strategy from failover to efficiency based balance
--log|-l <arg>      Interval in seconds between log output (default: 5)
--monitor|-m <arg>  Use custom pipe cmd for output messages
--net-delay         Impose small delays in networking to not overload slow routers
--no-gbt            Disable getblocktemplate support
--no-getwork        Disable getwork support
--no-longpoll       Disable X-Long-Polling support
--no-restart        Do not attempt to restart devices that hang
--no-stratum        Disable Stratum detection
--no-submit-stale   Don't submit shares if they are detected as stale
--no-opencl-binaries Don't attempt to use or save OpenCL kernel binaries
--pass|-p <arg>     Password for bitcoin JSON-RPC server
--per-device-stats  Force verbose mode and output per-device statistics
--pool-proxy|-x     Proxy URI to use for connecting to just the previous-defined pool
--protocol-dump|-P  Verbose dump of protocol-level activities
--queue|-Q <arg>    Minimum number of work items to have queued (0 - 10) (default: 1)
--quiet|-q          Disable logging output, display status and errors
--real-quiet        Disable all output
--remove-disabled   Remove disabled devices entirely, as if they didn't exist
--request-diff <arg> Request a specific difficulty from pools (default: 1.0)
--retries <arg>     Number of times to retry failed submissions before giving up (-1 means never) (default: -1)
--rotate <arg>      Change multipool strategy from failover to regularly rotate at N minutes (default: 0)
--round-robin       Change multipool strategy from failover to round robin on failure
--scan-time|-s <arg> Upper bound on time spent scanning current work, in seconds (default: 60)
--sched-start <arg> Set a time of day in HH:MM to start mining (a once off without a stop time)
--sched-stop <arg>  Set a time of day in HH:MM to stop mining (will quit without a start time)
--scrypt            Use the scrypt algorithm for mining (non-bitcoin)
--sharelog <arg>    Append share log to file
--shares <arg>      Quit after mining N shares (default: unlimited)
--show-processors   Show per processor statistics in summary
--skip-security-checks <arg> Skip security checks sometimes to save bandwidth; only check 1/<arg>th of the time (default: never skip)
--socks-proxy <arg> Set socks4 proxy (host:port) for all pools without a proxy specified
--submit-threads    Minimum number of concurrent share submissions (default: 64)
--syslog            Use system log for output messages (default: standard error)
--temp-cutoff <arg> Temperature where a device will be automatically disabled, one value or comma separated list (default: 95)
--temp-hysteresis <arg> Set how much the temperature can fluctuate outside limits when automanaging speeds (default: 3)
--temp-target <arg> Target temperature when automatically managing fan and clock speeds
--text-only|-T      Disable ncurses formatted screen output
--url|-o <arg>      URL for bitcoin JSON-RPC server
--user|-u <arg>     Username for bitcoin JSON-RPC server
--verbose           Log verbose output to stderr as well as status output
--userpass|-O <arg> Username:Password pair for bitcoin JSON-RPC server
Options for command line only:
--config|-c <arg>   Load a JSON-format configuration file
See example.conf for an example configuration.
--help|-h           Print this message
--version|-V        Display version and exit


GPU only options:

--auto-fan          Automatically adjust all GPU fan speeds to maintain a target temperature
--auto-gpu          Automatically adjust all GPU engine clock speeds to maintain a target temperature
--disable-gpu|-G    Disable GPU mining even if suitable devices exist
--gpu-threads|-g <arg> Number of threads per GPU (1 - 10) (default: 2)
--gpu-dyninterval <arg> Set the refresh interval in ms for GPUs using dynamic intensity (default: 7)
--gpu-engine <arg>  GPU engine (over)clock range in MHz - one value, range and/or comma separated list (e.g. 850-900,900,750-850)
--gpu-fan <arg>     GPU fan percentage range - one value, range and/or comma separated list (e.g. 25-85,85,65)
--gpu-map <arg>     Map OpenCL to ADL device order manually, paired CSV (e.g. 1:0,2:1 maps OpenCL 1 to ADL 0, 2 to 1)
--gpu-memclock <arg> Set the GPU memory (over)clock in MHz - one value for all or separate by commas for per card.
--gpu-memdiff <arg> Set a fixed difference in clock speed between the GPU and memory in auto-gpu mode
--gpu-platform <arg> Select OpenCL platform ID to use for GPU mining
--gpu-powertune <arg> Set the GPU powertune percentage - one value for all or separate by commas for per card.
--gpu-reorder       Attempt to reorder GPU devices according to PCI Bus ID
--gpu-vddc <arg>    Set the GPU voltage in Volts - one value for all or separate by commas for per card.
--intensity|-I <arg> Intensity of GPU scanning (d or -10 -> 10, default: d to maintain desktop interactivity)
--kernel|-k <arg>   Override kernel to use (diablo, poclbm, phatk or diakgcn) - one value or comma separated
--ndevs|-n          Enumerate number of detected GPUs and exit
--no-adl            Disable the ATI display library used for monitoring and setting GPU parameters
--temp-overheat <arg> Overheat temperature when automatically managing fan and GPU speeds (default: 85)
--vectors|-v <arg>  Override detected optimal vector (1, 2 or 4) - one value or comma separated list
--worksize|-w <arg> Override detected optimal worksize - one value or comma separated list


scrypt only options:

--lookup-gap <arg>  Set GPU lookup gap for scrypt mining, comma separated
--thread-concurrency <arg> Set GPU thread concurrency for scrypt mining, comma separated

See README.scrypt for more information regarding (non-bitcoin) scrypt mining.


ASIC/FPGA mining boards (BitForce, Icarus, ModMiner, X6500, ZTEX) only options:

--scan-serial|-S <arg> Serial port to probe for mining devices

To use ASICs or FPGAs, you will need to be sure the user BFGMiner is running as
has appropriate permissions. This varies by operating system.
On Gentoo: sudo usermod <username> -a -G uucp
On Ubuntu: sudo usermod <username> -a -G dialout
Note that on GNU/Linux systems, you will usually need to login again before
group changes take effect.

By default, BFGMiner will scan for autodetected devices unless at least one -S
is specified for that driver. If you specify -S and still want BFGMiner to scan,
you must also use "-S auto". If you want to prevent BFGMiner from scanning
without specifying a device, you can use "-S noauto". Note that presently,
autodetection only works on Linux, and might only detect one device depending
on the version of udev being used. If you want to scan all serial ports, you
can use "-S all"; note that this may write data to non-mining devices which may
then behave in unexpected ways!

On Linux, <arg> is usually of the format /dev/ttyUSBn
On Windows, <arg> is usually of the format \\.\COMn
(where n = the correct device number for the device)

The official supplied binaries are compiled with support for all ASICs/FPGAs.
To force the code to only attempt detection with a specific driver,
prepend the argument with the driver name followed by a colon.
For example, "icarus:/dev/ttyUSB0" or "bitforce:\\.\COM5"
or using the short name: "ica:/dev/ttyUSB0" or "bfl:\\.\COM5"

Some FPGAs do not have non-volatile storage for their bitstreams and must be
programmed every power cycle, including first use. To use these devices, you
must download the BFGMiner source archive (bfgminer-x.y.z.zip) and copy the
"bitstreams" directory into your BFGMiner application directory.

For other FPGA details see the README.FPGA


CPU only options (not included in binaries):

--algo|-a <arg>     Specify sha256 implementation for CPU mining:
        auto            Benchmark at startup and pick fastest algorithm
        c               Linux kernel sha256, implemented in C
        4way            tcatm's 4-way SSE2 implementation
        via             VIA padlock implementation
        cryptopp        Crypto++ C/C++ implementation
        sse2_64         SSE2 64 bit implementation for x86_64 machines
        sse4_64         SSE4.1 64 bit implementation for x86_64 machines (default: sse2_64)
--cpu-threads|-t <arg> Number of miner CPU threads (default: 4)
--enable-cpu|-C     Enable CPU mining with other mining (default: no CPU mining if other devices exist)


---

WHILE RUNNING:

The following options are available while running with a single keypress:

[P]ool management [G]PU management [S]ettings [D]isplay options [Q]uit

P gives you:

Current pool management strategy: Failover
[F]ailover only disabled
[A]dd pool [R]emove pool [D]isable pool [E]nable pool
[C]hange management strategy [S]witch pool [I]nformation


S gives you:

[L]ongpoll: On
[Q]ueue: 1
[S]cantime: 60
[E]xpiry: 120
[R]etries: -1
[W]rite config file
[B]FGMiner restart


D gives you:

[N]ormal [C]lear [S]ilent mode (disable all output)
[D]ebug:off
[P]er-device:off
[Q]uiet:off
[V]erbose:off
[R]PC debug:off
[W]orkTime details:off
co[M]pact: off
[L]og interval:5


Q quits the application.


G gives you something like:

GPU 0: [124.2 / 191.3 Mh/s] [A:77  R:33  HW:0  U:1.73/m  WU 1.73/m]
Temp: 67.0 C
Fan Speed: 35% (2500 RPM)
Engine Clock: 960 MHz
Memory Clock: 480 MHz
Vddc: 1.200 V
Activity: 93%
Powertune: 0%
Last initialised: [2011-09-06 12:03:56]
Thread 0: 62.4 Mh/s Enabled ALIVE
Thread 1: 60.2 Mh/s Enabled ALIVE

[E]nable [D]isable [R]estart GPU [C]hange settings
Or press any other key to continue


The running log shows output like this:

 [2013-02-13 00:26:30] Accepted 1758e8df BFL 0  pool 0 Diff 10/1
 [2013-02-13 00:26:32] Accepted 1d9a2199 MMQ 0a pool 0 Diff 8/1
 [2013-02-13 00:26:33] Accepted b1304924 ZTX 0  pool 0 Diff 1/1
 [2013-02-13 00:26:33] Accepted c3ad22f4 XBS 0b pool 0 Diff 1/1

The 8 byte hex value are the 2nd set of 32 bits from the share submitted to the
pool. The 2 diff values are the actual difficulty target that share reached
followed by the difficulty target the pool is currently asking for.

---
Also many issues and FAQs are covered in the forum thread
dedicated to this program,
	https://bitcointalk.org/?topic=78192

The output line shows the following:
5s:1713.6 avg:1707.8 u:1710.2 Mh/s | A:729 R:8 S:0 HW:0 U:22.53/m BS:2.71k

Each column is as follows:
5s:  A 5 second exponentially decaying average hash rate
avg: An all time average hash rate
u:   An all time average hash rate based on actual accepted shares
A:   The number of Accepted shares
R:   The number of Rejected shares
S:   Stale shares discarded (not submitted so don't count as rejects)
HW:  The number of HardWare errors
U:   The Utility defined as the number of shares / minute
BS:  The all time Best Share difficulty you've found

 GPU 1: 73.5C 2551RPM | 427.3/443.0/442.1Mh/s | A:8 R:0 HW:0 U:4.39/m

Each column is as follows:
Temperature (if supported)
Fanspeed (if supported)
A 5 second exponentially decaying average hash rate
An all time average hash rate
An all time average hash rate based on actual accepted shares
The number of accepted shares
The number of rejected shares
The number of hardware erorrs
The utility defines as the number of shares / minute

The BFGMiner status line shows:
 ST: 1  LW: 8  GF: 1  NB: 1  AS: 0  RF: 1  E: 2.42

ST is STaged work items (ready to use).
LW is Locally generated Work items
GF is Getwork Fail Occasions (server slow to provide work)
NB is New Blocks detected on the network
AS is Active Submissions (shares in the process of submitting)
RF is Remote Fail occasions (server slow to accept work)
E  is Efficiency defined as number of shares accepted (multiplied by their
          difficulty) per 2 KB of bandwidth

The block display shows:
Block: ...1b89f8d3 #217364  Diff:7.67M (54.93Th/s)  Started: [17:17:22]

This shows a short stretch of the current block, the next block's height and
difficulty (including the network hashrate that difficulty represents), and when
the search for the new block started.


---
MULTIPOOL

FAILOVER STRATEGIES WITH MULTIPOOL:
A number of different strategies for dealing with multipool setups are
available. Each has their advantages and disadvantages so multiple strategies
are available by user choice, as per the following list:

FAILOVER:
The default strategy is failover. This means that if you input a number of
pools, it will try to use them as a priority list, moving away from the 1st
to the 2nd, 2nd to 3rd and so on. If any of the earlier pools recover, it will
move back to the higher priority ones.

ROUND ROBIN:
This strategy only moves from one pool to the next when the current one falls
idle and makes no attempt to move otherwise.

ROTATE:
This strategy moves at user-defined intervals from one active pool to the next,
skipping pools that are idle.

LOAD BALANCE:
This strategy sends work to all the pools to maintain optimum load. The most
efficient pools will tend to get a lot more shares. If any pool falls idle, the
rest will tend to take up the slack keeping the miner busy.

BALANCE:
This strategy monitors the amount of difficulty 1 shares solved for each pool
and uses it to try to end up doing the same amount of work for all pools.


---
SOLO MINING

BFGMiner supports solo mining with any GBT-compatible bitcoin node (such as
bitcoind). To use this mode, you need to specify the URL of your bitcoind node
using the usual pool options (--url, --userpass, etc), and the --coinbase-addr
option to specify the Bitcoin address you wish to receive the block rewards
mined. If you are solo mining with more than one instance of BFGMiner (or any
other software) per payout address, you must also specify data using the
--coinbase-sig option to ensure each miner is working on unique work. Note
that this data will be publicly seen if your miner finds a block using any
GBT-enabled pool, even when not solo mining (such as failover). If your
bitcoin node does not support longpolling (for example, bitcoind 0.7.x), you
should consider setting up a failover pool to provide you with block
notifications.

Example solo mining usage:

bfgminer -o http://localhost:8332 -u username -p password \
    --coinbase-addr 1QATWksNFGeUJCWBrN4g6hGM178Lovm7Wh \
    --coinbase-sig "rig1: This is Joe's block!"


---
LOGGING

BFGMiner will log to stderr if it detects stderr is being redirected to a file.
To enable logging simply add 2>logfile.txt to your command line and logfile.txt
will contain the logged output at the log level you specify (normal, verbose,
debug etc.)

In other words if you would normally use:
./bfgminer -o xxx -u yyy -p zzz
if you use
./bfgminer -o xxx -u yyy -p zzz 2>logfile.txt
it will log to a file called logfile.txt and otherwise work the same.

There is also the -m option on linux which will spawn a command of your choice
and pipe the output directly to that command.

The WorkTime details 'debug' option adds details on the end of each line
displayed for Accepted or Rejected work done. An example would be:

 <-00000059.ed4834a3 M:X D:1.0 G:17:02:38:0.405 C:1.855 (2.995) W:3.440 (0.000) S:0.461 R:17:02:47

The first 2 hex codes are the previous block hash, the rest are reported in
seconds unless stated otherwise:
The previous hash is followed by the getwork mode used M:X where X is one of
P:Pool, T:Test Pool, L:LP or B:Benchmark,
then D:d.ddd is the difficulty required to get a share from the work,
then G:hh:mm:ss:n.nnn, which is when the getwork or LP was sent to the pool and
the n.nnn is how long it took to reply,
followed by 'O' on its own if it is an original getwork, or 'C:n.nnn' if it was
a clone with n.nnn stating how long after the work was recieved that it was
cloned, (m.mmm) is how long from when the original work was received until work
started,
W:n.nnn is how long the work took to process until it was ready to submit,
(m.mmm) is how long from ready to submit to actually doing the submit, this is
usually 0.000 unless there was a problem with submitting the work,
S:n.nnn is how long it took to submit the completed work and await the reply,
R:hh:mm:ss is the actual time the work submit reply was received

If you start BFGMiner with the --sharelog option, you can get detailed
information for each share found. The argument to the option may be "-" for
standard output (not advisable with the ncurses UI), any valid positive number
for that file descriptor, or a filename.

To log share data to a file named "share.log", you can use either:
./bfgminer --sharelog 50 -o xxx -u yyy -p zzz 50>share.log
./bfgminer --sharelog share.log -o xxx -u yyy -p zzz

For every share found, data will be logged in a CSV (Comma Separated Value)
format:
    timestamp,disposition,target,pool,dev,thr,sharehash,sharedata
For example (this is wrapped, but it's all on one line for real):
    1335313090,reject,
    ffffffffffffffffffffffffffffffffffffffffffffffffffffffff00000000,
    http://localhost:8337,GPU0,0,
    6f983c918f3299b58febf95ec4d0c7094ed634bc13754553ec34fc3800000000,
    00000001a0980aff4ce4a96d53f4b89a2d5f0e765c978640fe24372a000001c5
    000000004a4366808f81d44f26df3d69d7dc4b3473385930462d9ab707b50498
    f681634a4f1f63d01a0cd43fb338000000000080000000000000000000000000
    0000000000000000000000000000000000000000000000000000000080020000

---

RPC API

For RPC API details see the README.RPC file

---

FAQ

Q: Why can't BFGMiner find lib<something> even after I installed it from source
code?
A: On UNIX-like operating systems, you often need to run some command to reload
its library caches such as "ldconfig" or similar. A couple of systems (such as
Fedora) ship with /usr/local/lib missing from their library search path. In
this case, you can usually add it like this:
    echo /usr/local/lib >/etc/ld.so.conf.d/local.conf
Please note that if your libraries installed into lib64 instead of lib, you
should use that in the ld.so config file above instead.

Q: BFGMiner segfaults when I change my shell window size.
A: Older versions of libncurses have a bug to do with refreshing a window
after a size change. Upgrading to a new version of curses will fix it.

Q: Can I mine on servers from different networks (eg smartcoin and bitcoin) at
the same time?
A: No, BFGMiner keeps a database of the block it's working on to ensure it does
not work on stale blocks, and having different blocks from two networks would
make it invalidate the work from each other.

Q: Can I put multiple pools in the config file?
A: Yes, check the example.conf file. Alternatively, set up everything either on
the command line or via the menu after startup and choose settings->write
config file and the file will be loaded one each startup.

Q: The build fails with gcc is unable to build a binary.
A: Remove the "-march=native" component of your CFLAGS as your version of GCC
does not support it.

Q: Can you implement feature X?
A: I can, but time is limited, and people who donate are more likely to get
their feature requests implemented.

Q: Work keeps going to my backup pool even though my primary pool hasn't
failed?
A: BFGMiner checks for conditions where the primary pool is lagging and will
pass some work to the backup servers under those conditions. The reason for
doing this is to try its absolute best to keep the GPUs working on something
useful and not risk idle periods. You can disable this behaviour with the
option --failover-only.

Q: Is this a virus?
A: BFGMiner is being packaged with other trojan scripts and some antivirus
software is falsely accusing bfgminer.exe as being the actual virus, rather
than whatever it is being packaged with. If you installed BFGMiner yourself,
then you do not have a virus on your computer. Complain to your antivirus
software company. They seem to be flagging even source code now from BFGMiner
as viruses, even though text source files can't do anything by themself.

Q: Can you modify the display to include more of one thing in the output and
less of another, or can you change the quiet mode or can you add yet another
output mode?
A: Everyone will always have their own view of what's important to monitor.
The defaults are very sane and I have very little interest in changing this
any further.

Q: Why is my efficiency above/below 1.00?
A: Efficiency simply means how many shares you return for the amount of
bandwidth used. It does not correlate with efficient use of your hardware, and
is a measure of a combination of hardware speed, block luck, pool design and
other factors.

Q: What are the best parameters to pass for X pool/hardware/device.
A: Virtually always, the DEFAULT parameters give the best results. Most user
defined settings lead to worse performance. The ONLY thing most users should
need to set is the Intensity for GPUs.

Q: What happened to CPU mining?
A: Being increasingly irrelevant for most users, and a maintenance issue, it is
<<<<<<< HEAD
no longer under active development and will not be supported unless someone
steps up to help maintain it. No binary builds supporting CPU mining will be
released but CPU mining can be built into BFGMiner when it is compiled.
=======
no longer under active development and will not be supported. No binary builds
supporting CPU mining will be released. Virtually all remaining users of CPU
mining are as back ends for illegal botnets.

Q: I upgraded cgminer version and my hashrate suddenly dropped!
A: No, you upgraded your SDK version unwittingly between upgrades of cgminer
and that caused  your hashrate to drop. See the next question.

Q: I upgraded my ATI driver/SDK/cgminer and my hashrate suddenly dropped!
A: The hashrate performance in cgminer is tied to the version of the ATI SDK
that is installed only for the very first time cgminer is run. This generates
binaries that are used by the GPU every time after that. Any upgrades to the
SDK after that time will have no effect on the binaries. However, if you
install a fresh version of cgminer, and have since upgraded your SDK, new
binaries will be built. It is known that the 2.6 ATI SDK has a huge hashrate
penalty on generating new binaries. It is recommended to not use this SDK at
this time unless you are using an ATI 7xxx card that needs it.

Q: Which ATI SDK is the best for cgminer?
A: At the moment, versions 2.4 and 2.5 work the best for R5xxx and R6xxx GPUS.
SDK 2.6 or 2.7 works best for R7xxx. SDK 2.8 is known to have many problems.
If you are need to use the 2.6+ SDK or R7xxx or later, the phatk kernel will
perform poorly, while the diablo or my custom modified poclbm kernel are
optimised for it.

Q: I have multiple SDKs installed, can I choose which one it uses?
A: Run cgminer with the -n option and it will list all the platforms currently
installed. Then you can tell cgminer which platform to use with --gpu-platform.
>>>>>>> 9804d2d6

Q: GUI version?
A: No. The RPC interface makes it possible for someone else to write one
though.

Q: I'm having an issue. What debugging information should I provide?
A: Start BFGMiner with your regular commands and add -D -T --verbose and provide
the full startup output and a summary of your hardware, operating system, ATI
driver version and ATI stream version.

<<<<<<< HEAD
=======
Q: cgminer reports no devices or only one device on startup on Linux although
I have multiple devices and drivers+SDK installed properly?
A: Try "export DISPLAY=:0" before running cgminer.

Q: cgminer crashes immediately on startup.
A: One of the common reasons for this is that you have mixed files on your
machine for the driver or SDK. Windows has a nasty history of not cleanly
uninstalling files so you may have to use third party tools like driversweeper
to remove old versions. The other common reason for this is windows
antivirus software is disabling one of the DLLs from working. If cgminer
starts with the -T option but never starts without it, this is a sure fire
sign you have this problem and will have to disable your antivirus or make
exceptions.

Q: Why don't you provide win64 builds?
A: Win32 builds work everywhere and there is precisely zero advantage to a
64 bit build on windows.

Q: Is it faster to mine on windows or linux?
A: It makes no difference. It comes down to choice of operating system for
their various features. Linux offers much better long term stability and
remote monitoring and security, while windows offers you overclocking tools
that can achieve much more than cgminer can do on linux.

Q: Cgminer cannot see any of my GPUs even though I have configured them all
to be enabled and installed OpenCL (+/- Xorg is running and the DISPLAY
variable is exported on linux)?
A: Check the output of 'cgminer -n', it will list what OpenCL devices your
installed SDK recognises. If it lists none, you have a problem with your
version or installation of the SDK.

Q: Cgminer is mining on the wrong GPU, I want it on the AMD but it's mining
on my on board GPU?
A: Make sure the AMD OpenCL SDK is installed, check the output of 'cgminer -n'
and use the appropriate parameter with --gpu-platform.

Q: I'm getting much lower hashrates than I should be for my GPU?
A: Look at your driver/SDK combination and disable power saving options for
your GPU. Specifically look to disable ULPS.

Q: Can I mine with AMD while running Nvidia or Intel GPUs at the same time?
A: If you can install both drivers successfully (easier on windows) then
yes, using the --gpu-platform option.

Q: Can I mine with Nvidia or Intel GPUs?
A: Yes but their hashrate is very poor and likely you'll be using much more
energy than you'll be earning in coins.

Q: Can I mine on Linux without running Xorg?
A: With Nvidia you can, but with AMD you cannot.

Q: I'm trying to mine litecoin but cgminer shows MH values instead of kH and
submits no shares?
A: Add the --scrypt parameter.

Q: I can't get anywhere near enough hashrate for scrypt compared to other
people?
A: You may not have enough system RAM as this is also required.

Q: My scrypt hashrate is high but the pool reports only a tiny proportion of
my hashrate?
A: You are generating garbage hashes due to your choice of settings. Your
Work Utility (WU) value will confirm you are not generating garbage. You
should be getting about .9WU per kHash. If not, then try decreasing your
intensity, do not increase the number of gpu-threads, and consider adding
system RAM to match your GPU ram.

>>>>>>> 9804d2d6
Q: My network gets slower and slower and then dies for a minute?
A; Try the --net-delay option.

Q: How do I tune for P2Pool?
A: P2Pool has very rapid expiration of work and new blocks, it is suggested you
decrease intensity by 1 from your optimal value, and decrease GPU threads to 1
with -g 1. It is also recommended to use --failover-only since the work is
effectively like a different block chain. If mining with a Mini Rig, it is worth
adding the --bfl-range option.

Q: Are OpenCL kernels from other mining software useable in BFGMiner?
A: No, the APIs are slightly different between the different software and they
will not work.

Q: I run PHP on windows to access the API with the example miner.php. Why does
it fail when php is installed properly but I only get errors about Sockets not
working in the logs?
A: http://us.php.net/manual/en/sockets.installation.php

Q: What is a PGA?
A: At the moment, BFGMiner supports 5 FPGAs: BitForce, Icarus, ModMiner, X6500,
and ZTEX.
They are Field-Programmable Gate Arrays that have been programmed to do Bitcoin
mining. Since the acronym needs to be only 3 characters, the "Field-" part has
been skipped. "PGA" is also used for devices built with Application-Specific
Integrated Circuits (ASICs).

Q: What is an ASIC?
A: BFGMiner currently supports 2 ASICs: Avalon and BitForce SC devices. They are
Application Specify Integrated Circuit devices and provide the highest
performance per unit power due to being dedicated to only one purpose.

Q: How do I get my BFL/Icarus/Lancelot/Cairnsmore device to auto-recognise?
A: On Linux, if the /dev/ttyUSB* devices don't automatically appear, the only
thing that needs to be done is to load the driver for them:
BFL: sudo modprobe ftdi_sio vendor=0x0403 product=0x6014
Icarus: sudo modprobe pl2303 vendor=0x067b product=0x230
Lancelot: sudo modprobe ftdi_sio vendor=0x0403 product=0x6001
Cairnsmore: sudo modprobe ftdi_sio product=0x8350 vendor=0x0403
On windows you must install the pl2303 or ftdi driver required for the device
pl2303: http://prolificusa.com/pl-2303hx-drivers/
ftdi: http://www.ftdichip.com/Drivers/VCP.htm

Q: On Linux I can see the /dev/ttyUSB* devices for my ICA/BFL/MMQ FPGA, but
BFGMiner can't mine on them
A: Make sure you have the required priviledges to access the /dev/ttyUSB*
devices:
 sudo ls -las /dev/ttyUSB*
will give output like:
 0 crw-rw---- 1 root dialout 188, 0 2012-09-11 13:49 /dev/ttyUSB0
This means your account must have the group 'dialout' or root priviledges
To permanently give your account the 'dialout' group:
 sudo usermod -G dialout -a `whoami`
Then logout and back in again

Q: Can I mine scrypt with FPGAs or ASICs?
A: No.

Q: What is stratum and how do I use it?
A: Stratum is a protocol designed to reduce resources for mining pools at the
cost of keeping the miner in the dark and blindly transferring his mining
authority to the pool. It is a return to the problems of the old centralized
"getwork" protocol, but capable of scaling to hardware of any speed like the
standard GBT protocol. If a pool uses stratum instead of GBT, BFGMiner will
automatically detect it and switch to the support as advertised if it can.
Stratum uses direct TCP connections to the pool and thus it will NOT currently
work through a http proxy but will work via a socks proxy if you need to use
one. If you input the stratum port directly into your configuration, or use the
special prefix "stratum+tcp://" instead of "http://", BFGMiner will ONLY try to
use stratum protocol mining.

Q: Why don't the statistics add up: Accepted, Rejected, Stale, Hardware Errors,
Diff1 Work, etc. when mining greater than 1 difficulty shares?
A: As an example, if you look at 'Difficulty Accepted' in the RPC API, the number
of difficulty shares accepted does not usually exactly equal the amount of work
done to find them. If you are mining at 8 difficulty, then you would expect on
average to find one 8 difficulty share, per 8 single difficulty shares found.
However, the number is actually random and converges over time, it is an average,
not an exact value, thus you may find more or less than the expected average.

---

This code is provided entirely free of charge by the programmer in his spare
time so donations would be greatly appreciated. Please consider donating to the
address below.

Luke-Jr <luke-jr+bfgminer@utopios.org>
1QATWksNFGeUJCWBrN4g6hGM178Lovm7Wh<|MERGE_RESOLUTION|>--- conflicted
+++ resolved
@@ -627,40 +627,9 @@
 
 Q: What happened to CPU mining?
 A: Being increasingly irrelevant for most users, and a maintenance issue, it is
-<<<<<<< HEAD
 no longer under active development and will not be supported unless someone
 steps up to help maintain it. No binary builds supporting CPU mining will be
 released but CPU mining can be built into BFGMiner when it is compiled.
-=======
-no longer under active development and will not be supported. No binary builds
-supporting CPU mining will be released. Virtually all remaining users of CPU
-mining are as back ends for illegal botnets.
-
-Q: I upgraded cgminer version and my hashrate suddenly dropped!
-A: No, you upgraded your SDK version unwittingly between upgrades of cgminer
-and that caused  your hashrate to drop. See the next question.
-
-Q: I upgraded my ATI driver/SDK/cgminer and my hashrate suddenly dropped!
-A: The hashrate performance in cgminer is tied to the version of the ATI SDK
-that is installed only for the very first time cgminer is run. This generates
-binaries that are used by the GPU every time after that. Any upgrades to the
-SDK after that time will have no effect on the binaries. However, if you
-install a fresh version of cgminer, and have since upgraded your SDK, new
-binaries will be built. It is known that the 2.6 ATI SDK has a huge hashrate
-penalty on generating new binaries. It is recommended to not use this SDK at
-this time unless you are using an ATI 7xxx card that needs it.
-
-Q: Which ATI SDK is the best for cgminer?
-A: At the moment, versions 2.4 and 2.5 work the best for R5xxx and R6xxx GPUS.
-SDK 2.6 or 2.7 works best for R7xxx. SDK 2.8 is known to have many problems.
-If you are need to use the 2.6+ SDK or R7xxx or later, the phatk kernel will
-perform poorly, while the diablo or my custom modified poclbm kernel are
-optimised for it.
-
-Q: I have multiple SDKs installed, can I choose which one it uses?
-A: Run cgminer with the -n option and it will list all the platforms currently
-installed. Then you can tell cgminer which platform to use with --gpu-platform.
->>>>>>> 9804d2d6
 
 Q: GUI version?
 A: No. The RPC interface makes it possible for someone else to write one
@@ -671,76 +640,6 @@
 the full startup output and a summary of your hardware, operating system, ATI
 driver version and ATI stream version.
 
-<<<<<<< HEAD
-=======
-Q: cgminer reports no devices or only one device on startup on Linux although
-I have multiple devices and drivers+SDK installed properly?
-A: Try "export DISPLAY=:0" before running cgminer.
-
-Q: cgminer crashes immediately on startup.
-A: One of the common reasons for this is that you have mixed files on your
-machine for the driver or SDK. Windows has a nasty history of not cleanly
-uninstalling files so you may have to use third party tools like driversweeper
-to remove old versions. The other common reason for this is windows
-antivirus software is disabling one of the DLLs from working. If cgminer
-starts with the -T option but never starts without it, this is a sure fire
-sign you have this problem and will have to disable your antivirus or make
-exceptions.
-
-Q: Why don't you provide win64 builds?
-A: Win32 builds work everywhere and there is precisely zero advantage to a
-64 bit build on windows.
-
-Q: Is it faster to mine on windows or linux?
-A: It makes no difference. It comes down to choice of operating system for
-their various features. Linux offers much better long term stability and
-remote monitoring and security, while windows offers you overclocking tools
-that can achieve much more than cgminer can do on linux.
-
-Q: Cgminer cannot see any of my GPUs even though I have configured them all
-to be enabled and installed OpenCL (+/- Xorg is running and the DISPLAY
-variable is exported on linux)?
-A: Check the output of 'cgminer -n', it will list what OpenCL devices your
-installed SDK recognises. If it lists none, you have a problem with your
-version or installation of the SDK.
-
-Q: Cgminer is mining on the wrong GPU, I want it on the AMD but it's mining
-on my on board GPU?
-A: Make sure the AMD OpenCL SDK is installed, check the output of 'cgminer -n'
-and use the appropriate parameter with --gpu-platform.
-
-Q: I'm getting much lower hashrates than I should be for my GPU?
-A: Look at your driver/SDK combination and disable power saving options for
-your GPU. Specifically look to disable ULPS.
-
-Q: Can I mine with AMD while running Nvidia or Intel GPUs at the same time?
-A: If you can install both drivers successfully (easier on windows) then
-yes, using the --gpu-platform option.
-
-Q: Can I mine with Nvidia or Intel GPUs?
-A: Yes but their hashrate is very poor and likely you'll be using much more
-energy than you'll be earning in coins.
-
-Q: Can I mine on Linux without running Xorg?
-A: With Nvidia you can, but with AMD you cannot.
-
-Q: I'm trying to mine litecoin but cgminer shows MH values instead of kH and
-submits no shares?
-A: Add the --scrypt parameter.
-
-Q: I can't get anywhere near enough hashrate for scrypt compared to other
-people?
-A: You may not have enough system RAM as this is also required.
-
-Q: My scrypt hashrate is high but the pool reports only a tiny proportion of
-my hashrate?
-A: You are generating garbage hashes due to your choice of settings. Your
-Work Utility (WU) value will confirm you are not generating garbage. You
-should be getting about .9WU per kHash. If not, then try decreasing your
-intensity, do not increase the number of gpu-threads, and consider adding
-system RAM to match your GPU ram.
-
->>>>>>> 9804d2d6
 Q: My network gets slower and slower and then dies for a minute?
 A; Try the --net-delay option.
 
