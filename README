--- conflicted
+++ resolved
@@ -772,13 +772,8 @@
                               stating success or failure saving the BFGMiner config
                               to filename
 
-<<<<<<< HEAD
- quit (*)      none           There is no status section but just a single "BYE|"
+ quit (*)      none           There is no status section but just a single "BYE"
                               reply before BFGMiner quits
-=======
- quit (*)      none           There is no status section but just a single "BYE"
-                              reply before cgminer quits
->>>>>>> 8c0c7ea1
 
  notify        NOTIFY         The last status and history count of each devices problem
                               e.g. NOTIFY=0,Name=GPU,ID=0,Last Well=1332432290,...|
