--- conflicted
+++ resolved
@@ -146,11 +146,8 @@
 --no-gbt            Disable getblocktemplate support
 --no-longpoll       Disable X-Long-Polling support
 --no-pool-disable   Do not automatically disable pools that continually reject shares
-<<<<<<< HEAD
+--no-restart        Do not attempt to restart devices that hang or BFGMiner if it crashes
 --no-stratum        Disable Stratum detection
-=======
---no-restart        Do not attempt to restart GPUs that hang or cgminer if it crashes
->>>>>>> 68c881fd
 --no-submit-stale   Don't submit shares if they are detected as stale
 --pass|-p <arg>     Password for bitcoin JSON-RPC server
 --per-device-stats  Force verbose mode and output per-device statistics
@@ -207,12 +204,7 @@
 --intensity|-I <arg> Intensity of GPU scanning (d or -10 -> 10, default: d to maintain desktop interactivity)
 --kernel|-k <arg>   Override kernel to use (diablo, poclbm, phatk or diakgcn) - one value or comma separated
 --ndevs|-n          Enumerate number of detected GPUs and exit
-<<<<<<< HEAD
 --no-adl            Disable the ATI display library used for monitoring and setting GPU parameters
---no-restart        Do not attempt to restart GPUs that hang
-=======
---temp-hysteresis <arg> Set how much the temperature can fluctuate outside limits when automanaging speeds (default: 3)
->>>>>>> 68c881fd
 --temp-overheat <arg> Overheat temperature when automatically managing fan and GPU speeds (default: 85)
 --vectors|-v <arg>  Override detected optimal vector (1, 2 or 4) - one value or comma separated list
 --worksize|-w <arg> Override detected optimal worksize - one value or comma separated list
