--- conflicted
+++ resolved
@@ -134,14 +134,10 @@
 --coinbase-sig <arg> Set coinbase signature when possible
 --compact           Use compact display without per device statistics
 --debug|-D          Enable debug output
-<<<<<<< HEAD
 --debuglog          Enable debug logging
+--disable-rejecting Automatically disable pools that continually reject shares
 --expiry|-E <arg>   Upper bound on how many seconds after getting work we consider a share from it stale (w/o longpoll active) (default: 120)
 --expiry-lp <arg>   Upper bound on how many seconds after getting work we consider a share from it stale (with longpoll active) (default: 3600)
-=======
---disable-rejecting Automatically disable pools that continually reject shares
---expiry|-E <arg>   Upper bound on how many seconds after getting work we consider a share from it stale (default: 120)
->>>>>>> 73b7d7b0
 --failover-only     Don't leak work to backup pools when primary pool is lagging
 --force-dev-init    Always initialize devices when possible (such as bitstream uploads to some FPGAs)
 --kernel-path|-K <arg> Specify a path to where bitstream and kernel files are (default: "/usr/local/bin")
@@ -149,14 +145,10 @@
 --log|-l <arg>      Interval in seconds between log output (default: 5)
 --monitor|-m <arg>  Use custom pipe cmd for output messages
 --net-delay         Impose small delays in networking to not overload slow routers
-<<<<<<< HEAD
 --no-gbt            Disable getblocktemplate support
 --no-longpoll       Disable X-Long-Polling support
---no-pool-disable   Do not automatically disable pools that continually reject shares
 --no-restart        Do not attempt to restart devices that hang
 --no-stratum        Disable Stratum detection
-=======
->>>>>>> 73b7d7b0
 --no-submit-stale   Don't submit shares if they are detected as stale
 --pass|-p <arg>     Password for bitcoin JSON-RPC server
 --per-device-stats  Force verbose mode and output per-device statistics
