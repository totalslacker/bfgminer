
This is a multi-threaded multi-pool FPGA, GPU and CPU miner with ATI GPU
monitoring, (over)clocking and fanspeed support for bitcoin and derivative
coins. Do not use on multiple block chains at the same time!

This code is provided entirely free of charge by the programmer in his spare
time so donations would be greatly appreciated. Please consider donating to the
address below.

Luke-Jr <luke-jr+bfgminer@utopios.org>
1QATWksNFGeUJCWBrN4g6hGM178Lovm7Wh

DOWNLOADS:

http://luke.dashjr.org/programs/bitcoin/files/bfgminer

GIT TREE:

https://github.com/luke-jr/bfgminer

Bug reports:

https://github.com/luke-jr/bfgminer/issues

IRC Channel:

irc://irc.freenode.net/eligius

License: GPLv3.  See COPYING for details.

READ EXECUTIVE SUMMARY BELOW FOR FIRST TIME USERS!

Dependencies:
	curl dev library    http://curl.haxx.se/libcurl/
	(libcurl4-openssl-dev)

	curses dev library
	(libncurses5-dev or libpdcurses on WIN32)

	autoconf            http://www.gnu.org/software/autoconf/
	pkg-config          http://www.freedesktop.org/wiki/Software/pkg-config
	libtool             http://www.gnu.org/software/libtool/

	jansson 2.0+        http://www.digip.org/jansson/
	(libjansson-dev)

	yasm 1.0.1+         http://yasm.tortall.net/
	(yasm is optional, gives assembly routines for CPU mining)

	AMD APP SDK         http://developer.amd.com/sdks/AMDAPPSDK
	(This sdk is mandatory for GPU mining)

	udev dev library    http://www.freedesktop.org/software/systemd/libudev/
	(libudev-dev - only required for multi-FPGA auto-detection on Linux)

<<<<<<< HEAD
	libusb headers
	(This is only required for Ztex and X6500 support)
=======
	usb dev library     http://www.libusb.org/
	(libusb-dev  - only required for Ztex support)
>>>>>>> 18c69e8b


BFGMiner specific configuration options:
	--enable-cpumining      Build with cpu mining support(default disabled)
	--disable-opencl        Build without support for OpenCL (default enabled)
	--disable-adl           Build without ADL monitoring (default enabled)
	--disable-bitforce      Compile support for BitForce (default enabled)
	--disable-icarus        Compile support for Icarus (default enabled)
	--disable-modminer      Compile support for ModMiner (default enabled)
	--disable-x6500         Compile support for X6500 (default enabled)
	--disable-ztex          Compile support for Ztex (default if libusb)
	--enable-scrypt         Compile support for scrypt mining (default disabled)
	--without-curses        Compile support for curses TUI (default enabled)
	--without-libudev       Autodetect FPGAs using libudev (default enabled)

---

To build with GPU mining support:

Install AMD APP sdk, ideal version (see FAQ!) - put it into a system location.
Download the correct version for either 32 bit or 64 bit from here:
	http://developer.amd.com/sdks/AMDAPPSDK/downloads/Pages/default.aspx

This will give you a file with a name like AMD-APP-SDK-v2.4-lnx64.tgz

Then:

sudo -i
cd /opt
tar xf /path/to/AMD-APP-SDK-v2.4-lnx64.tgz
cd /
tar xf /opt/AMD-APP-SDK-v2.4-lnx64/icd-registration.tgz
ln -s /opt/AMD-APP-SDK-v2.4-lnx64/include/CL /usr/include
ln -s /opt/AMD-APP-SDK-v2.4-lnx64/lib/x86_64/* /usr/lib/
ldconfig

If you are on 32 bit, x86_64 in the 2nd last line should be x86

Basic *nix build instructions:

./autogen.sh    # only needed if building from git repo
./configure     # NOT needed if autogen.sh used
make

Native WIN32 build instructions: see windows-build.txt

If you build BFGMiner from source, it is recommended that you run it from the
build directory. On *nix, you will usually need to prepend your command with a
path like this (if you are in the bfgminer directory already): ./bfgminer

---

Usage instructions:  Run "bfgminer --help" to see options:

Usage: . [-atDdGCgIKklmpPQqrRsTouvwOchnV] 
Options for both config file and command line:
--api-allow         Allow API access (if enabled) only to the given list of [W:]IP[/Prefix] address[/subnets]
                    This overrides --api-network and you must specify 127.0.0.1 if it is required
                    W: in front of the IP address gives that address privileged access to all api commands
--api-description   Description placed in the API status header (default: BFGMiner version)
--api-groups        API one letter groups G:cmd:cmd[,P:cmd:*...]
                    See API-README for usage
--api-listen        Listen for API requests (default: disabled)
                    By default any command that does not just display data returns access denied
                    See --api-allow to overcome this
--api-network       Allow API (if enabled) to listen on/for any address (default: only 127.0.0.1)
--api-port          Port number of miner API (default: 4028)
--balance           Change multipool strategy from failover to even share balance
--benchmark         Run BFGMiner in benchmark mode - produces no shares
--coinbase-addr <arg> Set coinbase payout address for solo mining
--coinbase-sig <arg> Set coinbase signature when possible
--compact           Use compact display without per device statistics
--debug|-D          Enable debug output
--debuglog          Enable debug logging
--expiry|-E <arg>   Upper bound on how many seconds after getting work we consider a share from it stale (w/o longpoll active) (default: 120)
--expiry-lp <arg>   Upper bound on how many seconds after getting work we consider a share from it stale (with longpoll active) (default: 3600)
--failover-only     Don't leak work to backup pools when primary pool is lagging
--force-dev-init    Always initialize devices when possible (such as bitstream uploads to some FPGAs)
--kernel-path|-K <arg> Specify a path to where bitstream and kernel files are (default: "/usr/local/bin")
--load-balance      Change multipool strategy from failover to efficiency based balance
--log|-l <arg>      Interval in seconds between log output (default: 5)
--monitor|-m <arg>  Use custom pipe cmd for output messages
--net-delay         Impose small delays in networking to not overload slow routers
--no-gbt            Disable getblocktemplate support
--no-longpoll       Disable X-Long-Polling support
--no-pool-disable   Do not automatically disable pools that continually reject shares
--no-restart        Do not attempt to restart devices that hang or BFGMiner if it crashes
--no-stratum        Disable Stratum detection
--no-submit-stale   Don't submit shares if they are detected as stale
--pass|-p <arg>     Password for bitcoin JSON-RPC server
--per-device-stats  Force verbose mode and output per-device statistics
--pool-proxy|-x     Proxy URI to use for connecting to just the previous-defined pool
--protocol-dump|-P  Verbose dump of protocol-level activities
--queue|-Q <arg>    Minimum number of work items to have queued (0 - 10) (default: 1)
--quiet|-q          Disable logging output, display status and errors
--real-quiet        Disable all output
--remove-disabled   Remove disabled devices entirely, as if they didn't exist
--retries <arg>     Number of times to retry failed submissions before giving up (-1 means never) (default: -1)
--rotate <arg>      Change multipool strategy from failover to regularly rotate at N minutes (default: 0)
--round-robin       Change multipool strategy from failover to round robin on failure
--scan-time|-s <arg> Upper bound on time spent scanning current work, in seconds (default: 60)
--sched-start <arg> Set a time of day in HH:MM to start mining (a once off without a stop time)
--sched-stop <arg>  Set a time of day in HH:MM to stop mining (will quit without a start time)
--scrypt            Use the scrypt algorithm for mining (non-bitcoin)
--sharelog <arg>    Append share log to file
--shares <arg>      Quit after mining N shares (default: unlimited)
--socks-proxy <arg> Set socks4 proxy (host:port) for all pools without a proxy specified
--submit-threads    Maximum number of share submission threads (default: 64)
--syslog            Use system log for output messages (default: standard error)
--temp-cutoff <arg> Temperature where a device will be automatically disabled, one value or comma separated list (default: 95)
--temp-hysteresis <arg> Set how much the temperature can fluctuate outside limits when automanaging speeds (default: 3)
--temp-target <arg> Target temperature when automatically managing fan and clock speeds
--text-only|-T      Disable ncurses formatted screen output
--url|-o <arg>      URL for bitcoin JSON-RPC server
--user|-u <arg>     Username for bitcoin JSON-RPC server
--verbose           Log verbose output to stderr as well as status output
--userpass|-O <arg> Username:Password pair for bitcoin JSON-RPC server
Options for command line only:
--config|-c <arg>   Load a JSON-format configuration file
See example.conf for an example configuration.
--help|-h           Print this message
--version|-V        Display version and exit


GPU only options:

--auto-fan          Automatically adjust all GPU fan speeds to maintain a target temperature
--auto-gpu          Automatically adjust all GPU engine clock speeds to maintain a target temperature
--device|-d <arg>   Select device to use, (Use repeat -d for multiple devices, default: all)
--disable-gpu|-G    Disable GPU mining even if suitable devices exist
--gpu-threads|-g <arg> Number of threads per GPU (1 - 10) (default: 2)
--gpu-dyninterval <arg> Set the refresh interval in ms for GPUs using dynamic intensity (default: 7)
--gpu-engine <arg>  GPU engine (over)clock range in Mhz - one value, range and/or comma separated list (e.g. 850-900,900,750-850)
--gpu-fan <arg>     GPU fan percentage range - one value, range and/or comma separated list (e.g. 25-85,85,65)
--gpu-map <arg>     Map OpenCL to ADL device order manually, paired CSV (e.g. 1:0,2:1 maps OpenCL 1 to ADL 0, 2 to 1)
--gpu-memclock <arg> Set the GPU memory (over)clock in Mhz - one value for all or separate by commas for per card.
--gpu-memdiff <arg> Set a fixed difference in clock speed between the GPU and memory in auto-gpu mode
--gpu-platform <arg> Select OpenCL platform ID to use for GPU mining
--gpu-powertune <arg> Set the GPU powertune percentage - one value for all or separate by commas for per card.
--gpu-reorder       Attempt to reorder GPU devices according to PCI Bus ID
--gpu-vddc <arg>    Set the GPU voltage in Volts - one value for all or separate by commas for per card.
--intensity|-I <arg> Intensity of GPU scanning (d or -10 -> 10, default: d to maintain desktop interactivity)
--kernel|-k <arg>   Override kernel to use (diablo, poclbm, phatk or diakgcn) - one value or comma separated
--ndevs|-n          Enumerate number of detected GPUs and exit
--no-adl            Disable the ATI display library used for monitoring and setting GPU parameters
--temp-overheat <arg> Overheat temperature when automatically managing fan and GPU speeds (default: 85)
--vectors|-v <arg>  Override detected optimal vector (1, 2 or 4) - one value or comma separated list
--worksize|-w <arg> Override detected optimal worksize - one value or comma separated list


SCRYPT only options:

--lookup-gap <arg>  Set GPU lookup gap for scrypt mining, comma separated
--thread-concurrency <arg> Set GPU thread concurrency for scrypt mining, comma separated

See SCRYPT-README for more information regarding (non-bitcoin) scrypt mining.


FPGA mining boards (BitForce, Icarus, ModMiner, X6500, Ztex) only options:

--scan-serial|-S <arg> Serial port to probe for FPGA mining device

This option is only for BitForce, Icarus, and/or ModMiner FPGAs

To use FPGAs, you will need to be sure the user BFGMiner is running as has
appropriate permissions. This varies by operating system.
On Gentoo: sudo usermod <username> -a -G uucp
On Ubuntu: sudo usermod <username> -a -G dialout
Note that on GNU/Linux systems, you will usually need to login again before
group changes take effect.

By default, BFGMiner will scan for autodetected FPGAs unless at least one
-S is specified for that driver. If you specify -S and still want BFGMiner
to scan, you must also use "-S auto". If you want to prevent BFGMiner from
scanning without specifying a device, you can use "-S noauto". Note that
presently, autodetection only works on Linux, and might only detect one
device depending on the version of udev being used. If you want to scan all
serial ports, you can use "-S all"; note that this may write data to
non-mining devices which may then behave in unexpected ways!

On linux <arg> is usually of the format /dev/ttyUSBn
On windows <arg> is usually of the format \\.\COMn
(where n = the correct device number for the FPGA device)

The official supplied binaries are compiled with support for all FPGAs.
To force the code to only attempt detection with a specific driver,
prepend the argument with the driver name followed by a colon.
For example, "icarus:/dev/ttyUSB0" or "bitforce:\\.\COM5"
or using the short name: "ica:/dev/ttyUSB0" or "bfl:\\.\COM5"

For other FPGA details see the FPGA-README


CPU only options (not included in binaries):

--algo|-a <arg>     Specify sha256 implementation for CPU mining:
        auto            Benchmark at startup and pick fastest algorithm
        c               Linux kernel sha256, implemented in C
        4way            tcatm's 4-way SSE2 implementation
        via             VIA padlock implementation
        cryptopp        Crypto++ C/C++ implementation
        sse2_64         SSE2 64 bit implementation for x86_64 machines
        sse4_64         SSE4.1 64 bit implementation for x86_64 machines (default: sse2_64)
--cpu-threads|-t <arg> Number of miner CPU threads (default: 4)
--enable-cpu|-C     Enable CPU mining with other mining (default: no CPU mining if other devices exist)



---

EXECUTIVE SUMMARY ON USAGE:

After saving configuration from the menu, you do not need to give BFGMiner any
arguments and it will load your configuration.

Any configuration file may also contain a single
	"include" : "filename"
to recursively include another configuration file.
Writing the configuration will save all settings from all files in the output.


Single pool, regular desktop:

bfgminer -o http://pool:port -u username -p password

Single pool, dedicated miner:

bfgminer -o http://pool:port -u username -p password -I 9

Single pool, first card regular desktop, 3 other dedicated cards:

bfgminer -o http://pool:port -u username -p password -I d,9,9,9

Multiple pool, dedicated miner:

bfgminer -o http://pool1:port -u pool1username -p pool1password -o http://pool2:port -u pool2usernmae -p pool2password -I 9

Add overclocking settings, GPU and fan control for all cards:

bfgminer -o http://pool:port -u username -p password -I 9 --auto-fan --auto-gpu --gpu-engine 750-950 --gpu-memclock 300

Add overclocking settings, GPU and fan control with different engine settings for 4 cards:

bfgminer -o http://pool:port -u username -p password -I 9 --auto-fan --auto-gpu --gpu-engine 750-950,945,700-930,960 --gpu-memclock 300

Single pool with a standard http proxy, regular desktop:

bfgminer -o http://pool:port -x http://proxy:port -u username -p password

Single pool with a socks5 proxy, regular desktop:

bfgminer -o http://pool:port -x socks5://proxy:port -u username -p password

The list of proxy types are:
 http:    standard http 1.1 proxy
 socks4:  socks4 proxy
 socks5:  socks5 proxy
 socks4a: socks4a proxy
 socks5h: socks5 proxy using a hostname

Proxy support requires cURL version 7.21.7 or newer.

If you specify the --socks-proxy option to BFGMiner, it will only be applied to all pools
that don't specify their own proxy setting like above

READ WARNINGS AND DOCUMENTATION BELOW ABOUT OVERCLOCKING

On Linux you virtually always need to export your display settings before
starting to get all the cards recognised and/or temperature+clocking working:

export DISPLAY=:0

---

WHILE RUNNING:

The following options are available while running with a single keypress:

[P]ool management [G]PU management [S]ettings [D]isplay options [Q]uit

P gives you:

Current pool management strategy: Failover
[F]ailover only disabled
[A]dd pool [R]emove pool [D]isable pool [E]nable pool
[C]hange management strategy [S]witch pool [I]nformation


S gives you:

[L]ongpoll: On
[Q]ueue: 1
[S]cantime: 60
[E]xpiry: 120
[R]etries: -1
[W]rite config file
[B]FGMiner restart


D gives you:

[N]ormal [C]lear [S]ilent mode (disable all output)
[D]ebug:off
[P]er-device:off
[Q]uiet:off
[V]erbose:off
[R]PC debug:off
[W]orkTime details:off
co[M]pact: off
[L]og interval:5


Q quits the application.


G gives you something like:

GPU 0: [124.2 / 191.3 Mh/s] [Q:212  A:77  R:33  HW:0  E:36%  U:1.73/m]
Temp: 67.0 C
Fan Speed: 35% (2500 RPM)
Engine Clock: 960 MHz
Memory Clock: 480 Mhz
Vddc: 1.200 V
Activity: 93%
Powertune: 0%
Last initialised: [2011-09-06 12:03:56]
Thread 0: 62.4 Mh/s Enabled ALIVE
Thread 1: 60.2 Mh/s Enabled ALIVE

[E]nable [D]isable [R]estart GPU [C]hange settings
Or press any other key to continue


The running log shows output like this:

 [2012-10-12 18:02:20] Accepted f0c05469 Diff 1/1 GPU 0 pool 1
 [2012-10-12 18:02:22] Accepted 218ac982 Diff 7/1 GPU 1 pool 1
 [2012-10-12 18:02:23] Accepted d8300795 Diff 1/1 GPU 3 pool 1
 [2012-10-12 18:02:24] Accepted 122c1ff1 Diff 14/1 GPU 1 pool 1

The 8 byte hex value are the 2nd 8 bytes of the share being submitted to the
pool. The 2 diff values are the actual difficulty target that share reached
followed by the difficulty target the pool is currently asking for.

---
Also many issues and FAQs are covered in the forum thread
dedicated to this program,
	http://forum.bitcoin.org/index.php?topic=28402.0

The output line shows the following:
5s:1713.6 avg:1707.8 u:1710.2 Mh/s | A:729  R:8  HW:0  E:242%  U:22.53/m

Each column is as follows:
5s:  A 5 second exponentially decaying average hash rate
avg: An all time average hash rate
u:   An all time average hash rate based on actual accepted shares
A:   The number of Accepted shares
R:   The number of Rejected shares
HW:  The number of HardWare errors
E:   The Efficiency defined as number of shares returned / work item
U:   The Utility defined as the number of shares / minute

 GPU 1: 73.5C 2551RPM | 427.3/443.0/442.1Mh/s | A:8 R:0 HW:0 U:4.39/m

Each column is as follows:
Temperature (if supported)
Fanspeed (if supported)
A 5 second exponentially decaying average hash rate
An all time average hash rate
An all time average hash rate based on actual accepted shares
The number of accepted shares
The number of rejected shares
The number of hardware erorrs
The utility defines as the number of shares / minute

The BFGMiner status line shows:
 TQ: 1  ST: 1  SS: 0  DW: 0  NB: 1  GW: 301  LW: 8  GF: 1  RF: 1

TQ is Total Queued work items.
ST is STaged work items (ready to use).
SS is Stale Shares discarded (detected and not submitted so don't count as rejects)
DW is Discarded Work items (work from block no longer valid to work on)
NB is New Blocks detected on the network
GW is GetWork requested (work items from pools)
LW is Locally generated Work items
GF is Getwork Fail Occasions (server slow to provide work)
RF is Remote Fail occasions (server slow to accept work)

NOTE: Running intensities above 9 with current hardware is likely to only
diminish return performance even if the hash rate might appear better. A good
starting baseline intensity to try on dedicated miners is 9. Higher values are
there to cope with future improvements in hardware.


The block display shows:
Block: 0074c5e482e34a506d2a051a...  Started: [17:17:22]  Best share: 2.71K

This shows a short stretch of the current block, when the new block started,
and the all time best difficulty share you've submitted since starting BFGMiner
this time.


---
MULTIPOOL

FAILOVER STRATEGIES WITH MULTIPOOL:
A number of different strategies for dealing with multipool setups are
available. Each has their advantages and disadvantages so multiple strategies
are available by user choice, as per the following list:

FAILOVER:
The default strategy is failover. This means that if you input a number of
pools, it will try to use them as a priority list, moving away from the 1st
to the 2nd, 2nd to 3rd and so on. If any of the earlier pools recover, it will
move back to the higher priority ones.

ROUND ROBIN:
This strategy only moves from one pool to the next when the current one falls
idle and makes no attempt to move otherwise.

ROTATE:
This strategy moves at user-defined intervals from one active pool to the next,
skipping pools that are idle.

LOAD BALANCE:
This strategy sends work to all the pools to maintain optimum load. The most
efficient pools will tend to get a lot more shares. If any pool falls idle, the
rest will tend to take up the slack keeping the miner busy.

BALANCE:
This strategy monitors the amount of difficulty 1 shares solved for each pool
and uses it to try to end up doing the same amount of work for all pools.


---
LOGGING

BFGMiner will log to stderr if it detects stderr is being redirected to a file.
To enable logging simply add 2>logfile.txt to your command line and logfile.txt
will contain the logged output at the log level you specify (normal, verbose,
debug etc.)

In other words if you would normally use:
./bfgminer -o xxx -u yyy -p zzz
if you use
./bfgminer -o xxx -u yyy -p zzz 2>logfile.txt
it will log to a file called logfile.txt and otherwise work the same.

There is also the -m option on linux which will spawn a command of your choice
and pipe the output directly to that command.

The WorkTime details 'debug' option adds details on the end of each line
displayed for Accepted or Rejected work done. An example would be:

 <-00000059.ed4834a3 M:X D:1.0 G:17:02:38:0.405 C:1.855 (2.995) W:3.440 (0.000) S:0.461 R:17:02:47

The first 2 hex codes are the previous block hash, the rest are reported in
seconds unless stated otherwise:
The previous hash is followed by the getwork mode used M:X where X is one of
P:Pool, T:Test Pool, L:LP or B:Benchmark,
then D:d.ddd is the difficulty required to get a share from the work,
then G:hh:mm:ss:n.nnn, which is when the getwork or LP was sent to the pool and
the n.nnn is how long it took to reply,
followed by 'O' on it's own if it is an original getwork, or 'C:n.nnn' if it was
a clone with n.nnn stating how long after the work was recieved that it was cloned,
(m.mmm) is how long from when the original work was received until work started,
W:n.nnn is how long the work took to process until it was ready to submit,
(m.mmm) is how long from ready to submit to actually doing the submit, this is
usually 0.000 unless there was a problem with submitting the work,
S:n.nnn is how long it took to submit the completed work and await the reply,
R:hh:mm:ss is the actual time the work submit reply was received

If you start BFGMiner with the --sharelog option, you can get detailed
information for each share found. The argument to the option may be "-" for
standard output (not advisable with the ncurses UI), any valid positive number
for that file descriptor, or a filename.

To log share data to a file named "share.log", you can use either:
./bfgminer --sharelog 50 -o xxx -u yyy -p zzz 50>share.log
./bfgminer --sharelog share.log -o xxx -u yyy -p zzz

For every share found, data will be logged in a CSV (Comma Separated Value)
format:
    timestamp,disposition,target,pool,dev,thr,sharehash,sharedata
For example (this is wrapped, but it's all on one line for real):
    1335313090,reject,
    ffffffffffffffffffffffffffffffffffffffffffffffffffffffff00000000,
    http://localhost:8337,GPU0,0,
    6f983c918f3299b58febf95ec4d0c7094ed634bc13754553ec34fc3800000000,
    00000001a0980aff4ce4a96d53f4b89a2d5f0e765c978640fe24372a000001c5
    000000004a4366808f81d44f26df3d69d7dc4b3473385930462d9ab707b50498
    f681634a4f1f63d01a0cd43fb338000000000080000000000000000000000000
    0000000000000000000000000000000000000000000000000000000080020000

---
OVERCLOCKING WARNING AND INFORMATION

AS WITH ALL OVERCLOCKING TOOLS YOU ARE ENTIRELY RESPONSIBLE FOR ANY HARM YOU
MAY CAUSE TO YOUR HARDWARE. OVERCLOCKING CAN INVALIDATE WARRANTIES, DAMAGE
HARDWARE AND EVEN CAUSE FIRES. THE AUTHOR ASSUMES NO RESPONSIBILITY FOR ANY
DAMAGE YOU MAY CAUSE OR UNPLANNED CHILDREN THAT MAY OCCUR AS A RESULT.

The GPU monitoring, clocking and fanspeed control incorporated into BFGMiner
comes through use of the ATI Display Library. As such, it only supports ATI
GPUs. Even if ADL support is successfully built into BFGMiner, unless the card
and driver supports it, no GPU monitoring/settings will be available.

BFGMiner supports initial setting of GPU engine clock speed, memory clock
speed, voltage, fanspeed, and the undocumented powertune feature of 69x0+ GPUs.
The setting passed to BFGMiner is used by all GPUs unless separate values are
specified. All settings can all be changed within the menu on the fly on a
per-GPU basis.

For example:
--gpu-engine 950 --gpu-memclock 825

will try to set all GPU engine clocks to 950 and all memory clocks to 825,
while:
--gpu-engine 950,945,930,960 --gpu-memclock 300

will try to set the engine clock of card 0 to 950, 1 to 945, 2 to 930, 3 to
960 and all memory clocks to 300.

You can substitute 0 to leave the engine clock of a card at its default.
For example, to keep the 2nd GPU to its default clocks:
--gpu-engine 950,0,930,960 --gpu-memclock 300,0,300,300

AUTO MODES:
There are two "auto" modes in BFGMiner, --auto-fan and --auto-gpu. These can
be used independently of each other and are complementary. Both auto modes
are designed to safely change settings while trying to maintain a target
temperature. By default this is set to 75 degrees C but can be changed with:

--temp-target
e.g.
--temp-target 80
Sets all cards' target temperature to 80 degrees.

--temp-target 75,85
Sets card 0 target temperature to 75, and card 1 to 85 degrees.

AUTO FAN:
e.g.
--auto-fan (implies 85% upper limit)
--gpu-fan 25-85,65 --auto-fan

Fan control in auto fan works off the theory that the minimum possible fan
required to maintain an optimal temperature will use less power, make less
noise, and prolong the life of the fan. In auto-fan mode, the fan speed is
limited to 85% if the temperature is below "overheat" intentionally, as
higher fanspeeds on GPUs do not produce signficantly more cooling, yet
significanly shorten the lifespan of the fans. If temperature reaches the
overheat value, fanspeed will still be increased to 100%. The overheat value
is set to 85 degrees by default and can be changed with:

--temp-overheat
e.g.
--temp-overheat 75,85
Sets card 0 overheat threshold to 75 degrees and card 1 to 85.

AUTO GPU:
e.g.
--auto-gpu --gpu-engine 750-950
--auto-gpu --gpu-engine 750-950,945,700-930,960

GPU control in auto gpu tries to maintain as high a clock speed as possible
while not reaching overheat temperatures. As a lower clock speed limit,
the auto-gpu mode checks the GPU card's "normal" clock speed and will not go
below this unless you have manually set a lower speed in the range. Also,
unless a higher clock speed was specified at startup, it will not raise the
clockspeed. If the temperature climbs, fanspeed is adjusted and optimised
before GPU engine clockspeed is adjusted. If fan speed control is not available
or already optimal, then GPU clock speed is only decreased if it goes over
the target temperature by the hysteresis amount, which is set to 3 by default
and can be changed with:
--temp-hysteresis
If the temperature drops below the target temperature, and engine clock speed
is not at the highest level set at startup, BFGMiner will raise the clock speed.
If at any time you manually set an even higher clock speed successfully in
BFGMiner, it will record this value and use it as its new upper limit (and the
same for low clock speeds and lower limits). If the temperature goes over the
cutoff limit (95 degrees by default), BFGMiner will completely disable the GPU
from mining and it will not be re-enabled unless manually done so. The cutoff
temperature can be changed with:

--temp-cutoff
e.g.
--temp-cutoff 95,105
Sets card 0 cutoff temperature to 95 and card 1 to 105.

--gpu-memdiff -125
This setting will modify the memory speed whenever the GPU clock speed is
modified by --auto-gpu. In this example, it will set the memory speed to
be 125 Mhz lower than the GPU speed. This is useful for some cards like the
6970 which normally don't allow a bigger clock speed difference.


CHANGING SETTINGS:
When setting values, it is important to realise that even though the driver
may report the value was changed successfully, and the new card power profile
information contains the values you set it to, that the card itself may
refuse to use those settings. As the performance profile changes dynamically,
querying the "current" value on the card can be wrong as well. So when changing
values in BFGMiner, after a pause of 1 second, it will report to you the current
values where you should check that your change has taken. An example is that
6970 reference cards will accept low memory values but refuse to actually run
those lower memory values unless they're within 125 of the engine clock speed.
In that scenario, they usually set their real speed back to their default.

BFGMiner reports the so-called "safe" range of whatever it is you are modifying
when you ask to modify it on the fly. However, you can change settings to values
outside this range. Despite this, the card can easily refuse to accept your
changes, or worse, to accept your changes and then silently ignore them. So
there is absolutely to know how far to/from where/to it can set things safely or
otherwise, and there is nothing stopping you from at least trying to set them
outside this range. Being very conscious of these possible failures is why
BFGMiner will report back the current values for you to examine how exactly the
card has responded. Even within the reported range of accepted values by the
card, it is very easy to crash just about any card, so it cannot use those
values to determine what range to set. You have to provide something meaningful
manually for BFGMiner to work with through experimentation.

STARTUP / SHUTDOWN:
When BFGMiner starts up, it tries to read off the current profile information
for clock and fan speeds and stores these values. When quitting BFGMiner, it
will then try to restore the original values. Changing settings outside of
BFGMiner while it's running may be reset to the startup BFGMiner values when
BFGMiner shuts down because of this.

---

RPC API

For RPC API details see the API-README file

---

GPU DEVICE ISSUES and use of --gpu-map

GPUs mine with OpenCL software via the GPU device driver. This means you need
to have both an OpenCL SDK installed, and the GPU device driver RUNNING (i.e.
Xorg up and running configured for all devices that will mine on linux etc.)
Meanwhile, the hardware monitoring that BFGMiner offers for AMD devices relies
on the ATI Display Library (ADL) software to work. OpenCL DOES NOT TALK TO THE
ADL. There is no 100% reliable way to know that OpenCL devices are identical
to the ADL devices, as neither give off the same information. BFGMiner does its
best to correlate these devices based on the order that OpenCL and ADL numbers
them. It is possible that this will fail for the following reasons:

1. The device order is listed differently by OpenCL and ADL (rare), even if the
number of devices is the same.
2. There are more OpenCL devices than ADL. OpenCL stupidly sees one GPU as two
devices if you have two monitors connected to the one GPU.
3. There are more ADL devices than OpenCL. ADL devices include any ATI GPUs,
including ones that can't mine, like some older R4xxx cards.

To cope with this, the ADVANCED option for --gpu-map is provided with BFGMiner.
DO NOT USE THIS UNLESS YOU KNOW WHAT YOU ARE DOING. The default will work the
vast majority of the time unless you know you have a problem already.

To get useful information, start BFGMiner with just the -n option. You will get
output that looks like this:

[2012-04-25 13:17:34] CL Platform 0 vendor: Advanced Micro Devices, Inc.
[2012-04-25 13:17:34] CL Platform 0 name: AMD Accelerated Parallel Processing
[2012-04-25 13:17:34] CL Platform 0 version: OpenCL 1.1 AMD-APP (844.4)
[2012-04-25 13:17:34] Platform 0 devices: 3
[2012-04-25 13:17:34]   0       Tahiti
[2012-04-25 13:17:34]   1       Tahiti
[2012-04-25 13:17:34]   2       Cayman
[2012-04-25 13:17:34] GPU 0 AMD Radeon HD 7900 Series  hardware monitoring enabled
[2012-04-25 13:17:34] GPU 1 AMD Radeon HD 7900 Series  hardware monitoring enabled
[2012-04-25 13:17:34] GPU 2 AMD Radeon HD 6900 Series hardware monitoring enabled
[2012-04-25 13:17:34] 3 GPU devices max detected

Note the number of devices here match, and the order is the same. If devices 1
and 2 were different between Tahiti and Cayman, you could run BFGMiner with:
--gpu-map 2:1,1:2
And it would swap the monitoring it received from ADL device 1 and put it to
opencl device 2 and vice versa.

If you have 2 monitors connected to the first device it would look like this:

[2012-04-25 13:17:34] Platform 0 devices: 4
[2012-04-25 13:17:34]   0       Tahiti
[2012-04-25 13:17:34]   1       Tahiti
[2012-04-25 13:17:34]   2       Tahiti
[2012-04-25 13:17:34]   3       Cayman
[2012-04-25 13:17:34] GPU 0 AMD Radeon HD 7900 Series  hardware monitoring enabled
[2012-04-25 13:17:34] GPU 1 AMD Radeon HD 7900 Series  hardware monitoring enabled
[2012-04-25 13:17:34] GPU 2 AMD Radeon HD 6900 Series hardware monitoring enabled

To work around this, you would use:
-d 0 -d 2 -d 3 --gpu-map 2:1,3:2

If you have an older card as well as the rest it would look like this:

[2012-04-25 13:17:34] Platform 0 devices: 3
[2012-04-25 13:17:34]   0       Tahiti
[2012-04-25 13:17:34]   1       Tahiti
[2012-04-25 13:17:34]   2       Cayman
[2012-04-25 13:17:34] GPU 0 AMD Radeon HD 4500 Series  hardware monitoring enabled
[2012-04-25 13:17:34] GPU 1 AMD Radeon HD 7900 Series  hardware monitoring enabled
[2012-04-25 13:17:34] GPU 2 AMD Radeon HD 7900 Series  hardware monitoring enabled
[2012-04-25 13:17:34] GPU 3 AMD Radeon HD 6900 Series hardware monitoring enabled

To work around this you would use:
--gpu-map 0:1,1:2,2:3


---

FAQ

Q: BFGMiner segfaults when I change my shell window size.
A: Older versions of libncurses have a bug to do with refreshing a window
after a size change. Upgrading to a new version of curses will fix it.

Q: Can I mine on servers from different networks (eg smartcoin and bitcoin) at
the same time?
A: No, BFGMiner keeps a database of the block it's working on to ensure it does
not work on stale blocks, and having different blocks from two networks would
make it invalidate the work from each other.

Q: Can I change the intensity settings individually for each GPU?
A: Yes, pass a list separated by commas such as -I d,4,9,9

Q: Can I put multiple pools in the config file?
A: Yes, check the example.conf file. Alternatively, set up everything either on
the command line or via the menu after startup and choose settings->write
config file and the file will be loaded one each startup.

Q: The build fails with gcc is unable to build a binary.
A: Remove the "-march=native" component of your CFLAGS as your version of gcc
does not support it.

Q: The CPU usage is high.
A: The ATI drivers after 11.6 have a bug that makes them consume 100% of one
CPU core unnecessarily so downgrade to 11.6. Binding BFGMiner to one CPU core on
windows can minimise it to 100% (instead of more than one core). Driver version
11.11 on linux and 11.12 on windows appear to have fixed this issue. Note that
later drivers may have an apparent return of high CPU usage. Try
'export GPU_USE_SYNC_OBJECTS=1' on Linux before starting BFGMiner.

Q: Can you implement feature X?
A: I can, but time is limited, and people who donate are more likely to get
their feature requests implemented.

Q: My GPU hangs and I have to reboot it to get it going again?
A: The more aggressively the mining software uses your GPU, the less overclock
you will be able to run. You are more likely to hit your limits with BFGMiner
and you will find you may need to overclock your GPU less aggressively. The
software cannot be responsible and make your GPU hang directly. If you simply
cannot get it to ever stop hanging, try decreasing the intensity, and if even
that fails, try changing to the poclbm kernel with -k poclbm, though you will
sacrifice performance. BFGMiner is designed to try and safely restart GPUs as
much as possible, but NOT if that restart might actually crash the rest of the
GPUs mining, or even the machine. It tries to restart them with a separate
thread and if that separate thread dies, it gives up trying to restart any more
GPUs.

Q: Work keeps going to my backup pool even though my primary pool hasn't
failed?
A: BFGMiner checks for conditions where the primary pool is lagging and will
pass some work to the backup servers under those conditions. The reason for
doing this is to try its absolute best to keep the GPUs working on something
useful and not risk idle periods. You can disable this behaviour with the
option --failover-only.

Q: Is this a virus?
A: BFGMiner is being packaged with other trojan scripts and some antivirus
software is falsely accusing bfgminer.exe as being the actual virus, rather
than whatever it is being packaged with. If you installed BFGMiner yourself,
then you do not have a virus on your computer. Complain to your antivirus
software company. They seem to be flagging even source code now from BFGMiner
as viruses, even though text source files can't do anything by themself.

Q: Can you modify the display to include more of one thing in the output and
less of another, or can you change the quiet mode or can you add yet another
output mode?
A: Everyone will always have their own view of what's important to monitor.
The defaults are very sane and I have very little interest in changing this
any further.

Q: Can you change the autofan/autogpu to change speeds in a different manner?
A: The defaults are sane and safe. I'm not interested in changing them
further. The starting fan speed is set to 50% in auto-fan mode as a safety
precaution.

Q: Why is my efficiency above/below 100%?
A: Efficiency simply means how many shares you return for the amount of work
you request. It does not correlate with efficient use of your hardware, and is
a measure of a combination of hardware speed, block luck, pool design and other
factors

Q: What are the best parameters to pass for X pool/hardware/device.
A: Virtually always, the DEFAULT parameters give the best results. Most user
defined settings lead to worse performance. The ONLY thing most users should
need to set is the Intensity.

Q: What happened to CPU mining?
A: Being increasingly irrelevant for most users, and a maintenance issue, it is
no longer under active development and will not be supported unless someone
steps up to help maintain it. No binary builds supporting CPU mining will be
released but CPU mining can be built into BFGMiner when it is compiled.

Q: I upgraded BFGMiner version and my hashrate suddenly dropped!
A: No, you upgraded your SDK version unwittingly between upgrades of BFGMiner
and that caused  your hashrate to drop. See the next question.

Q: I upgraded my ATI driver/SDK/BFGMiner and my hashrate suddenly dropped!
A: The hashrate performance in BFGMiner is tied to the version of the ATI SDK
that is installed only for the very first time BFGMiner is run. This generates
binaries that are used by the GPU every time after that. Any upgrades to the
SDK after that time will have no effect on the binaries. However, if you
install a fresh version of BFGMiner, and have since upgraded your SDK, new
binaries will be built. It is known that the 2.6 ATI SDK has a huge hashrate
penalty on generating new binaries. It is recommended to not use this SDK at
this time unless you are using an ATI 7xxx card that needs it.

Q: Which ATI SDK is the best for BFGMiner?
A: At the moment, versions 2.4 and 2.5 work the best. If you are forced to use
the 2.6 SDK, the phatk kernel will perform poorly, while the diablo or my
custom modified poclbm kernel are optimised for it.

Q: I have multiple SDKs installed, can I choose which one it uses?
A: Run bfgminer with the -n option and it will list all the platforms currently
installed. Then you can tell BFGMiner which platform to use with --gpu-platform.

Q: GUI version?
A: No. The RPC interface makes it possible for someone else to write one
though.

Q: I'm having an issue. What debugging information should I provide?
A: Start BFGMiner with your regular commands and add -D -T --verbose and provide
the full startup output and a summary of your hardware, operating system, ATI
driver version and ATI stream version.

Q: BFGMiner reports no devices or only one device on startup on Linux although
I have multiple devices and drivers+SDK installed properly?
A: Try "export DISPLAY=:0" before running BFGMiner.

Q: My network gets slower and slower and then dies for a minute?
A; Try the --net-delay option.

Q: How do I tune for p2pool?
A: p2pool has very rapid expiration of work and new blocks, it is suggested you
decrease intensity by 1 from your optimal value, and decrease GPU threads to 1
with -g 1. It is also recommended to use --failover-only since the work is
effectively like a different block chain. If mining with a minirig, it is worth
adding the --bfl-range option.

Q: Are kernels from other mining software useable in BFGMiner?
A: No, the APIs are slightly different between the different software and they
will not work.

Q: I run PHP on windows to access the API with the example miner.php. Why does
it fail when php is installed properly but I only get errors about Sockets not
working in the logs?
A: http://us.php.net/manual/en/sockets.installation.php

Q: What is a PGA?
A: At the moment, BFGMiner supports 5 FPGAs: BitForce, Icarus, ModMiner, X6500,
and Ztex.
They are Field-Programmable Gate Arrays that have been programmed to do Bitcoin
mining. Since the acronym needs to be only 3 characters, the "Field-" part has
been skipped.

Q: How do I get my BFL/Icarus/Lancelot/Cairnsmore device to auto-recognise?
A: On linux, if the /dev/ttyUSB* devices don't automatically appear, the only
thing that needs to be done is to load the driver for them:
BFL: sudo modprobe ftdi_sio vendor=0x0403 product=0x6014
Icarus: sudo modprobe pl2303 vendor=0x067b product=0x230
Lancelot: sudo modprobe ftdi_sio vendor=0x0403 product=0x6001
Cairnsmore: sudo modprobe ftdi_sio product=0x8350 vendor=0x0403
On windows you must install the pl2303 or ftdi driver required for the device
pl2303: http://prolificusa.com/pl-2303hx-drivers/
ftdi: http://www.ftdichip.com/Drivers/VCP.htm

Q: On linux I can see the /dev/ttyUSB* devices for my ICA/BFL/MMQ FPGA, but
BFGMiner can't mine on them
A: Make sure you have the required priviledges to access the /dev/ttyUSB* devices:
 sudo ls -las /dev/ttyUSB*
will give output like:
 0 crw-rw---- 1 root dialout 188, 0 2012-09-11 13:49 /dev/ttyUSB0
This means your account must have the group 'dialout' or root priviledges
To permanently give your account the 'dialout' group:
 sudo usermod -G dialout -a `whoami`
Then logout and back in again

Q: What is stratum and how do I use it?
A: Stratum is a protocol designed to reduce resources for mining pools at the
cost of keeping the miner in the dark and blindly transferring his mining
authority to the pool. It is a return to the problems of the old centralized
"getwork" protocol, but capable of scaling to hardware of any speed like the
standard GBT protocol. If a pool uses stratum instead of GBT, BFGMiner
will automatically detect it and switch to the support as advertised if it can.
Stratum uses direct TCP connections to the pool and thus it will NOT currently
work through a http proxy but will work via a socks proxy if you need to use
one. If you input the stratum port directly into your configuration, or use the
special prefix "stratum+tcp://" instead of "http://", BFGMiner will ONLY try to
use stratum protocol mining.

---

This code is provided entirely free of charge by the programmer in his spare
time so donations would be greatly appreciated. Please consider donating to the
address below.

Luke-Jr <luke-jr+bfgminer@utopios.org>
1QATWksNFGeUJCWBrN4g6hGM178Lovm7Wh<|MERGE_RESOLUTION|>--- conflicted
+++ resolved
@@ -53,13 +53,8 @@
 	udev dev library    http://www.freedesktop.org/software/systemd/libudev/
 	(libudev-dev - only required for multi-FPGA auto-detection on Linux)
 
-<<<<<<< HEAD
-	libusb headers
-	(This is only required for Ztex and X6500 support)
-=======
 	usb dev library     http://www.libusb.org/
-	(libusb-dev  - only required for Ztex support)
->>>>>>> 18c69e8b
+	(libusb-dev  - only required for Ztex and X6500 support)
 
 
 BFGMiner specific configuration options:
