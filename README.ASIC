--- conflicted
+++ resolved
@@ -2,7 +2,6 @@
 
 Currently supported ASIC devices include Avalon, Bitfountain's Block Erupter
 series (both USB and blades), and Butterfly Labs' SC range of devices.
-
 
 
 AVALON
@@ -66,7 +65,6 @@
 Use the API for more detailed information than this.
 
 
-<<<<<<< HEAD
 BLOCK ERUPTER BLADE
 -------------------
 
@@ -78,7 +76,8 @@
 Then configure your blade to connect to your BFGMiner instance on the same port,
 with a unique username per blade. It will then show up as a SGW device and
 should work more or less like any other miner.
-=======
+
+
 BLOCK ERUPTER USB
 -----------------
 
@@ -86,7 +85,6 @@
 the '--scan-serial erupter:*' option to tell BFGMiner what device to probe. They
 communicate with the Icarus protocol, which has some additional options in
 README.FPGA
->>>>>>> 06774755
 
 
 ---
