--- conflicted
+++ resolved
@@ -308,7 +308,7 @@
 	if (unlikely(!avalon->works))
 		return false;
 
-	work = find_queued_work_bymidstate(avalon, (char *)ar->midstate, 32,
+	work = clone_queued_work_bymidstate(avalon, (char *)ar->midstate, 32,
 					   (char *)ar->data, 64, 12);
 	if (!work)
 		return false;
@@ -317,6 +317,8 @@
 	info->matching_work[work->subid]++;
 	*nonce = htole32(ar->nonce);
 	submit_nonce(thr, work, *nonce);
+	
+	free_work(work);
 
 	return true;
 }
@@ -634,95 +636,7 @@
 	applog(LOG_INFO, "Avalon: Opened on %s", avalon->device_path);
 }
 
-<<<<<<< HEAD
 static void avalon_init(struct cgpu_info *avalon)
-=======
-static struct work *avalon_valid_result(struct cgpu_info *avalon, struct avalon_result *ar)
-{
-	return clone_queued_work_bymidstate(avalon, (char *)ar->midstate, 32,
-					    (char *)ar->data, 64, 12);
-}
-
-static void avalon_update_temps(struct cgpu_info *avalon, struct avalon_info *info,
-				struct avalon_result *ar);
-
-static void avalon_inc_nvw(struct avalon_info *info, struct thr_info *thr)
-{
-	applog(LOG_INFO, "%s%d: No matching work - HW error",
-	       thr->cgpu->drv->name, thr->cgpu->device_id);
-
-	inc_hw_errors(thr);
-	info->no_matching_work++;
-}
-
-static void avalon_parse_results(struct cgpu_info *avalon, struct avalon_info *info,
-				 struct thr_info *thr, char *buf, int *offset)
-{
-	int i, spare = *offset - AVALON_READ_SIZE;
-	bool found = false;
-
-	for (i = 0; i <= spare; i++) {
-		struct avalon_result *ar;
-		struct work *work;
-
-		ar = (struct avalon_result *)&buf[i];
-		work = avalon_valid_result(avalon, ar);
-		if (work) {
-			bool gettemp = false;
-
-			found = true;
-
-			if (avalon_decode_nonce(thr, avalon, info, ar, work)) {
-				mutex_lock(&info->lock);
-				if (!info->nonces++)
-					gettemp = true;
-				info->auto_nonces++;
-				mutex_unlock(&info->lock);
-			} else if (opt_avalon_auto) {
-				mutex_lock(&info->lock);
-				info->auto_hw++;
-				mutex_unlock(&info->lock);
-			}
-			free_work(work);
-
-			if (gettemp)
-				avalon_update_temps(avalon, info, ar);
-			break;
-		}
-	}
-
-	if (!found) {
-		spare = *offset - AVALON_READ_SIZE;
-		/* We are buffering and haven't accumulated one more corrupt
-		 * work result. */
-		if (spare < (int)AVALON_READ_SIZE)
-			return;
-		avalon_inc_nvw(info, thr);
-	} else {
-		spare = AVALON_READ_SIZE + i;
-		if (i) {
-			if (i >= (int)AVALON_READ_SIZE)
-				avalon_inc_nvw(info, thr);
-			else
-				applog(LOG_WARNING, "Avalon: Discarding %d bytes from buffer", i);
-		}
-	}
-
-	*offset -= spare;
-	memmove(buf, buf + spare, *offset);
-}
-
-static void avalon_running_reset(struct cgpu_info *avalon,
-				   struct avalon_info *info)
-{
-	avalon_reset(avalon, false);
-	avalon_idle(avalon, info);
-	avalon->results = 0;
-	info->reset = false;
-}
-
-static void *avalon_get_results(void *userdata)
->>>>>>> 3fe89486
 {
 	struct avalon_info *info = avalon->device_data;
 	struct avalon_result ar;
