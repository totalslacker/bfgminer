/*
 * Copyright 2012 Luke Dashjr
 * Copyright 2012 Andrew Smith
 *
 * This program is free software; you can redistribute it and/or modify it
 * under the terms of the GNU General Public License as published by the Free
 * Software Foundation; either version 3 of the License, or (at your option)
 * any later version.  See COPYING for more details.
 */

#include "config.h"

#include <stdint.h>
#include <stdlib.h>
#include <sys/types.h>
#include <dirent.h>
#include <string.h>

#ifndef WIN32
#include <errno.h>
#include <termios.h>
#include <sys/stat.h>
#include <unistd.h>
#include <fcntl.h>
#ifndef O_CLOEXEC
#define O_CLOEXEC 0
#endif
#else  /* WIN32 */
#include <windows.h>
#include <io.h>

#define dlsym (void*)GetProcAddress
#define dlclose FreeLibrary

typedef unsigned long FT_STATUS;
typedef PVOID FT_HANDLE;
__stdcall FT_STATUS (*FT_ListDevices)(PVOID pArg1, PVOID pArg2, DWORD Flags);
__stdcall FT_STATUS (*FT_Open)(int idx, FT_HANDLE*);
__stdcall FT_STATUS (*FT_GetComPortNumber)(FT_HANDLE, LPLONG lplComPortNumber);
__stdcall FT_STATUS (*FT_Close)(FT_HANDLE);
const uint32_t FT_OPEN_BY_DESCRIPTION =       2;
const uint32_t FT_LIST_ALL         = 0x20000000;
const uint32_t FT_LIST_NUMBER_ONLY = 0x80000000;
enum {
	FT_OK,
};
#endif  /* WIN32 */

#ifdef HAVE_LIBUDEV
#include <libudev.h>
#endif

#include "elist.h"
#include "logging.h"
#include "miner.h"
#include "fpgautils.h"

#ifdef HAVE_LIBUDEV
int serial_autodetect_udev(detectone_func_t detectone, const char*prodname)
{
	struct udev *udev = udev_new();
	struct udev_enumerate *enumerate = udev_enumerate_new(udev);
	struct udev_list_entry *list_entry;
	char found = 0;

	udev_enumerate_add_match_subsystem(enumerate, "tty");
	udev_enumerate_add_match_property(enumerate, "ID_MODEL", prodname);
	udev_enumerate_scan_devices(enumerate);
	udev_list_entry_foreach(list_entry, udev_enumerate_get_list_entry(enumerate)) {
		struct udev_device *device = udev_device_new_from_syspath(
			udev_enumerate_get_udev(enumerate),
			udev_list_entry_get_name(list_entry)
		);
		if (!device)
			continue;

		const char *devpath = udev_device_get_devnode(device);
		if (devpath && detectone(devpath))
			++found;

		udev_device_unref(device);
	}
	udev_enumerate_unref(enumerate);
	udev_unref(udev);

	return found;
}
#else
int serial_autodetect_udev(__maybe_unused detectone_func_t detectone, __maybe_unused const char*prodname)
{
	return 0;
}
#endif

int serial_autodetect_devserial(detectone_func_t detectone, const char*prodname)
{
#ifndef WIN32
	DIR *D;
	struct dirent *de;
	const char udevdir[] = "/dev/serial/by-id";
	char devpath[sizeof(udevdir) + 1 + NAME_MAX];
	char *devfile = devpath + sizeof(udevdir);
	char found = 0;

	D = opendir(udevdir);
	if (!D)
		return 0;
	memcpy(devpath, udevdir, sizeof(udevdir) - 1);
	devpath[sizeof(udevdir) - 1] = '/';
	while ( (de = readdir(D)) ) {
		if (!strstr(de->d_name, prodname))
			continue;
		strcpy(devfile, de->d_name);
		if (detectone(devpath))
			++found;
	}
	closedir(D);

	return found;
#else
	return 0;
#endif
}

<<<<<<< HEAD
#ifdef WIN32
#define LOAD_SYM(sym)  do { \
	if (!(sym = dlsym(dll, #sym))) {  \
		applog(LOG_DEBUG, "Failed to load " #sym ", not using FTDI autodetect");  \
		goto out;  \
	}  \
} while(0)

int serial_autodetect_ftdi(detectone_func_t detectone, const char *needle, const char *needle2)
{
	char devpath[] = "\\\\.\\COMnnnnn";
	char *devpathnum = &devpath[7];
	char **bufptrs;
	char *buf;
	int found = 0;
	int i;

	FT_STATUS ftStatus;
	DWORD numDevs;
	HMODULE dll = LoadLibrary("FTD2XX.DLL");
	if (!dll) {
		applog(LOG_DEBUG, "FTD2XX.DLL failed to load, not using FTDI autodetect");
		return 0;
	}
	LOAD_SYM(FT_ListDevices);
	LOAD_SYM(FT_Open);
	LOAD_SYM(FT_GetComPortNumber);
	LOAD_SYM(FT_Close);
	
	ftStatus = FT_ListDevices(&numDevs, NULL, FT_LIST_NUMBER_ONLY);
	if (ftStatus != FT_OK) {
		applog(LOG_DEBUG, "FTDI device count failed, not using FTDI autodetect");
		goto out;
	}
	applog(LOG_DEBUG, "FTDI reports %u devices", (unsigned)numDevs);

	buf = alloca(65 * numDevs);
	bufptrs = alloca(sizeof(*bufptrs) * (numDevs + 1));

	for (i = 0; i < numDevs; ++i)
		bufptrs[i] = &buf[i * 65];
	bufptrs[numDevs] = NULL;
	ftStatus = FT_ListDevices(bufptrs, &numDevs, FT_LIST_ALL | FT_OPEN_BY_DESCRIPTION);
	if (ftStatus != FT_OK) {
		applog(LOG_DEBUG, "FTDI device list failed, not using FTDI autodetect");
		goto out;
	}
	
	for (i = numDevs; i > 0; ) {
		--i;
		bufptrs[i][64] = '\0';
		
		if (!(strstr(bufptrs[i], needle) && (!needle2 || strstr(bufptrs[i], needle2))))
			continue;
		
		FT_HANDLE ftHandle;
		if (FT_OK != FT_Open(i, &ftHandle))
			continue;
		LONG lComPortNumber;
		ftStatus = FT_GetComPortNumber(ftHandle, &lComPortNumber);
		FT_Close(ftHandle);
		if (FT_OK != ftStatus || lComPortNumber < 0)
			continue;
		
		sprintf(devpathnum, "%d", (int)lComPortNumber);
		
		if (detectone(devpath))
			++found;
	}

out:
	dlclose(dll);
	return found;
}
#else
int serial_autodetect_ftdi(__maybe_unused detectone_func_t detectone, __maybe_unused const char *needle, __maybe_unused const char *needle2)
{
	return 0;
}
#endif

struct device_api *serial_claim(const char *devpath, struct device_api *api);

int
_serial_detect(const char*dname, detectone_func_t detectone, autoscan_func_t autoscan, int flags)
=======
int _serial_detect(struct device_api *api, detectone_func_t detectone, autoscan_func_t autoscan, bool forceauto)
>>>>>>> ad7aa2b3
{
	struct string_elist *iter, *tmp;
	const char *dev, *colon;
	bool inhibitauto = false;
	char found = 0;
<<<<<<< HEAD
	bool forceauto = flags & 1;
	bool hasname;
	size_t dnamel = strlen(dname);
=======
	size_t namel = strlen(api->name);
	size_t dnamel = strlen(api->dname);
>>>>>>> ad7aa2b3

	list_for_each_entry_safe(iter, tmp, &scan_devices, list) {
		dev = iter->string;
		if ((colon = strchr(dev, ':')) && colon[1] != '\0') {
			size_t idlen = colon - dev;

			// allow either name:device or dname:device
			if ((idlen != namel || strncasecmp(dev, api->name, idlen))
			&&  (idlen != dnamel || strncasecmp(dev, api->dname, idlen)))
				continue;
<<<<<<< HEAD
			s = p + 1;
			hasname = true;
		}
		else
			hasname = false;
		if (!strcmp(s, "auto"))
=======

			dev = colon + 1;
		}
		if (!strcmp(dev, "auto"))
>>>>>>> ad7aa2b3
			forceauto = true;
		else if (!strcmp(dev, "noauto"))
			inhibitauto = true;
<<<<<<< HEAD
		else
		if ((flags & 2) && !hasname)
			continue;
		else
		if (!detectone)
		{}  // do nothing
		else
		if (serial_claim(s, NULL))
		{
			applog(LOG_DEBUG, "%s is already claimed... skipping probes", s);
			string_elist_del(iter);
		}
		else
		if (detectone(s)) {
=======
		else if (detectone(dev)) {
>>>>>>> ad7aa2b3
			string_elist_del(iter);
			inhibitauto = true;
			++found;
		}
	}

	if ((forceauto || !inhibitauto) && autoscan)
		found += autoscan();

	return found;
}

#ifndef WIN32
typedef dev_t my_dev_t;
#else
typedef int my_dev_t;
#endif

struct _device_claim {
	struct device_api *api;
	my_dev_t dev;
	UT_hash_handle hh;
};

struct device_api *serial_claim(const char *devpath, struct device_api *api)
{
	static struct _device_claim *claims = NULL;
	struct _device_claim *c;
	my_dev_t dev;

#ifndef WIN32
	{
		struct stat my_stat;
		if (stat(devpath, &my_stat))
			return NULL;
		dev = my_stat.st_rdev;
	}
#else
	{
		char *p = strstr(devpath, "COM"), *p2;
		if (!p)
			return NULL;
		dev = strtol(&p[3], &p2, 10);
		if (p2 == p)
			return NULL;
	}
#endif

	HASH_FIND(hh, claims, &dev, sizeof(dev), c);
	if (c)
		return c->api;

	if (!api)
		return NULL;

	c = malloc(sizeof(*c));
	c->dev = dev;
	c->api = api;
	HASH_ADD(hh, claims, dev, sizeof(dev), c);
	return NULL;
}

// This code is purely for debugging but is very useful for that
// It also took quite a bit of effort so I left it in
// #define TERMIOS_DEBUG 1
// Here to include it at compile time
// It's off by default
#ifndef WIN32
#ifdef TERMIOS_DEBUG

#define BITSSET "Y"
#define BITSNOTSET "N"

int tiospeed(speed_t speed)
{
	switch (speed) {
	case B0:
		return 0;
	case B50:
		return 50;
	case B75:
		return 75;
	case B110:
		return 110;
	case B134:
		return 134;
	case B150:
		return 150;
	case B200:
		return 200;
	case B300:
		return 300;
	case B600:
		return 600;
	case B1200:
		return 1200;
	case B1800:
		return 1800;
	case B2400:
		return 2400;
	case B4800:
		return 4800;
	case B9600:
		return 9600;
	case B19200:
		return 19200;
	case B38400:
		return 38400;
	case B57600:
		return 57600;
	case B115200:
		return 115200;
	case B230400:
		return 230400;
	case B460800:
		return 460800;
	case B500000:
		return 500000;
	case B576000:
		return 576000;
	case B921600:
		return 921600;
	case B1000000:
		return 1000000;
	case B1152000:
		return 1152000;
	case B1500000:
		return 1500000;
	case B2000000:
		return 2000000;
	case B2500000:
		return 2500000;
	case B3000000:
		return 3000000;
	case B3500000:
		return 3500000;
	case B4000000:
		return 4000000;
	default:
		return -1;
	}
}

void termios_debug(const char *devpath, struct termios *my_termios, const char *msg)
{
	applog(LOG_DEBUG, "TIOS: Open %s attributes %s: ispeed=%d ospeed=%d",
			devpath, msg, tiospeed(cfgetispeed(my_termios)), tiospeed(cfgetispeed(my_termios)));

#define ISSETI(b) ((my_termios->c_iflag | (b)) ? BITSSET : BITSNOTSET)

	applog(LOG_DEBUG, "TIOS:  c_iflag: IGNBRK=%s BRKINT=%s IGNPAR=%s PARMRK=%s INPCK=%s ISTRIP=%s INLCR=%s IGNCR=%s ICRNL=%s IUCLC=%s IXON=%s IXANY=%s IOFF=%s IMAXBEL=%s IUTF8=%s",
			ISSETI(IGNBRK), ISSETI(BRKINT), ISSETI(IGNPAR), ISSETI(PARMRK),
			ISSETI(INPCK), ISSETI(ISTRIP), ISSETI(INLCR), ISSETI(IGNCR),
			ISSETI(ICRNL), ISSETI(IUCLC), ISSETI(IXON), ISSETI(IXANY),
			ISSETI(IXOFF), ISSETI(IMAXBEL), ISSETI(IUTF8));

#define ISSETO(b) ((my_termios->c_oflag | (b)) ? BITSSET : BITSNOTSET)
#define VALO(b) (my_termios->c_oflag | (b))

	applog(LOG_DEBUG, "TIOS:  c_oflag: OPOST=%s OLCUC=%s ONLCR=%s OCRNL=%s ONOCR=%s ONLRET=%s OFILL=%s OFDEL=%s NLDLY=%d CRDLY=%d TABDLY=%d BSDLY=%d VTDLY=%d FFDLY=%d",
			ISSETO(OPOST), ISSETO(OLCUC), ISSETO(ONLCR), ISSETO(OCRNL),
			ISSETO(ONOCR), ISSETO(ONLRET), ISSETO(OFILL), ISSETO(OFDEL),
			VALO(NLDLY), VALO(CRDLY), VALO(TABDLY), VALO(BSDLY),
			VALO(VTDLY), VALO(FFDLY));

#define ISSETC(b) ((my_termios->c_cflag | (b)) ? BITSSET : BITSNOTSET)
#define VALC(b) (my_termios->c_cflag | (b))

	applog(LOG_DEBUG, "TIOS:  c_cflag: CBAUDEX=%s CSIZE=%d CSTOPB=%s CREAD=%s PARENB=%s PARODD=%s HUPCL=%s CLOCAL=%s"
#ifdef LOBLK
			" LOBLK=%s"
#endif
			" CMSPAR=%s CRTSCTS=%s",
			ISSETC(CBAUDEX), VALC(CSIZE), ISSETC(CSTOPB), ISSETC(CREAD),
			ISSETC(PARENB), ISSETC(PARODD), ISSETC(HUPCL), ISSETC(CLOCAL),
#ifdef LOBLK
			ISSETC(LOBLK),
#endif
			ISSETC(CMSPAR), ISSETC(CRTSCTS));

#define ISSETL(b) ((my_termios->c_lflag | (b)) ? BITSSET : BITSNOTSET)

	applog(LOG_DEBUG, "TIOS:  c_lflag: ISIG=%s ICANON=%s XCASE=%s ECHO=%s ECHOE=%s ECHOK=%s ECHONL=%s ECHOCTL=%s ECHOPRT=%s ECHOKE=%s"
#ifdef DEFECHO
			" DEFECHO=%s"
#endif
			" FLUSHO=%s NOFLSH=%s TOSTOP=%s PENDIN=%s IEXTEN=%s",
			ISSETL(ISIG), ISSETL(ICANON), ISSETL(XCASE), ISSETL(ECHO),
			ISSETL(ECHOE), ISSETL(ECHOK), ISSETL(ECHONL), ISSETL(ECHOCTL),
			ISSETL(ECHOPRT), ISSETL(ECHOKE),
#ifdef DEFECHO
			ISSETL(DEFECHO),
#endif
			ISSETL(FLUSHO), ISSETL(NOFLSH), ISSETL(TOSTOP), ISSETL(PENDIN),
			ISSETL(IEXTEN));

#define VALCC(b) (my_termios->c_cc[b])
	applog(LOG_DEBUG, "TIOS:  c_cc: VINTR=0x%02x VQUIT=0x%02x VERASE=0x%02x VKILL=0x%02x VEOF=0x%02x VMIN=%u VEOL=0x%02x VTIME=%u VEOL2=0x%02x"
#ifdef VSWTCH
			" VSWTCH=0x%02x"
#endif
			" VSTART=0x%02x VSTOP=0x%02x VSUSP=0x%02x"
#ifdef VDSUSP
			" VDSUSP=0x%02x"
#endif
			" VLNEXT=0x%02x VWERASE=0x%02x VREPRINT=0x%02x VDISCARD=0x%02x"
#ifdef VSTATUS
			" VSTATUS=0x%02x"
#endif
			,
			VALCC(VINTR), VALCC(VQUIT), VALCC(VERASE), VALCC(VKILL),
			VALCC(VEOF), VALCC(VMIN), VALCC(VEOL), VALCC(VTIME),
			VALCC(VEOL2),
#ifdef VSWTCH
			VALCC(VSWTCH),
#endif
			VALCC(VSTART), VALCC(VSTOP), VALCC(VSUSP),
#ifdef VDSUSP
			VALCC(VDSUSP),
#endif
			VALCC(VLNEXT), VALCC(VWERASE),
			VALCC(VREPRINT), VALCC(VDISCARD)
#ifdef VSTATUS
			,VALCC(VSTATUS)
#endif
			);
}
#endif
#endif

<<<<<<< HEAD
/* NOTE: Linux only supports uint8_t (decisecond) timeouts; limiting it in
 *       this interface buys us warnings when bad constants are passed in.
 */
int
serial_open(const char*devpath, unsigned long baud, uint8_t timeout, bool purge)
=======
int serial_open(const char *devpath, unsigned long baud, signed short timeout, bool purge)
>>>>>>> ad7aa2b3
{
#ifdef WIN32
	HANDLE hSerial = CreateFile(devpath, GENERIC_READ | GENERIC_WRITE, 0, NULL, OPEN_EXISTING, 0, NULL);
	if (unlikely(hSerial == INVALID_HANDLE_VALUE))
	{
		DWORD e = GetLastError();
		switch (e) {
		case ERROR_ACCESS_DENIED:
			applog(LOG_ERR, "Do not have user privileges required to open %s", devpath);
			break;
		case ERROR_SHARING_VIOLATION:
			applog(LOG_ERR, "%s is already in use by another process", devpath);
			break;
		default:
			applog(LOG_DEBUG, "Open %s failed, GetLastError:%u", devpath, e);
			break;
		}
		return -1;
	}

	// thanks to af_newbie for pointers about this
	COMMCONFIG comCfg = {0};
	comCfg.dwSize = sizeof(COMMCONFIG);
	comCfg.wVersion = 1;
	comCfg.dcb.DCBlength = sizeof(DCB);
	comCfg.dcb.BaudRate = baud;
	comCfg.dcb.fBinary = 1;
	comCfg.dcb.fDtrControl = DTR_CONTROL_ENABLE;
	comCfg.dcb.fRtsControl = RTS_CONTROL_ENABLE;
	comCfg.dcb.ByteSize = 8;

	SetCommConfig(hSerial, &comCfg, sizeof(comCfg));

	// Code must specify a valid timeout value (0 means don't timeout)
	const DWORD ctoms = ((DWORD)timeout * 100);
	COMMTIMEOUTS cto = {ctoms, 0, ctoms, 0, ctoms};
	SetCommTimeouts(hSerial, &cto);

	if (purge) {
		PurgeComm(hSerial, PURGE_RXABORT);
		PurgeComm(hSerial, PURGE_TXABORT);
		PurgeComm(hSerial, PURGE_RXCLEAR);
		PurgeComm(hSerial, PURGE_TXCLEAR);
	}

	return _open_osfhandle((LONG)hSerial, 0);
#else
	int fdDev = open(devpath, O_RDWR | O_CLOEXEC | O_NOCTTY);

	if (unlikely(fdDev == -1))
	{
		if (errno == EACCES)
			applog(LOG_ERR, "Do not have user privileges required to open %s", devpath);
		else
			applog(LOG_DEBUG, "Open %s failed, errno:%d", devpath, errno);

		return -1;
	}

	struct termios my_termios;

	tcgetattr(fdDev, &my_termios);

#ifdef TERMIOS_DEBUG
	termios_debug(devpath, &my_termios, "before");
#endif

	switch (baud) {
	case 0:
		break;
	case 57600:
		cfsetispeed(&my_termios, B57600);
		cfsetospeed(&my_termios, B57600);
		break;
	case 115200:
		cfsetispeed(&my_termios, B115200);
		cfsetospeed(&my_termios, B115200);
		break;
	// TODO: try some higher speeds with the Icarus and BFL to see
	// if they support them and if setting them makes any difference
	// N.B. B3000000 doesn't work on Icarus
	default:
		applog(LOG_WARNING, "Unrecognized baud rate: %lu", baud);
	}

	my_termios.c_cflag |= CS8;
	my_termios.c_cflag |= CREAD;
	my_termios.c_cflag |= CLOCAL;
	my_termios.c_cflag &= ~(CSIZE | PARENB);

	my_termios.c_iflag &= ~(IGNBRK | BRKINT | PARMRK |
				ISTRIP | INLCR | IGNCR | ICRNL | IXON);
	my_termios.c_oflag &= ~OPOST;
	my_termios.c_lflag &= ~(ECHO | ECHONL | ICANON | ISIG | IEXTEN);

	// Code must specify a valid timeout value (0 means don't timeout)
	my_termios.c_cc[VTIME] = (cc_t)timeout;
	my_termios.c_cc[VMIN] = 0;

#ifdef TERMIOS_DEBUG
	termios_debug(devpath, &my_termios, "settings");
#endif

	tcsetattr(fdDev, TCSANOW, &my_termios);

#ifdef TERMIOS_DEBUG
	tcgetattr(fdDev, &my_termios);
	termios_debug(devpath, &my_termios, "after");
#endif

	if (purge)
		tcflush(fdDev, TCIOFLUSH);
	return fdDev;
#endif
}

ssize_t _serial_read(int fd, char *buf, size_t bufsiz, char *eol)
{
	ssize_t len, tlen = 0;
	while (bufsiz) {
		len = read(fd, buf, eol ? 1 : bufsiz);
		if (len < 1)
			break;
		tlen += len;
		if (eol && *eol == buf[0])
			break;
		buf += len;
		bufsiz -= len;
	}
	return tlen;
}

static FILE *_open_bitstream(const char *path, const char *subdir, const char *filename)
{
	char fullpath[PATH_MAX];
	strcpy(fullpath, path);
	strcat(fullpath, "/");
	if (subdir) {
		strcat(fullpath, subdir);
		strcat(fullpath, "/");
	}
	strcat(fullpath, filename);
	return fopen(fullpath, "rb");
}
#define _open_bitstream(path, subdir)  do {  \
	f = _open_bitstream(path, subdir, filename);  \
	if (f)  \
		return f;  \
} while(0)

#define _open_bitstream3(path)  do {  \
	_open_bitstream(path, dname);  \
	_open_bitstream(path, "bitstreams");  \
	_open_bitstream(path, NULL);  \
} while(0)

FILE *open_bitstream(const char *dname, const char *filename)
{
	FILE *f;

	_open_bitstream3(opt_kernel_path);
	_open_bitstream3(cgminer_path);
	_open_bitstream3(".");

	return NULL;
}<|MERGE_RESOLUTION|>--- conflicted
+++ resolved
@@ -122,7 +122,6 @@
 #endif
 }
 
-<<<<<<< HEAD
 #ifdef WIN32
 #define LOAD_SYM(sym)  do { \
 	if (!(sym = dlsym(dll, #sym))) {  \
@@ -206,24 +205,16 @@
 
 struct device_api *serial_claim(const char *devpath, struct device_api *api);
 
-int
-_serial_detect(const char*dname, detectone_func_t detectone, autoscan_func_t autoscan, int flags)
-=======
-int _serial_detect(struct device_api *api, detectone_func_t detectone, autoscan_func_t autoscan, bool forceauto)
->>>>>>> ad7aa2b3
+int _serial_detect(struct device_api *api, detectone_func_t detectone, autoscan_func_t autoscan, int flags)
 {
 	struct string_elist *iter, *tmp;
 	const char *dev, *colon;
 	bool inhibitauto = false;
 	char found = 0;
-<<<<<<< HEAD
 	bool forceauto = flags & 1;
 	bool hasname;
-	size_t dnamel = strlen(dname);
-=======
 	size_t namel = strlen(api->name);
 	size_t dnamel = strlen(api->dname);
->>>>>>> ad7aa2b3
 
 	list_for_each_entry_safe(iter, tmp, &scan_devices, list) {
 		dev = iter->string;
@@ -234,23 +225,16 @@
 			if ((idlen != namel || strncasecmp(dev, api->name, idlen))
 			&&  (idlen != dnamel || strncasecmp(dev, api->dname, idlen)))
 				continue;
-<<<<<<< HEAD
-			s = p + 1;
+
+			dev = colon + 1;
 			hasname = true;
 		}
 		else
 			hasname = false;
-		if (!strcmp(s, "auto"))
-=======
-
-			dev = colon + 1;
-		}
 		if (!strcmp(dev, "auto"))
->>>>>>> ad7aa2b3
 			forceauto = true;
 		else if (!strcmp(dev, "noauto"))
 			inhibitauto = true;
-<<<<<<< HEAD
 		else
 		if ((flags & 2) && !hasname)
 			continue;
@@ -258,16 +242,12 @@
 		if (!detectone)
 		{}  // do nothing
 		else
-		if (serial_claim(s, NULL))
+		if (serial_claim(dev, NULL))
 		{
-			applog(LOG_DEBUG, "%s is already claimed... skipping probes", s);
+			applog(LOG_DEBUG, "%s is already claimed... skipping probes", dev);
 			string_elist_del(iter);
 		}
-		else
-		if (detectone(s)) {
-=======
 		else if (detectone(dev)) {
->>>>>>> ad7aa2b3
 			string_elist_del(iter);
 			inhibitauto = true;
 			++found;
@@ -498,15 +478,10 @@
 #endif
 #endif
 
-<<<<<<< HEAD
 /* NOTE: Linux only supports uint8_t (decisecond) timeouts; limiting it in
  *       this interface buys us warnings when bad constants are passed in.
  */
-int
-serial_open(const char*devpath, unsigned long baud, uint8_t timeout, bool purge)
-=======
-int serial_open(const char *devpath, unsigned long baud, signed short timeout, bool purge)
->>>>>>> ad7aa2b3
+int serial_open(const char *devpath, unsigned long baud, uint8_t timeout, bool purge)
 {
 #ifdef WIN32
 	HANDLE hSerial = CreateFile(devpath, GENERIC_READ | GENERIC_WRITE, 0, NULL, OPEN_EXISTING, 0, NULL);
