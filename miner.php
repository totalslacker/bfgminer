--- conflicted
+++ resolved
@@ -19,11 +19,6 @@
 #
 # Set $notify to false to NOT attempt to display the notify command
 # Set $notify to true to attempt to display the notify command
-<<<<<<< HEAD
-# If your older version of BFGMiner returns an 'Invalid command'
-#  coz it doesn't have notify - it just shows the error status table
-=======
->>>>>>> 618ef0c8
 $notify = true;
 #
 # Set $checklastshare to true to do the following checks:
