<?php
session_start();
date_default_timezone_set(@date_default_timezone_get());
#
global $doctype, $title, $miner, $port, $readonly, $notify, $rigs;
global $mcast, $mcastexpect, $mcastaddr, $mcastport, $mcastcode;
global $mcastlistport, $mcasttimeout;
global $rigipsecurity, $rigtotals, $forcerigtotals;
global $socksndtimeoutsec, $sockrcvtimeoutsec;
global $checklastshare, $poolinputs, $hidefields;
global $ignorerefresh, $changerefresh, $autorefresh;
global $allowcustompages, $customsummarypages;
global $miner_font_family, $miner_font_size;
global $bad_font_family, $bad_font_size;
global $colouroverride, $placebuttons, $userlist;
global $per_proc;
#
<<<<<<< HEAD
# See README.RPC for more details of these variables and how
=======
$doctype = "<!DOCTYPE html>\n";
#
# See API-README for more details of these variables and how
>>>>>>> b90e059c
# to configure miner.php
#
# Web page title
$title = 'Mine';
#
# Set $readonly to true to force miner.php to be readonly
# Set $readonly to false then it will check BFGMiner 'privileged'
$readonly = false;
#
# Set $userlist to null to allow anyone access or read README.RPC
$userlist = null;
#
# Set $per_proc to false to display only full device summaries
$per_proc = true;
#
# Set $notify to false to NOT attempt to display the notify command
# Set $notify to true to attempt to display the notify command
$notify = true;
#
# Set $checklastshare to true to do the following checks:
# If a device's last share is 12x expected ago then display as an error
# If a device's last share is 8x expected ago then display as a warning
# If either of the above is true, also display the whole line highlighted
# This assumes shares are 1 difficulty shares
$checklastshare = true;
#
# Set $poolinputs to true to show the input fields for adding a pool
# and changing the pool priorities
# N.B. also if $readonly is true, it will not display the fields
$poolinputs = false;
#
# Set $rigs to an array of your BFGMiner rigs that are running
#  format: 'IP:Port' or 'Host:Port' or 'Host:Port:Name'
$rigs = array('127.0.0.1:4028');
#
# Set $mcast to true to look for your rigs and ignore $rigs
$mcast = false;
#
# Set $mcastexpect to at least how many rigs you expect it to find
$mcastexpect = 0;
#
# API Multicast address all cgminers are listening on
$mcastaddr = '224.0.0.75';
#
# API Multicast UDP port all cgminers are listening on
$mcastport = 4028;
#
# The code all cgminers expect in the Multicast message sent
$mcastcode = 'FTW';
#
# UDP port cgminers are to reply on (by request)
$mcastlistport = 4027;
#
# Set $mcasttimeout to the number of seconds (floating point)
# to wait for replies to the Multicast message
$mcasttimeout = 1.5;
#
# Set $rigipsecurity to false to show the IP/Port of the rig
# in the socket error messages and also show the full socket message
$rigipsecurity = true;
#
# Set $rigtotals to true to display totals on the single rig page
# 'false' means no totals (and ignores $forcerigtotals)
# You can force it to always show rig totals when there is only
# one line by setting $forcerigtotals = true;
$rigtotals = true;
$forcerigtotals = false;
#
# These should be OK for most cases
$socksndtimeoutsec = 10;
$sockrcvtimeoutsec = 40;
#
# List of fields NOT to be displayed
# This example would hide the slightly more sensitive pool information
#$hidefields = array('POOL.URL' => 1, 'POOL.User' => 1);
$hidefields = array();
#
# Auto-refresh of the page (in seconds) - integers only
# $ignorerefresh = true/false always ignore refresh parameters
# $changerefresh = true/false show buttons to change the value
# $autorefresh = default value, 0 means dont auto-refresh
$ignorerefresh = false;
$changerefresh = true;
$autorefresh = 0;
#
# Should we allow custom pages?
# (or just completely ignore them and don't display the buttons)
$allowcustompages = true;
#
# OK this is a bit more complex item: Custom Summary Pages
# As mentioned above, see README.RPC
# see the example below (if there is no matching data, no total will show)
$mobilepage = array(
 'DATE' => null,
 'RIGS' => null,
 'SUMMARY' => array('Elapsed', 'MHS av', 'Found Blocks=Blks', 'Accepted', 'Rejected=Rej', 'Utility'),
 'DEVS+NOTIFY' => array('DEVS.Name=Name', 'DEVS.ID=ID', 'DEVS.ProcID=Proc',
			'DEVS.Status=Status', 'DEVS.Temperature=Temp',
			'DEVS.MHS av=MHS av', 'DEVS.Accepted=Accept', 'DEVS.Rejected=Rej',
			'DEVS.Utility=Utility', 'NOTIFY.Last Not Well=Not Well'),
 'POOL' => array('POOL', 'Status', 'Accepted', 'Rejected=Rej', 'Last Share Time'));
$mobilesum = array(
 'SUMMARY' => array('MHS av', 'Found Blocks', 'Accepted', 'Rejected', 'Utility'),
 'DEVS+NOTIFY' => array('DEVS.MHS av', 'DEVS.Accepted', 'DEVS.Rejected', 'DEVS.Utility'),
 'POOL' => array('Accepted', 'Rejected'));
#
$statspage = array(
 'DATE' => null,
 'RIGS' => null,
 'SUMMARY' => array('Elapsed', 'MHS av', 'Found Blocks=Blks',
			'Accepted', 'Rejected=Rej', 'Utility',
			'Hardware Errors=HW Errs', 'Network Blocks=Net Blks',
			'Work Utility'),
 'COIN' => array('*'),
 'STATS' => array('*'));
#
$statssum = array(
 'SUMMARY' => array('MHS av', 'Found Blocks', 'Accepted',
			'Rejected', 'Utility', 'Hardware Errors',
			'Work Utility'));
#
$poolspage = array(
 'DATE' => null,
 'RIGS' => null,
 'SUMMARY' => array('Elapsed', 'MHS av', 'Found Blocks=Blks', 'Accepted', 'Rejected=Rej',
			'Utility', 'Hardware Errors=HW Errs', 'Network Blocks=Net Blks'),
 'POOL+STATS' => array('STATS.ID=ID', 'POOL.URL=URL',
			'POOL.Has Stratum=Stratum', 'POOL.Stratum Active=StrAct',
			'STATS.Net Bytes Sent=NSent',
			'STATS.Net Bytes Recv=NRecv'));
#
$poolssum = array(
 'SUMMARY' => array('MHS av', 'Found Blocks', 'Accepted',
			'Rejected', 'Utility', 'Hardware Errors'),
 'POOL+STATS' => array(
			'STATS.Net Bytes Sent',
			'STATS.Net Bytes Recv'));
#
$poolsext = array(
 'POOL+STATS' => array(
	'where' => null,
	'group' => array('POOL.URL', 'POOL.Has Stratum', 'POOL.Stratum Active'),
	'calc' => array(
			'STATS.Net Bytes Sent' => 'sum',
			'STATS.Net Bytes Recv' => 'sum'),
	'having' => array(array('STATS.Bytes Recv', '>', 0)))
);

#
# customsummarypages is an array of these Custom Summary Pages
$customsummarypages = array('Mobile' => array($mobilepage, $mobilesum),
 'Stats' => array($statspage, $statssum),
 'Pools' => array($poolspage, $poolssum, $poolsext));
#
$here = $_SERVER['PHP_SELF'];
#
global $tablebegin, $tableend, $warnfont, $warnoff, $dfmt;
#
$tablebegin = '<tr><td><table border=1 cellpadding=5 cellspacing=0>';
$tableend = '</table></td></tr>';
$warnfont = '<font color=red><b>';
$warnoff = '</b></font>';
$dfmt = 'H:i:s j-M-Y \U\T\CP';
#
$miner_font_family = 'Verdana, Arial, sans-serif, sans';
$miner_font_size = '13pt';
#
$bad_font_family = '"Times New Roman", Times, serif';
$bad_font_size = '18pt';
#
# Edit this or redefine it in myminer.php to change the colour scheme
# See $colourtable below for the list of names
$colouroverride = array();
#
# Where to place the buttons: 'top' 'bot' 'both'
#  anything else means don't show them - case sensitive
$placebuttons = 'top';
#
# This below allows you to put your own settings into a seperate file
# so you don't need to update miner.php with your preferred settings
# every time a new version is released
# Just create the file 'myminer.php' in the same directory as
# 'miner.php' - and put your own settings in there
if (file_exists('myminer.php'))
 include_once('myminer.php');
#
# This is the system default that must always contain all necessary
# colours so it must be a constant
# You can override these values with $colouroverride
# The only one missing is $warnfont
# - which you can override directly anyway
global $colourtable;
$colourtable = array(
	'body bgcolor'		=> '#ecffff',
	'td color'		=> 'blue',
	'td.two color'		=> 'blue',
	'td.two background'	=> '#ecffff',
	'td.h color'		=> 'blue',
	'td.h background'	=> '#c4ffff',
	'td.err color'		=> 'black',
	'td.err background'	=> '#ff3050',
	'td.bad color'		=> 'black',
	'td.bad background'	=> '#ff3050',
	'td.warn color'		=> 'black',
	'td.warn background'	=> '#ffb050',
	'td.sta color'		=> 'green',
	'td.tot color'		=> 'blue',
	'td.tot background'	=> '#fff8f2',
	'td.lst color'		=> 'blue',
	'td.lst background'	=> '#ffffdd',
	'td.hi color'		=> 'blue',
	'td.hi background'	=> '#f6ffff',
	'td.lo color'		=> 'blue',
	'td.lo background'	=> '#deffff'
);
#
# Don't touch these 2
$miner = null;
$port = null;
#
# Ensure it is only ever shown once
global $showndate;
$showndate = false;
#
# For summary page to stop retrying failed rigs
global $rigerror;
$rigerror = array();
#
global $rownum;
$rownum = 0;
#
// Login
global $ses;
$ses = 'rutroh';
#
function getcss($cssname, $dom = false)
{
 global $colourtable, $colouroverride;

 $css = '';
 foreach ($colourtable as $cssdata => $value)
 {
	$cssobj = explode(' ', $cssdata, 2);
	if ($cssobj[0] == $cssname)
	{
		if (isset($colouroverride[$cssdata]))
			$value = $colouroverride[$cssdata];

		if ($dom == true)
			$css .= ' '.$cssobj[1].'='.$value;
		else
			$css .= $cssobj[1].':'.$value.'; ';
	}
 }
 return $css;
}
#
function getdom($domname)
{
 return getcss($domname, true);
}
#
function htmlhead($mcerr, $checkapi, $rig, $pg = null, $noscript = false)
{
 global $doctype, $title, $miner_font_family, $miner_font_size;
 global $bad_font_family, $bad_font_size;
 global $error, $readonly, $poolinputs, $here;
 global $ignorerefresh, $autorefresh;

 $extraparams = '';
 if ($rig != null && $rig != '')
	$extraparams = "&rig=$rig";
 else
	if ($pg != null && $pg != '')
		$extraparams = "&pg=$pg";

 if ($ignorerefresh == true || $autorefresh == 0)
	$refreshmeta = '';
 else
 {
	$url = "$here?ref=$autorefresh$extraparams";
	$refreshmeta = "\n<meta http-equiv='refresh' content='$autorefresh;url=$url'>";
 }

 if ($readonly === false && $checkapi === true)
 {
	$error = null;
	$access = api($rig, 'privileged');
	if ($error != null
	||  !isset($access['STATUS']['STATUS'])
	||  $access['STATUS']['STATUS'] != 'S')
		$readonly = true;
 }
 $miner_font = "font-family:$miner_font_family; font-size:$miner_font_size;";
 $bad_font = "font-family:$bad_font_family; font-size:$bad_font_size;";

 echo "$doctype<html><head>$refreshmeta
<title>$title</title>
<style type='text/css'>
td { $miner_font ".getcss('td')."}
td.two { $miner_font ".getcss('td.two')."}
td.h { $miner_font ".getcss('td.h')."}
td.err { $miner_font ".getcss('td.err')."}
td.bad { $bad_font ".getcss('td.bad')."}
td.warn { $miner_font ".getcss('td.warn')."}
td.sta { $miner_font ".getcss('td.sta')."}
td.tot { $miner_font ".getcss('td.tot')."}
td.lst { $miner_font ".getcss('td.lst')."}
td.hi { $miner_font ".getcss('td.hi')."}
td.lo { $miner_font ".getcss('td.lo')."}
</style>
</head><body".getdom('body').">\n";
if ($noscript === false)
{
echo "<script type='text/javascript'>
function pr(a,m){if(m!=null){if(!confirm(m+'?'))return}window.location='$here?ref=$autorefresh'+a}\n";

if ($ignorerefresh == false)
 echo "function prr(a){if(a){v=document.getElementById('refval').value}else{v=0}window.location='$here?ref='+v+'$extraparams'}\n";

 if ($readonly === false && $checkapi === true)
 {
echo "function prc(a,m){pr('&arg='+a,m)}
function prs(a,r){var c=a.substr(3);var z=c.split('|',2);var m=z[0].substr(0,1).toUpperCase()+z[0].substr(1)+' GPU '+z[1];prc(a+'&rig='+r,m)}
function prs2(a,n,r){var v=document.getElementById('gi'+n).value;var c=a.substr(3);var z=c.split('|',2);var m='Set GPU '+z[1]+' '+z[0].substr(0,1).toUpperCase()+z[0].substr(1)+' to '+v;prc(a+','+v+'&rig='+r,m)}\n";
	if ($poolinputs === true)
		echo "function cbs(s){var t=s.replace(/\\\\/g,'\\\\\\\\'); return t.replace(/,/g, '\\\\,')}\nfunction pla(r){var u=document.getElementById('purl').value;var w=document.getElementById('pwork').value;var p=document.getElementById('ppass').value;pr('&rig='+r+'&arg=addpool|'+cbs(u)+','+cbs(w)+','+cbs(p),'Add Pool '+u)}\nfunction psp(r){var p=document.getElementById('prio').value;pr('&rig='+r+'&arg=poolpriority|'+p,'Set Pool Priorities to '+p)}\n";
 }
echo "</script>\n";
}
?>
<table width=100% height=100% border=0 cellpadding=0 cellspacing=0 summary='Mine'>
<tr><td align=center valign=top>
<table border=0 cellpadding=4 cellspacing=0 summary='Mine'>
<?php
 echo $mcerr;
}
#
function minhead($mcerr = '')
{
 global $readonly;
 $readonly = true;
 htmlhead($mcerr, false, null, null, true);
}
#
global $haderror, $error;
$haderror = false;
$error = null;
#
function getrigs()
{
 global $rigs, $mcastaddr, $mcastport, $mcastcode;
 global $mcastlistport, $mcasttimeout, $error;

 $listname = "0.0.0.0";

 $rigs = array();

 $rep_soc = socket_create(AF_INET, SOCK_DGRAM, SOL_UDP);
 if ($rep_soc === false || $rep_soc == null)
 {
	$msg = "ERR: mcast listen socket create(UDP) failed";
	if ($rigipsecurity === false)
	{
		$error = socket_strerror(socket_last_error());
		$error = "$msg '$error'\n";
	}
	else
		$error = "$msg\n";

	return;
 }

 $res = socket_bind($rep_soc, $listname, $mcastlistport);
 if ($res === false)
 {
	$msg1 = "ERR: mcast listen socket bind(";
	$msg2 = ") failed";
	if ($rigipsecurity === false)
	{
		$error = socket_strerror(socket_last_error());
		$error = "$msg1$listname,$mcastlistport$msg2 '$error'\n";
	}
	else
		$error = "$msg1$msg2\n";

	socket_close($rep_soc);
	return;
 }

 $mcast_soc = socket_create(AF_INET, SOCK_DGRAM, SOL_UDP);
 if ($mcast_soc === false || $mcast_soc == null)
 {
	$msg = "ERR: mcast send socket create(UDP) failed";
	if ($rigipsecurity === false)
	{
		$error = socket_strerror(socket_last_error());
		$error = "$msg '$error'\n";
	}
	else
		$error = "$msg\n";

	socket_close($rep_soc);
	return;
 }

 $buf = "cgminer-$mcastcode-$mcastlistport";
 socket_sendto($mcast_soc, $buf, strlen($buf), 0, $mcastaddr, $mcastport);
 socket_close($mcast_soc);

 $stt = microtime(true);
 while (true)
 {
	$got = @socket_recvfrom($rep_soc, $buf, 32, MSG_DONTWAIT, $ip, $p);
	if ($got !== false && $got > 0)
	{
		$ans = explode('-', $buf, 4);
		if (count($ans) >= 3 && $ans[0] == 'cgm' && $ans[1] == 'FTW')
		{
			$rp = intval($ans[2]);

			if (count($ans) > 3)
				$mdes = str_replace("\0", '', $ans[3]);
			else
				$mdes = '';

			if (strlen($mdes) > 0)
				$rigs[] = "$ip:$rp:$mdes";
			else
				$rigs[] = "$ip:$rp";
		}
	}
	if ((microtime(true) - $stt) >= $mcasttimeout)
		break;

	usleep(100000);
 }
 socket_close($rep_soc);
}
#
function getsock($rig, $addr, $port)
{
 global $rigipsecurity;
 global $haderror, $error, $socksndtimeoutsec, $sockrcvtimeoutsec;

 $error = null;
 $socket = null;
 $socket = socket_create(AF_INET, SOCK_STREAM, SOL_TCP);
 if ($socket === false || $socket === null)
 {
	$haderror = true;
	if ($rigipsecurity === false)
	{
		$error = socket_strerror(socket_last_error());
		$msg = "socket create(TCP) failed";
		$error = "ERR: $msg '$error'\n";
	}
	else
		$error = "ERR: socket create(TCP) failed\n";

	return null;
 }

 // Ignore if this fails since the socket connect may work anyway
 //  and nothing is gained by aborting if the option cannot be set
 //  since we don't know in advance if it can connect
 socket_set_option($socket, SOL_SOCKET, SO_SNDTIMEO, array('sec' => $socksndtimeoutsec, 'usec' => 0));
 socket_set_option($socket, SOL_SOCKET, SO_RCVTIMEO, array('sec' => $sockrcvtimeoutsec, 'usec' => 0));

 $res = socket_connect($socket, $addr, $port);
 if ($res === false)
 {
	$haderror = true;
	if ($rigipsecurity === false)
	{
		$error = socket_strerror(socket_last_error());
		$msg = "socket connect($addr,$port) failed";
		$error = "ERR: $msg '$error'\n";
	}
	else
		$error = "ERR: socket connect($rig) failed\n";

	socket_close($socket);
	return null;
 }
 return $socket;
}
#
function readsockline($socket)
{
 $line = '';
 while (true)
 {
	$byte = socket_read($socket, 1);
	if ($byte === false || $byte === '')
		break;
	if ($byte === "\0")
		break;
	$line .= $byte;
 }
 return $line;
}
#
function api_convert_escape($str)
{
 $res = '';
 $len = strlen($str);
 for ($i = 0; $i < $len; $i++)
 {
	$ch = substr($str, $i, 1);
	if ($ch != '\\' || $i == ($len-1))
		$res .= $ch;
	else
	{
		$i++;
		$ch = substr($str, $i, 1);
		switch ($ch)
		{
		case '|':
			$res .= "\1";
			break;
		case '\\':
			$res .= "\2";
			break;
		case '=':
			$res .= "\3";
			break;
		case ',':
			$res .= "\4";
			break;
		default:
			$res .= $ch;
		}
	}
 }
 return $res;
}
#
function revert($str)
{
 return str_replace(array("\1", "\2", "\3", "\4"), array("|", "\\", "=", ","), $str);
}
#
function api($rig, $cmd)
{
 global $haderror, $error;
 global $miner, $port, $hidefields;
 global $per_proc;

 if ($per_proc)
 {
	$cmd = preg_replace('/^devs\b/', 'procs', $cmd);
	$cmd = preg_replace('/^pga/', 'proc', $cmd);
 }

 $socket = getsock($rig, $miner, $port);
 if ($socket != null)
 {
	socket_write($socket, $cmd, strlen($cmd));
	$line = readsockline($socket);
	socket_close($socket);

	if (strlen($line) == 0)
	{
		$haderror = true;
		$error = "WARN: '$cmd' returned nothing\n";
		return $line;
	}

#	print "$cmd returned '$line'\n";

	$line = api_convert_escape($line);

	$data = array();

	$objs = explode('|', $line);
	foreach ($objs as $obj)
	{
		if (strlen($obj) > 0)
		{
			$items = explode(',', $obj);
			$item = $items[0];
			$id = explode('=', $items[0], 2);
			if (count($id) == 1 or !ctype_digit($id[1]))
				$name = $id[0];
			else
				$name = $id[0].$id[1];

			if (strlen($name) == 0)
				$name = 'null';

			$sectionname = preg_replace('/\d/', '', $name);

			if (isset($data[$name]))
			{
				$num = 1;
				while (isset($data[$name.$num]))
					$num++;
				$name .= $num;
			}

			$counter = 0;
			foreach ($items as $item)
			{
				$id = explode('=', $item, 2);

				if (isset($hidefields[$sectionname.'.'.$id[0]]))
					continue;

				if (count($id) == 2)
					$data[$name][$id[0]] = revert($id[1]);
				else
					$data[$name][$counter] = $id[0];

				$counter++;
			}
		}
	}
	return $data;
 }
 return null;
}
#
function getparam($name, $both = false)
{
 $a = null;
 if (isset($_POST[$name]))
	$a = $_POST[$name];

 if (($both === true) and ($a === null))
 {
	if (isset($_GET[$name]))
		$a = $_GET[$name];
 }

 if ($a == '' || $a == null)
	return null;

 // limit to 1K just to be safe
 return substr($a, 0, 1024);
}
#
function newtable()
{
 global $tablebegin, $rownum;
 echo $tablebegin;
 $rownum = 0;
}
#
function newrow()
{
 echo '<tr>';
}
#
function othrow($row)
{
 return "<tr>$row</tr>";
}
#
function otherrow($row)
{
 echo othrow($row);
}
#
function endrow()
{
 global $rownum;
 echo '</tr>';
 $rownum++;
}
#
function endtable()
{
 global $tableend;
 echo $tableend;
}
#
function classlastshare($when, $alldata, $warnclass, $errorclass)
{
 global $checklastshare;

 if ($checklastshare === false)
	return '';

 if ($when == 0)
	return '';

 if (!isset($alldata['MHS av']))
	return '';

 if ($alldata['MHS av'] == 0)
	return '';

 if (!isset($alldata['Last Share Time']))
	return '';

 if (!isset($alldata['Last Share Difficulty']))
	return '';

 $expected = pow(2, 32) / ($alldata['MHS av'] * pow(10, 6));

 // If the share difficulty changes while waiting on a share,
 // this calculation will of course be incorrect
 $expected *= $alldata['Last Share Difficulty'];

 $howlong = $when - $alldata['Last Share Time'];
 if ($howlong < 1)
	$howlong = 1;

 if ($howlong > ($expected * 12))
	return $errorclass;

 if ($howlong > ($expected * 8))
	return $warnclass;

 return '';
}
#
function endzero($num)
{
 $rep = preg_replace('/0*$/', '', $num);
 if ($rep === '')
	$rep = '0';
 return $rep;
}
#
function fmt($section, $name, $value, $when, $alldata)
{
 global $dfmt, $rownum;

 if ($alldata == null)
	$alldata = array();

 $errorclass = ' class=err';
 $warnclass = ' class=warn';
 $lstclass = ' class=lst';
 $hiclass = ' class=hi';
 $loclass = ' class=lo';
 $c2class = ' class=two';
 $totclass = ' class=tot';
 $b = '&nbsp;';

 $ret = $value;
 $class = '';

 $nams = explode('.', $name);
 if (count($nams) > 1)
	$name = $nams[count($nams)-1];

 if ($value === null)
	$ret = $b;
 else
	switch ($section.'.'.$name)
	{
	case 'GPU.Last Share Time':
	case 'PGA.Last Share Time':
	case 'DEVS.Last Share Time':
		if ($value == 0
		||  (isset($alldata['Last Share Pool']) && $alldata['Last Share Pool'] == -1))
		{
			$ret = 'Never';
			$class = $warnclass;
		}
		else
		{
			$ret = date('H:i:s', $value);
			$class = classlastshare($when, $alldata, $warnclass, $errorclass);
		}
		break;
	case 'GPU.Last Valid Work':
	case 'PGA.Last Valid Work':
	case 'DEVS.Last Valid Work':
		if ($value == 0)
			$ret = 'Never';
		else
			$ret = ($value - $when) . 's';
		break;
	case 'POOL.Last Share Time':
		if ($value == 0)
			$ret = 'Never';
		else
			$ret = date('H:i:s d-M', $value);
		break;
	case 'GPU.Last Share Pool':
	case 'PGA.Last Share Pool':
	case 'DEVS.Last Share Pool':
		if ($value == -1)
		{
			$ret = 'None';
			$class = $warnclass;
		}
		break;
	case 'SUMMARY.Elapsed':
	case 'STATS.Elapsed':
		$s = $value % 60;
		$value -= $s;
		$value /= 60;
		if ($value == 0)
			$ret = $s.'s';
		else
		{
			$m = $value % 60;
			$value -= $m;
			$value /= 60;
			if ($value == 0)
				$ret = sprintf("%dm$b%02ds", $m, $s);
			else
			{
				$h = $value % 24;
				$value -= $h;
				$value /= 24;
				if ($value == 0)
					$ret = sprintf("%dh$b%02dm$b%02ds", $h, $m, $s);
				else
				{
					if ($value == 1)
						$days = '';
					else
						$days = 's';
	
					$ret = sprintf("%dday$days$b%02dh$b%02dm$b%02ds", $value, $h, $m, $s);
				}
			}
		}
		break;
	case 'NOTIFY.Last Well':
		if ($value == '0')
		{
			$ret = 'Never';
			$class = $warnclass;
		}
		else
			$ret = date('H:i:s', $value);
		break;
	case 'NOTIFY.Last Not Well':
		if ($value == '0')
			$ret = 'Never';
		else
		{
			$ret = date('H:i:s', $value);
			$class = $errorclass;
		}
		break;
	case 'NOTIFY.Reason Not Well':
		if ($value != 'None')
			$class = $errorclass;
		break;
	case 'GPU.Utility':
	case 'PGA.Utility':
	case 'DEVS.Utility':
	case 'SUMMARY.Utility':
	case 'total.Utility':
		$ret = $value.'/m';
		if ($value == 0)
			$class = $errorclass;
		else
			if (isset($alldata['Difficulty Accepted'])
			&&  isset($alldata['Accepted'])
			&&  isset($alldata['MHS av'])
			&&  ($alldata['Difficulty Accepted'] > 0)
			&&  ($alldata['Accepted'] > 0))
			{
				$expected = 60 * $alldata['MHS av'] * (pow(10, 6) / pow(2, 32));
				if ($expected == 0)
					$expected = 0.000001; // 1 H/s

				$da = $alldata['Difficulty Accepted'];
				$a = $alldata['Accepted'];
				$expected /= ($da / $a);

				$ratio = $value / $expected;
				if ($ratio < 0.9)
					$class = $loclass;
				else
					if ($ratio > 1.1)
						$class = $hiclass;
			}
		break;
	case 'PGA.Temperature':
	case 'GPU.Temperature':
	case 'DEVS.Temperature':
		$ret = $value.'&deg;C';
		if (!isset($alldata['GPU']))
		{
			if ($value == 0)
				$ret = '&nbsp;';
			break;
		}
	case 'GPU.GPU Clock':
	case 'DEVS.GPU Clock':
	case 'GPU.Memory Clock':
	case 'DEVS.Memory Clock':
	case 'GPU.GPU Voltage':
	case 'DEVS.GPU Voltage':
	case 'GPU.GPU Activity':
	case 'DEVS.GPU Activity':
		if ($value == 0)
			$class = $warnclass;
		break;
	case 'GPU.Fan Percent':
	case 'DEVS.Fan Percent':
		if ($value == 0)
			$class = $warnclass;
		else
		{
			if ($value == 100)
				$class = $errorclass;
			else
				if ($value > 85)
					$class = $warnclass;
		}
		break;
	case 'GPU.Fan Speed':
	case 'DEVS.Fan Speed':
		if ($value == 0)
			$class = $warnclass;
		else
			if (isset($alldata['Fan Percent']))
			{
				$test = $alldata['Fan Percent'];
				if ($test == 100)
					$class = $errorclass;
				else
					if ($test > 85)
						$class = $warnclass;
			}
		break;
	case 'GPU.MHS av':
	case 'PGA.MHS av':
	case 'DEVS.MHS av':
	case 'SUMMARY.MHS av':
	case 'total.MHS av':
		$parts = explode('.', $value, 2);
		if (count($parts) == 1)
			$dec = '';
		else
			$dec = '.'.$parts[1];
		$ret = number_format((float)$parts[0]).$dec;

		if ($value == 0)
			$class = $errorclass;
		else
			if (isset($alldata['Difficulty Accepted'])
			&&  isset($alldata['Accepted'])
			&&  isset($alldata['Utility'])
			&&  ($alldata['Difficulty Accepted'] > 0)
			&&  ($alldata['Accepted'] > 0))
			{
				$expected = 60 * $value * (pow(10, 6) / pow(2, 32));
				if ($expected == 0)
					$expected = 0.000001; // 1 H/s

				$da = $alldata['Difficulty Accepted'];
				$a = $alldata['Accepted'];
				$expected /= ($da / $a);

				$ratio = $alldata['Utility'] / $expected;
				if ($ratio < 0.9)
					$class = $hiclass;
				else
					if ($ratio > 1.1)
						$class = $loclass;
			}
		break;
	case 'GPU.Total MH':
	case 'PGA.Total MH':
	case 'DEVS.Total MH':
	case 'SUMMARY.Total MH':
	case 'total.Total MH':
	case 'SUMMARY.Getworks':
	case 'POOL.Getworks':
	case 'total.Getworks':
	case 'GPU.Accepted':
	case 'PGA.Accepted':
	case 'DEVS.Accepted':
	case 'SUMMARY.Accepted':
	case 'POOL.Accepted':
	case 'total.Accepted':
	case 'GPU.Rejected':
	case 'PGA.Rejected':
	case 'DEVS.Rejected':
	case 'SUMMARY.Rejected':
	case 'POOL.Rejected':
	case 'total.Rejected':
	case 'SUMMARY.Local Work':
	case 'total.Local Work':
	case 'SUMMARY.Discarded':
	case 'POOL.Discarded':
	case 'total.Discarded':
	case 'POOL.Diff1 Shares':
	case 'total.Diff1 Shares':
	case 'GPU.Diff1 Work':
	case 'PGA.Diff1 Work':
	case 'total.Diff1 Work':
	case 'STATS.Times Sent':
	case 'STATS.Bytes Sent':
	case 'STATS.Net Bytes Sent':
	case 'STATS.Times Recv':
	case 'STATS.Bytes Recv':
	case 'STATS.Net Bytes Recv':
	case 'total.Times Sent':
	case 'total.Bytes Sent':
	case 'total.Net Bytes Sent':
	case 'total.Times Recv':
	case 'total.Bytes Recv':
	case 'total.Net Bytes Recv':
		$parts = explode('.', $value, 2);
		if (count($parts) == 1)
			$dec = '';
		else
			$dec = '.'.$parts[1];
		$ret = number_format((float)$parts[0]).$dec;
		break;
	case 'STATS.Hs':
	case 'STATS.W':
	case 'STATS.history_time':
	case 'STATS.Pool Wait':
	case 'STATS.Pool Max':
	case 'STATS.Pool Min':
	case 'STATS.Pool Av':
	case 'STATS.Min Diff':
	case 'STATS.Max Diff':
	case 'STATS.Work Diff':
		$parts = explode('.', $value, 2);
		if (count($parts) == 1)
			$dec = '';
		else
			$dec = '.'.endzero($parts[1]);
		$ret = number_format((float)$parts[0]).$dec;
		break;
	case 'GPU.Status':
	case 'PGA.Status':
	case 'DEVS.Status':
	case 'POOL.Status':
		if ($value != 'Alive')
			$class = $errorclass;
		break;
	case 'GPU.Enabled':
	case 'PGA.Enabled':
	case 'DEVS.Enabled':
		if ($value != 'Y')
			$class = $warnclass;
		break;
	case 'STATUS.When':
	case 'COIN.Current Block Time':
		$ret = date($dfmt, $value);
		break;
	case 'BUTTON.Rig':
	case 'BUTTON.Pool':
	case 'BUTTON.GPU':
		$ret = $value;
		break;
	case 'SUMMARY.Difficulty Accepted':
	case 'GPU.Difficulty Accepted':
	case 'PGA.Difficulty Accepted':
	case 'DEVS.Difficulty Accepted':
	case 'POOL.Difficulty Accepted':
	case 'total.Difficulty Accepted':
	case 'SUMMARY.Difficulty Rejected':
	case 'GPU.Difficulty Rejected':
	case 'PGA.Difficulty Rejected':
	case 'DEVS.Difficulty Rejected':
	case 'POOL.Difficulty Rejected':
	case 'total.Difficulty Rejected':
	case 'SUMMARY.Difficulty Stale':
	case 'POOL.Difficulty Stale':
	case 'total.Difficulty Stale':
	case 'GPU.Last Share Difficulty':
	case 'PGA.Last Share Difficulty':
	case 'DEVS.Last Share Difficulty':
	case 'POOL.Last Share Difficulty':
		if ($value != '')
			$ret = number_format((float)$value, 2);
		break;
	case 'DEVS.Device Hardware%':
	case 'DEVS.Device Rejected%':
	case 'PGA.Device Hardware%':
	case 'PGA.Device Rejected%':
	case 'GPU.Device Hardware%':
	case 'GPU.Device Rejected%':
	case 'POOL.Pool Rejected%':
	case 'POOL.Pool Stale%':
	case 'SUMMARY.Device Hardware%':
	case 'SUMMARY.Device Rejected%':
	case 'SUMMARY.Pool Rejected%':
	case 'SUMMARY.Pool Stale%':
		if ($value != '')
			$ret = number_format((float)$value, 2) . '%';
		break;
	case 'SUMMARY.Best Share':
		if ($value != '')
			$ret = number_format((float)$value);
		break;
	}

 if ($section == 'NOTIFY' && substr($name, 0, 1) == '*' && $value != '0')
	$class = $errorclass;

 if ($class == '' && $section != 'POOL')
	$class = classlastshare($when, $alldata, $lstclass, $lstclass);

 if ($class == '' && $section == 'total')
	$class = $totclass;

 if ($class == '' && ($rownum % 2) == 0)
	$class = $c2class;

 if ($ret === '')
	$ret = $b;

 return array($ret, $class);
}
#
global $poolcmd;
$poolcmd = array(	'Switch to'	=> 'switchpool',
			'Enable'	=> 'enablepool',
			'Disable'	=> 'disablepool',
			'Remove'	=> 'removepool' );
#
function showhead($cmd, $values, $justnames = false)
{
 global $poolcmd, $readonly;

 newrow();

 foreach ($values as $name => $value)
 {
	if ($name == '0' or $name == '')
		$name = '&nbsp;';
	echo "<td valign=bottom class=h>$name</td>";
 }

 if ($justnames === false && $cmd == 'pools' && $readonly === false)
	foreach ($poolcmd as $name => $pcmd)
		echo "<td valign=bottom class=h>$name</td>";

 endrow();
}
#
function showdatetime()
{
 global $dfmt;

 otherrow('<td class=sta>Date: '.date($dfmt).'</td>');
}
#
global $singlerigsum;
$singlerigsum = array(
 'devs' => array('MHS av' => 1, 'MHS 5s' => 1, 'Accepted' => 1, 'Rejected' => 1,
                 'Temperature' => 2,
			'Hardware Errors' => 1, 'Utility' => 1, 'Total MH' => 1),
 'pools' => array('Getworks' => 1, 'Accepted' => 1, 'Rejected' => 1, 'Discarded' => 1,
			'Stale' => 1, 'Get Failures' => 1, 'Remote Failures' => 1),
 'notify' => array('*' => 1));
#
function showtotal($total, $when, $oldvalues)
{
 global $rigtotals;

 list($showvalue, $class) = fmt('total', '', 'Total:', $when, null);
 echo "<td$class align=right>$showvalue</td>";

 $skipfirst = true;
 foreach ($oldvalues as $name => $value)
 {
	if ($skipfirst === true)
	{
		$skipfirst = false;
		continue;
	}

	if (isset($total[$name]))
		$newvalue = $total[$name];
	else
		$newvalue = '';

	list($showvalue, $class) = fmt('total', $name, $newvalue, $when, null);
	echo "<td$class";
	if ($rigtotals === true)
		echo ' align=right';
	echo ">$showvalue</td>";
 }
}
#
function details($cmd, $list, $rig)
{
 global $dfmt, $poolcmd, $readonly, $showndate;
 global $rownum, $rigtotals, $forcerigtotals, $singlerigsum;

 $when = 0;

 $stas = array('S' => 'Success', 'W' => 'Warning', 'I' => 'Informational', 'E' => 'Error', 'F' => 'Fatal');

 newtable();

 if ($showndate === false)
 {
	showdatetime();

	endtable();
	newtable();

	$showndate = true;
 }

 if (isset($list['STATUS']))
 {
	newrow();
	echo '<td>Computer: '.$list['STATUS']['Description'].'</td>';
	if (isset($list['STATUS']['When']))
	{
		echo '<td>When: '.date($dfmt, $list['STATUS']['When']).'</td>';
		$when = $list['STATUS']['When'];
	}
	$sta = $list['STATUS']['STATUS'];
	echo '<td>Status: '.$stas[$sta].'</td>';
	echo '<td>Message: '.$list['STATUS']['Msg'].'</td>';
	endrow();
 }

 if ($rigtotals === true && isset($singlerigsum[$cmd]))
	$dototal = $singlerigsum[$cmd];
 else
	$dototal = array();
 $total = array();

 $section = '';
 $oldvalues = null;

 // Build a common row column for all entries
 $columns = array();
 $columnsByIndex = array();
 foreach ($list as $item => $values)
 {
	if ($item == 'STATUS')
		continue;
	if (isset($values['ID']))
	{
		$repr = $values['Name'].$values['ID'];
		if (isset($values['ProcID']))
			$repr .= join_get_field('ProcID', $values);
		$list[$item] = $values = array('Device' => $repr) + array_slice($values, 1);
		unset($values['Name']);
		unset($values['ID']);
		unset($values['ProcID']);
	}
	$namesByIndex = array_keys($values);
	$nameCount = count($namesByIndex);
	for ($i = 0; $i < $nameCount; ++$i)
	{
		$name = $namesByIndex[$i];
		if (isset($columns[$name]))
			continue;
		$value = $values[$name];
		$before = null;
		for ($j = $i + 1; $j < $nameCount; ++$j)
		{
			$maybebefore = $namesByIndex[$j];
			if (isset($columns[$maybebefore]))
			{
				$before = $columns[$maybebefore];
				break;
			}
		}
		if (!$before)
		{
			$columns[$name] = array_push($columnsByIndex, $name) - 1;
			continue;
		}
		array_splice($columnsByIndex, $before, 0, $name);
		$columns[$name] = $before;
		$columnCount = count($columnsByIndex);
		for ($j = $before + 1; $j < $columnCount; ++$j)
			$columns[$columnsByIndex[$j]] = $j;
	}
 }
 asort($columns);
 endtable();
 newtable();
 showhead($cmd, $columns);

 foreach ($list as $item => $values)
 {
	if ($item == 'STATUS')
		continue;

	newrow();

	foreach ($columns as $name => $columnidx)
	{
		if (!isset($values[$name]))
		{
			echo '<td></td>';
			continue;
		}
		$value = $values[$name];

		list($showvalue, $class) = fmt($section, $name, $value, $when, $values);
		echo "<td$class";
		if ($rigtotals === true)
			echo ' align=right';
		echo ">$showvalue</td>";

		if (isset($dototal[$name])
		||  (isset($dototal['*']) and substr($name, 0, 1) == '*'))
		{
			if (isset($total[$name]))
			{
				if (isset($dototal[$name]) && $dototal[$name] == 2)
					$total[$name] = max($total[$name], $value);
				else
					$total[$name] += $value;
			}
			else
				$total[$name] = $value;
		}
	}

	if ($cmd == 'pools' && $readonly === false)
	{
		reset($values);
		$pool = current($values);
		foreach ($poolcmd as $name => $pcmd)
		{
			list($ignore, $class) = fmt('BUTTON', 'Pool', '', $when, $values);
			echo "<td$class>";
			if ($pool === false)
				echo '&nbsp;';
			else
			{
				echo "<input type=button value='Pool $pool'";
				echo " onclick='prc(\"$pcmd|$pool&rig=$rig\",\"$name Pool $pool\")'>";
			}
			echo '</td>';
		}
	}
	endrow();

	$oldvalues = $values;
 }

 if ($oldvalues != null && count($total) > 0
 &&  ($rownum > 2 || $forcerigtotals === true))
	showtotal($total, $when, $columns);

 endtable();
}
#
global $devs;
$devs = null;
#
function gpubuttons($count, $rig)
{
 global $devs;

 $basic = array( 'GPU', 'Enable', 'Disable', 'Restart' );

 $options = array(	'intensity' => 'Intensity',
			'fan' => 'Fan Percent',
			'engine' => 'GPU Clock',
			'mem' => 'Memory Clock',
			'vddc' => 'GPU Voltage' );

 newtable();
 newrow();

 foreach ($basic as $head)
	echo "<td class=h>$head</td>";

 foreach ($options as $name => $des)
	echo "<td class=h nowrap>$des</td>";

 $n = 0;
 for ($c = 0; $c < $count; $c++)
 {
	endrow();
	newrow();

	foreach ($basic as $name)
	{
		list($ignore, $class) = fmt('BUTTON', 'GPU', '', 0, null);
		echo "<td$class>";

		if ($name == 'GPU')
			echo $c;
		else
		{
			echo "<input type=button value='$name $c' onclick='prs(\"gpu";
			echo strtolower($name);
			echo "|$c\",$rig)'>";
		}

		echo '</td>';
	}

	foreach ($options as $name => $des)
	{
		list($ignore, $class) = fmt('BUTTON', 'GPU', '', 0, null);
		echo "<td$class>";

		if (!isset($devs["GPU$c"][$des]))
			echo '&nbsp;';
		else
		{
			$value = $devs["GPU$c"][$des];
			echo "<input type=button value='Set $c:' onclick='prs2(\"gpu$name|$c\",$n,$rig)'>";
			echo "<input size=7 type=text name=gi$n value='$value' id=gi$n>";
			$n++;
		}

		echo '</td>';
	}

 }
 endrow();
 endtable();
}
#
function processgpus($rig)
{
 global $error;
 global $warnfont, $warnoff;

 $gpus = api($rig, 'gpucount');

 if ($error != null)
	otherrow("<td>Error getting GPU count: $warnfont$error$warnoff</td>");
 else
 {
	if (!isset($gpus['GPUS']['Count']))
	{
		$rw = '<td>No GPU count returned: '.$warnfont;
		$rw .= $gpus['STATUS']['STATUS'].' '.$gpus['STATUS']['Msg'];
		$rw .= $warnoff.'</td>';
		otherrow($rw);
	}
	else
	{
		$count = $gpus['GPUS']['Count'];
		if ($count == 0)
			otherrow('<td>No GPUs</td>');
		else
			gpubuttons($count, $rig);
	}
 }
}
#
function showpoolinputs($rig, $ans)
{
 global $readonly, $poolinputs;

 if ($readonly === true || $poolinputs === false)
	return;

 newtable();
 newrow();

 $inps = array('Pool URL' => array('purl', 20),
		'Worker Name' => array('pwork', 10),
		'Worker Password' => array('ppass', 10));
 $b = '&nbsp;';

 echo "<td align=right class=h> Add a pool: </td><td>";

 foreach ($inps as $text => $name)
	echo "$text: <input name='".$name[0]."' id='".$name[0]."' value='' type=text size=".$name[1]."> ";

 echo "</td><td align=middle><input type=button value='Add' onclick='pla($rig)'></td>";

 endrow();

 if (count($ans) > 1)
 {
	newrow();

	echo '<td align=right class=h> Set pool priorities: </td>';
	echo "<td> Comma list of pool numbers: <input type=text name=prio id=prio size=20>";
	echo "</td><td align=middle><input type=button value='Set' onclick='psp($rig)'></td>";

	endrow();
 }
 endtable();
}
#
function process($cmds, $rig)
{
 global $error, $devs;
 global $warnfont, $warnoff;

 $count = count($cmds);
 foreach ($cmds as $cmd => $des)
 {
	$process = api($rig, $cmd);

	if ($error != null)
	{
		otherrow("<td colspan=100>Error getting $des: $warnfont$error$warnoff</td>");
		break;
	}
	else
	{
		details($cmd, $process, $rig);

		if ($cmd == 'devs')
			$devs = $process;

		if ($cmd == 'pools')
			showpoolinputs($rig, $process);

		# Not after the last one
		if (--$count > 0)
			otherrow('<td><br><br></td>');
	}
 }
}
#
function rigname($rig, $rigname)
{
 global $rigs;

 if (isset($rigs[$rig]))
 {
	$parts = explode(':', $rigs[$rig], 3);
	if (count($parts) == 3)
		$rigname = $parts[2];
 }

 return $rigname;
}
#
function riginput($rig, $rigname)
{
 $rigname = rigname($rig, $rigname);

 return "<input type=button value='$rigname' onclick='pr(\"&rig=$rig\",null)'>";
}
#
function rigbutton($rig, $rigname, $when, $row)
{
 list($value, $class) = fmt('BUTTON', 'Rig', '', $when, $row);

 if ($rig === '')
	$ri = '&nbsp;';
 else
	$ri = riginput($rig, $rigname);

 return "<td align=middle$class>$ri</td>";
}
#
function showrigs($anss, $headname, $rigname)
{
 $dthead = array($headname => 1, 'STATUS' => 1, 'Description' => 1, 'When' => 1, 'API' => 1, 'CGMiner' => 1);
 showhead('', $dthead);

 foreach ($anss as $rig => $ans)
 {
	if ($ans == null)
		continue;

	newrow();

	$when = 0;
	if (isset($ans['STATUS']['When']))
		$when = $ans['STATUS']['When'];

	foreach ($ans as $item => $row)
	{
		if ($item != 'STATUS' && $item != 'VERSION')
			continue;

		foreach ($dthead as $name => $x)
		{
			if ($item == 'STATUS' && $name == $headname)
				echo rigbutton($rig, $rigname.$rig, $when, null);
			else
			{
				if (isset($row[$name]))
				{
					list($showvalue, $class) = fmt('STATUS', $name, $row[$name], $when, null);
					echo "<td$class align=right>$showvalue</td>";
				}
			}
		}
	}
	endrow();
 }
}
#
# $head is a hack but this is just a demo anyway :)
function doforeach($cmd, $des, $sum, $head, $datetime)
{
 global $miner, $port;
 global $error, $readonly, $notify, $rigs;
 global $warnfont, $warnoff, $dfmt;
 global $rigerror;

 $when = 0;

 $header = $head;
 $anss = array();

 $count = 0;
 $preverr = count($rigerror);
 foreach ($rigs as $num => $rig)
 {
	$anss[$num] = null;

	if (isset($rigerror[$rig]))
		continue;

	$parts = explode(':', $rig, 3);
	if (count($parts) >= 2)
	{
		$miner = $parts[0];
		$port = $parts[1];

		if (count($parts) > 2)
			$name = $parts[2];
		else
			$name = $num;

		$ans = api($name, $cmd);

		if ($error != null)
		{
			$rw = "<td colspan=100>Error on rig $name getting ";
			$rw .= "$des: $warnfont$error$warnoff</td>";
			otherrow($rw);
			$rigerror[$rig] = $error;
			$error = null;
		}
		else
		{
			$anss[$num] = $ans;
			$count++;
		}
	}
 }

 if ($count == 0)
 {
	$rw = '<td>Failed to access any rigs successfully';
	if ($preverr > 0)
		$rw .= ' (or rigs had previous errors)';
	$rw .= '</td>';
	otherrow($rw);
	return;
 }

 if ($datetime)
 {
	showdatetime();
	endtable();
	newtable();
	showrigs($anss, '', 'Rig ');
	endtable();
	otherrow('<td><br><br></td>');
	newtable();

	return;
 }

 $total = array();

 foreach ($anss as $rig => $ans)
 {
	if ($ans == null)
		continue;

	foreach ($ans as $item => $row)
	{
		if ($item == 'STATUS')
			continue;

		if (count($row) > count($header))
		{
			$header = $head;
			foreach ($row as $name => $value)
				if (!isset($header[$name]))
					$header[$name] = '';
		}

		if ($sum != null)
			foreach ($sum as $name)
			{
				if (isset($row[$name]))
				{
					if (isset($total[$name]))
						$total[$name] += $row[$name];
					else
						$total[$name] = $row[$name];
				}
			}
	}
 }

 if ($sum != null)
	$anss['total']['total'] = $total;

 showhead('', $header);

 foreach ($anss as $rig => $ans)
 {
	if ($ans == null)
		continue;

	$when = 0;
	if (isset($ans['STATUS']['When']))
		$when = $ans['STATUS']['When'];

	foreach ($ans as $item => $row)
	{
		if ($item == 'STATUS')
			continue;

		newrow();

		$section = preg_replace('/\d/', '', $item);

		foreach ($header as $name => $x)
		{
			if ($name == '')
			{
				if ($rig === 'total')
				{
					list($ignore, $class) = fmt($rig, '', '', $when, $row);
					echo "<td align=right$class>Total:</td>";
				}
				else
					echo rigbutton($rig, "Rig $rig", $when, $row);
			}
			else
			{
				if (isset($row[$name]))
					$value = $row[$name];
				else
					$value = null;

				list($showvalue, $class) = fmt($section, $name, $value, $when, $row);
				echo "<td$class align=right>$showvalue</td>";
			}
		}
		endrow();
	}
 }
}
#
function refreshbuttons()
{
 global $ignorerefresh, $changerefresh, $autorefresh;

 if ($ignorerefresh == false && $changerefresh == true)
 {
	echo '&nbsp;&nbsp;&nbsp;&nbsp;';
	echo "<input type=button value='Auto Refresh:' onclick='prr(true)'>";
	echo "<input type=text name='refval' id='refval' size=2 value='$autorefresh'>";
	echo "<input type=button value='Off' onclick='prr(false)'>";
 }
}
#
function pagebuttons($rig, $pg)
{
 global $readonly, $rigs, $userlist, $ses;
 global $allowcustompages, $customsummarypages;

 if ($rig === null)
 {
	$prev = null;
	$next = null;

	if ($pg === null)
		$refresh = '';
	else
		$refresh = "&pg=$pg";
 }
 else
 {
	switch (count($rigs))
	{
	case 0:
	case 1:
		$prev = null;
		$next = null;
		break;
	case 2:
		$prev = null;
		$next = ($rig + 1) % count($rigs);
		break;
	default:
		$prev = ($rig - 1) % count($rigs);
		$next = ($rig + 1) % count($rigs);
		break;
	}

	$refresh = "&rig=$rig";
 }

 echo '<tr><td><table cellpadding=0 cellspacing=0 border=0><tr><td nowrap>';
 if ($userlist === null || isset($_SESSION[$ses]))
 {
	if ($prev !== null)
		echo riginput($prev, 'Prev').'&nbsp;';
	echo "<input type=button value='Refresh' onclick='pr(\"$refresh\",null)'>&nbsp;";
	if ($next !== null)
		echo riginput($next, 'Next').'&nbsp;';
	echo '&nbsp;';
	if (count($rigs) > 1)
		echo "<input type=button value='Summary' onclick='pr(\"\",null)'>&nbsp;";
 }

 if ($allowcustompages === true)
 {
	if ($userlist === null || isset($_SESSION[$ses]))
		$list = $customsummarypages;
	else
	{
		if ($userlist !== null && isset($userlist['def']))
			$list = array_flip($userlist['def']);
		else
			$list = array();
	}

	foreach ($list as $pagename => $data)
		echo "<input type=button value='$pagename' onclick='pr(\"&pg=$pagename\",null)'>&nbsp;";
 }

 echo '</td><td width=100%>&nbsp;</td><td nowrap>';
 if ($rig !== null && $readonly === false)
 {
	$rg = '';
	if (count($rigs) > 1)
		$rg = " Rig $rig";
	echo "<input type=button value='Restart' onclick='prc(\"restart&rig=$rig\",\"Restart BFGMiner$rg\")'>";
	echo "&nbsp;<input type=button value='Quit' onclick='prc(\"quit&rig=$rig\",\"Quit BFGMiner$rg\")'>";
 }
 refreshbuttons();
 if (isset($_SESSION[$ses]))
	echo "&nbsp;<input type=button value='Logout' onclick='pr(\"&logout=1\",null)'>";
 else
	if ($userlist !== null)
		echo "&nbsp;<input type=button value='Login' onclick='pr(\"&login=1\",null)'>";

 echo "</td></tr></table></td></tr>";
}
#
function doOne($rig, $preprocess)
{
 global $haderror, $readonly, $notify, $rigs;
 global $placebuttons;

 if ($placebuttons == 'top' || $placebuttons == 'both')
	pagebuttons($rig, null);

 if ($preprocess != null)
	process(array($preprocess => $preprocess), $rig);

 $cmds = array(	'devs'    => 'device list',
		'summary' => 'summary information',
		'pools'   => 'pool list');

 if ($notify)
	$cmds['notify'] = 'device status';

 $cmds['config'] = 'BFGMiner config';

 process($cmds, $rig);

 if ($haderror == false && $readonly === false)
	processgpus($rig);

 if ($placebuttons == 'bot' || $placebuttons == 'both')
	pagebuttons($rig, null);
}
#
global $sectionmap;
# map sections to their api command
# DEVS is a special case that will match GPU or PGA
# so you can have a single table with both in it
# DATE is hard coded so not in here
$sectionmap = array(
	'RIGS' => 'version',
	'SUMMARY' => 'summary',
	'POOL' => 'pools',
	'DEVS' => 'devs',
	'GPU' => 'devs',	// You would normally use DEVS
	'PGA' => 'devs',	// You would normally use DEVS
	'NOTIFY' => 'notify',
	'DEVDETAILS' => 'devdetails',
	'STATS' => 'stats',
	'CONFIG' => 'config',
	'COIN' => 'coin');
#
function joinfields($section1, $section2, $join, $results)
{
 global $sectionmap;

 $name1 = $sectionmap[$section1];
 $name2 = $sectionmap[$section2];
 $newres = array();

 // foreach rig in section1
 foreach ($results[$name1] as $rig => $result)
 {
	$status = null;

	// foreach answer section in the rig api call
	foreach ($result as $name1b => $fields1b)
	{
		if ($name1b == 'STATUS')
		{
			// remember the STATUS from section1
			$status = $result[$name1b];
			continue;
		}

		// foreach answer section in the rig api call (for the other api command)
		foreach ($results[$name2][$rig] as $name2b => $fields2b)
		{
			if ($name2b == 'STATUS')
				continue;

			// If match the same field values of fields in $join
			$match = true;
			foreach ($join as $field)
				if ($fields1b[$field] != $fields2b[$field])
				{
					$match = false;
					break;
				}

			if ($match === true)
			{
				if ($status != null)
				{
					$newres[$rig]['STATUS'] = $status;
					$status = null;
				}

				$subsection = $section1.'+'.$section2;
				$subsection .= preg_replace('/[^0-9]/', '', $name1b.$name2b);

				foreach ($fields1b as $nam => $val)
					$newres[$rig][$subsection]["$section1.$nam"] = $val;
				foreach ($fields2b as $nam => $val)
					$newres[$rig][$subsection]["$section2.$nam"] = $val;
			}
		}
	}
 }
 return $newres;
}
#
function join_get_field($field, $fields)
{
	// : means a string constant otherwise it's a field name
	// ProcID field name is converted to a lowercase letter
	if (substr($field, 0, 1) == ':')
		return substr($field, 1);
	else
	if ($field == 'ProcID')
		return chr(97 + $fields[$field]);
	else
		return $fields[$field];
}
#
function joinlr($section1, $section2, $join, $results)
{
 global $sectionmap;

 $name1 = $sectionmap[$section1];
 $name2 = $sectionmap[$section2];
 $newres = array();

 // foreach rig in section1
 foreach ($results[$name1] as $rig => $result)
 {
	$status = null;

	// foreach answer section in the rig api call
	foreach ($result as $name1b => $fields1b)
	{
		if ($name1b == 'STATUS')
		{
			// remember the STATUS from section1
			$status = $result[$name1b];
			continue;
		}

		// Build L string to be matched
		$Lval = '';
		foreach ($join['L'] as $field)
			$Lval .= join_get_field($field, $fields1b);

		// foreach answer section in the rig api call (for the other api command)
		foreach ($results[$name2][$rig] as $name2b => $fields2b)
		{
			if ($name2b == 'STATUS')
				continue;

			// Build R string and compare
			$Rval = '';
			foreach ($join['R'] as $field)
				$Rval .= join_get_field($field, $fields2b);

			if ($Lval === $Rval)
			{
				if ($status != null)
				{
					$newres[$rig]['STATUS'] = $status;
					$status = null;
				}

				$subsection = $section1.'+'.$section2;
				$subsection .= preg_replace('/[^0-9]/', '', $name1b.$name2b);

				foreach ($fields1b as $nam => $val)
					$newres[$rig][$subsection]["$section1.$nam"] = $val;
				foreach ($fields2b as $nam => $val)
					$newres[$rig][$subsection]["$section2.$nam"] = $val;
			}
		}
	}
 }
 return $newres;
}
#
function joinall($section1, $section2, $results)
{
 global $sectionmap;

 $name1 = $sectionmap[$section1];
 $name2 = $sectionmap[$section2];
 $newres = array();

 // foreach rig in section1
 foreach ($results[$name1] as $rig => $result)
 {
	// foreach answer section in the rig api call
	foreach ($result as $name1b => $fields1b)
	{
		if ($name1b == 'STATUS')
		{
			// copy the STATUS from section1
			$newres[$rig][$name1b] = $result[$name1b];
			continue;
		}

		// foreach answer section in the rig api call (for the other api command)
		foreach ($results[$name2][$rig] as $name2b => $fields2b)
		{
			if ($name2b == 'STATUS')
				continue;

			$subsection = $section1.'+'.$section2;
			$subsection .= preg_replace('/[^0-9]/', '', $name1b.$name2b);

			foreach ($fields1b as $nam => $val)
				$newres[$rig][$subsection]["$section1.$nam"] = $val;
			foreach ($fields2b as $nam => $val)
				$newres[$rig][$subsection]["$section2.$nam"] = $val;
		}
	}
 }
 return $newres;
}
#
function joinsections($sections, $results, $errors)
{
 global $sectionmap;

 // GPU's don't have Name,ID,ProcID fields - so create them
 foreach ($results as $section => $res)
	foreach ($res as $rig => $result)
		foreach ($result as $name => $fields)
		{
			$subname = preg_replace('/[0-9]/', '', $name);
			if ($subname == 'GPU' and isset($result[$name]['GPU']))
			{
				$results[$section][$rig][$name]['Name'] = 'GPU';
				$results[$section][$rig][$name]['ID'] = $result[$name]['GPU'];
				$results[$section][$rig][$name]['ProcID'] = 0;
			}
		}

 foreach ($sections as $section => $fields)
	if ($section != 'DATE' && !isset($sectionmap[$section]))
	{
		$both = explode('+', $section, 2);
		if (count($both) > 1)
		{
			switch($both[0])
			{
			case 'SUMMARY':
				switch($both[1])
				{
				case 'POOL':
				case 'DEVS':
				case 'CONFIG':
				case 'COIN':
					$sectionmap[$section] = $section;
					$results[$section] = joinall($both[0], $both[1], $results);
					break;
				default:
					$errors[] = "Error: Invalid section '$section'";
					break;
				}
				break;
			case 'DEVS':
				switch($both[1])
				{
				case 'NOTIFY':
				case 'DEVDETAILS':
				case 'USBSTATS':
					$join = array('Name', 'ID', 'ProcID');
					$sectionmap[$section] = $section;
					$results[$section] = joinfields($both[0], $both[1], $join, $results);
					break;
				case 'STATS':
					$join = array('L' => array('Name','ID','ProcID'), 'R' => array('ID'));
					$sectionmap[$section] = $section;
					$results[$section] = joinlr($both[0], $both[1], $join, $results);
					break;
				default:
					$errors[] = "Error: Invalid section '$section'";
					break;
				}
				break;
			case 'POOL':
				switch($both[1])
				{
				case 'STATS':
					$join = array('L' => array(':POOL','POOL'), 'R' => array('ID'));
					$sectionmap[$section] = $section;
					$results[$section] = joinlr($both[0], $both[1], $join, $results);
					break;
				default:
					$errors[] = "Error: Invalid section '$section'";
					break;
				}
				break;
			default:
				$errors[] = "Error: Invalid section '$section'";
				break;
			}
		}
		else
			$errors[] = "Error: Invalid section '$section'";
	}

 return array($results, $errors);
}
#
function secmatch($section, $field)
{
 if ($section == $field)
	return true;

 if ($section == 'DEVS'
 &&  ($field == 'GPU' || $field == 'PGA'))
	return true;

 return false;
}
#
function customset($showfields, $sum, $section, $rig, $isbutton, $result, $total)
{
 foreach ($result as $sec => $row)
 {
	$secname = preg_replace('/\d/', '', $sec);

	if ($sec != 'total')
		if (!secmatch($section, $secname))
			continue;

	newrow();

	$when = 0;
	if (isset($result['STATUS']['When']))
		$when = $result['STATUS']['When'];


	if ($isbutton)
		echo rigbutton($rig, $rig, $when, $row);
	else
	{
		list($ignore, $class) = fmt('total', '', '', $when, $row);
		echo "<td align=middle$class>$rig</td>";
	}

	foreach ($showfields as $name => $one)
	{
		if (isset($row[$name]))
		{
			$value = $row[$name];

			if (isset($sum[$section][$name]))
			{
				if (isset($total[$name]))
					$total[$name] += $value;
				else
					$total[$name] = $value;
			}
		}
		else
		{
			if ($sec == 'total' && isset($total[$name]))
				$value = $total[$name];
			else
				$value = null;
		}

		if (strpos($secname, '+') === false)
			list($showvalue, $class) = fmt($secname, $name, $value, $when, $row);
		else
		{
			$parts = explode('.', $name, 2);
			list($showvalue, $class) = fmt($parts[0], $parts[1], $value, $when, $row);
		}

		echo "<td$class align=right>$showvalue</td>";
	}
	endrow();
 }
 return $total;
}
#
function docalc($func, $data)
{
 switch ($func)
 {
 case 'sum':
	$tot = 0;
	foreach ($data as $val)
		$tot += $val;
	return $tot;
 case 'avg':
	$tot = 0;
	foreach ($data as $val)
		$tot += $val;
	return ($tot / count($data));
 case 'min':
	$ans = null;
	foreach ($data as $val)
		if ($ans === null)
			$ans = $val;
		else
			if ($val < $ans)
				$ans = $val;
	return $ans;
 case 'max':
	$ans = null;
	foreach ($data as $val)
		if ($ans === null)
			$ans = $val;
		else
			if ($val > $ans)
				$ans = $val;
	return $ans;
 case 'lo':
	$ans = null;
	foreach ($data as $val)
		if ($ans === null)
			$ans = $val;
		else
			if (strcasecmp($val, $ans) < 0)
				$ans = $val;
	return $ans;
 case 'hi':
	$ans = null;
	foreach ($data as $val)
		if ($ans === null)
			$ans = $val;
		else
			if (strcasecmp($val, $ans) > 0)
				$ans = $val;
	return $ans;
 case 'count':
	return count($data);
 case 'any':
 default:
	return $data[0];
 }
}
#
function docompare($row, $test)
{
 // invalid $test data means true
 if (count($test) < 2)
	return true;

 if (isset($row[$test[0]]))
	$val = $row[$test[0]];
 else
	$val = null;

 if ($test[1] == 'set')
	return ($val !== null);

 if ($val === null || count($test) < 3)
	return true;

 switch($test[1])
 {
 case '=':
	return ($val == $test[2]);
 case '<':
	return ($val < $test[2]);
 case '<=':
	return ($val <= $test[2]);
 case '>':
	return ($val > $test[2]);
 case '>=':
	return ($val >= $test[2]);
 case 'eq':
	return (strcasecmp($val, $test[2]) == 0);
 case 'lt':
	return (strcasecmp($val, $test[2]) < 0);
 case 'le':
	return (strcasecmp($val, $test[2]) <= 0);
 case 'gt':
	return (strcasecmp($val, $test[2]) > 0);
 case 'ge':
	return (strcasecmp($val, $test[2]) >= 0);
 default:
	return true;
 }
}
#
function processcompare($which, $ext, $section, $res)
{
 if (isset($ext[$section][$which]))
 {
	$proc = $ext[$section][$which];
	if ($proc !== null)
	{
		$res2 = array();
		foreach ($res as $rig => $result)
			foreach ($result as $sec => $row)
			{
				$secname = preg_replace('/\d/', '', $sec);
				if (!secmatch($section, $secname))
					$res2[$rig][$sec] = $row;
				else
				{
					$keep = true;
					foreach ($proc as $test)
						if (!docompare($row, $test))
						{
							$keep = false;
							break;
						}
					if ($keep)
						$res2[$rig][$sec] = $row;
				}
			}

		$res = $res2;
	}
 }
 return $res;
}
#
function processext($ext, $section, $res)
{
 $res = processcompare('where', $ext, $section, $res);

 if (isset($ext[$section]['group']))
 {
	$grp = $ext[$section]['group'];
	$calc = $ext[$section]['calc'];
	if ($grp !== null)
	{
		$interim = array();
		$res2 = array();
		$cou = 0;
		foreach ($res as $rig => $result)
			foreach ($result as $sec => $row)
			{
				$secname = preg_replace('/\d/', '', $sec);
				if (!secmatch($section, $secname))
				{
					// STATUS may be problematic ...
					if (!isset($res2[$sec]))
						$res2[$sec] = $row;
				}
				else
				{
					$grpkey = '';
					$newrow = array();
					foreach ($grp as $field)
					{
						if (isset($row[$field]))
						{
							$grpkey .= $row[$field].'.';
							$newrow[$field] = $row[$field];
						}
						else
							$grpkey .= '.';
					}

					if (!isset($interim[$grpkey]))
					{
						$interim[$grpkey]['grp'] = $newrow;
						$interim[$grpkey]['sec'] = $secname.$cou;
						$cou++;
					}

					if ($calc !== null)
						foreach ($calc as $field => $func)
						{
							if (!isset($interim[$grpkey]['cal'][$field]))
								$interim[$grpkey]['cal'][$field] = array();
							$interim[$grpkey]['cal'][$field][] = $row[$field];
						}
				}
			}

		// Build the rest of $res2 from $interim
		foreach ($interim as $rowkey => $row)
		{
			$key = $row['sec'];
			foreach ($row['grp'] as $field => $value)
				$res2[$key][$field] = $value;
			foreach ($row['cal'] as $field => $data)
				$res2[$key][$field] = docalc($calc[$field], $data);
		}

		$res = array('' => $res2);
	}
 }

 return processcompare('having', $ext, $section, $res);
}
#
function processcustompage($pagename, $sections, $sum, $ext, $namemap)
{
 global $sectionmap;
 global $miner, $port;
 global $rigs, $error;
 global $warnfont, $warnoff;
 global $dfmt;
 global $readonly, $showndate;

 $cmds = array();
 $errors = array();
 foreach ($sections as $section => $fields)
 {
	$all = explode('+', $section);
	foreach ($all as $section)
	{
		if (isset($sectionmap[$section]))
		{
			$cmd = $sectionmap[$section];
			if (!isset($cmds[$cmd]))
				$cmds[$cmd] = 1;
		}
		else
			if ($section != 'DATE')
				$errors[] = "Error: unknown section '$section' in custom summary page '$pagename'";
	}
 }

 $results = array();
 foreach ($rigs as $num => $rig)
 {
	$parts = explode(':', $rig, 3);
	if (count($parts) >= 2)
	{
		$miner = $parts[0];
		$port = $parts[1];

		if (count($parts) > 2)
			$name = $parts[2];
		else
			$name = $rig;

		foreach ($cmds as $cmd => $one)
		{
			$process = api($name, $cmd);

			if ($error != null)
			{
				$errors[] = "Error getting $cmd for $name $warnfont$error$warnoff";
				break;
			}
			else
				$results[$cmd][$num] = $process;
		}
	}
	else
		otherrow('<td class=bad>Bad "$rigs" array</td>');
 }

 $shownsomething = false;
 if (count($results) > 0)
 {
	list($results, $errors) = joinsections($sections, $results, $errors);
	$first = true;
	foreach ($sections as $section => $fields)
	{
		if ($section === 'DATE')
		{
			if ($shownsomething)
				otherrow('<td>&nbsp;</td>');

			newtable();
			showdatetime();
			endtable();
			// On top of the next table
			$shownsomething = false;
			continue;
		}

		if ($section === 'RIGS')
		{
			if ($shownsomething)
				otherrow('<td>&nbsp;</td>');

			newtable();
			showrigs($results['version'], 'Rig', '');
			endtable();
			$shownsomething = true;
			continue;
		}

		if (isset($results[$sectionmap[$section]]))
		{
			$rigresults = processext($ext, $section, $results[$sectionmap[$section]]);
			$showfields = array();
			$showhead = array();
			foreach ($fields as $field)
				foreach ($rigresults as $result)
					foreach ($result as $sec => $row)
					{
						$secname = preg_replace('/\d/', '', $sec);
						if (secmatch($section, $secname))
						{
							if ($field === '*')
							{
								foreach ($row as $f => $v)
								{
									$showfields[$f] = 1;
									$map = $section.'.'.$f;
									if (isset($namemap[$map]))
										$showhead[$namemap[$map]] = 1;
									else
										$showhead[$f] = 1;
								}
							}
							elseif (isset($row[$field]))
							{
								$showfields[$field] = 1;
								$map = $section.'.'.$field;
								if (isset($namemap[$map]))
									$showhead[$namemap[$map]] = 1;
								else
									$showhead[$field] = 1;
							}
						}
					}

			if (count($showfields) > 0)
			{
				if ($shownsomething)
					otherrow('<td>&nbsp;</td>');

				newtable();
				if (count($rigresults) == 1 && isset($rigresults['']))
					$ri = array('' => 1) + $showhead;
				else
					$ri = array('Rig' => 1) + $showhead;
				showhead('', $ri, true);

				$total = array();
				$add = array('total' => array());

				foreach ($rigresults as $num => $result)
					$total = customset($showfields, $sum, $section, $num, true, $result, $total);

				if (count($total) > 0)
					customset($showfields, $sum, $section, '&Sigma;', false, $add, $total);

				$first = false;

				endtable();
				$shownsomething = true;
			}
		}
	}
 }

 if (count($errors) > 0)
 {
	if (count($results) > 0)
		otherrow('<td>&nbsp;</td>');

	foreach ($errors as $err)
		otherrow("<td colspan=100>$err</td>");
 }
}
#
function showcustompage($pagename)
{
 global $customsummarypages;
 global $placebuttons;

 if ($placebuttons == 'top' || $placebuttons == 'both')
	pagebuttons(null, $pagename);

 if (!isset($customsummarypages[$pagename]))
 {
	otherrow("<td colspan=100 class=bad>Unknown custom summary page '$pagename'</td>");
	return;
 }

 $c = count($customsummarypages[$pagename]);
 if ($c < 2 || $c > 3)
 {
	$rw = "<td colspan=100 class=bad>Invalid custom summary page '$pagename' (";
	$rw .= count($customsummarypages[$pagename]).')</td>';
	otherrow($rw);
	return;
 }

 $page = $customsummarypages[$pagename][0];
 $namemap = array();
 foreach ($page as $name => $fields)
 {
	if ($fields === null)
		$page[$name] = array();
	else
		foreach ($fields as $num => $field)
		{
			$pos = strpos($field, '=');
			if ($pos !== false)
			{
				$names = explode('=', $field, 2);
				if (strlen($names[1]) > 0)
					$namemap[$name.'.'.$names[0]] = $names[1];
				$page[$name][$num] = $names[0];
			}
		}
 }

 $ext = null;
 if (isset($customsummarypages[$pagename][2]))
	$ext = $customsummarypages[$pagename][2];

 $sum = $customsummarypages[$pagename][1];
 if ($sum === null)
	$sum = array();

 // convert them to searchable via isset()
 foreach ($sum as $section => $fields)
 {
	$newfields = array();
	foreach ($fields as $field)
		$newfields[$field] = 1;
	$sum[$section] = $newfields;
 }

 if (count($page) <= 1)
 {
	otherrow("<td colspan=100 class=bad>Invalid custom summary page '$pagename' no content </td>");
	return;
 }

 processcustompage($pagename, $page, $sum, $ext, $namemap);

 if ($placebuttons == 'bot' || $placebuttons == 'both')
	pagebuttons(null, $pagename);
}
#
function onlylogin()
{
 global $here;

 htmlhead('', false, null, null, true);

?>
<tr height=15%><td>&nbsp;</td></tr>
<tr><td>
 <center>
  <table width=384 height=368 cellpadding=0 cellspacing=0 border=0>
   <tr><td>
    <table width=100% height=100% border=0 align=center cellpadding=5 cellspacing=0>
     <tr><td><form action='<?php echo $here; ?>' method=post>
      <table width=200 border=0 align=center cellpadding=5 cellspacing=0>
       <tr><td height=120 colspan=2>&nbsp;</td></tr>
       <tr><td colspan=2 align=center valign=middle>
        <h2>LOGIN</h2></td></tr>
       <tr><td align=center valign=middle><div align=right>Username:</div></td>
        <td height=33 align=center valign=middle>
        <input type=text name=rut size=18></td></tr>
       <tr><td align=center valign=middle><div align=right>Password:</div></td>
        <td height=33 align=center valign=middle>
        <input type=password name=roh size=18></td></tr>
       <tr valign=top><td></td><td><input type=submit value=Login>
        </td></tr>
      </table></form></td></tr>
    </table></td></tr>
  </table></center>
</td></tr>
<?php
}
#
function checklogin()
{
 global $allowcustompages, $customsummarypages;
 global $readonly, $userlist, $ses;

 $out = trim(getparam('logout', true));
 if ($out !== null && $out !== '' && isset($_SESSION[$ses]))
	unset($_SESSION[$ses]);

 $login = trim(getparam('login', true));
 if ($login !== null && $login !== '')
 {
	if (isset($_SESSION[$ses]))
		unset($_SESSION[$ses]);

	onlylogin();
	return 'login';
 }

 if ($userlist === null)
	return false;

 $rut = trim(getparam('rut', true));
 $roh = trim(getparam('roh', true));

 if (($rut !== null && $rut !== '') || ($roh !== null && $roh !== ''))
 {
	if (isset($_SESSION[$ses]))
		unset($_SESSION[$ses]);

	if ($rut !== null && $rut !== '' && $roh !== null && $roh !== '')
	{
		if (isset($userlist['sys']) && isset($userlist['sys'][$rut])
		&&  ($userlist['sys'][$rut] === $roh))
		{
			$_SESSION[$ses] = true;
			return false;
		}

		if (isset($userlist['usr']) && isset($userlist['usr'][$rut])
		&&  ($userlist['usr'][$rut] === $roh))
		{
			$_SESSION[$ses] = false;
			$readonly = true;
			return false;
		}
	}
 }

 if (isset($_SESSION[$ses]))
 {
	if ($_SESSION[$ses] == false)
		$readonly = true;
	return false;
 }

 if (isset($userlist['def']) && $allowcustompages === true)
 {
	// Ensure at least one exists
	foreach ($userlist['def'] as $pg)
		if (isset($customsummarypages[$pg]))
			return true;
 }

 onlylogin();
 return 'login';
}
#
function display()
{
 global $miner, $port;
 global $mcast, $mcastexpect;
 global $readonly, $notify, $rigs;
 global $ignorerefresh, $autorefresh;
 global $allowcustompages, $customsummarypages;
 global $placebuttons;
 global $userlist, $ses;

 $pagesonly = checklogin();

 if ($pagesonly === 'login')
	return;

 $mcerr = '';

 if ($rigs == null or count($rigs) == 0)
 {
	if ($mcast === true)
		$action = 'found';
	else
		$action = 'defined';

	minhead();
	otherrow("<td class=bad>No rigs $action</td>");
	return;
 }
 else
 {
	if ($mcast === true && count($rigs) < $mcastexpect)
		$mcerr = othrow('<td class=bad>Found '.count($rigs)." rigs but expected at least $mcastexpect</td>");
 }

 if ($ignorerefresh == false)
 {
	$ref = trim(getparam('ref', true));
	if ($ref != null && $ref != '')
		$autorefresh = intval($ref);
 }

 if ($pagesonly !== true)
 {
	$rig = trim(getparam('rig', true));

	$arg = trim(getparam('arg', true));
	$preprocess = null;
	if ($arg != null and $arg != '')
	{
		if ($rig != null and $rig != '' and $rig >= 0 and $rig < count($rigs))
		{
			$parts = explode(':', $rigs[$rig], 3);
			if (count($parts) >= 2)
			{
				$miner = $parts[0];
				$port = $parts[1];

				if ($readonly !== true)
					$preprocess = $arg;
			}
		}
	}
 }

 if ($allowcustompages === true)
 {
	$pg = trim(getparam('pg', true));
	if ($pagesonly === true)
	{
		if ($pg !== null && $pg !== '')
		{
			if ($userlist !== null && isset($userlist['def'])
			&&  !in_array($pg, $userlist['def']))
				$pg = null;
		}
		else
		{
			if ($userlist !== null && isset($userlist['def']))
				foreach ($userlist['def'] as $pglook)
					if (isset($customsummarypages[$pglook]))
					{
						$pg = $pglook;
						break;
					}
		}
	}

	if ($pg !== null && $pg !== '')
	{
		htmlhead($mcerr, false, null, $pg);
		showcustompage($pg, $mcerr);
		return;
	}
 }

 if ($pagesonly === true)
 {
	onlylogin();
	return;
 }

 if (count($rigs) == 1)
 {
	$parts = explode(':', $rigs[0], 3);
	if (count($parts) >= 2)
	{
		$miner = $parts[0];
		$port = $parts[1];

		htmlhead($mcerr, true, 0);
		doOne(0, $preprocess);
	}
	else
	{
		minhead($mcerr);
		otherrow('<td class=bad>Invalid "$rigs" array</td>');
	}

	return;
 }

 if ($rig != null and $rig != '' and $rig >= 0 and $rig < count($rigs))
 {
	$parts = explode(':', $rigs[$rig], 3);
	if (count($parts) >= 2)
	{
		$miner = $parts[0];
		$port = $parts[1];

		htmlhead($mcerr, true, 0);
		doOne($rig, $preprocess);
	}
	else
	{
		minhead($mcerr);
		otherrow('<td class=bad>Invalid "$rigs" array</td>');
	}

	return;
 }

 htmlhead($mcerr, false, null);

 if ($placebuttons == 'top' || $placebuttons == 'both')
	pagebuttons(null, null);

 if ($preprocess != null)
	process(array($preprocess => $preprocess), $rig);

 newtable();
 doforeach('version', 'rig summary', array(), array(), true);
 $sum = array('MHS av', 'Getworks', 'Found Blocks', 'Accepted', 'Rejected', 'Discarded', 'Stale', 'Utility', 'Local Work', 'Total MH');
 doforeach('summary', 'summary information', $sum, array(), false);
 endtable();
 otherrow('<td><br><br></td>');
 newtable();
 doforeach('devs', 'device list', $sum, array(''=>'','ProcID'=>'','ID'=>'','Name'=>''), false);
 endtable();
 otherrow('<td><br><br></td>');
 newtable();
 doforeach('pools', 'pool list', $sum, array(''=>''), false);
 endtable();

 if ($placebuttons == 'bot' || $placebuttons == 'both')
	pagebuttons(null, null);
}
#
if ($mcast === true)
 getrigs();
display();
#
?>
</table></td></tr></table>
</body></html><|MERGE_RESOLUTION|>--- conflicted
+++ resolved
@@ -15,13 +15,9 @@
 global $colouroverride, $placebuttons, $userlist;
 global $per_proc;
 #
-<<<<<<< HEAD
+$doctype = "<!DOCTYPE html>\n";
+#
 # See README.RPC for more details of these variables and how
-=======
-$doctype = "<!DOCTYPE html>\n";
-#
-# See API-README for more details of these variables and how
->>>>>>> b90e059c
 # to configure miner.php
 #
 # Web page title
