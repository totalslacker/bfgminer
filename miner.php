--- conflicted
+++ resolved
@@ -947,15 +947,9 @@
  {
 	$rg = '';
 	if (count($rigs) > 1)
-<<<<<<< HEAD
-		$rg .= " Rig $rig";
+		$rg = " Rig $rig";
 	echo "<input type=button value='Restart' onclick='prc(\"restart&rig=$rig\",\"Restart BFGMiner$rg\")'>";
 	echo "&nbsp;<input type=button value='Quit' onclick='prc(\"quit&rig=$rig\",\"Quit BFGMiner$rg\")'>";
-=======
-		$rg = " Rig $rig";
-	echo "<input type=button value='Restart' onclick='prc(\"restart&rig=$rig\",\"Restart CGMiner$rg\")'>";
-	echo "&nbsp;<input type=button value='Quit' onclick='prc(\"quit&rig=$rig\",\"Quit CGMiner$rg\")'>";
->>>>>>> 5ef85284
  }
  refreshbuttons();
  echo "</td></tr></table></td></tr>";
