<?php
session_start();
#
global $miner, $port, $readonly, $notify, $rigs, $socktimeoutsec;
global $checklastshare;
#
# Don't touch these 2 - see $rigs below
$miner = null;
$port = null;
#
# Set $readonly to true to force miner.php to be readonly
# Set $readonly to false then it will check BFGMiner 'privileged'
$readonly = false;
#
# Set $notify to false to NOT attempt to display the notify command
# Set $notify to true to attempt to display the notify command
# If your older version of BFGMiner returns an 'Invalid command'
#  coz it doesn't have notify - it just shows the error status table
$notify = true;
#
<<<<<<< HEAD
# Set $rigs to an array of your BFGMiner rigs that are running
=======
# set $checklastshare to true to do the following checks:
# If a device's last share is 12x expected ago then display as an error
# If a device's last share is 8x expected ago then display as a warning
# If either of the above is true, also display the whole line highlighted
# This assumes shares are 1 difficulty shares
$checklastshare = true;
#
# Set $rigs to an array of your cgminer rigs that are running
>>>>>>> dfd35173
#  format: 'IP:Port' or 'Host:Port'
# If you only have one rig, it will just show the detail of that rig
# If you have more than one rig it will show a summary of all the rigs
#  with buttons to show the details of each rig
# e.g. $rigs = array('127.0.0.1:4028','myrig.com:4028');
$rigs = array('127.0.0.1:4028');
#
# This should be OK for most cases
# However, the longer it is the longer you have to wait while php
# hangs if the target cgminer isn't runnning or listening
# Feel free to increase it if your network is very slow
# Also, on some windows PHP, apparently the $usec is ignored
$socktimeoutsec = 10;
#
$here = $_SERVER['PHP_SELF'];
#
global $tablebegin, $tableend, $warnfont, $warnoff, $dfmt;
#
$tablebegin = '<tr><td><table border=1 cellpadding=5 cellspacing=0>';
$tableend = '</table></td></tr>';
$warnfont = '<font color=red><b>';
$warnoff = '</b></font>';
$dfmt = 'H:i:s j-M-Y \U\T\CP';
#
# Ensure it is only ever shown once
global $showndate;
$showndate = false;
#
# For summary page to stop retrying failed rigs
global $rigerror;
$rigerror = array();
#
function htmlhead($checkapi)
{
 global $error, $readonly, $here;
 if ($readonly === false && $checkapi === true)
 {
	$access = api('privileged');
	if ($error != null
	||  !isset($access['STATUS']['STATUS'])
	||  $access['STATUS']['STATUS'] != 'S')
		$readonly = true;
 }
?>
<html><head><title>Mine</title>
<style type='text/css'>
td { color:blue; font-family:verdana,arial,sans; font-size:13pt; }
td.h { color:blue; font-family:verdana,arial,sans; font-size:13pt; background:#d0ffff }
td.err { color:black; font-family:verdana,arial,sans; font-size:13pt; background:#ff3050 }
td.warn { color:black; font-family:verdana,arial,sans; font-size:13pt; background:#ffb050 }
td.sta { color:green; font-family:verdana,arial,sans; font-size:13pt; }
td.tot { color:blue; font-family:verdana,arial,sans; font-size:13pt; background:#fff8f2 }
td.lst { color:blue; font-family:verdana,arial,sans; font-size:13pt; background:#ffffdd }
</style>
</head><body bgcolor=#ecffff>
<script type='text/javascript'>
function pr(a,m){if(m!=null){if(!confirm(m+'?'))return}window.location="<?php echo $here ?>"+a}
<?php
 if ($readonly === false && $checkapi === true)
 {
?>
function prc(a,m){pr('?arg='+a,m)}
function prs(a,r){var c=a.substr(3);var z=c.split('|',2);var m=z[0].substr(0,1).toUpperCase()+z[0].substr(1)+' GPU '+z[1];prc(a+'&rig='+r,m)}
function prs2(a,n,r){var v=document.getElementById('gi'+n).value;var c=a.substr(3);var z=c.split('|',2);var m='Set GPU '+z[1]+' '+z[0].substr(0,1).toUpperCase()+z[0].substr(1)+' to '+v;prc(a+','+v+'&rig='+r,m)}
<?php
 }
?>
</script>
<table width=100% height=100% border=0 cellpadding=0 cellspacing=0 summary='Mine'>
<tr><td align=center valign=top>
<table border=0 cellpadding=4 cellspacing=0 summary='Mine'>
<?php
}
#
global $error;
$error = null;
#
function getsock($addr, $port)
{
 global $error, $socktimeoutsec;

 $socket = null;
 $socket = socket_create(AF_INET, SOCK_STREAM, SOL_TCP);
 if ($socket === false || $socket === null)
 {
	$error = socket_strerror(socket_last_error());
	$msg = "socket create(TCP) failed";
	$error = "ERR: $msg '$error'\n";
	return null;
 }

 // Ignore if this fails since the socket connect may work anyway
 //  and nothing is gained by aborting if the option cannot be set
 //  since we don't know in advance if it can connect
 socket_set_option($socket, SOL_SOCKET, SO_SNDTIMEO, array('sec' => $socktimeoutsec, 'usec' => 0));

 $res = socket_connect($socket, $addr, $port);
 if ($res === false)
 {
	$error = socket_strerror(socket_last_error());
	$msg = "socket connect($addr,$port) failed";
	$error = "ERR: $msg '$error'\n";
	socket_close($socket);
	return null;
 }
 return $socket;
}
#
function readsockline($socket)
{
 $line = '';
 while (true)
 {
	$byte = socket_read($socket, 1);
	if ($byte === false || $byte === '')
		break;
	if ($byte === "\0")
		break;
	$line .= $byte;
 }
 return $line;
}
#
function api($cmd)
{
 global $miner, $port;

 $socket = getsock($miner, $port);
 if ($socket != null)
 {
	socket_write($socket, $cmd, strlen($cmd));
	$line = readsockline($socket);
	socket_close($socket);

	if (strlen($line) == 0)
	{
		$error = "WARN: '$cmd' returned nothing\n";
		return $line;
	}

#	print "$cmd returned '$line'\n";

	$data = array();

	$objs = explode('|', $line);
	foreach ($objs as $obj)
	{
		if (strlen($obj) > 0)
		{
			$items = explode(',', $obj);
			$item = $items[0];
			$id = explode('=', $items[0], 2);
			if (count($id) == 1 or !ctype_digit($id[1]))
				$name = $id[0];
			else
				$name = $id[0].$id[1];

			if (strlen($name) == 0)
				$name = 'null';

			if (isset($data[$name]))
			{
				$num = 1;
				while (isset($data[$name.$num]))
					$num++;
				$name .= $num;
			}

			$counter = 0;
			foreach ($items as $item)
			{
				$id = explode('=', $item, 2);
				if (count($id) == 2)
					$data[$name][$id[0]] = $id[1];
				else
					$data[$name][$counter] = $id[0];

				$counter++;
			}
		}
	}
	return $data;
 }
 return null;
}
#
function getparam($name, $both = false)
{
 $a = null;
 if (isset($_POST[$name]))
	$a = $_POST[$name];

 if (($both === true) and ($a === null))
 {
	if (isset($_GET[$name]))
		$a = $_GET[$name];
 }

 if ($a == '' || $a == null)
	return null;

 // limit to 1K just to be safe
 return substr($a, 0, 1024);
}
#
function classlastshare($when, $alldata, $warnclass, $errorclass)
{
 global $checklastshare;

 if ($checklastshare === false)
	return '';

 if ($when == 0)
	return '';

 if (!isset($alldata['MHS av']))
	return '';

 if (!isset($alldata['Last Share Time']))
	return '';

 $expected = pow(2, 32) / ($alldata['MHS av'] * pow(10, 6));
 $howlong = $when - $alldata['Last Share Time'];
 if ($howlong < 1)
	$howlong = 1;

 if ($howlong > ($expected * 12))
	return $errorclass;

 if ($howlong > ($expected * 8))
	return $warnclass;

 return '';
}
#
function fmt($section, $name, $value, $when, $alldata)
{
 global $dfmt;

 if ($alldata == null)
	$alldata = array();

 $errorclass = ' class=err';
 $warnclass = ' class=warn';
 $lstclass = ' class=lst';
 $b = '&nbsp;';

 $ret = $value;
 $class = '';

 if ($value === null)
	$ret = $b;
 else
	switch ($section.'.'.$name)
	{
	case 'GPU.Last Share Time':
	case 'PGA.Last Share Time':
		if ($value == 0
		||  (isset($alldata['Last Share Pool']) && $alldata['Last Share Pool'] == -1))
		{
			$ret = 'Never';
			$class = $warnclass;
		}
		else
		{
			$ret = date('H:i:s', $value);
			$class = classlastshare($when, $alldata, $warnclass, $errorclass);
		}
		break;
	case 'POOL.Last Share Time':
		if ($value == 0)
			$ret = 'Never';
		else
			$ret = date('H:i:s d-M', $value);
		break;
	case 'GPU.Last Share Pool':
	case 'PGA.Last Share Pool':
		if ($value == -1)
		{
			$ret = 'None';
			$class = $warnclass;
		}
		break;
	case 'SUMMARY.Elapsed':
		$s = $value % 60;
		$value -= $s;
		$value /= 60;
		if ($value == 0)
			$ret = $s.'s';
		else
		{
			$m = $value % 60;
			$value -= $m;
			$value /= 60;
			if ($value == 0)
				$ret = sprintf("%dm$b%02ds", $m, $s);
			else
			{
				$h = $value % 24;
				$value -= $h;
				$value /= 24;
				if ($value == 0)
					$ret = sprintf("%dh$b%02dm$b%02ds", $h, $m, $s);
				else
				{
					if ($value == 1)
						$days = '';
					else
						$days = 's';
	
					$ret = sprintf("%dday$days$b%02dh$b%02dm$b%02ds", $value, $h, $m, $s);
				}
			}
		}
		break;
	case 'NOTIFY.Last Well':
		if ($value == '0')
		{
			$ret = 'Never';
			$class = $warnclass;
		}
		else
			$ret = date('H:i:s', $value);
		break;
	case 'NOTIFY.Last Not Well':
		if ($value == '0')
			$ret = 'Never';
		else
		{
			$ret = date('H:i:s', $value);
			$class = $errorclass;
		}
		break;
	case 'NOTIFY.Reason Not Well':
		if ($value != 'None')
			$class = $errorclass;
		break;
	case 'GPU.Utility':
	case 'PGA.Utility':
	case 'SUMMARY.Utility':
		$ret = $value.'/m';
		if ($value == 0)
			$class = $warnclass;
		break;
	case 'PGA.Temperature':
		$ret = $value.'&deg;C';
		break;
	case 'GPU.Temperature':
		$ret = $value.'&deg;C';
	case 'GPU.GPU Clock':
	case 'GPU.Memory Clock':
	case 'GPU.GPU Voltage':
	case 'GPU.GPU Activity':
		if ($value == 0)
			$class = $warnclass;
		break;
	case 'GPU.Fan Percent':
		if ($value == 0)
			$class = $warnclass;
		else
		{
			if ($value == 100)
				$class = $errorclass;
			else
				if ($value > 85)
					$class = $warnclass;
		}
		break;
	case 'GPU.Fan Speed':
		if ($value == 0)
			$class = $warnclass;
		else
			if (isset($alldata['Fan Percent']))
			{
				$test = $alldata['Fan Percent'];
				if ($test == 100)
					$class = $errorclass;
				else
					if ($test > 85)
						$class = $warnclass;
			}
		break;
	case 'GPU.MHS av':
	case 'PGA.MHS av':
	case 'SUMMARY.MHS av':
	case 'GPU.Total MH':
	case 'PGA.Total MH':
	case 'SUMMARY.Total MH':
	case 'SUMMARY.Getworks':
	case 'GPU.Accepted':
	case 'PGA.Accepted':
	case 'SUMMARY.Accepted':
	case 'GPU.Rejected':
	case 'PGA.Rejected':
	case 'SUMMARY.Rejected':
	case 'SUMMARY.Local Work':
	case 'POOL.Getworks':
	case 'POOL.Accepted':
	case 'POOL.Rejected':
	case 'POOL.Discarded':
		$parts = explode('.', $value, 2);
		if (count($parts) == 1)
			$dec = '';
		else
			$dec = '.'.$parts[1];
		$ret = number_format($parts[0]).$dec;
		break;
	case 'GPU.Status':
	case 'PGA.Status':
	case 'POOL.Status':
		if ($value != 'Alive')
			$class = $errorclass;
		break;
	case 'GPU.Enabled':
	case 'PGA.Enabled':
		if ($value != 'Y')
			$class = $warnclass;
		break;
	case 'STATUS.When':
		$ret = date($dfmt, $value);
		break;
	}

 if ($section == 'NOTIFY' && substr($name, 0, 1) == '*' && $value != '0')
	$class = $errorclass;

 if ($class == '' && $section != 'POOL')
	$class = classlastshare($when, $alldata, $lstclass, $lstclass);

 return array($ret, $class);
}
#
global $poolcmd;
$poolcmd = array(	'Switch to'	=> 'switchpool',
			'Enable'	=> 'enablepool',
			'Disable'	=> 'disablepool' );
#
function showhead($cmd, $item, $values)
{
 global $poolcmd, $readonly;

 echo '<tr>';

 foreach ($values as $name => $value)
 {
	if ($name == '0' or $name == '')
		$name = '&nbsp;';
	echo "<td valign=bottom class=h>$name</td>";
 }

 if ($cmd == 'pools' && $readonly === false)
	foreach ($poolcmd as $name => $pcmd)
		echo "<td valign=bottom class=h>$name</td>";

 echo '</tr>';
}
#
function details($cmd, $list, $rig)
{
 global $tablebegin, $tableend, $dfmt;
 global $poolcmd, $readonly;
 global $showndate;

 $when = 0;

 $stas = array('S' => 'Success', 'W' => 'Warning', 'I' => 'Informational', 'E' => 'Error', 'F' => 'Fatal');

 echo $tablebegin;

 if ($showndate === false)
 {
	echo '<tr><td class=sta>Date: '.date($dfmt).'</td></tr>';

	echo $tableend.$tablebegin;

	$showndate = true;
 }

 if (isset($list['STATUS']))
 {
	echo '<tr>';
	echo '<td>Computer: '.$list['STATUS']['Description'].'</td>';
	if (isset($list['STATUS']['When']))
	{
		echo '<td>When: '.date($dfmt, $list['STATUS']['When']).'</td>';
		$when = $list['STATUS']['When'];
	}
	$sta = $list['STATUS']['STATUS'];
	echo '<td>Status: '.$stas[$sta].'</td>';
	echo '<td>Message: '.$list['STATUS']['Msg'].'</td>';
	echo '</tr>';
 }


 $section = '';

 foreach ($list as $item => $values)
 {
	if ($item == 'STATUS')
		continue;

	$sectionname = preg_replace('/\d/', '', $item);

	if ($sectionname != $section)
	{
		echo $tableend.$tablebegin;
		showhead($cmd, $item, $values);
		$section = $sectionname;
	}

	echo '<tr>';

	foreach ($values as $name => $value)
	{
		list($showvalue, $class) = fmt($section, $name, $value, $when, $values);
		echo "<td$class>$showvalue</td>";
	}

	if ($cmd == 'pools' && $readonly === false)
	{
		reset($values);
		$pool = current($values);
		foreach ($poolcmd as $name => $pcmd)
		{
			echo '<td>';
			if ($pool === false)
				echo '&nbsp;';
			else
			{
				echo "<input type=button value='Pool $pool'";
				echo " onclick='prc(\"$pcmd|$pool&rig=$rig\",\"$name Pool $pool\")'>";
			}
			echo '</td>';
		}
	}

	echo '</tr>';
 }

 echo $tableend;
}
#
global $devs;
$devs = null;
#
function gpubuttons($count, $rig)
{
 global $tablebegin, $tableend;
 global $devs;

 $basic = array( 'GPU', 'Enable', 'Disable', 'Restart' );

 $options = array(	'intensity' => 'Intensity',
			'fan' => 'Fan Percent',
			'engine' => 'GPU Clock',
			'mem' => 'Memory Clock',
			'vddc' => 'GPU Voltage' );

 echo $tablebegin.'<tr>';

 foreach ($basic as $head)
	echo "<td>$head</td>";

 foreach ($options as $name => $des)
	echo "<td nowrap>$des</td>";

 $n = 0;
 for ($c = 0; $c < $count; $c++)
 {
	echo '</tr><tr>';

	foreach ($basic as $name)
	{
		echo '<td>';

		if ($name == 'GPU')
			echo $c;
		else
		{
			echo "<input type=button value='$name $c' onclick='prs(\"gpu";
			echo strtolower($name);
			echo "|$c\",$rig)'>";
		}

		echo '</td>';
	}

	foreach ($options as $name => $des)
	{
		echo '<td>';
		if (!isset($devs["GPU$c"][$des]))
			echo '&nbsp;';
		else
		{
			$value = $devs["GPU$c"][$des];
			echo "<input type=button value='Set $c:' onclick='prs2(\"gpu$name|$c\",$n,$rig)'>";
			echo "<input size=7 type=text name=gi$n value='$value' id=gi$n>";
			$n++;
		}

		echo '</td>';
	}

 }

 echo '</tr>'.$tableend;
}
#
function processgpus($rig)
{
 global $error;
 global $warnfont, $warnoff;

 $gpus = api('gpucount');

 if ($error != null)
	echo '<tr><td>Error getting GPU count: '.$warnfont.$error.$warnoff.'</td></tr>';
 else
 {
	if (!isset($gpus['GPUS']['Count']))
		echo '<tr><td>No GPU count returned: '.$warnfont.$gpus['STATUS']['STATUS'].' '.$gpus['STATUS']['Msg'].$ro.'</td></tr>';
	else
	{
		$count = $gpus['GPUS']['Count'];
		if ($count == 0)
			echo '<tr><td>No GPUs</td></tr>';
		else
			gpubuttons($count, $rig);
	}
 }
}
#
function process($cmds, $rig)
{
 global $error, $devs;
 global $warnfont, $warnoff;

 foreach ($cmds as $cmd => $des)
 {
	$process = api($cmd);

	if ($error != null)
	{
		echo "<tr><td colspan=100>Error getting $des: ";
		echo $warnfont.$error.$warnoff.'</td></tr>';
		break;
	}
	else
	{
		details($cmd, $process, $rig);
		echo '<tr><td><br><br></td></tr>';
		if ($cmd == 'devs')
			$devs = $process;
	}
 }
}
#
# $head is a hack but this is just a demo anyway :)
function doforeach($cmd, $des, $sum, $head, $datetime)
{
 global $miner, $port;
 global $error, $readonly, $notify, $rigs;
 global $tablebegin, $tableend, $warnfont, $warnoff, $dfmt;
 global $rigerror;

 $when = 0;

 $header = $head;
 $anss = array();

 $count = 0;
 $preverr = count($rigerror);
 foreach ($rigs as $rig)
 {
	if (isset($rigerror[$rig]))
		continue;

	$parts = explode(':', $rig, 2);
	if (count($parts) == 2)
	{
		$miner = $parts[0];
		$port = $parts[1];

		$ans = api($cmd);

		if ($error != null)
		{
			echo "<tr><td colspan=100>Error on rig $count getting $des: ";
			echo $warnfont.$error.$warnoff.'</td></tr>';
			$rigerror[$rig] = $error;
			$error = null;
		}
		else
			$anss[$count] = $ans;
	}
	$count++;
 }

 if (count($anss) == 0)
 {
	echo '<tr><td>Failed to access any rigs successfully';
	if ($preverr > 0)
		echo ' (or rigs had previous errors)';
	echo '</td></tr>';
	return;
 }

 if ($datetime)
 {
	echo '<tr><td class=sta>Date: '.date($dfmt).'</td></tr>';

	echo $tableend.$tablebegin;

	$dthead = array('' => 1, 'STATUS' => 1, 'Description' => 1, 'When' => 1);
	showhead('', null, $dthead);

	foreach ($anss as $rig => $ans)
	{
		echo '<tr>';

		foreach ($ans as $item => $row)
		{
			if ($item != 'STATUS')
				continue;

			foreach ($dthead as $name => $x)
			{
				if ($name == '')
					echo "<td align=right><input type=button value='Rig $rig' onclick='pr(\"?rig=$rig\",null)'></td>";
				else
				{
					if (isset($row[$name]))
						list($showvalue, $class) = fmt('STATUS', $name, $row[$name], $when, null);
					else
					{
						$class = '';
						$showvalue = '&nbsp;';
					}
					echo "<td$class align=right>$showvalue</td>";
				}
			}
		}

		echo '</tr>';
	}
	echo $tableend;
	echo '<tr><td><br><br></td></tr>';
	echo $tablebegin;
 }

 $total = array();

 foreach ($anss as $rig => $ans)
 {
	foreach ($ans as $item => $row)
	{
		if ($item == 'STATUS')
			continue;

		if (count($row) > count($header))
		{
			$header = $head;
			foreach ($row as $name => $value)
				if (!isset($header[$name]))
					$header[$name] = '';
		}

		if ($sum != null)
			foreach ($sum as $name)
			{
				if (isset($row[$name]))
				{
					if (isset($total[$name]))
						$total[$name] += $row[$name];
					else
						$total[$name] = $row[$name];
				}
			}
	}
 }

 if ($sum != null)
	$anss['total']['total'] = $total;

 showhead('', null, $header);

 $section = '';

 foreach ($anss as $rig => $ans)
 {
	$when = 0;
	if (isset($ans['STATUS']['When']))
		$when = $ans['STATUS']['When'];

	foreach ($ans as $item => $row)
	{
		if ($item == 'STATUS')
			continue;

		echo '<tr>';

		$newsection = preg_replace('/\d/', '', $item);
		if ($newsection != 'total')
			$section = $newsection;

		foreach ($header as $name => $x)
		{
			if ($name == '')
			{
				if ($rig === 'total')
					echo "<td align=right class=tot>Total:</td>";
				else
					echo "<td align=right><input type=button value='Rig $rig' onclick='pr(\"?rig=$rig\",null)'></td>";
			}
			else
			{
				if (isset($row[$name]))
					$value = $row[$name];
				else
					$value = null;

				list($showvalue, $class) = fmt($section, $name, $value, $when, $row);

				if ($rig === 'total' and $class == '')
					$class = ' class=tot';

				echo "<td$class align=right>$showvalue</td>";
			}
		}

		echo '</tr>';
	}
 }
}
#
function doOne($rig, $preprocess)
{
 global $error, $readonly, $notify;
 global $rigs;

 htmlhead(true);

 $error = null;

 echo "<tr><td><table cellpadding=0 cellspacing=0 border=0><tr><td>";
 echo "<input type=button value='Refresh' onclick='pr(\"?rig=$rig\",null)'></td>";
 if (count($rigs) > 1)
	echo "<td><input type=button value='Summary' onclick='pr(\"\",null)'></td>";
 echo "<td width=100%>&nbsp;</td><td>";
 if ($readonly === false)
 {
	$msg = 'Quit BFGMiner';
	if (count($rigs) > 1)
		$msg .= " Rig $rig";
	echo "<input type=button value='Quit' onclick='prc(\"quit&rig=$rig\",\"$msg\")'>";
 }
 echo "</td></tr></table></td></tr>";

 if ($preprocess != null)
	process(array($preprocess => $preprocess), $rig);

 $cmds = array(	'devs'    => 'device list',
		'summary' => 'summary information',
		'pools'   => 'pool list');

 if ($notify)
	$cmds['notify'] = 'device status';

 $cmds['config'] = 'BFGMiner config';

 process($cmds, $rig);

 if ($error == null && $readonly === false)
	processgpus($rig);
}
#
function display()
{
 global $tablebegin, $tableend;
 global $miner, $port;
 global $error, $readonly, $notify, $rigs;

 $rig = trim(getparam('rig', true));

 $arg = trim(getparam('arg', true));
 $preprocess = null;
 if ($arg != null and $arg != '')
 {
	$num = null;
	if ($rig != null and $rig != '')
	{
		if ($rig >= 0 and $rig < count($rigs))
			$num = $rig;
	}
	else
		if (count($rigs) == 0)
			$num = 0;

	if ($num != null)
	{
		$parts = explode(':', $rigs[$num], 2);
		if (count($parts) == 2)
		{
			$miner = $parts[0];
			$port = $parts[1];

			$preprocess = $arg;
		}
	}
 }

 if ($rigs == null or count($rigs) == 0)
 {
	echo "<tr><td>No rigs defined</td></tr>";
	return;
 }

 if (count($rigs) == 1)
 {
	$parts = explode(':', $rigs[0], 2);
	if (count($parts) == 2)
	{
		$miner = $parts[0];
		$port = $parts[1];

		doOne(0, $preprocess);
	}
	else
		echo '<tr><td>Invalid "$rigs" array</td></tr>';

	return;
 }

 if ($rig != null and $rig != '' and $rig >= 0 and $rig < count($rigs))
 {
	$parts = explode(':', $rigs[$rig], 2);
	if (count($parts) == 2)
	{
		$miner = $parts[0];
		$port = $parts[1];

		doOne($rig, $preprocess);
	}
	else
		echo '<tr><td>Invalid "$rigs" array</td></tr>';

	return;
 }

 htmlhead(false);

 echo "<tr><td><table cellpadding=0 cellspacing=0 border=0><tr><td>";
 echo "<input type=button value='Refresh' onclick='pr(\"\",null)'>";
 echo "</td></tr></table></td></tr>";

 if ($preprocess != null)
	process(array($preprocess => $preprocess), $rig);

 echo $tablebegin;
 $sum = array('MHS av', 'Getworks', 'Found Blocks', 'Accepted', 'Rejected', 'Discarded', 'Stale', 'Utility', 'Local Work', 'Total MH');
 doforeach('summary', 'summary information', $sum, array(), true);
 echo $tableend;
 echo '<tr><td><br><br></td></tr>';
 echo $tablebegin;
 doforeach('devs', 'device list', $sum, array(''=>'','ID'=>'','Name'=>''), false);
 echo $tableend;
 echo '<tr><td><br><br></td></tr>';
 echo $tablebegin;
 doforeach('pools', 'pool list', $sum, array(''=>''), false);
 echo $tableend;
}
#
display();
#
?>
</table></td></tr></table>
</body></html><|MERGE_RESOLUTION|>--- conflicted
+++ resolved
@@ -18,9 +18,6 @@
 #  coz it doesn't have notify - it just shows the error status table
 $notify = true;
 #
-<<<<<<< HEAD
-# Set $rigs to an array of your BFGMiner rigs that are running
-=======
 # set $checklastshare to true to do the following checks:
 # If a device's last share is 12x expected ago then display as an error
 # If a device's last share is 8x expected ago then display as a warning
@@ -28,8 +25,7 @@
 # This assumes shares are 1 difficulty shares
 $checklastshare = true;
 #
-# Set $rigs to an array of your cgminer rigs that are running
->>>>>>> dfd35173
+# Set $rigs to an array of your BFGMiner rigs that are running
 #  format: 'IP:Port' or 'Host:Port'
 # If you only have one rig, it will just show the detail of that rig
 # If you have more than one rig it will show a summary of all the rigs
