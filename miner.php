--- conflicted
+++ resolved
@@ -11,11 +11,7 @@
 global $miner_font_family, $miner_font_size;
 global $colouroverride, $placebuttons, $userlist;
 #
-<<<<<<< HEAD
 # See README.RPC for more details of these variables and how
-=======
-# See API-README for more details of these variables and how
->>>>>>> 382ebf7f
 # to configure miner.php
 #
 # Web page title
@@ -25,11 +21,7 @@
 # Set $readonly to false then it will check BFGMiner 'privileged'
 $readonly = false;
 #
-<<<<<<< HEAD
 # Set $userlist to null to allow anyone access or read README.RPC
-=======
-# Set $userlist to null to allow anyone access or read API-README
->>>>>>> 382ebf7f
 $userlist = null;
 #
 # Set $notify to false to NOT attempt to display the notify command
@@ -85,22 +77,14 @@
 $allowcustompages = true;
 #
 # OK this is a bit more complex item: Custom Summary Pages
-<<<<<<< HEAD
 # As mentioned above, see README.RPC
-=======
-# As mentioned above, see API-README
->>>>>>> 382ebf7f
 # see the example below (if there is no matching data, no total will show)
 $mobilepage = array(
  'DATE' => null,
  'RIGS' => null,
  'SUMMARY' => array('Elapsed', 'MHS av', 'Found Blocks=Blks', 'Accepted', 'Rejected=Rej', 'Utility'),
-<<<<<<< HEAD
- 'DEVS+NOTIFY' => array('DEVS.Name=Name', 'DEVS.ID=ID', 'DEVS.Status=Status', 'DEVS.Temperature=Temp',
-=======
  'DEVS+NOTIFY' => array('DEVS.Name=Name', 'DEVS.ID=ID', 'DEVS.ProcID=Proc',
 			'DEVS.Status=Status', 'DEVS.Temperature=Temp',
->>>>>>> 382ebf7f
 			'DEVS.MHS av=MHS av', 'DEVS.Accepted=Accept', 'DEVS.Rejected=Rej',
 			'DEVS.Utility=Utility', 'NOTIFY.Last Not Well=Not Well'),
  'POOL' => array('POOL', 'Status', 'Accepted', 'Rejected=Rej', 'Last Share Time'));
@@ -1091,18 +1075,12 @@
 	if (isset($values['ID']))
 	{
 		$repr = $values['Name'].$values['ID'];
-<<<<<<< HEAD
-		$list[$item] = $values = array('Device' => $repr) + array_slice($values, 1);
-		unset($values['Name']);
-		unset($values['ID']);
-=======
 		if (isset($values['ProcID']))
 			$repr .= join_get_field('ProcID', $values);
 		$list[$item] = $values = array('Device' => $repr) + array_slice($values, 1);
 		unset($values['Name']);
 		unset($values['ID']);
 		unset($values['ProcID']);
->>>>>>> 382ebf7f
 	}
 	$namesByIndex = array_keys($values);
 	$nameCount = count($namesByIndex);
@@ -1807,8 +1785,6 @@
  return $newres;
 }
 #
-<<<<<<< HEAD
-=======
 function join_get_field($field, $fields)
 {
 	// : means a string constant otherwise it's a field name
@@ -1822,7 +1798,6 @@
 		return $fields[$field];
 }
 #
->>>>>>> 382ebf7f
 function joinlr($section1, $section2, $join, $results)
 {
  global $sectionmap;
@@ -1847,21 +1822,9 @@
 		}
 
 		// Build L string to be matched
-<<<<<<< HEAD
-		// : means a string constant otherwise it's a field name
-		$Lval = '';
-		foreach ($join['L'] as $field)
-		{
-			if (substr($field, 0, 1) == ':')
-				$Lval .= substr($field, 1);
-			else
-				$Lval .= $fields1b[$field];
-		}
-=======
 		$Lval = '';
 		foreach ($join['L'] as $field)
 			$Lval .= join_get_field($field, $fields1b);
->>>>>>> 382ebf7f
 
 		// foreach answer section in the rig api call (for the other api command)
 		foreach ($results[$name2][$rig] as $name2b => $fields2b)
@@ -1870,21 +1833,9 @@
 				continue;
 
 			// Build R string and compare
-<<<<<<< HEAD
-			// : means a string constant otherwise it's a field name
-			$Rval = '';
-			foreach ($join['R'] as $field)
-			{
-				if (substr($field, 0, 1) == ':')
-					$Rval .= substr($field, 1);
-				else
-					$Rval .= $fields2b[$field];
-			}
-=======
 			$Rval = '';
 			foreach ($join['R'] as $field)
 				$Rval .= join_get_field($field, $fields2b);
->>>>>>> 382ebf7f
 
 			if ($Lval === $Rval)
 			{
@@ -1952,11 +1903,7 @@
 {
  global $sectionmap;
 
-<<<<<<< HEAD
- // GPU's don't have Name,ID fields - so create them
-=======
  // GPU's don't have Name,ID,ProcID fields - so create them
->>>>>>> 382ebf7f
  foreach ($results as $section => $res)
 	foreach ($res as $rig => $result)
 		foreach ($result as $name => $fields)
@@ -1966,10 +1913,7 @@
 			{
 				$results[$section][$rig][$name]['Name'] = 'GPU';
 				$results[$section][$rig][$name]['ID'] = $result[$name]['GPU'];
-<<<<<<< HEAD
-=======
 				$results[$section][$rig][$name]['ProcID'] = 0;
->>>>>>> 382ebf7f
 			}
 		}
 
@@ -2002,20 +1946,12 @@
 				case 'NOTIFY':
 				case 'DEVDETAILS':
 				case 'USBSTATS':
-<<<<<<< HEAD
-					$join = array('Name', 'ID');
-=======
 					$join = array('Name', 'ID', 'ProcID');
->>>>>>> 382ebf7f
 					$sectionmap[$section] = $section;
 					$results[$section] = joinfields($both[0], $both[1], $join, $results);
 					break;
 				case 'STATS':
-<<<<<<< HEAD
-					$join = array('L' => array('Name','ID'), 'R' => array('ID'));
-=======
 					$join = array('L' => array('Name','ID','ProcID'), 'R' => array('ID'));
->>>>>>> 382ebf7f
 					$sectionmap[$section] = $section;
 					$results[$section] = joinlr($both[0], $both[1], $join, $results);
 					break;
@@ -2802,11 +2738,7 @@
  endtable();
  otherrow('<td><br><br></td>');
  newtable();
-<<<<<<< HEAD
- doforeach('devs', 'device list', $sum, array(''=>'','ID'=>'','Name'=>''), false);
-=======
  doforeach('devs', 'device list', $sum, array(''=>'','ProcID'=>'','ID'=>'','Name'=>''), false);
->>>>>>> 382ebf7f
  endtable();
  otherrow('<td><br><br></td>');
  newtable();
