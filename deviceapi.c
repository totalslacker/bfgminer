/*
 * Copyright 2011-2013 Luke Dashjr
 * Copyright 2011-2012 Con Kolivas
 * Copyright 2012-2013 Andrew Smith
 * Copyright 2010 Jeff Garzik
 *
 * This program is free software; you can redistribute it and/or modify it
 * under the terms of the GNU General Public License as published by the Free
 * Software Foundation; either version 3 of the License, or (at your option)
 * any later version.  See COPYING for more details.
 */

#include "config.h"

#ifdef WIN32
#include <winsock2.h>
#else
#include <sys/select.h>
#endif
#include <stdbool.h>
#include <stdint.h>
#include <sys/time.h>
#include <sys/types.h>
#include <time.h>
#include <unistd.h>

#include "compat.h"
#include "deviceapi.h"
#include "logging.h"
#include "miner.h"
#include "util.h"

bool hashes_done(struct thr_info *thr, int64_t hashes, struct timeval *tvp_hashes, uint32_t *max_nonce)
{
	struct cgpu_info *cgpu = thr->cgpu;
	const long cycle = opt_log_interval / 5 ? : 1;
	
	if (unlikely(hashes == -1)) {
		time_t now = time(NULL);
		if (difftime(now, cgpu->device_last_not_well) > 1.)
			dev_error(cgpu, REASON_THREAD_ZERO_HASH);
		
		if (thr->scanhash_working && opt_restart) {
			applog(LOG_ERR, "%"PRIpreprv" failure, attempting to reinitialize", cgpu->proc_repr);
			thr->scanhash_working = false;
			cgpu->reinit_backoff = 5.2734375;
			hashes = 0;
		} else {
			applog(LOG_ERR, "%"PRIpreprv" failure, disabling!", cgpu->proc_repr);
			cgpu->deven = DEV_RECOVER_ERR;
			return false;
		}
	}
	else
		thr->scanhash_working = true;
	
	thr->hashes_done += hashes;
	if (hashes > cgpu->max_hashes)
		cgpu->max_hashes = hashes;
	
	timeradd(&thr->tv_hashes_done, tvp_hashes, &thr->tv_hashes_done);
	
	// max_nonce management (optional)
	if (unlikely((long)thr->tv_hashes_done.tv_sec < cycle)) {
		int mult;
		
		if (likely(!max_nonce || *max_nonce == 0xffffffff))
			return true;
		
		mult = 1000000 / ((thr->tv_hashes_done.tv_usec + 0x400) / 0x400) + 0x10;
		mult *= cycle;
		if (*max_nonce > (0xffffffff * 0x400) / mult)
			*max_nonce = 0xffffffff;
		else
			*max_nonce = (*max_nonce * mult) / 0x400;
	} else if (unlikely(thr->tv_hashes_done.tv_sec > cycle) && max_nonce)
		*max_nonce = *max_nonce * cycle / thr->tv_hashes_done.tv_sec;
	else if (unlikely(thr->tv_hashes_done.tv_usec > 100000) && max_nonce)
		*max_nonce = *max_nonce * 0x400 / (((cycle * 1000000) + thr->tv_hashes_done.tv_usec) / (cycle * 1000000 / 0x400));
	
	hashmeter2(thr);
	
	return true;
}

/* A generic wait function for threads that poll that will wait a specified
 * time tdiff waiting on a work restart request. Returns zero if the condition
 * was met (work restart requested) or ETIMEDOUT if not.
 */
int restart_wait(struct thr_info *thr, unsigned int mstime)
{
	struct timeval tv_timer, tv_now, tv_timeout;
	fd_set rfds;
	SOCKETTYPE wrn = thr->work_restart_notifier[0];
	int rv;
	
	if (unlikely(thr->work_restart_notifier[1] == INVSOCK))
	{
		// This is a bug!
		applog(LOG_ERR, "%"PRIpreprv": restart_wait called without a work_restart_notifier", thr->cgpu->proc_repr);
		nmsleep(mstime);
		return (thr->work_restart ? 0 : ETIMEDOUT);
	}
	
	gettimeofday(&tv_now, NULL);
	timer_set_delay(&tv_timer, &tv_now, mstime * 1000);
	while (true)
	{
		FD_ZERO(&rfds);
		FD_SET(wrn, &rfds);
		tv_timeout = tv_timer;
		rv = select(wrn + 1, &rfds, NULL, NULL, select_timeout(&tv_timeout, &tv_now));
		if (rv == 0)
			return ETIMEDOUT;
		if (rv > 0)
		{
			if (thr->work_restart)
				return 0;
			notifier_read(thr->work_restart_notifier);
		}
		gettimeofday(&tv_now, NULL);
	}
}

// Miner loop to manage a single processor (with possibly multiple threads per processor)
void minerloop_scanhash(struct thr_info *mythr)
{
	const int thr_id = mythr->id;
	struct cgpu_info *cgpu = mythr->cgpu;
	const struct device_api *api = cgpu->api;
	struct timeval tv_start, tv_end;
	struct timeval tv_hashes, tv_worktime;
	uint32_t max_nonce = api->can_limit_work ? api->can_limit_work(mythr) : 0xffffffff;
	int64_t hashes;
	struct work *work;
	const bool primary = (!mythr->device_thread) || mythr->primary_thread;
	
	while (1) {
		mythr->work_restart = false;
		request_work(mythr);
		work = get_work(mythr);
		if (api->prepare_work && !api->prepare_work(mythr, work)) {
			applog(LOG_ERR, "work prepare failed, exiting "
				"mining thread %d", thr_id);
			break;
		}
		gettimeofday(&(work->tv_work_start), NULL);
		
		do {
			thread_reportin(mythr);
			gettimeofday(&tv_start, NULL);
			hashes = api->scanhash(mythr, work, work->blk.nonce + max_nonce);
			gettimeofday(&tv_end, NULL);
			thread_reportin(mythr);
			
			timersub(&tv_end, &tv_start, &tv_hashes);
			if (!hashes_done(mythr, hashes, &tv_hashes, api->can_limit_work ? &max_nonce : NULL))
				goto disabled;
			
			if (unlikely(mythr->work_restart)) {
				/* Apart from device_thread 0, we stagger the
				 * starting of every next thread to try and get
				 * all devices busy before worrying about
				 * getting work for their extra threads */
				if (!primary) {
					struct timespec rgtp;

					rgtp.tv_sec = 0;
					rgtp.tv_nsec = 250 * mythr->device_thread * 1000000;
					nanosleep(&rgtp, NULL);
				}
				break;
			}
			
			if (unlikely(mythr->pause || cgpu->deven != DEV_ENABLED))
disabled:
				mt_disable(mythr);
			
			timersub(&tv_end, &work->tv_work_start, &tv_worktime);
		} while (!abandon_work(work, &tv_worktime, cgpu->max_hashes));
		free_work(work);
	}
}

bool do_job_prepare(struct thr_info *mythr, struct timeval *tvp_now)
{
	struct cgpu_info *proc = mythr->cgpu;
	const struct device_api *api = proc->api;
	struct timeval tv_worktime;
	
	mythr->tv_morework.tv_sec = -1;
	mythr->_job_transition_in_progress = true;
	if (mythr->work)
		timersub(tvp_now, &mythr->work->tv_work_start, &tv_worktime);
	if ((!mythr->work) || abandon_work(mythr->work, &tv_worktime, proc->max_hashes))
	{
		mythr->work_restart = false;
		request_work(mythr);
		// FIXME: Allow get_work to return NULL to retry on notification
		mythr->next_work = get_work(mythr);
		if (api->prepare_work && !api->prepare_work(mythr, mythr->next_work)) {
			applog(LOG_ERR, "%"PRIpreprv": Work prepare failed, disabling!", proc->proc_repr);
			proc->deven = DEV_RECOVER_ERR;
			return false;
		}
		mythr->starting_next_work = true;
		api->job_prepare(mythr, mythr->next_work, mythr->_max_nonce);
	}
	else
	{
		mythr->starting_next_work = false;
		api->job_prepare(mythr, mythr->work, mythr->_max_nonce);
	}
	job_prepare_complete(mythr);
	return true;
}

void job_prepare_complete(struct thr_info *mythr)
{
	if (mythr->work)
	{
		if (true /* TODO: job is near complete */ || unlikely(mythr->work_restart))
			do_get_results(mythr, true);
		else
		{}  // TODO: Set a timer to call do_get_results when job is near complete
	}
	else  // no job currently running
		do_job_start(mythr);
}

void do_get_results(struct thr_info *mythr, bool proceed_with_new_job)
{
	struct cgpu_info *proc = mythr->cgpu;
	const struct device_api *api = proc->api;
	struct work *work = mythr->work;
	
	mythr->_job_transition_in_progress = true;
	mythr->tv_results_jobstart = mythr->tv_jobstart;
	mythr->_proceed_with_new_job = proceed_with_new_job;
	if (api->job_get_results)
		api->job_get_results(mythr, work);
	else
		job_results_fetched(mythr);
}

void job_results_fetched(struct thr_info *mythr)
{
	if (mythr->_proceed_with_new_job)
		do_job_start(mythr);
	else
	{
		struct timeval tv_now;
		
		gettimeofday(&tv_now, NULL);
		
		do_process_results(mythr, &tv_now, mythr->prev_work, true);
	}
}

void do_job_start(struct thr_info *mythr)
{
	struct cgpu_info *proc = mythr->cgpu;
	const struct device_api *api = proc->api;
	
	thread_reportin(mythr);
	api->job_start(mythr);
}

void mt_job_transition(struct thr_info *mythr)
{
	struct timeval tv_now;
	
	gettimeofday(&tv_now, NULL);
	
	if (mythr->starting_next_work)
	{
		mythr->next_work->tv_work_start = tv_now;
		if (mythr->prev_work)
			free_work(mythr->prev_work);
		mythr->prev_work = mythr->work;
		mythr->work = mythr->next_work;
		mythr->next_work = NULL;
	}
	mythr->tv_jobstart = tv_now;
	mythr->_job_transition_in_progress = false;
}

void job_start_complete(struct thr_info *mythr)
{
	struct timeval tv_now;
	
	gettimeofday(&tv_now, NULL);
	
	do_process_results(mythr, &tv_now, mythr->prev_work, false);
}

void job_start_abort(struct thr_info *mythr, bool failure)
{
	struct cgpu_info *proc = mythr->cgpu;
	
	if (failure)
		proc->deven = DEV_RECOVER_ERR;
	mythr->work = NULL;
	mythr->_job_transition_in_progress = false;
}

bool do_process_results(struct thr_info *mythr, struct timeval *tvp_now, struct work *work, bool stopping)
{
	struct cgpu_info *proc = mythr->cgpu;
	const struct device_api *api = proc->api;
	struct timeval tv_hashes;
	int64_t hashes = 0;
	
	if (api->job_process_results)
		hashes = api->job_process_results(mythr, work, stopping);
	thread_reportin(mythr);
	
	if (hashes)
	{
		timersub(tvp_now, &mythr->tv_results_jobstart, &tv_hashes);
		if (!hashes_done(mythr, hashes, &tv_hashes, api->can_limit_work ? &mythr->_max_nonce : NULL))
			return false;
	}
	
	return true;
}

void minerloop_async(struct thr_info *mythr)
{
<<<<<<< HEAD
=======
	struct thr_info *thr = mythr;
	const int thr_id = mythr->id;
>>>>>>> 5a00c2ac
	struct cgpu_info *cgpu = mythr->cgpu;
	const struct device_api *api = cgpu->api;
	struct timeval tv_now;
	struct timeval tv_timeout;
	struct cgpu_info *proc;
	int maxfd;
	fd_set rfds;
	bool is_running, should_be_running;
	
	if (mythr->work_restart_notifier[1] == -1)
		notifier_init(mythr->work_restart_notifier);
	
	while (1) {
		tv_timeout.tv_sec = -1;
		gettimeofday(&tv_now, NULL);
		for (proc = cgpu; proc; proc = proc->next_proc)
		{
			mythr = proc->thr[0];
			is_running = mythr->work;
			should_be_running = (proc->deven == DEV_ENABLED && !mythr->pause);
			
			if (should_be_running)
			{
				if (unlikely(!(is_running || mythr->_job_transition_in_progress)))
				{
					mt_disable_finish(mythr);
					goto djp;
				}
				if (unlikely(mythr->work_restart))
					goto djp;
			}
			else  // ! should_be_running
			{
				if (unlikely(is_running && !mythr->_job_transition_in_progress))
				{
disabled: ;
					mythr->tv_morework.tv_sec = -1;
					do_get_results(mythr, false);
				}
			}
			
			if (timer_passed(&mythr->tv_morework, &tv_now))
			{
djp: ;
				if (!do_job_prepare(mythr, &tv_now))
					goto disabled;
			}
			
			if (timer_passed(&mythr->tv_poll, &tv_now))
				api->poll(mythr);
			
			reduce_timeout_to(&tv_timeout, &mythr->tv_morework);
			reduce_timeout_to(&tv_timeout, &mythr->tv_poll);
		}
		
		mythr = thr;
		gettimeofday(&tv_now, NULL);
		FD_ZERO(&rfds);
		FD_SET(mythr->notifier[0], &rfds);
		maxfd = mythr->notifier[0];
		FD_SET(mythr->work_restart_notifier[0], &rfds);
		set_maxfd(&maxfd, mythr->work_restart_notifier[0]);
		if (select(maxfd + 1, &rfds, NULL, NULL, select_timeout(&tv_timeout, &tv_now)) < 0)
			continue;
		if (FD_ISSET(mythr->notifier[0], &rfds)) {
			notifier_read(mythr->notifier);
		}
		if (FD_ISSET(mythr->work_restart_notifier[0], &rfds))
			notifier_read(mythr->work_restart_notifier);
	}
}

void *miner_thread(void *userdata)
{
	struct thr_info *mythr = userdata;
	const int thr_id = mythr->id;
	struct cgpu_info *cgpu = mythr->cgpu;
	const struct device_api *api = cgpu->api;

	pthread_setcanceltype(PTHREAD_CANCEL_ASYNCHRONOUS, NULL);

	char threadname[20];
	snprintf(threadname, 20, "miner_%s", cgpu->proc_repr_ns);
	RenameThread(threadname);

	if (api->thread_init && !api->thread_init(mythr)) {
		dev_error(cgpu, REASON_THREAD_FAIL_INIT);
		for (struct cgpu_info *slave = cgpu->next_proc; slave && !slave->threads; slave = slave->next_proc)
			dev_error(slave, REASON_THREAD_FAIL_INIT);
		goto out;
	}

	thread_reportout(mythr);
	applog(LOG_DEBUG, "Popping ping in miner thread");
	notifier_read(mythr->notifier);  // Wait for a notification to start

	if (api->minerloop)
		api->minerloop(mythr);
	else
		minerloop_scanhash(mythr);

out:
	if (api->thread_shutdown)
		api->thread_shutdown(mythr);

	thread_reportin(mythr);
	applog(LOG_ERR, "Thread %d failure, exiting", thr_id);
	notifier_destroy(mythr->notifier);

	return NULL;
}

bool add_cgpu(struct cgpu_info*cgpu)
{
	int lpcount;
	
	renumber_cgpu(cgpu);
	if (!cgpu->procs)
		cgpu->procs = 1;
	lpcount = cgpu->procs;
	cgpu->device = cgpu;
	
	cgpu->dev_repr = malloc(6);
	sprintf(cgpu->dev_repr, "%s%2u", cgpu->api->name, cgpu->device_id % 100);
	cgpu->dev_repr_ns = malloc(6);
	sprintf(cgpu->dev_repr_ns, "%s%u", cgpu->api->name, cgpu->device_id % 100);
	strcpy(cgpu->proc_repr, cgpu->dev_repr);
	sprintf(cgpu->proc_repr_ns, "%s%u", cgpu->api->name, cgpu->device_id);
	
	devices = realloc(devices, sizeof(struct cgpu_info *) * (total_devices + lpcount + 1));
	devices[total_devices++] = cgpu;
	
	if (lpcount > 1)
	{
		int ns;
		int tpp = cgpu->threads / lpcount;
		struct cgpu_info **nlp_p, *slave;
		
		// Note, strcpy instead of assigning a byte to get the \0 too
		strcpy(&cgpu->proc_repr[5], "a");
		ns = strlen(cgpu->proc_repr_ns);
		strcpy(&cgpu->proc_repr_ns[ns], "a");
		
		nlp_p = &cgpu->next_proc;
		for (int i = 1; i < lpcount; ++i)
		{
			slave = malloc(sizeof(*slave));
			*slave = *cgpu;
			slave->proc_id = i;
			slave->proc_repr[5] += i;
			slave->proc_repr_ns[ns] += i;
			slave->threads = tpp;
			devices[total_devices++] = slave;
			*nlp_p = slave;
			nlp_p = &slave->next_proc;
		}
		*nlp_p = NULL;
		cgpu->proc_id = 0;
		cgpu->threads -= (tpp * (lpcount - 1));
	}
	return true;
}<|MERGE_RESOLUTION|>--- conflicted
+++ resolved
@@ -327,11 +327,7 @@
 
 void minerloop_async(struct thr_info *mythr)
 {
-<<<<<<< HEAD
-=======
 	struct thr_info *thr = mythr;
-	const int thr_id = mythr->id;
->>>>>>> 5a00c2ac
 	struct cgpu_info *cgpu = mythr->cgpu;
 	const struct device_api *api = cgpu->api;
 	struct timeval tv_now;
