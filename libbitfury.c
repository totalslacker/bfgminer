/*
 * Copyright 2013 bitfury
 * Copyright 2013 legkodymov
 *
 * Permission is hereby granted, free of charge, to any person obtaining a copy
 * of this software and associated documentation files (the "Software"), to deal
 * in the Software without restriction, including without limitation the rights
 * to use, copy, modify, merge, publish, distribute, sublicense, and/or sell
 * copies of the Software, and to permit persons to whom the Software is
 * furnished to do so, subject to the following conditions:
 *
 * The above copyright notice and this permission notice shall be included in
 * all copies or substantial portions of the Software.
 *
 * THE SOFTWARE IS PROVIDED "AS IS", WITHOUT WARRANTY OF ANY KIND, EXPRESS OR
 * IMPLIED, INCLUDING BUT NOT LIMITED TO THE WARRANTIES OF MERCHANTABILITY,
 * FITNESS FOR A PARTICULAR PURPOSE AND NONINFRINGEMENT. IN NO EVENT SHALL THE
 * AUTHORS OR COPYRIGHT HOLDERS BE LIABLE FOR ANY CLAIM, DAMAGES OR OTHER
 * LIABILITY, WHETHER IN AN ACTION OF CONTRACT, TORT OR OTHERWISE, ARISING FROM,
 * OUT OF OR IN CONNECTION WITH THE SOFTWARE OR THE USE OR OTHER DEALINGS IN
 * THE SOFTWARE.
 */

#include "config.h"

#include <stdint.h>
#include <stdio.h>
#include <unistd.h>
#include <string.h>

#include "miner.h"
#include "libbitfury.h"

#include "spidevc.h"
#include "sha2.h"

#include <time.h>

#define BITFURY_REFRESH_DELAY 100
#define BITFURY_DETECT_TRIES 3000 / BITFURY_REFRESH_DELAY

unsigned decnonce(unsigned in);

/* Configuration registers - control oscillators and such stuff. PROGRAMMED when magic number is matches, UNPROGRAMMED (default) otherwise */
void config_reg(struct spi_port *port, int cfgreg, int ena)
{
	static const uint8_t enaconf[4] = { 0xc1, 0x6a, 0x59, 0xe3 };
	static const uint8_t disconf[4] = { 0, 0, 0, 0 };
	
	if (ena) spi_emit_data(port, 0x7000+cfgreg*32, enaconf, 4);
	else     spi_emit_data(port, 0x7000+cfgreg*32, disconf, 4);
}

#define FIRST_BASE 61
#define SECOND_BASE 4
const int8_t counters[16] = { 64, 64,
	SECOND_BASE, SECOND_BASE+4, SECOND_BASE+2, SECOND_BASE+2+16, SECOND_BASE, SECOND_BASE+1,
	(FIRST_BASE)%65,  (FIRST_BASE+1)%65,  (FIRST_BASE+3)%65, (FIRST_BASE+3+16)%65, (FIRST_BASE+4)%65, (FIRST_BASE+4+4)%65, (FIRST_BASE+3+3)%65, (FIRST_BASE+3+1+3)%65};

//char counters[16] = { 64, 64,
//	SECOND_BASE, SECOND_BASE+4, SECOND_BASE+2, SECOND_BASE+2+16, SECOND_BASE, SECOND_BASE+1,
//	(FIRST_BASE)%65,  (FIRST_BASE+1)%65,  (FIRST_BASE+3)%65, (FIRST_BASE+3+16)%65, (FIRST_BASE+4)%65, (FIRST_BASE+4+4)%65, (FIRST_BASE+3+3)%65, (FIRST_BASE+3+1+3)%65};

/* Oscillator setup variants (maybe more), values inside of chip ANDed to not allow by programming errors work it at higher speeds  */
/* WARNING! no chip temperature control limits, etc. It may self-fry and make fried chips with great ease :-) So if trying to overclock */
/* Do not place chip near flammable objects, provide adequate power protection and better wear eye protection ! */
/* Thermal runaway in this case could produce nice flames of chippy fries */

// Thermometer code from left to right - more ones ==> faster clock!

#define rotrFixed(x,y) (((x) >> (y)) | ((x) << (32-(y))))
#define s0(x) (rotrFixed(x,7)^rotrFixed(x,18)^(x>>3))
#define s1(x) (rotrFixed(x,17)^rotrFixed(x,19)^(x>>10))
#define Ch(x,y,z) (z^(x&(y^z)))
#define Maj(x,y,z) (y^((x^y)&(y^z)))
#define S0(x) (rotrFixed(x,2)^rotrFixed(x,13)^rotrFixed(x,22))
#define S1(x) (rotrFixed(x,6)^rotrFixed(x,11)^rotrFixed(x,25))

/* SHA256 CONSTANTS */
static const unsigned SHA_K[64] = {
        0x428a2f98, 0x71374491, 0xb5c0fbcf, 0xe9b5dba5, 0x3956c25b, 0x59f111f1, 0x923f82a4, 0xab1c5ed5,
        0xd807aa98, 0x12835b01, 0x243185be, 0x550c7dc3, 0x72be5d74, 0x80deb1fe, 0x9bdc06a7, 0xc19bf174,
        0xe49b69c1, 0xefbe4786, 0x0fc19dc6, 0x240ca1cc, 0x2de92c6f, 0x4a7484aa, 0x5cb0a9dc, 0x76f988da,
        0x983e5152, 0xa831c66d, 0xb00327c8, 0xbf597fc7, 0xc6e00bf3, 0xd5a79147, 0x06ca6351, 0x14292967,
        0x27b70a85, 0x2e1b2138, 0x4d2c6dfc, 0x53380d13, 0x650a7354, 0x766a0abb, 0x81c2c92e, 0x92722c85,
        0xa2bfe8a1, 0xa81a664b, 0xc24b8b70, 0xc76c51a3, 0xd192e819, 0xd6990624, 0xf40e3585, 0x106aa070,
        0x19a4c116, 0x1e376c08, 0x2748774c, 0x34b0bcb5, 0x391c0cb3, 0x4ed8aa4a, 0x5b9cca4f, 0x682e6ff3,
        0x748f82ee, 0x78a5636f, 0x84c87814, 0x8cc70208, 0x90befffa, 0xa4506ceb, 0xbef9a3f7, 0xc67178f2
};

void t_print(struct timespec d_time) {
	printf(" %ds %.2fms\n", (int)d_time.tv_sec, (double)d_time.tv_nsec / 1000000.0);
}



struct  timespec t_add(struct  timespec  time1, struct  timespec  time2) {
    struct  timespec  result ;

    result.tv_sec = time1.tv_sec + time2.tv_sec ;
    result.tv_nsec = time1.tv_nsec + time2.tv_nsec ;
    if (result.tv_nsec >= 1000000000L) {
        result.tv_sec++ ;  result.tv_nsec = result.tv_nsec - 1000000000L ;
    }

    return (result) ;
}



struct timespec t_diff(struct timespec start, struct timespec end)
{
	struct timespec temp;
	if (end.tv_nsec < start.tv_nsec) {
		temp.tv_sec = end.tv_sec-start.tv_sec-1;
		temp.tv_nsec = 1000000000LU;
		temp.tv_nsec -= start.tv_nsec;
		temp.tv_nsec += end.tv_nsec;
	} else {
		temp.tv_sec = end.tv_sec-start.tv_sec;
		temp.tv_nsec = end.tv_nsec-start.tv_nsec;
	}
	return temp;
}

void ms3_compute(unsigned *p)
{
	unsigned a,b,c,d,e,f,g,h, ne, na,  i;

	a = p[0]; b = p[1]; c = p[2]; d = p[3]; e = p[4]; f = p[5]; g = p[6]; h = p[7];

	for (i = 0; i < 3; i++) {
		ne = p[i+16] + SHA_K[i] + h + Ch(e,f,g) + S1(e) + d;
		na = p[i+16] + SHA_K[i] + h + Ch(e,f,g) + S1(e) + S0(a) + Maj(a,b,c);
		d = c; c = b; b = a; a = na;
		h = g; g = f; f = e; e = ne;
	}

	p[15] = a; p[14] = b; p[13] = c; p[12] = d; p[11] = e; p[10] = f; p[9] = g; p[8] = h;
}

void send_conf(struct spi_port *port) {
	int i;
	for (i = 7; i <= 11; ++i)
		config_reg(port, i, 0);
	config_reg(port, 6, 0); /* disable OUTSLK */
	config_reg(port, 4, 1); /* Enable slow oscillator */
	for (i = 1; i <= 3; ++i)
		config_reg(port, i, 0);
	spi_emit_data(port, 0x0100, counters, 16); /* Program counters correctly for rounds processing, here baby should start consuming power */
}

void send_init(struct spi_port *port) {
	/* Prepare internal buffers */
	/* PREPARE BUFFERS (INITIAL PROGRAMMING) */
	unsigned w[16];
	unsigned atrvec[] = {
		0xb0e72d8e, 0x1dc5b862, 0xe9e7c4a6, 0x3050f1f5, 0x8a1a6b7e, 0x7ec384e8, 0x42c1c3fc, 0x8ed158a1, /* MIDSTATE */
		0,0,0,0,0,0,0,0,
		0x8a0bb7b7, 0x33af304f, 0x0b290c1a, 0xf0c4e61f, /* WDATA: hashMerleRoot[7], nTime, nBits, nNonce */
	};

	ms3_compute(&atrvec[0]);
	memset(&w, 0, sizeof(w)); w[3] = 0xffffffff; w[4] = 0x80000000; w[15] = 0x00000280;
	spi_emit_data(port, 0x1000, w, 16*4);
	spi_emit_data(port, 0x1400, w,  8*4);
	memset(w, 0, sizeof(w)); w[0] = 0x80000000; w[7] = 0x100;
	spi_emit_data(port, 0x1900, &w[0],8*4); /* Prepare MS and W buffers! */
	spi_emit_data(port, 0x3000, &atrvec[0], 19*4);
}

void set_freq(struct spi_port *port, int bits) {
	uint64_t freq;
	const uint8_t *
	osc6 = (unsigned char *)&freq;
	freq = (1ULL << bits) - 1ULL;

	spi_emit_data(port, 0x6000, osc6, 8); /* Program internal on-die slow oscillator frequency */
	config_reg(port, 4, 1); /* Enable slow oscillator */
}

void send_reinit(struct spi_port *port, int slot, int chip_n, int n) {
	spi_clear_buf(port);
	spi_emit_break(port);
	spi_emit_fasync(port, chip_n);
	set_freq(port, n);
	send_conf(port);
	send_init(port);
	spi_txrx(port);
}

void send_shutdown(struct spi_port *port, int slot, int chip_n) {
	spi_clear_buf(port);
	spi_emit_break(port);
	spi_emit_fasync(port, chip_n);
	config_reg(port, 4, 0); /* Disable slow oscillator */
	spi_txrx(port);
}

void send_freq(struct spi_port *port, int slot, int chip_n, int bits) {
	spi_clear_buf(port);
	spi_emit_break(port);
	spi_emit_fasync(port, chip_n);
	set_freq(port, bits);
	spi_txrx(port);
}

unsigned int c_diff(unsigned ocounter, unsigned counter) {
	return counter >  ocounter ? counter - ocounter : (0x003FFFFF - ocounter) + counter;
}

int get_counter(unsigned int *newbuf, unsigned int *oldbuf) {
	int j;
	for(j = 0; j < 16; j++) {
		if (newbuf[j] != oldbuf[j]) {
			unsigned counter = decnonce(newbuf[j]);
			if ((counter & 0xFFC00000) == 0xdf800000) {
				counter -= 0xdf800000;
				return counter;
			}
		}
	}
	return 0;
}

int detect_chip(struct spi_port *port, int chip_n) {
	/* Test vectors to calculate (using address-translated loads) */
	unsigned atrvec[] = {
		0xb0e72d8e, 0x1dc5b862, 0xe9e7c4a6, 0x3050f1f5, 0x8a1a6b7e, 0x7ec384e8, 0x42c1c3fc, 0x8ed158a1, /* MIDSTATE */
		0,0,0,0,0,0,0,0,
		0x8a0bb7b7, 0x33af304f, 0x0b290c1a, 0xf0c4e61f, /* WDATA: hashMerleRoot[7], nTime, nBits, nNonce */
		
		0x9c4dfdc0, 0xf055c9e1, 0xe60f079d, 0xeeada6da, 0xd459883d, 0xd8049a9d, 0xd49f9a96, 0x15972fed, /* MIDSTATE */
		0,0,0,0,0,0,0,0,
		0x048b2528, 0x7acb2d4f, 0x0b290c1a, 0xbe00084a, /* WDATA: hashMerleRoot[7], nTime, nBits, nNonce */
		
		0x0317b3ea, 0x1d227d06, 0x3cca281e, 0xa6d0b9da, 0x1a359fe2, 0xa7287e27, 0x8b79c296, 0xc4d88274, /* MIDSTATE */
		0,0,0,0,0,0,0,0,
		0x328bcd4f, 0x75462d4f, 0x0b290c1a, 0x002c6dbc, /* WDATA: hashMerleRoot[7], nTime, nBits, nNonce */
		
		0xac4e38b6, 0xba0e3b3b, 0x649ad6f8, 0xf72e4c02, 0x93be06fb, 0x366d1126, 0xf4aae554, 0x4ff19c5b, /* MIDSTATE */
		0,0,0,0,0,0,0,0,
		0x72698140, 0x3bd62b4f, 0x3fd40c1a, 0x801e43e9, /* WDATA: hashMerleRoot[7], nTime, nBits, nNonce */
		
		0x9dbf91c9, 0x12e5066c, 0xf4184b87, 0x8060bc4d, 0x18f9c115, 0xf589d551, 0x0f7f18ae, 0x885aca59, /* MIDSTATE */
		0,0,0,0,0,0,0,0,
		0x6f3806c3, 0x41f82a4f, 0x3fd40c1a, 0x00334b39, /* WDATA: hashMerleRoot[7], nTime, nBits, nNonce */
	};
	int i;
	unsigned newbuf[17], oldbuf[17];
	unsigned ocounter;
	int odiff;
	struct timespec t1;

	memset(newbuf, 0, 17 * 4);
	memset(oldbuf, 0, 17 * 4);

	ms3_compute(&atrvec[0]);
	ms3_compute(&atrvec[20]);
	ms3_compute(&atrvec[40]);


	spi_clear_buf(port);
	spi_emit_break(port); /* First we want to break chain! Otherwise we'll get all of traffic bounced to output */
	spi_emit_fasync(port, chip_n);
	set_freq(port, 52);  //54 - 3F, 53 - 1F
	send_conf(port);
	send_init(port);
	spi_txrx(port);

	ocounter = 0;
	for (i = 0; i < BITFURY_DETECT_TRIES; i++) {
		int counter;

		spi_clear_buf(port);
		spi_emit_break(port);
		spi_emit_fasync(port, chip_n);
		spi_emit_data(port, 0x3000, &atrvec[0], 19*4);
		spi_txrx(port);
		memcpy(newbuf, spi_getrxbuf(port) + 4 + chip_n, 17*4);

		clock_gettime(CLOCK_PROCESS_CPUTIME_ID, &t1);
		counter = get_counter(newbuf, oldbuf);
		if (ocounter) {
			unsigned int cdiff = c_diff(ocounter, counter);

			if (cdiff > 5000 && cdiff < 100000 && odiff > 5000 && odiff < 100000)
				return 1;
			odiff = cdiff;
		}
		ocounter = counter;
		if (newbuf[16] != 0 && newbuf[16] != 0xFFFFFFFF) {
			return 0;
		}
		cgsleep_ms(BITFURY_REFRESH_DELAY / 10);
		memcpy(oldbuf, newbuf, 17 * 4);
	}
	return 0;
}

int libbitfury_detectChips1(struct spi_port *port) {
	int n;
	for (n = 0; detect_chip(port, n); ++n)
	{}
	return n;
}

unsigned decnonce(unsigned in)
{
	unsigned out;

	/* First part load */
	out = (in & 0xFF) << 24; in >>= 8;

	/* Byte reversal */
	in = (((in & 0xaaaaaaaa) >> 1) | ((in & 0x55555555) << 1));
	in = (((in & 0xcccccccc) >> 2) | ((in & 0x33333333) << 2));
	in = (((in & 0xf0f0f0f0) >> 4) | ((in & 0x0f0f0f0f) << 4));

	out |= (in >> 2)&0x3FFFFF;

	/* Extraction */
	if (in & 1) out |= (1 << 23);
	if (in & 2) out |= (1 << 22);

	out -= 0x800004;
	return out;
}

int rehash(unsigned char *midstate, unsigned m7,
			unsigned ntime, unsigned nbits, unsigned nnonce) {
	unsigned char in[16];
	unsigned int *in32 = (unsigned int *)in;
	unsigned int *mid32 = (unsigned int *)midstate;
	unsigned out32[8];
	unsigned char *out = (unsigned char *) out32;
#ifdef BITFURY_REHASH_DEBUG
	static unsigned history[512];
	static unsigned history_p;
#endif
	sha256_ctx ctx;


	memset( &ctx, 0, sizeof( sha256_ctx ) );
	memcpy(ctx.h, mid32, 8*4);
	ctx.tot_len = 64;
	ctx.len = 0;

	nnonce = bswap_32(nnonce);
	in32[0] = bswap_32(m7);
	in32[1] = bswap_32(ntime);
	in32[2] = bswap_32(nbits);
	in32[3] = nnonce;

	sha256_update(&ctx, in, 16);
	sha256_final(&ctx, out);
	sha256(out, 32, out);

	if (out32[7] == 0) {
#ifdef BITFURY_REHASH_DEBUG
		char hex[65];
		bin2hex(hex, out, 32);
		applog(LOG_INFO, "! MS0: %08x, m7: %08x, ntime: %08x, nbits: %08x, nnonce: %08x\n\t\t\t out: %s\n", mid32[0], m7, ntime, nbits, nnonce, hex);
		history[history_p] = nnonce;
		history_p++; history_p &= 512 - 1;
#endif
		return 1;
	}
	return 0;
}

void work_to_payload(struct bitfury_payload *p, struct work *w) {
	unsigned char flipped_data[80];

	memset(p, 0, sizeof(struct bitfury_payload));
	swap32yes(flipped_data, w->data, 80 / 4);

	memcpy(p->midstate, w->midstate, 32);
	p->m7 = bswap_32(*(unsigned *)(flipped_data + 64));
	p->ntime = bswap_32(*(unsigned *)(flipped_data + 68));
	p->nbits = bswap_32(*(unsigned *)(flipped_data + 72));
}

void payload_to_atrvec(uint32_t *atrvec, struct bitfury_payload *p)
{
	/* Programming next value */
	memcpy(atrvec, p, 20*4);
	ms3_compute(atrvec);
}

void libbitfury_sendHashData1(int chip_id, struct bitfury_device *d, bool second_run)
{
	struct spi_port *port = d->spi;
	unsigned *newbuf = d->newbuf;
	unsigned *oldbuf = d->oldbuf;
	struct bitfury_payload *p = &(d->payload);
	struct bitfury_payload *op = &(d->opayload);
	struct bitfury_payload *o2p = &(d->o2payload);
	struct timespec d_time;
	struct timespec time;
	int smart = 0;
	int chip = d->fasync;

	clock_gettime(CLOCK_REALTIME, &(time));

	if (!second_run) {
		d->predict2 = d->predict1 = time;
		d->counter1 = d->counter2 = 0;
		d->req2_done = 0;
	};

	d_time = t_diff(time, d->predict1);
	if (d_time.tv_sec < 0 && (d->req2_done || !smart)) {
		d->otimer1 = d->timer1;
		d->timer1 = time;
		/* Programming next value */
		spi_clear_buf(port);
		spi_emit_break(port);
		spi_emit_fasync(port, chip);
		spi_emit_data(port, 0x3000, &d->atrvec[0], 19*4);
		if (smart) {
			config_reg(port, 3, 0);
		}
		clock_gettime(CLOCK_REALTIME, &(time));
		d_time = t_diff(time, d->predict1);
		spi_txrx(port);
		memcpy(newbuf, spi_getrxbuf(port)+4 + chip, 17*4);

		d->job_switched = newbuf[16] != oldbuf[16];

		int i;
		int results_num = 0;
		int found = 0;
		unsigned * results = d->results;

		d->old_nonce = 0;
		d->future_nonce = 0;
		for (i = 0; i < 16; i++) {
			if (oldbuf[i] != newbuf[i] && op && o2p) {
				unsigned pn; //possible nonce
				unsigned int s = 0; //TODO zero may be solution
				if ((newbuf[i] & 0xFF) == 0xE0)
					continue;
				pn = decnonce(newbuf[i]);
				s |= rehash(op->midstate, op->m7, op->ntime, op->nbits, pn) ? pn : 0;
				s |= rehash(op->midstate, op->m7, op->ntime, op->nbits, pn-0x00400000) ? pn - 0x00400000 : 0;
				s |= rehash(op->midstate, op->m7, op->ntime, op->nbits, pn-0x00800000) ? pn - 0x00800000 : 0;
				s |= rehash(op->midstate, op->m7, op->ntime, op->nbits, pn+0x02800000) ? pn + 0x02800000 : 0;
				s |= rehash(op->midstate, op->m7, op->ntime, op->nbits, pn+0x02C00000) ? pn + 0x02C00000 : 0;
				s |= rehash(op->midstate, op->m7, op->ntime, op->nbits, pn+0x00400000) ? pn + 0x00400000 : 0;
				if (s) {
					int k;
					int dup = 0;
					for (k = 0; k < results_num; k++) {
						if (results[k] == bswap_32(s)) {
							dup = 1;
						}
					}
					if (!dup) {
						results[results_num++] = bswap_32(s);
						found++;
					}
				}

				s = 0;
				pn = decnonce(newbuf[i]);
				s |= rehash(o2p->midstate, o2p->m7, o2p->ntime, o2p->nbits, pn) ? pn : 0;
				s |= rehash(o2p->midstate, o2p->m7, o2p->ntime, o2p->nbits, pn-0x400000) ? pn - 0x400000 : 0;
				s |= rehash(o2p->midstate, o2p->m7, o2p->ntime, o2p->nbits, pn-0x800000) ? pn - 0x800000 : 0;
				s |= rehash(o2p->midstate, o2p->m7, o2p->ntime, o2p->nbits, pn+0x2800000)? pn + 0x2800000 : 0;
				s |= rehash(o2p->midstate, o2p->m7, o2p->ntime, o2p->nbits, pn+0x2C00000)? pn + 0x2C00000 : 0;
				s |= rehash(o2p->midstate, o2p->m7, o2p->ntime, o2p->nbits, pn+0x400000) ? pn + 0x400000 : 0;
				if (s) {
					d->old_nonce = bswap_32(s);
					found++;
				}

				s = 0;
				pn = decnonce(newbuf[i]);
				s |= rehash(p->midstate, p->m7, p->ntime, p->nbits, pn) ? pn : 0;
				s |= rehash(p->midstate, p->m7, p->ntime, p->nbits, pn-0x400000) ? pn - 0x400000 : 0;
				s |= rehash(p->midstate, p->m7, p->ntime, p->nbits, pn-0x800000) ? pn - 0x800000 : 0;
				s |= rehash(p->midstate, p->m7, p->ntime, p->nbits, pn+0x2800000)? pn + 0x2800000 : 0;
				s |= rehash(p->midstate, p->m7, p->ntime, p->nbits, pn+0x2C00000)? pn + 0x2C00000 : 0;
				s |= rehash(p->midstate, p->m7, p->ntime, p->nbits, pn+0x400000) ? pn + 0x400000 : 0;
				if (s) {
					d->future_nonce = bswap_32(s);
					found++;
				}
				if (!found) {
					printf("AAA Strange: %08x, chip_id: %d\n", pn, chip_id);
				}
			}
		}
		d->results_n = results_num;

		if (smart) {
			d_time = t_diff(d->timer2, d->timer1);
		} else {
			d_time = t_diff(d->otimer1, d->timer1);
		}
		d->ocounter1 = d->counter1;
		d->counter1 = get_counter(newbuf, oldbuf);
		if (d->counter2 || !smart) {
			int shift;
			int cycles;
			int req1_cycles;
			long long unsigned int period;
			double ns;
			unsigned full_cycles, half_cycles;
			double full_delay, half_delay;
			long long unsigned delta;
			struct timespec t_delta;
			double mhz;
			int ccase;

			shift = 800000;
			if (smart) {
				cycles = d->counter1 < d->counter2 ? 0x00400000 - d->counter2 + d->counter1 : d->counter1 - d->counter2; // + 0x003FFFFF;
			} else {
				if (d->counter1 > (0x00400000 - shift * 2) && d->ocounter1 > (0x00400000 - shift)) {
					cycles = 0x00400000 - d->ocounter1 + d->counter1; // + 0x003FFFFF;
					ccase = 1;
				} else {
					cycles = d->counter1 - d->ocounter1;
					ccase = 2;
				}
			}
			req1_cycles = 0x003FFFFF - d->counter1;
			period = (long long unsigned int)d_time.tv_sec * 1000000000ULL + (long long unsigned int)d_time.tv_nsec;
			ns = (double)period / (double)(cycles);
			mhz = 1.0 / ns * 65.0 * 1000.0;

			if (d->counter1 > 0 && d->counter1 < 0x001FFFFF)
				printf("AAA chip_id %2d: %llu ms, req1_cycles: %08u,  counter1: %08d, ocounter1: %08d, counter2: %08d, cycles: %08d, ns: %.2f, mhz: %.2f \n", chip_id, period / 1000000ULL, req1_cycles, d->counter1, d->ocounter1, d->counter2, cycles, ns, mhz);
			if (ns > 2000.0 || ns < 20) {
				printf("AAA %d!Stupid ns chip_id %2d: %llu ms, req1_cycles: %08u,  counter1: %08d, ocounter1: %08d, counter2: %08d, cycles: %08d, ns: %.2f, mhz: %.2f \n", ccase, chip_id, period / 1000000ULL, req1_cycles, d->counter1, d->ocounter1, d->counter2, cycles, ns, mhz);
				ns = 200.0;
			} else {
				d->ns = ns;
				d->mhz = mhz;
			}

			if (smart) {
				half_cycles = req1_cycles + shift;
				full_cycles = 0x003FFFFF - 2 * shift;
			} else {
				half_cycles = 0;
				full_cycles = req1_cycles > shift ? req1_cycles - shift : req1_cycles + 0x00400000 - shift;
			}
			half_delay = (double)half_cycles * ns * (1 +0.92);
			full_delay = (double)full_cycles * ns;
			delta = (long long unsigned)(full_delay + half_delay);
			t_delta.tv_sec = delta / 1000000000ULL;
			t_delta.tv_nsec = delta - t_delta.tv_sec * 1000000000ULL;
			d->predict1 = t_add(time, t_delta);

			if (smart) {
				half_cycles = req1_cycles + shift;
				full_cycles = 0;
			} else {
				full_cycles = req1_cycles + shift;
			}
			half_delay = (double)half_cycles * ns * (1 + 0.92);
			full_delay = (double)full_cycles * ns;
			delta = (long long unsigned)(full_delay + half_delay);

			t_delta.tv_sec = delta / 1000000000ULL;
			t_delta.tv_nsec = delta - t_delta.tv_sec * 1000000000ULL;
			d->predict2 = t_add(time, t_delta);
			d->req2_done = 0; d->req1_done = 0;
		}

		if (d->job_switched) {
			memcpy(o2p, op, sizeof(struct bitfury_payload));
			memcpy(op, p, sizeof(struct bitfury_payload));
			memcpy(oldbuf, newbuf, 17 * 4);
		}
	}

	clock_gettime(CLOCK_REALTIME, &(time));
	d_time = t_diff(time, d->predict2);
	if (d_time.tv_sec < 0 && !d->req2_done) {
		if(smart) {
			d->otimer2 = d->timer2;
			d->timer2 = time;
			spi_clear_buf(port);
			spi_emit_break(port);
			spi_emit_fasync(port, chip);
			spi_emit_data(port, 0x3000, &d->atrvec[0], 19*4);
			if (smart) {
				config_reg(port, 3, 1);
			}
			spi_txrx(port);
			memcpy(newbuf, spi_getrxbuf(port)+4 + chip, 17*4);
			d->counter2 = get_counter(newbuf, oldbuf);

			d->req2_done = 1;
		} else {
			d->req2_done = 1;
		}
	}
}

<<<<<<< HEAD
void libbitfury_sendHashData(struct bitfury_device *bf, int chip_n) {
	int chip_id;
	static bool second_run = false;

	for (chip_id = 0; chip_id < chip_n; chip_id++) {
		struct bitfury_device *d = bf + chip_id;
		payload_to_atrvec(d->atrvec, &d->payload);
		libbitfury_sendHashData1(chip_id, d, second_run);
	}
	second_run = true;

	return;
}

=======
>>>>>>> 6172bb64
int libbitfury_readHashData(unsigned int *res) {
	return 0;
}
<|MERGE_RESOLUTION|>--- conflicted
+++ resolved
@@ -602,23 +602,6 @@
 	}
 }
 
-<<<<<<< HEAD
-void libbitfury_sendHashData(struct bitfury_device *bf, int chip_n) {
-	int chip_id;
-	static bool second_run = false;
-
-	for (chip_id = 0; chip_id < chip_n; chip_id++) {
-		struct bitfury_device *d = bf + chip_id;
-		payload_to_atrvec(d->atrvec, &d->payload);
-		libbitfury_sendHashData1(chip_id, d, second_run);
-	}
-	second_run = true;
-
-	return;
-}
-
-=======
->>>>>>> 6172bb64
 int libbitfury_readHashData(unsigned int *res) {
 	return 0;
 }
