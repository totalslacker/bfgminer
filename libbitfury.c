--- conflicted
+++ resolved
@@ -177,7 +177,7 @@
 		}
 		if (i && newbuf[16] != oldbuf[16])
 			return 1;
-		nmsleep(BITFURY_REFRESH_DELAY);
+		cgsleep_ms(BITFURY_REFRESH_DELAY);
 		memcpy(oldbuf, newbuf, 17 * 4);
 	}
 	return 0;
@@ -242,24 +242,14 @@
 	in32[2] = bswap_32(nbits);
 	in32[3] = nnonce;
 
-<<<<<<< HEAD
 	sha256_update(&ctx, in, 16);
 	sha256_final(&ctx, out);
 	sha256(out, 32, out);
+
 	if (out32[7] == 0) {
 		bin2hex(hex, midstate, 32);
 		bin2hex(hex, out, 32);
-		applog(LOG_INFO, "!!!!!!!!!!!! MS0: %08x, m7: %08x, ntime: %08x, nbits: %08x, nnonce: %08x\n\t\t\t out: %s\n", mid32[0], m7, ntime, nbits, nnonce, hex);
-=======
-	sha2_update(&ctx, in, 16);
-	sha2_finish(&ctx, out);
-	sha2(out, 32, out);
-
-	if (out32[7] == 0) {
-		hex = bin2hex(midstate, 32);
-		hex = bin2hex(out, 32);
 		applog(LOG_INFO, "! MS0: %08x, m7: %08x, ntime: %08x, nbits: %08x, nnonce: %08x\n\t\t\t out: %s\n", mid32[0], m7, ntime, nbits, nnonce, hex);
->>>>>>> 6bc8706c
 		return 1;
 	}
 	return 0;
@@ -269,7 +259,7 @@
 	unsigned char flipped_data[80];
 
 	memset(p, 0, sizeof(struct bitfury_payload));
-	flip80(flipped_data, w->data);
+	swap32yes(flipped_data, w->data, 80 / 4);
 
 	memcpy(p->midstate, w->midstate, 32);
 	p->m7 = bswap_32(*(unsigned *)(flipped_data + 64));
@@ -301,26 +291,6 @@
 		spi_emit_data(0x3000, (void*)&atrvec[0], 19*4);
 		spi_txrx(spi_gettxbuf(), spi_getrxbuf(), spi_getbufsz());
 
-<<<<<<< HEAD
-		memcpy(newbuf, spi_getrxbuf()+4, 17*4);
-
-		cgsleep_ms(100);
-	}
-
-	for (i = 0; i < 16; i++) {
-		if (oldbuf[i] != newbuf[i]) {
-			unsigned pn; //possible nonce
-			unsigned int s = 0; //TODO zero may be solution
-			pn = decnonce(newbuf[i]);
-			s |= rehash(om, om7, ontime, onbits, pn) ? pn : 0;
-			s |= rehash(om, om7, ontime, onbits, pn-0x400000) ? pn - 0x400000 : 0;
-			s |= rehash(om, om7, ontime, onbits, pn-0x800000) ? pn - 0x800000 : 0;
-			s |= rehash(om, om7, ontime, onbits, pn+0x2800000)? pn + 0x2800000 : 0;
-			s |= rehash(om, om7, ontime, onbits, pn+0x2C00000)? pn + 0x2C00000 : 0;
-			s |= rehash(om, om7, ontime, onbits, pn+0x400000) ? pn + 0x400000 : 0;
-			if (s) {
-				results[results_num++] = bswap_32(s);
-=======
 		memcpy(newbuf, spi_getrxbuf()+4 + chip, 17*4);
 
 		d->job_switched = newbuf[16] != oldbuf[16];
@@ -344,7 +314,6 @@
 						results[results_num++] = bswap_32(s);
 					}
 				}
->>>>>>> 6bc8706c
 			}
 			d->results_n = results_num;
 
@@ -352,7 +321,7 @@
 			memcpy(oldbuf, newbuf, 17 * 4);
 		}
 
-		nmsleep(BITFURY_REFRESH_DELAY);
+		cgsleep_ms(BITFURY_REFRESH_DELAY);
 	}
 	second_run = 1;
 
