--- conflicted
+++ resolved
@@ -39,20 +39,8 @@
 #define BITFURY_REFRESH_DELAY 100
 #define BITFURY_DETECT_TRIES 3000 / BITFURY_REFRESH_DELAY
 
-<<<<<<< HEAD
-// 0 .... 31 bit
-// 1000 0011 0101 0110 1001 1010 1100 0111
-
-// 1100 0001 0110 1010 0101 1001 1110 0011
-// C16A59E3
-
-unsigned char enaconf[4] = { 0xc1, 0x6a, 0x59, 0xe3 };
-unsigned char disconf[4] = { 0, 0, 0, 0 };
-
 unsigned decnonce(unsigned in);
 
-=======
->>>>>>> 5f5c4c68
 /* Configuration registers - control oscillators and such stuff. PROGRAMMED when magic number is matches, UNPROGRAMMED (default) otherwise */
 void config_reg(struct spi_port *port, int cfgreg, int ena)
 {
@@ -79,34 +67,6 @@
 /* Thermal runaway in this case could produce nice flames of chippy fries */
 
 // Thermometer code from left to right - more ones ==> faster clock!
-<<<<<<< HEAD
-
-/* Test vectors to calculate (using address-translated loads) */
-unsigned atrvec[] = {
-0xb0e72d8e, 0x1dc5b862, 0xe9e7c4a6, 0x3050f1f5, 0x8a1a6b7e, 0x7ec384e8, 0x42c1c3fc, 0x8ed158a1, /* MIDSTATE */
-0,0,0,0,0,0,0,0,
-0x8a0bb7b7, 0x33af304f, 0x0b290c1a, 0xf0c4e61f, /* WDATA: hashMerleRoot[7], nTime, nBits, nNonce */
-
-0x9c4dfdc0, 0xf055c9e1, 0xe60f079d, 0xeeada6da, 0xd459883d, 0xd8049a9d, 0xd49f9a96, 0x15972fed, /* MIDSTATE */
-0,0,0,0,0,0,0,0,
-0x048b2528, 0x7acb2d4f, 0x0b290c1a, 0xbe00084a, /* WDATA: hashMerleRoot[7], nTime, nBits, nNonce */
-
-0x0317b3ea, 0x1d227d06, 0x3cca281e, 0xa6d0b9da, 0x1a359fe2, 0xa7287e27, 0x8b79c296, 0xc4d88274, /* MIDSTATE */
-0,0,0,0,0,0,0,0,
-0x328bcd4f, 0x75462d4f, 0x0b290c1a, 0x002c6dbc, /* WDATA: hashMerleRoot[7], nTime, nBits, nNonce */
-
-0xac4e38b6, 0xba0e3b3b, 0x649ad6f8, 0xf72e4c02, 0x93be06fb, 0x366d1126, 0xf4aae554, 0x4ff19c5b, /* MIDSTATE */
-0,0,0,0,0,0,0,0,
-0x72698140, 0x3bd62b4f, 0x3fd40c1a, 0x801e43e9, /* WDATA: hashMerleRoot[7], nTime, nBits, nNonce */
-
-0x9dbf91c9, 0x12e5066c, 0xf4184b87, 0x8060bc4d, 0x18f9c115, 0xf589d551, 0x0f7f18ae, 0x885aca59, /* MIDSTATE */
-0,0,0,0,0,0,0,0,
-0x6f3806c3, 0x41f82a4f, 0x3fd40c1a, 0x00334b39, /* WDATA: hashMerleRoot[7], nTime, nBits, nNonce */
-
-};
-=======
-const uint8_t osc6[8] = { 0xFF, 0xFF, 0xFF, 0xFF, 0xFF, 0x7F, 0x00, 0x00 };
->>>>>>> 5f5c4c68
 
 #define rotrFixed(x,y) (((x) >> (y)) | ((x) << (32-(y))))
 #define s0(x) (rotrFixed(x,7)^rotrFixed(x,18)^(x>>3))
@@ -179,9 +139,90 @@
 	p[15] = a; p[14] = b; p[13] = c; p[12] = d; p[11] = e; p[10] = f; p[9] = g; p[8] = h;
 }
 
-<<<<<<< HEAD
 void send_conf(struct spi_port *port) {
-=======
+	int i;
+	for (i = 7; i <= 11; ++i)
+		config_reg(port, i, 0);
+	config_reg(port, 6, 0); /* disable OUTSLK */
+	config_reg(port, 4, 1); /* Enable slow oscillator */
+	for (i = 1; i <= 3; ++i)
+		config_reg(port, i, 0);
+	spi_emit_data(port, 0x0100, counters, 16); /* Program counters correctly for rounds processing, here baby should start consuming power */
+}
+
+void send_init(struct spi_port *port) {
+	/* Prepare internal buffers */
+	/* PREPARE BUFFERS (INITIAL PROGRAMMING) */
+	unsigned w[16];
+	unsigned atrvec[] = {
+		0xb0e72d8e, 0x1dc5b862, 0xe9e7c4a6, 0x3050f1f5, 0x8a1a6b7e, 0x7ec384e8, 0x42c1c3fc, 0x8ed158a1, /* MIDSTATE */
+		0,0,0,0,0,0,0,0,
+		0x8a0bb7b7, 0x33af304f, 0x0b290c1a, 0xf0c4e61f, /* WDATA: hashMerleRoot[7], nTime, nBits, nNonce */
+	};
+
+	ms3_compute(&atrvec[0]);
+	memset(&w, 0, sizeof(w)); w[3] = 0xffffffff; w[4] = 0x80000000; w[15] = 0x00000280;
+	spi_emit_data(port, 0x1000, w, 16*4);
+	spi_emit_data(port, 0x1400, w,  8*4);
+	memset(w, 0, sizeof(w)); w[0] = 0x80000000; w[7] = 0x100;
+	spi_emit_data(port, 0x1900, &w[0],8*4); /* Prepare MS and W buffers! */
+	spi_emit_data(port, 0x3000, &atrvec[0], 19*4);
+}
+
+void set_freq(struct spi_port *port, int bits) {
+	uint64_t freq;
+	const uint8_t *
+	osc6 = (unsigned char *)&freq;
+	freq = (1ULL << bits) - 1ULL;
+
+	spi_emit_data(port, 0x6000, osc6, 8); /* Program internal on-die slow oscillator frequency */
+	config_reg(port, 4, 1); /* Enable slow oscillator */
+}
+
+void send_reinit(struct spi_port *port, int slot, int chip_n, int n) {
+	spi_clear_buf(port);
+	spi_emit_break(port);
+	spi_emit_fasync(port, chip_n);
+	set_freq(port, n);
+	send_conf(port);
+	send_init(port);
+	spi_txrx(port);
+}
+
+void send_shutdown(struct spi_port *port, int slot, int chip_n) {
+	spi_clear_buf(port);
+	spi_emit_break(port);
+	spi_emit_fasync(port, chip_n);
+	config_reg(port, 4, 0); /* Disable slow oscillator */
+	spi_txrx(port);
+}
+
+void send_freq(struct spi_port *port, int slot, int chip_n, int bits) {
+	spi_clear_buf(port);
+	spi_emit_break(port);
+	spi_emit_fasync(port, chip_n);
+	set_freq(port, bits);
+	spi_txrx(port);
+}
+
+unsigned int c_diff(unsigned ocounter, unsigned counter) {
+	return counter >  ocounter ? counter - ocounter : (0x003FFFFF - ocounter) + counter;
+}
+
+int get_counter(unsigned int *newbuf, unsigned int *oldbuf) {
+	int j;
+	for(j = 0; j < 16; j++) {
+		if (newbuf[j] != oldbuf[j]) {
+			unsigned counter = decnonce(newbuf[j]);
+			if ((counter & 0xFFC00000) == 0xdf800000) {
+				counter -= 0xdf800000;
+				return counter;
+			}
+		}
+	}
+	return 0;
+}
+
 int detect_chip(struct spi_port *port, int chip_n) {
 	/* Test vectors to calculate (using address-translated loads) */
 	unsigned atrvec[] = {
@@ -205,93 +246,6 @@
 		0,0,0,0,0,0,0,0,
 		0x6f3806c3, 0x41f82a4f, 0x3fd40c1a, 0x00334b39, /* WDATA: hashMerleRoot[7], nTime, nBits, nNonce */
 	};
-	unsigned w[16];
->>>>>>> 5f5c4c68
-	int i;
-	for (i = 7; i <= 11; ++i)
-		config_reg(port, i, 0);
-	config_reg(port, 6, 0); /* disable OUTSLK */
-	config_reg(port, 4, 1); /* Enable slow oscillator */
-	for (i = 1; i <= 3; ++i)
-		config_reg(port, i, 0);
-	spi_emit_data(port, 0x0100, counters, 16); /* Program counters correctly for rounds processing, here baby should start consuming power */
-}
-
-void send_init(struct spi_port *port) {
-	/* Prepare internal buffers */
-	/* PREPARE BUFFERS (INITIAL PROGRAMMING) */
-	unsigned w[16];
-	unsigned atrvec[] = {
-		0xb0e72d8e, 0x1dc5b862, 0xe9e7c4a6, 0x3050f1f5, 0x8a1a6b7e, 0x7ec384e8, 0x42c1c3fc, 0x8ed158a1, /* MIDSTATE */
-		0,0,0,0,0,0,0,0,
-		0x8a0bb7b7, 0x33af304f, 0x0b290c1a, 0xf0c4e61f, /* WDATA: hashMerleRoot[7], nTime, nBits, nNonce */
-	};
-
-	ms3_compute(&atrvec[0]);
-	memset(&w, 0, sizeof(w)); w[3] = 0xffffffff; w[4] = 0x80000000; w[15] = 0x00000280;
-	spi_emit_data(port, 0x1000, w, 16*4);
-	spi_emit_data(port, 0x1400, w,  8*4);
-	memset(w, 0, sizeof(w)); w[0] = 0x80000000; w[7] = 0x100;
-	spi_emit_data(port, 0x1900, &w[0],8*4); /* Prepare MS and W buffers! */
-	spi_emit_data(port, 0x3000, &atrvec[0], 19*4);
-}
-
-void set_freq(struct spi_port *port, int bits) {
-	uint64_t freq;
-	unsigned char *osc6;
-
-	osc6 = (unsigned char *)&freq;
-	freq = (1ULL << bits) - 1ULL;
-
-	spi_emit_data(port, 0x6000, osc6, 8); /* Program internal on-die slow oscillator frequency */
-	config_reg(port, 4, 1); /* Enable slow oscillator */
-}
-
-void send_reinit(struct spi_port *port, int slot, int chip_n, int n) {
-	spi_clear_buf(port);
-	spi_emit_break(port);
-	spi_emit_fasync(port, chip_n);
-	set_freq(port, n);
-	send_conf(port);
-	send_init(port);
-	spi_txrx(port);
-}
-
-void send_shutdown(struct spi_port *port, int slot, int chip_n) {
-	spi_clear_buf(port);
-	spi_emit_break(port);
-	spi_emit_fasync(port, chip_n);
-	config_reg(port, 4, 0); /* Disable slow oscillator */
-	spi_txrx(port);
-}
-
-void send_freq(struct spi_port *port, int slot, int chip_n, int bits) {
-	spi_clear_buf(port);
-	spi_emit_break(port);
-	spi_emit_fasync(port, chip_n);
-	set_freq(port, bits);
-	spi_txrx(port);
-}
-
-unsigned int c_diff(unsigned ocounter, unsigned counter) {
-	return counter >  ocounter ? counter - ocounter : (0x003FFFFF - ocounter) + counter;
-}
-
-int get_counter(unsigned int *newbuf, unsigned int *oldbuf) {
-	int j;
-	for(j = 0; j < 16; j++) {
-		if (newbuf[j] != oldbuf[j]) {
-			unsigned counter = decnonce(newbuf[j]);
-			if ((counter & 0xFFC00000) == 0xdf800000) {
-				counter -= 0xdf800000;
-				return counter;
-			}
-		}
-	}
-	return 0;
-}
-
-int detect_chip(struct spi_port *port, int chip_n) {
 	int i;
 	unsigned newbuf[17], oldbuf[17];
 	unsigned ocounter;
@@ -434,18 +388,13 @@
 	unsigned *oldbuf = d->oldbuf;
 	struct bitfury_payload *p = &(d->payload);
 	struct bitfury_payload *op = &(d->opayload);
-<<<<<<< HEAD
 	struct bitfury_payload *o2p = &(d->o2payload);
+	unsigned atrvec[20];
 	struct timespec d_time;
 	struct timespec time;
 	int smart = 0;
 	int chip = d->fasync;
 
-=======
-	unsigned atrvec[20];
-	
-	/* Programming next value */
->>>>>>> 5f5c4c68
 	memcpy(atrvec, p, 20*4);
 	ms3_compute(atrvec);
 
