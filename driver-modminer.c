--- conflicted
+++ resolved
@@ -625,14 +625,9 @@
 			safebailout();
 		mutex_unlock(&modminer->device_mutex);
 		if (memcmp(&nonce, "\xff\xff\xff\xff", 4)) {
-<<<<<<< HEAD
+			nonce = le32toh(nonce);
 			bad = !test_nonce(work, nonce, false);
 			++immediate_nonces;
-=======
-			nonce = le32toh(nonce);
-			state->no_nonce_counter = 0;
-			bad = !test_nonce(work, nonce);
->>>>>>> 5e4b52af
 			if (!bad)
 				applog(LOG_DEBUG, "%s %u.%u: Nonce for current  work: %02x%02x%02x%02x",
 				       modminer->api->name, modminer->device_id, fpgaid,
