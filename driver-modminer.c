--- conflicted
+++ resolved
@@ -666,16 +666,9 @@
 				++immediate_bad_nonces;
 			}
 		}
-<<<<<<< HEAD
-=======
-
-		if (work_restart(thr))
-			break;
-		nmsleep(10);
->>>>>>> 86fd23a3
 		if (work_restart(thr) || !--iter)
 			break;
-		usleep(1000);
+		nmsleep(1);
 		if (work_restart(thr))
 			break;
 		mutex_lock(&modminer->device_mutex);
