--- conflicted
+++ resolved
@@ -242,11 +242,7 @@
 	while (len) {
 		buflen = len < 32 ? len : 32;
 		if (fread(buf, buflen, 1, f) != 1)
-<<<<<<< HEAD
-			bailout2(LOG_ERR, "%s: File underrun programming %s (%d bytes left)", modminer->dev_repr, modminer->device_path, len);
-=======
-			bailout2(LOG_ERR, "%s %u: File underrun programming %s (%lu bytes left)", modminer->api->name, modminer->device_id, modminer->device_path, len);
->>>>>>> 60bd4fef
+			bailout2(LOG_ERR, "%s: File underrun programming %s (%lu bytes left)", modminer->dev_repr, modminer->device_path, len);
 		if (write(fd, buf, buflen) != buflen)
 			bailout2(LOG_ERR, "%s: Error programming %s (data)", modminer->dev_repr,  modminer->device_path);
 		state->pdone = 100 - ((len * 100) / flen);
