/*
 * Copyright 2012-2013 Luke Dashjr
 * Copyright 2012 Andrew Smith
 *
 * This program is free software; you can redistribute it and/or modify it
 * under the terms of the GNU General Public License as published by the Free
 * Software Foundation; either version 3 of the License, or (at your option)
 * any later version.  See COPYING for more details.
 */

#include "config.h"

#include <limits.h>
#include <stdarg.h>
#include <stdio.h>
#include <unistd.h>

#include "compat.h"
#include "dynclock.h"
#include "logging.h"
#include "miner.h"
#include "fpgautils.h"
#include "util.h"

#define BITSTREAM_FILENAME "fpgaminer_x6500-overclocker-0402.bit"
#define BISTREAM_USER_ID "\2\4$B"

#define MODMINER_MAX_CLOCK 250
#define MODMINER_DEF_CLOCK 190
#define MODMINER_MIN_CLOCK   2

// Commands
#define MODMINER_PING "\x00"
#define MODMINER_GET_VERSION "\x01"
#define MODMINER_FPGA_COUNT "\x02"
// Commands + require FPGAid
#define MODMINER_GET_IDCODE '\x03'
#define MODMINER_GET_USERCODE '\x04'
#define MODMINER_PROGRAM '\x05'
#define MODMINER_SET_CLOCK '\x06'
#define MODMINER_READ_CLOCK '\x07'
#define MODMINER_SEND_WORK '\x08'
#define MODMINER_CHECK_WORK '\x09'
// One byte temperature reply
#define MODMINER_TEMP1 '\x0a'

#define FPGAID_ALL 4

struct device_drv modminer_drv;

struct modminer_fpga_state {
	bool work_running;
	struct work running_work;
	struct work last_work;
	struct timeval tv_workstart;
	uint32_t hashes;

	char next_work_cmd[46];

	struct dclk_data dclk;
	uint8_t freqMaxMaxM;
	// Number of nonces didn't meet pdiff 1, ever
	int bad_share_counter;
	// Number of nonces did meet pdiff 1, ever
	int good_share_counter;
	// Time the clock was last reduced due to temperature
	struct timeval tv_last_cutoff_reduced;

	unsigned char temp;

	unsigned char pdone;
};

static inline bool _bailout(int fd, struct cgpu_info*modminer, int prio, const char *fmt, ...) FORMAT_SYNTAX_CHECK(printf, 4, 5);

static inline bool
_bailout(int fd, struct cgpu_info*modminer, int prio, const char *fmt, ...)
{
	if (fd != -1)
		serial_close(fd);
	if (modminer) {
		pthread_mutex_t *mutexp = &modminer->device->device_mutex;
		modminer->device->device_fd = -1;
		mutex_unlock(mutexp);
	}

	va_list ap;
	char buf[LOGBUFSIZ];
	
	va_start(ap, fmt);
	vsnprintf(buf, sizeof(buf), fmt, ap);
	va_end(ap);
	_applog(prio, buf);
	return false;
}
#define bailout(...)  return _bailout(fd, NULL, __VA_ARGS__);

// 45 noops sent when detecting, in case the device was left in "start job" reading
static const char NOOP[] = MODMINER_PING "\xff\xff\xff\xff\xff\xff\xff\xff\xff\xff\xff\xff\xff\xff\xff\xff\xff\xff\xff\xff\xff\xff\xff\xff\xff\xff\xff\xff\xff\xff\xff\xff\xff\xff\xff\xff\xff\xff\xff\xff\xff\xff\xff\xff\xff";

static bool
modminer_detect_one(const char *devpath)
{
	int fd = serial_open(devpath, 0, 10, true);
	if (unlikely(fd == -1))
		bailout(LOG_DEBUG, "ModMiner detect: failed to open %s", devpath);

	char buf[0x100];
	ssize_t len;

	// Sending a "ping" first, to workaround bug in new firmware betas (see issue #62)
	// Sending 45 noops, just in case the device was left in "start job" reading
	(void)(write(fd, NOOP, sizeof(NOOP)) ?:0);
	while (serial_read(fd, buf, sizeof(buf)) > 0)
		;

	if (1 != write(fd, MODMINER_GET_VERSION, 1))
		bailout(LOG_DEBUG, "ModMiner detect: write failed on %s (get version)", devpath);
	len = serial_read(fd, buf, sizeof(buf)-1);
	if (len < 1)
		bailout(LOG_DEBUG, "ModMiner detect: no response to version request from %s", devpath);
	buf[len] = '\0';
	char*devname = strdup(buf);
	applog(LOG_DEBUG, "ModMiner identified as: %s", devname);

	if (serial_claim_v(devpath, &modminer_drv))
		return false;
	
	if (1 != write(fd, MODMINER_FPGA_COUNT, 1))
		bailout(LOG_DEBUG, "ModMiner detect: write failed on %s (get FPGA count)", devpath);
	len = read(fd, buf, 1);
	if (len < 1)
		bailout(LOG_ERR, "ModMiner detect: timeout waiting for FPGA count from %s", devpath);
	if (!buf[0])
		bailout(LOG_ERR, "ModMiner detect: zero FPGAs reported on %s", devpath);
	applog(LOG_DEBUG, "ModMiner %s has %u FPGAs", devname, buf[0]);

	serial_close(fd);

	struct cgpu_info *modminer;
	modminer = calloc(1, sizeof(*modminer));
	modminer->drv = &modminer_drv;
	mutex_init(&modminer->device_mutex);
	modminer->device_path = strdup(devpath);
	modminer->device_fd = -1;
	modminer->deven = DEV_ENABLED;
	modminer->procs = buf[0];
	modminer->threads = buf[0];
	modminer->name = devname;
	modminer->cutofftemp = 85;

	return add_cgpu(modminer);
}

#undef bailout

static int
modminer_detect_auto()
{
	return serial_autodetect(modminer_detect_one, "ModMiner");
}

static void
modminer_detect()
{
	serial_detect_auto(&modminer_drv, modminer_detect_one, modminer_detect_auto);
}

#define bailout(...)  return _bailout(-1, modminer, __VA_ARGS__);
#define bailout2(...)  return _bailout(fd, modminer, __VA_ARGS__);
#define bailout3(...)  _bailout(fd, modminer, __VA_ARGS__);

static bool
modminer_reopen(struct cgpu_info*modminer)
{
	close(modminer->device->device_fd);
	int fd = serial_open(modminer->device_path, 0, 10, true);
	if (unlikely(-1 == fd)) {
		applog(LOG_ERR, "%s: Failed to reopen %s", modminer->dev_repr, modminer->device_path);
		return false;
	}
	modminer->device->device_fd = fd;
	return true;
}
#define safebailout() do {  \
	bool _safebailoutrv;  \
	state->work_running = false;  \
	_safebailoutrv = modminer_reopen(modminer);  \
	mutex_unlock(mutexp);  \
	return _safebailoutrv ? 0 : -1;  \
} while(0)

#define check_magic(L)  do {  \
	if (1 != fread(buf, 1, 1, f))  \
		bailout(LOG_ERR, "Error reading ModMiner bitstream ('%c')", L);  \
	if (buf[0] != L)  \
		bailout(LOG_ERR, "ModMiner bitstream has wrong magic ('%c')", L);  \
} while(0)

#define read_str(eng)  do {  \
	if (1 != fread(buf, 2, 1, f))  \
		bailout(LOG_ERR, "Error reading ModMiner bitstream (" eng " len)");  \
	len = (ubuf[0] << 8) | ubuf[1];  \
	if (len >= sizeof(buf))  \
		bailout(LOG_ERR, "ModMiner bitstream " eng " too long");  \
	if (1 != fread(buf, len, 1, f))  \
		bailout(LOG_ERR, "Error reading ModMiner bitstream (" eng ")");  \
	buf[len] = '\0';  \
} while(0)

#define status_read(eng)  do {  \
FD_ZERO(&fds); \
FD_SET(fd, &fds);  \
select(fd+1, &fds, NULL, NULL, NULL);  \
	if (1 != read(fd, buf, 1))  \
		bailout2(LOG_ERR, "%s: Error programming %s (" eng ")", modminer->dev_repr, modminer->device_path);  \
	if (buf[0] != 1)  \
		bailout2(LOG_ERR, "%s: Wrong " eng " programming %s", modminer->dev_repr, modminer->device_path);  \
} while(0)

static bool
modminer_fpga_upload_bitstream(struct cgpu_info*modminer)
{
	struct modminer_fpga_state *state = modminer->thr[0]->cgpu_data;
	fd_set fds;
	char buf[0x100];
	unsigned long len, flen;
	char fpgaid = FPGAID_ALL;
	FILE *f = open_xilinx_bitstream(modminer->drv->dname, modminer->dev_repr, BITSTREAM_FILENAME, &len);
	if (!f)
		return false;

	flen = len;
	int fd = modminer->device->device_fd;

	applog(LOG_WARNING, "%s: Programming %s... DO NOT EXIT UNTIL COMPLETE", modminer->dev_repr, modminer->device_path);
	buf[0] = MODMINER_PROGRAM;
	buf[1] = fpgaid;
	buf[2] = (len >>  0) & 0xff;
	buf[3] = (len >>  8) & 0xff;
	buf[4] = (len >> 16) & 0xff;
	buf[5] = (len >> 24) & 0xff;
	if (6 != write(fd, buf, 6))
		bailout2(LOG_ERR, "%s: Error programming %s (cmd)", modminer->dev_repr, modminer->device_path);
	status_read("cmd reply");
	ssize_t buflen;
	char nextstatus = 10;
	while (len) {
		buflen = len < 32 ? len : 32;
		if (fread(buf, buflen, 1, f) != 1)
			bailout2(LOG_ERR, "%s: File underrun programming %s (%lu bytes left)", modminer->dev_repr, modminer->device_path, len);
		if (write(fd, buf, buflen) != buflen)
			bailout2(LOG_ERR, "%s: Error programming %s (data)", modminer->dev_repr,  modminer->device_path);
		state->pdone = 100 - ((len * 100) / flen);
		if (state->pdone >= nextstatus)
		{
			nextstatus += 10;
			applog(LOG_WARNING, "%s: Programming %s... %d%% complete...", modminer->dev_repr, modminer->device_path, state->pdone);
		}
		status_read("status");
		len -= buflen;
	}
	status_read("final status");
	applog(LOG_WARNING, "%s: Done programming %s", modminer->dev_repr, modminer->device_path);

	return true;
}

static bool
modminer_device_prepare(struct cgpu_info *modminer)
{
	int fd = serial_open(modminer->device_path, 0, 10, true);
	if (unlikely(-1 == fd))
		bailout(LOG_ERR, "%s: Failed to open %s", modminer->dev_repr, modminer->device_path);

	modminer->device->device_fd = fd;
	applog(LOG_INFO, "%s: Opened %s", modminer->dev_repr, modminer->device_path);

	get_now_datestamp(modminer->init);

	return true;
}

#undef bailout

static bool
modminer_fpga_prepare(struct thr_info *thr)
{
	struct cgpu_info *proc = thr->cgpu;
	struct cgpu_info *modminer = proc->device;

	// Don't need to lock the mutex here, since prepare runs from the main thread before the miner threads start
	if (modminer->device->device_fd == -1 && !modminer_device_prepare(modminer))
		return false;

	struct modminer_fpga_state *state;
	state = thr->cgpu_data = calloc(1, sizeof(struct modminer_fpga_state));
	dclk_prepare(&state->dclk);
	state->next_work_cmd[0] = MODMINER_SEND_WORK;
	state->next_work_cmd[1] = proc->proc_id;  // FPGA id
	
	proc->status = LIFE_INIT2;

	return true;
}

static bool
modminer_change_clock(struct thr_info*thr, bool needlock, signed char delta)
{
	struct cgpu_info*modminer = thr->cgpu;
	struct modminer_fpga_state *state = thr->cgpu_data;
	char fpgaid = modminer->proc_id;
	pthread_mutex_t *mutexp = &modminer->device->device_mutex;
	int fd;
	unsigned char cmd[6], buf[1];
	unsigned char clk;

	clk = (state->dclk.freqM * 2) + delta;

	cmd[0] = MODMINER_SET_CLOCK;
	cmd[1] = fpgaid;
	cmd[2] = clk;
	cmd[3] = cmd[4] = cmd[5] = '\0';

	if (needlock)
		mutex_lock(mutexp);
	fd = modminer->device->device_fd;
	if (6 != write(fd, cmd, 6))
		bailout2(LOG_ERR, "%s: Error writing (set frequency)", modminer->proc_repr);
	if (serial_read(fd, &buf, 1) != 1)
		bailout2(LOG_ERR, "%s: Error reading (set frequency)", modminer->proc_repr);
	if (needlock)
		mutex_unlock(mutexp);

	if (buf[0])
		state->dclk.freqM = clk / 2;
	else
		return false;

	return true;
}

static bool modminer_dclk_change_clock(struct thr_info*thr, int multiplier)
{
	struct cgpu_info *modminer = thr->cgpu;
	struct modminer_fpga_state *state = thr->cgpu_data;
	uint8_t oldFreq = state->dclk.freqM;
	signed char delta = (multiplier - oldFreq) * 2;
	if (unlikely(!modminer_change_clock(thr, true, delta)))
		return false;

	dclk_msg_freqchange(modminer->proc_repr, oldFreq * 2, state->dclk.freqM * 2, NULL);
	return true;
}

static bool
modminer_reduce_clock(struct thr_info*thr, bool needlock)
{
	struct modminer_fpga_state *state = thr->cgpu_data;

	if (state->dclk.freqM <= MODMINER_MIN_CLOCK / 2)
		return false;

	return modminer_change_clock(thr, needlock, -2);
}

static bool _modminer_get_nonce(struct cgpu_info*modminer, char fpgaid, uint32_t*nonce)
{
	int fd = modminer->device->device_fd;
	char cmd[2] = {MODMINER_CHECK_WORK, fpgaid};
	
	if (write(fd, cmd, 2) != 2) {
		applog(LOG_ERR, "%s: Error writing (get nonce)", modminer->proc_repr);
		return false;
	}
	if (4 != serial_read(fd, nonce, 4)) {
		applog(LOG_ERR, "%s: Short read (get nonce)", modminer->proc_repr);
		return false;
	}
	
	return true;
}

<<<<<<< HEAD
static bool
modminer_fpga_init(struct thr_info *thr)
=======
static void get_modminer_statline_before(char *buf, size_t bufsiz, struct cgpu_info *modminer)
{
	tailsprintf(buf, bufsiz, " %s%.1fC %3uMHz  | ",
			(modminer->temp < 10) ? " " : "",
			modminer->temp,
			(unsigned int)(modminer->clock));
}

static bool modminer_start_work(struct thr_info *thr, struct work *work)
>>>>>>> 385a70be
{
	struct cgpu_info *modminer = thr->cgpu;
	struct modminer_fpga_state *state = thr->cgpu_data;
	int fd;
	char fpgaid = modminer->proc_id;
	pthread_mutex_t *mutexp = &modminer->device->device_mutex;
	uint32_t nonce;

	unsigned char cmd[2], buf[4];

	mutex_lock(mutexp);
	fd = modminer->device->device_fd;
	if (fd == -1) {
		// Died in another thread...
		mutex_unlock(mutexp);
		return false;
	}

	cmd[0] = MODMINER_GET_USERCODE;
	cmd[1] = fpgaid;
	if (write(fd, cmd, 2) != 2)
		bailout2(LOG_ERR, "%s: Error writing (read USER code)", modminer->proc_repr);
	if (serial_read(fd, buf, 4) != 4)
		bailout2(LOG_ERR, "%s: Error reading (read USER code)", modminer->proc_repr);

	if (memcmp(buf, BISTREAM_USER_ID, 4)) {
		applog(LOG_ERR, "%s: FPGA not programmed", modminer->proc_repr);
		if (!modminer_fpga_upload_bitstream(modminer))
			return false;
	} else if (opt_force_dev_init && !((struct modminer_fpga_state *)modminer->device->thr[0]->cgpu_data)->pdone) {
		applog(LOG_DEBUG, "%s: FPGA is already programmed, but --force-dev-init is set",
		       modminer->proc_repr);
		if (!modminer_fpga_upload_bitstream(modminer))
			return false;
	}
	else
		applog(LOG_DEBUG, "%s: FPGA is already programmed :)", modminer->proc_repr);
	state->pdone = 101;

	state->dclk.freqM = MODMINER_MAX_CLOCK / 2 + 1;  // Will be reduced immediately
	while (1) {
		if (state->dclk.freqM <= MODMINER_MIN_CLOCK / 2)
			bailout2(LOG_ERR, "%s: Hit minimum trying to find acceptable frequencies", modminer->proc_repr);
		--state->dclk.freqM;
		if (!modminer_change_clock(thr, false, 0))
			// MCU rejected assignment
			continue;
		if (!_modminer_get_nonce(modminer, fpgaid, &nonce))
			bailout2(LOG_ERR, "%s: Error detecting acceptable frequencies", modminer->proc_repr);
		if (!memcmp(&nonce, "\x00\xff\xff\xff", 4))
			// MCU took assignment, but disabled FPGA
			continue;
		break;
	}
	state->freqMaxMaxM =
	state->dclk.freqMaxM = state->dclk.freqM;
	if (MODMINER_DEF_CLOCK / 2 < state->dclk.freqM) {
		if (!modminer_change_clock(thr, false, -(state->dclk.freqM * 2 - MODMINER_DEF_CLOCK)))
			applog(LOG_WARNING, "%s: Failed to set desired initial frequency of %u", modminer->proc_repr, MODMINER_DEF_CLOCK);
	}
	state->dclk.freqMDefault = state->dclk.freqM;
	applog(LOG_WARNING, "%s: Frequency set to %u MHz (range: %u-%u)", modminer->proc_repr, state->dclk.freqM * 2, MODMINER_MIN_CLOCK, state->dclk.freqMaxM * 2);

	mutex_unlock(mutexp);

	thr->primary_thread = true;

	return true;
}

static
bool get_modminer_upload_percent(char *buf, struct cgpu_info *modminer, __maybe_unused bool per_processor)
{
	char pdone = ((struct modminer_fpga_state*)(modminer->device->thr[0]->cgpu_data))->pdone;
	if (pdone != 101) {
		tailsprintf(buf, "%3d%% ", pdone);
		return true;
	}
	return false;
}

static void modminer_get_temperature(struct cgpu_info *modminer, struct thr_info *thr)
{
	struct modminer_fpga_state *state = thr->cgpu_data;

#ifdef WIN32
	/* Workaround for bug in Windows driver */
	if (!modminer_reopen(modminer))
		return;
#endif

	int fd = modminer->device->device_fd;
	int fpgaid = modminer->proc_id;
	char cmd[2] = {MODMINER_TEMP1, fpgaid};
	char temperature;

	if (2 == write(fd, cmd, 2) && read(fd, &temperature, 1) == 1)
	{
		state->temp = temperature;
		if (temperature > modminer->targettemp + opt_hysteresis) {
			{
				struct timeval now;
				cgtime(&now);
				if (timer_elapsed(&state->tv_last_cutoff_reduced, &now)) {
					state->tv_last_cutoff_reduced = now;
					int oldFreq = state->dclk.freqM;
					if (modminer_reduce_clock(thr, false))
						applog(LOG_NOTICE, "%s: Frequency %s from %u to %u MHz (temp: %d)",
						       modminer->proc_repr,
						       (oldFreq > state->dclk.freqM ? "dropped" : "raised "),
						       oldFreq * 2, state->dclk.freqM * 2,
						       temperature
						);
					state->dclk.freqMaxM = state->dclk.freqM;
				}
			}
		}
		else
		if (state->dclk.freqMaxM < state->freqMaxMaxM && temperature < modminer->targettemp) {
			if (temperature < modminer->targettemp - opt_hysteresis) {
				state->dclk.freqMaxM = state->freqMaxMaxM;
			} else {
				++state->dclk.freqMaxM;
			}
		}
	}
}

static bool modminer_get_stats(struct cgpu_info *modminer)
{
	pthread_mutex_t *mutexp = &modminer->device->device_mutex;
	int hottest = 0;
	bool get_temp = (modminer->deven != DEV_ENABLED);
	// Getting temperature more efficiently while enabled
	for (int i = modminer->threads; i--; ) {
		struct thr_info*thr = modminer->thr[i];
		struct modminer_fpga_state *state = thr->cgpu_data;
		if (get_temp)
		{
			mutex_lock(mutexp);
			modminer_get_temperature(modminer, thr);
			mutex_unlock(mutexp);
		}
		int temp = state->temp;
		if (temp > hottest)
			hottest = temp;
	}

	modminer->temp = (float)hottest;

	return true;
}

static struct api_data*
get_modminer_drv_extra_device_status(struct cgpu_info*modminer)
{
	struct api_data*root = NULL;
	struct thr_info*thr = modminer->thr[0];
	struct modminer_fpga_state *state = thr->cgpu_data;
	double d;

	d = (double)state->dclk.freqM * 2;
	root = api_add_freq(root, "Frequency", &d, true);
	d = (double)state->dclk.freqMaxM * 2;
	root = api_add_freq(root, "Cool Max Frequency", &d, true);
	d = (double)state->freqMaxMaxM * 2;
	root = api_add_freq(root, "Max Frequency", &d, true);
	root = api_add_int(root, "Hardware Errors", &state->bad_share_counter, true);
	root = api_add_int(root, "Valid Nonces", &state->good_share_counter, true);

	return root;
}

static bool
modminer_prepare_next_work(struct modminer_fpga_state*state, struct work*work)
{
	char *midstate = state->next_work_cmd + 2;
	char *taildata = midstate + 32;
	if (!(memcmp(midstate, work->midstate, 32) || memcmp(taildata, work->data + 64, 12)))
		return false;
	memcpy(midstate, work->midstate, 32);
	memcpy(taildata, work->data + 64, 12);
	return true;
}

static bool
modminer_start_work(struct thr_info*thr)
{
fd_set fds;
	struct cgpu_info*modminer = thr->cgpu;
	struct modminer_fpga_state *state = thr->cgpu_data;
	pthread_mutex_t *mutexp = &modminer->device->device_mutex;
	int fd;

	char buf[1];

	mutex_lock(mutexp);
	fd = modminer->device->device_fd;

	if (unlikely(fd == -1)) {
		if (!modminer_reopen(modminer)) {
			mutex_unlock(mutexp);
			return false;
		}
		fd = modminer->device->device_fd;
	}

	if (46 != write(fd, state->next_work_cmd, 46))
		bailout2(LOG_ERR, "%s: Error writing (start work)", modminer->proc_repr);
	timer_set_now(&state->tv_workstart);
	state->hashes = 0;
	status_read("start work");
	mutex_unlock(mutexp);
	if (opt_debug) {
		char xdata[161];
		bin2hex(xdata, state->running_work.data, 80);
		applog(LOG_DEBUG, "%s: Started work: %s",
		       modminer->proc_repr, xdata);
	}

	return true;
}

#define work_restart(thr)  thr->work_restart

#define NONCE_CHARS(nonce)  \
	(int)((unsigned char*)&nonce)[3],  \
	(int)((unsigned char*)&nonce)[2],  \
	(int)((unsigned char*)&nonce)[1],  \
	(int)((unsigned char*)&nonce)[0]

static int64_t
modminer_process_results(struct thr_info*thr)
{
	struct cgpu_info*modminer = thr->cgpu;
	struct modminer_fpga_state *state = thr->cgpu_data;
	char fpgaid = modminer->proc_id;
	pthread_mutex_t *mutexp = &modminer->device->device_mutex;
	struct work *work = &state->running_work;

	uint32_t nonce;
	long iter;
	int immediate_bad_nonces = 0, immediate_nonces = 0;
	bool bad;

	mutex_lock(mutexp);
	modminer_get_temperature(modminer, thr);

	iter = 200;
	while (1) {
		if (!_modminer_get_nonce(modminer, fpgaid, &nonce))
			safebailout();
		mutex_unlock(mutexp);
		if (memcmp(&nonce, "\xff\xff\xff\xff", 4)) {
			nonce = le32toh(nonce);
			bad = !test_nonce(work, nonce, false);
			++immediate_nonces;
			if (!bad)
				applog(LOG_DEBUG, "%s: Nonce for current  work: %02x%02x%02x%02x",
				       modminer->proc_repr,
				       NONCE_CHARS(nonce));
			else
			if (test_nonce(&state->last_work, nonce, false))
			{
				applog(LOG_DEBUG, "%s: Nonce for previous work: %02x%02x%02x%02x",
				       modminer->proc_repr,
				       NONCE_CHARS(nonce));
				work = &state->last_work;
				bad = false;
			}
			if (!bad)
			{
				++state->good_share_counter;
				submit_nonce(thr, work, nonce);
			}
			else {
				inc_hw_errors(thr, work, nonce);
				++state->bad_share_counter;
				++immediate_bad_nonces;
			}
		}
		if (work_restart(thr) || !--iter)
			break;
		nmsleep(1);
		if (work_restart(thr))
			break;
		mutex_lock(mutexp);
	}

	struct timeval tv_workend, elapsed;
	timer_set_now(&tv_workend);
	timersub(&tv_workend, &state->tv_workstart, &elapsed);

	uint64_t hashes = (uint64_t)state->dclk.freqM * 2 * (((uint64_t)elapsed.tv_sec * 1000000) + elapsed.tv_usec);
	if (hashes > 0xffffffff)
	{
		applog(LOG_WARNING, "%s: Finished work before new one sent", modminer->proc_repr);
		hashes = 0xffffffff;
	}
	if (hashes <= state->hashes)
		hashes = 1;
	else
		hashes -= state->hashes;
	state->hashes += hashes;

	dclk_gotNonces(&state->dclk);
	if (immediate_bad_nonces)
		dclk_errorCount(&state->dclk, ((double)immediate_bad_nonces) / (double)immediate_nonces);
	dclk_preUpdate(&state->dclk);
	if (!dclk_updateFreq(&state->dclk, modminer_dclk_change_clock, thr))
		return -1;

	return hashes;
}

static int64_t
modminer_scanhash(struct thr_info*thr, struct work*work, int64_t __maybe_unused max_nonce)
{
	struct modminer_fpga_state *state = thr->cgpu_data;
	int64_t hashes = 0;
	bool startwork;

	startwork = modminer_prepare_next_work(state, work);
	if (startwork) {
		/* HACK: For some reason, this is delayed a bit
		 *       Let last_work handle the end of the work,
		 *       and start the next one immediately
		 */
	}
	else
	if (state->work_running) {
		hashes = modminer_process_results(thr);
		if (work_restart(thr)) {
			state->work_running = false;
			return hashes;
		}
	} else
		state->work_running = true;

	if (startwork) {
		__copy_work(&state->last_work, &state->running_work);
		__copy_work(&state->running_work, work);
		if (!modminer_start_work(thr))
			return -1;
	}

	// This is intentionally early
	work->blk.nonce += hashes;
	return hashes;
}

static void
modminer_fpga_shutdown(struct thr_info *thr)
{
	for (struct cgpu_info *proc = thr->cgpu->device; proc; proc = proc->next_proc)
		proc->status = LIFE_DEAD2;
	free(thr->cgpu_data);
	thr->cgpu_data = NULL;
}

static
bool modminer_user_set_clock(struct cgpu_info *cgpu, const int val)
{
	struct thr_info * const thr = cgpu->thr[0];
	struct modminer_fpga_state * const state = thr->cgpu_data;
	const int multiplier = val / 2;
	const uint8_t oldFreqM = state->dclk.freqM;
	const signed char delta = (multiplier - oldFreqM) * 2;
	state->dclk.freqMDefault = multiplier;
	const bool rv = modminer_change_clock(thr, true, delta);
	if (likely(rv))
		dclk_msg_freqchange(cgpu->proc_repr, oldFreqM * 2, state->dclk.freqM * 2, " on user request");
	return rv;
}

static char *modminer_set_device(struct cgpu_info *modminer, char *option, char *setting, char *replybuf)
{
	int val;

	if (strcasecmp(option, "help") == 0) {
		sprintf(replybuf, "clock: range %d-%d and a multiple of 2",
					MODMINER_MIN_CLOCK, MODMINER_MAX_CLOCK);
		return replybuf;
	}

	if (strcasecmp(option, "clock") == 0) {
		if (!setting || !*setting) {
			sprintf(replybuf, "missing clock setting");
			return replybuf;
		}

		val = atoi(setting);
		if (val < MODMINER_MIN_CLOCK || val > MODMINER_MAX_CLOCK || (val & 1) != 0) {
			sprintf(replybuf, "invalid clock: '%s' valid range %d-%d and a multiple of 2",
						setting, MODMINER_MIN_CLOCK, MODMINER_MAX_CLOCK);
			return replybuf;
		}

		if (unlikely(!modminer_user_set_clock(modminer, val)))
		{
			sprintf(replybuf, "Set clock failed: %s",
			        modminer->proc_repr);
			return replybuf;
		}

		return NULL;
	}

	sprintf(replybuf, "Unknown option: %s", option);
	return replybuf;
}

#ifdef HAVE_CURSES
static
void modminer_tui_wlogprint_choices(struct cgpu_info *cgpu)
{
	wlogprint("[C]lock speed ");
}

static
const char *modminer_tui_handle_choice(struct cgpu_info *cgpu, int input)
{
	static char buf[0x100];  // Static for replies
	
	switch (input)
	{
		case 'c': case 'C':
		{
			int val;
			char *intvar;
			
			sprintf(buf, "Set clock speed (range %d-%d, multiple of 2)", MODMINER_MIN_CLOCK, MODMINER_MAX_CLOCK);
			intvar = curses_input(buf);
			if (!intvar)
				return "Invalid clock speed\n";
			val = atoi(intvar);
			free(intvar);
			if (val < MODMINER_MIN_CLOCK || val > MODMINER_MAX_CLOCK || (val & 1) != 0)
				return "Invalid clock speed\n";
			
			if (unlikely(!modminer_user_set_clock(cgpu, val)))
				return "Set clock failed\n";
			return "Clock speed changed\n";
		}
	}
	return NULL;
}

static
void modminer_wlogprint_status(struct cgpu_info *cgpu)
{
	struct modminer_fpga_state *state = cgpu->thr[0]->cgpu_data;
	wlogprint("Clock speed: %d\n", (int)(state->dclk.freqM * 2));
}
#endif

struct device_drv modminer_drv = {
	.dname = "modminer",
	.name = "MMQ",
	.drv_detect = modminer_detect,
	.override_statline_temp = get_modminer_upload_percent,
	.get_stats = modminer_get_stats,
	.get_api_extra_device_status = get_modminer_drv_extra_device_status,
	.set_device = modminer_set_device,
#ifdef HAVE_CURSES
	.proc_wlogprint_status = modminer_wlogprint_status,
	.proc_tui_wlogprint_choices = modminer_tui_wlogprint_choices,
	.proc_tui_handle_choice = modminer_tui_handle_choice,
#endif
	.thread_prepare = modminer_fpga_prepare,
	.thread_init = modminer_fpga_init,
	.scanhash = modminer_scanhash,
	.thread_shutdown = modminer_fpga_shutdown,
};<|MERGE_RESOLUTION|>--- conflicted
+++ resolved
@@ -381,20 +381,8 @@
 	return true;
 }
 
-<<<<<<< HEAD
 static bool
 modminer_fpga_init(struct thr_info *thr)
-=======
-static void get_modminer_statline_before(char *buf, size_t bufsiz, struct cgpu_info *modminer)
-{
-	tailsprintf(buf, bufsiz, " %s%.1fC %3uMHz  | ",
-			(modminer->temp < 10) ? " " : "",
-			modminer->temp,
-			(unsigned int)(modminer->clock));
-}
-
-static bool modminer_start_work(struct thr_info *thr, struct work *work)
->>>>>>> 385a70be
 {
 	struct cgpu_info *modminer = thr->cgpu;
 	struct modminer_fpga_state *state = thr->cgpu_data;
@@ -466,11 +454,11 @@
 }
 
 static
-bool get_modminer_upload_percent(char *buf, struct cgpu_info *modminer, __maybe_unused bool per_processor)
+bool get_modminer_upload_percent(char *buf, size_t bufsz, struct cgpu_info *modminer, __maybe_unused bool per_processor)
 {
 	char pdone = ((struct modminer_fpga_state*)(modminer->device->thr[0]->cgpu_data))->pdone;
 	if (pdone != 101) {
-		tailsprintf(buf, "%3d%% ", pdone);
+		tailsprintf(buf, bufsz, "%3d%% ", pdone);
 		return true;
 	}
 	return false;
@@ -855,7 +843,7 @@
 	.dname = "modminer",
 	.name = "MMQ",
 	.drv_detect = modminer_detect,
-	.override_statline_temp = get_modminer_upload_percent,
+	.override_statline_temp2 = get_modminer_upload_percent,
 	.get_stats = modminer_get_stats,
 	.get_api_extra_device_status = get_modminer_drv_extra_device_status,
 	.set_device = modminer_set_device,
