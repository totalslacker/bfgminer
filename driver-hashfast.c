/*
 * Copyright 2013 Luke Dashjr
 *
 * This program is free software; you can redistribute it and/or modify it
 * under the terms of the GNU General Public License as published by the Free
 * Software Foundation; either version 3 of the License, or (at your option)
 * any later version.  See COPYING for more details.
 */

#include "config.h"

#include <stdbool.h>
#include <stdint.h>
#include <stdlib.h>
#include <string.h>
#include <unistd.h>

#include <utlist.h>

#include "deviceapi.h"
#include "logging.h"
#include "lowlevel.h"
#include "lowl-vcom.h"
#include "util.h"

BFG_REGISTER_DRIVER(hashfast_ums_drv)

#define HASHFAST_QUEUE_MEMORY 0x20

#define HASHFAST_ALL_CHIPS 0xff
#define HASHFAST_ALL_CORES 0xff

#define HASHFAST_HEADER_SIZE 8
#define HASHFAST_MAX_DATA 0x3fc
#define HASHFAST_HASH_SIZE (0x20 + 0xc + 4 + 4 + 2 + 1 + 1)
#define HASHFAST_MAX_VOLTAGES 4

enum hashfast_opcode {
	HFOP_NULL          =    0,
	HFOP_ROOT          =    1,
	HFOP_RESET         =    2,
	HFOP_PLL_CONFIG    =    3,
	HFOP_ADDRESS       =    4,
	HFOP_READDRESS     =    5,
	HFOP_HIGHEST       =    6,
	HFOP_BAUD          =    7,
	HFOP_UNROOT        =    8,
	HFOP_HASH          =    9,
	HFOP_NONCE         = 0x0a,
	HFOP_ABORT         = 0x0b,
	HFOP_STATUS        = 0x0c,
	HFOP_GPIO          = 0x0d,
	HFOP_CONFIG        = 0x0e,
	HFOP_STATISTICS    = 0x0f,
	HFOP_GROUP         = 0x10,
	HFOP_CLOCKGATE     = 0x11,
	
	HFOP_USB_INIT      = 0x80,
	HFOP_GET_TRACE     = 0x81,
	HFOP_LOOPBACK_USB  = 0x82,
	HFOP_LOOPBACK_UART = 0x83,
	HFOP_DFU           = 0x84,
	HFOP_USB_SHUTDOWN  = 0x85,
	HFOP_DIE_STATUS    = 0x86,
	HFOP_GWQ_STATUS    = 0x87,
	HFOP_WORK_RESTART  = 0x88,
	HFOP_USB_STATS1    = 0x89,
	HFOP_USB_GWQSTATS  = 0x8a,
	HFOP_USB_NOTICE    = 0x8b,
	HFOP_USB_DEBUG     = 0xff,
};

typedef unsigned long hashfast_isn_t;

static inline
float hashfast_temperature_conv(const uint8_t * const data)
{
	// Temperature is 12-bit fraction ranging between -61.5 C and ~178.5 C
	int32_t tempdata = ((uint32_t)data[1] << 8) | data[0];
	tempdata &= 0xfff;
	tempdata *= 240;
	tempdata -= 251904;  // 61.5 * 4096
	float temp = tempdata;
	temp /= 4096.;
	return temp;
}

static inline
float hashfast_voltage_conv(const uint8_t vdata)
{
	// Voltage is 8-bit fraction ranging between 0 V and ~1.2 V
	return (float)vdata / 256. * 1.2;
}

struct hashfast_parsed_msg {
	uint8_t opcode;
	uint8_t chipaddr;
	uint8_t coreaddr;
	uint16_t hdata;
	uint8_t data[HASHFAST_MAX_DATA];
	size_t datalen;
};

static
ssize_t hashfast_write(const int fd, void * const buf, size_t bufsz)
{
	const ssize_t rv = write(fd, buf, bufsz);
	if ((opt_debug && opt_dev_protocol) || unlikely(rv != bufsz))
	{
		const int e = errno;
		char hex[(bufsz * 2) + 1];
		bin2hex(hex, buf, bufsz);
		if (rv < 0)
			applog(LOG_WARNING, "%s fd=%d: SEND (%s) => %d errno=%d(%s)",
			       "hashfast", fd, hex, (int)rv, e, bfg_strerror(e, BST_ERRNO));
		else
		if (rv < bufsz)
<<<<<<< HEAD
			applog(LOG_WARNING, "%s fd=%d: SEND %.*s(%s)",
			       "hashfast", fd, rv * 2, hex, &hex[rv * 2]);
=======
			applog(LOG_DEBUG, "%s fd=%d: SEND %.*s(%s)",
			       "hashfast", fd, (int)(rv * 2), hex, &hex[rv * 2]);
>>>>>>> f8935fcc
		else
		if (rv > bufsz)
			applog(LOG_WARNING, "%s fd=%d: SEND %s => +%d",
			       "hashfast", fd, hex, (int)(rv - bufsz));
		else
			applog(LOG_DEBUG, "%s fd=%d: SEND %s",
			       "hashfast", fd, hex);
	}
	return rv;
}

static
ssize_t hashfast_read(const int fd, void * const buf, size_t bufsz)
{
	const ssize_t rv = serial_read(fd, buf, bufsz);
	if (opt_debug && opt_dev_protocol && rv)
	{
		char hex[(rv * 2) + 1];
		bin2hex(hex, buf, rv);
		applog(LOG_DEBUG, "%s fd=%d: RECV %s",
		       "hashfast", fd, hex);
	}
	return rv;
}

static
bool hashfast_prepare_msg(uint8_t * const buf, const uint8_t opcode, const uint8_t chipaddr, const uint8_t coreaddr, const uint16_t hdata, const size_t datalen)
{
	buf[0] = '\xaa';
	buf[1] = opcode;
	buf[2] = chipaddr;
	buf[3] = coreaddr;
	buf[4] = hdata & 0xff;
	buf[5] = hdata >> 8;
	if (datalen > 1020 || datalen % 4)
		return false;
	buf[6] = datalen / 4;
	buf[7] = crc8ccitt(&buf[1], 6);
	return true;
}

static
bool hashfast_send_msg(const int fd, uint8_t * const buf, const uint8_t opcode, const uint8_t chipaddr, const uint8_t coreaddr, const uint16_t hdata, const size_t datalen)
{
	if (!hashfast_prepare_msg(buf, opcode, chipaddr, coreaddr, hdata, datalen))
		return false;
	const size_t buflen = HASHFAST_HEADER_SIZE + datalen;
	return (buflen == hashfast_write(fd, buf, buflen));
}

static
bool hashfast_parse_msg(const int fd, struct hashfast_parsed_msg * const out_msg)
{
	uint8_t buf[HASHFAST_HEADER_SIZE];
startover:
	if (HASHFAST_HEADER_SIZE != hashfast_read(fd, buf, HASHFAST_HEADER_SIZE))
		return false;
	uint8_t *p = memchr(buf, '\xaa', HASHFAST_HEADER_SIZE);
	if (p != buf)
	{
ignoresome:
		if (!p)
			goto startover;
		int moreneeded = p - buf;
		int alreadyhave = HASHFAST_HEADER_SIZE - moreneeded;
		memmove(buf, p, alreadyhave);
		if (moreneeded != hashfast_read(fd, &buf[alreadyhave], moreneeded))
			return false;
	}
	const uint8_t correct_crc8 = crc8ccitt(&buf[1], 6);
	if (buf[7] != correct_crc8)
	{
		p = memchr(&buf[1], '\xaa', HASHFAST_HEADER_SIZE - 1);
		goto ignoresome;
	}
	out_msg->opcode   = buf[1];
	out_msg->chipaddr = buf[2];
	out_msg->coreaddr = buf[3];
	out_msg->hdata    = (uint16_t)buf[4] | ((uint16_t)buf[5] << 8);
	out_msg->datalen  = buf[6] * 4;
	return (out_msg->datalen == hashfast_read(fd, &out_msg->data[0], out_msg->datalen));
}

static
bool hashfast_lowl_match(const struct lowlevel_device_info * const info)
{
	if (!lowlevel_match_id(info, &lowl_vcom, 0, 0))
		return false;
	return (info->manufacturer && strstr(info->manufacturer, "HashFast"));
}

static
const char *hashfast_set_clock(struct cgpu_info * const proc, const char * const optname, const char * const newvalue, char * const replybuf, enum bfg_set_device_replytype * const out_success)

{
	uint16_t * const clockp = proc->device_data;
	*clockp = atoi(newvalue);
	return NULL;
}

static const struct bfg_set_device_definition hashfast_set_device_funcs_probe[] = {
	{"clock", hashfast_set_clock, "clock frequency (can only be set at startup, with --set-device)"},
	{NULL},
};

static
bool hashfast_detect_one(const char * const devpath)
{
	uint16_t clock = 550;
	uint8_t buf[HASHFAST_HEADER_SIZE];
	const int fd = serial_open(devpath, 0, 100, true);
	if (fd == -1)
	{
		applog(LOG_DEBUG, "%s: Failed to open %s", __func__, devpath);
		return false;
	}
	struct hashfast_parsed_msg * const pmsg = malloc(sizeof(*pmsg));
	drv_set_defaults(&hashfast_ums_drv, hashfast_set_device_funcs_probe, &clock, devpath, detectone_meta_info.serial, 1);
	hashfast_send_msg(fd, buf, HFOP_USB_INIT, 0, 0, clock, 0);
	do {
		if (!hashfast_parse_msg(fd, pmsg))
		{
			applog(LOG_DEBUG, "%s: Failed to parse response on %s",
			        __func__, devpath);
			serial_close(fd);
			goto err;
		}
	} while (pmsg->opcode != HFOP_USB_INIT);
	serial_close(fd);
	const int expectlen = 0x20 + (pmsg->chipaddr * pmsg->coreaddr) / 8;
	if (pmsg->datalen < expectlen)
	{
		applog(LOG_DEBUG, "%s: USB_INIT response too short on %s (%d < %d)",
		       __func__, devpath, (int)pmsg->datalen, expectlen);
		goto err;
	}
	if (pmsg->data[8] != 0)
	{
		applog(LOG_DEBUG, "%s: USB_INIT failed on %s (err=%d)",
		        __func__, devpath, pmsg->data[8]);
		goto err;
	}
	
	if (serial_claim_v(devpath, &hashfast_ums_drv))
		return false;
	
	struct cgpu_info * const cgpu = malloc(sizeof(*cgpu));
	*cgpu = (struct cgpu_info){
		.drv = &hashfast_ums_drv,
		.device_path = strdup(devpath),
		.deven = DEV_ENABLED,
		.procs = (pmsg->chipaddr * pmsg->coreaddr),
		.threads = 1,
		.device_data = pmsg,
		.cutofftemp = 100,
	};
	return add_cgpu(cgpu);

err:
	free(pmsg);
	return false;
}

static
bool hashfast_lowl_probe(const struct lowlevel_device_info * const info)
{
	return vcom_lowl_probe_wrapper(info, hashfast_detect_one);
}

struct hashfast_dev_state {
	uint8_t cores_per_chip;
	int fd;
	struct hashfast_chip_state *chipstates;
};

struct hashfast_chip_state {
	struct cgpu_info **coreprocs;
	hashfast_isn_t last_isn;
	float voltages[HASHFAST_MAX_VOLTAGES];
};

struct hashfast_core_state {
	uint8_t chipaddr;
	uint8_t coreaddr;
	int next_device_id;
	uint8_t last_seq;
	hashfast_isn_t last_isn;
	hashfast_isn_t last2_isn;
	bool has_pending;
	unsigned queued;
};

static
bool hashfast_init(struct thr_info * const master_thr)
{
	struct cgpu_info * const dev = master_thr->cgpu, *proc;
	struct hashfast_parsed_msg * const pmsg = dev->device_data;
	struct hashfast_dev_state * const devstate = malloc(sizeof(*devstate));
	struct hashfast_chip_state * const chipstates = malloc(sizeof(*chipstates) * pmsg->chipaddr), *chipstate;
	struct hashfast_core_state * const corestates = malloc(sizeof(*corestates) * dev->procs), *cs;
	int i;
	
	*devstate = (struct hashfast_dev_state){
		.chipstates = chipstates,
		.cores_per_chip = pmsg->coreaddr,
		.fd = serial_open(dev->device_path, 0, 1, true),
	};
	
	for (i = 0; i < pmsg->chipaddr; ++i)
	{
		chipstate = &chipstates[i];
		*chipstate = (struct hashfast_chip_state){
			.coreprocs = malloc(sizeof(struct cgpu_info *) * pmsg->coreaddr),
		};
	}
	
	for ((i = 0), (proc = dev); proc; ++i, (proc = proc->next_proc))
	{
		struct thr_info * const thr = proc->thr[0];
		const bool core_is_working = pmsg->data[0x20 + (i / 8)] & (1 << (i % 8));
		
		if (!core_is_working)
			proc->deven = DEV_RECOVER_DRV;
		proc->device_data = devstate;
		thr->cgpu_data = cs = &corestates[i];
		*cs = (struct hashfast_core_state){
			.chipaddr = i / pmsg->coreaddr,
			.coreaddr = i % pmsg->coreaddr,
		};
		chipstates[cs->chipaddr].coreprocs[cs->coreaddr] = proc;
	}
	free(pmsg);
	
	// TODO: actual clock = [12,13]
	
	timer_set_now(&master_thr->tv_poll);
	return true;
}

static
bool hashfast_queue_append(struct thr_info * const thr, struct work * const work)
{
	struct cgpu_info * const proc = thr->cgpu;
	struct hashfast_dev_state * const devstate = proc->device_data;
	const int fd = devstate->fd;
	struct hashfast_core_state * const cs = thr->cgpu_data;
	struct hashfast_chip_state * const chipstate = &devstate->chipstates[cs->chipaddr];
	const size_t cmdlen = HASHFAST_HEADER_SIZE + HASHFAST_HASH_SIZE;
	uint8_t cmd[cmdlen];
	uint8_t * const hashdata = &cmd[HASHFAST_HEADER_SIZE];
	hashfast_isn_t isn;
	uint8_t seq;
	
	if (cs->has_pending)
	{
		thr->queue_full = true;
		return false;
	}
	
	isn = ++chipstate->last_isn;
	seq = ++cs->last_seq;
	work->device_id = seq;
	cs->last2_isn = cs->last_isn;
	cs->last_isn = isn;
	hashfast_prepare_msg(cmd, HFOP_HASH, cs->chipaddr, cs->coreaddr, (cs->coreaddr << 8) | seq, 56);
	memcpy(&hashdata[   0], work->midstate, 0x20);
	memcpy(&hashdata[0x20], &work->data[64], 0xc);
	memset(&hashdata[0x2c], '\0', 0xa);  // starting_nonce, nonce_loops, ntime_loops
	hashdata[0x36] = 32;  // search target (number of zero bits)
	hashdata[0x37] = 0;
	cs->has_pending = true;
	
	if (cmdlen != hashfast_write(fd, cmd, cmdlen))
		return false;
	
	DL_APPEND(thr->work, work);
	if (cs->queued > HASHFAST_QUEUE_MEMORY)
	{
		struct work * const old_work = thr->work;
		DL_DELETE(thr->work, old_work);
		free_work(old_work);
	}
	else
		++cs->queued;
	
	return true;
}

static
void hashfast_queue_flush(struct thr_info * const thr)
{
	struct cgpu_info * const proc = thr->cgpu;
	struct hashfast_dev_state * const devstate = proc->device_data;
	const int fd = devstate->fd;
	struct hashfast_core_state * const cs = thr->cgpu_data;
	uint8_t cmd[HASHFAST_HEADER_SIZE];
	uint16_t hdata = 2;
	if ((!thr->work) || stale_work(thr->work->prev, true))
	{
		applog(LOG_DEBUG, "%"PRIpreprv": Flushing both active and pending work",
		       proc->proc_repr);
		hdata |= 1;
	}
	else
		applog(LOG_DEBUG, "%"PRIpreprv": Flushing pending work",
		       proc->proc_repr);
	hashfast_send_msg(fd, cmd, HFOP_ABORT, cs->chipaddr, cs->coreaddr, hdata, 0);
}

static
struct cgpu_info *hashfast_find_proc(struct thr_info * const master_thr, int chipaddr, int coreaddr)
{
	struct cgpu_info *proc = master_thr->cgpu;
	struct hashfast_dev_state * const devstate = proc->device_data;
	if (coreaddr >= devstate->cores_per_chip)
		return NULL;
	const unsigned chip_count = proc->procs / devstate->cores_per_chip;
	if (chipaddr >= chip_count)
		return NULL;
	struct hashfast_chip_state * const chipstate = &devstate->chipstates[chipaddr];
	return chipstate->coreprocs[coreaddr];
}

static
hashfast_isn_t hashfast_get_isn(struct hashfast_chip_state * const chipstate, uint16_t hfseq)
{
	const uint8_t coreaddr = hfseq >> 8;
	const uint8_t seq = hfseq & 0xff;
	struct cgpu_info * const proc = chipstate->coreprocs[coreaddr];
	struct thr_info * const thr = proc->thr[0];
	struct hashfast_core_state * const cs = thr->cgpu_data;
	if (cs->last_seq == seq)
		return cs->last_isn;
	if (cs->last_seq == (uint8_t)(seq + 1))
		return cs->last2_isn;
	return 0;
}

static
void hashfast_submit_nonce(struct thr_info * const thr, struct work * const work, const uint32_t nonce, const bool searched)
{
	struct cgpu_info * const proc = thr->cgpu;
	struct hashfast_core_state * const cs = thr->cgpu_data;
	
	applog(LOG_DEBUG, "%"PRIpreprv": Found nonce for seq %02x (last=%02x): %08lx%s",
	       proc->proc_repr, (unsigned)work->device_id, (unsigned)cs->last_seq,
	       (unsigned long)nonce, searched ? " (searched)" : "");
	submit_nonce(thr, work, nonce);
}

static
bool hashfast_poll_msg(struct thr_info * const master_thr)
{
	struct cgpu_info * const dev = master_thr->cgpu;
	struct hashfast_dev_state * const devstate = dev->device_data;
	const int fd = devstate->fd;
	
	struct hashfast_parsed_msg msg;
	if (!hashfast_parse_msg(fd, &msg))
		return false;
	
	switch (msg.opcode)
	{
		case HFOP_NONCE:
		{
			const uint8_t *data = msg.data;
			for (int i = msg.datalen / 8; i; --i, (data = &data[8]))
			{
				const uint32_t nonce = (data[0] <<  0)
				                     | (data[1] <<  8)
				                     | (data[2] << 16)
				                     | (data[3] << 24);
				const uint8_t seq = data[4];
				const uint8_t coreaddr = data[5];
				// uint32_t ntime = data[6] | ((data[7] & 0xf) << 8);
				const bool search = data[7] & 0x10;
				struct cgpu_info * const proc = hashfast_find_proc(master_thr, msg.chipaddr, coreaddr);
				if (unlikely(!proc))
				{
					applog(LOG_ERR, "%s: Unknown chip/core address %u/%u",
					       dev->dev_repr, (unsigned)msg.chipaddr, (unsigned)coreaddr);
					inc_hw_errors_only(master_thr);
					continue;
				}
				struct thr_info * const thr = proc->thr[0];
				struct hashfast_core_state * const cs = thr->cgpu_data;
				struct work *work;
				
				DL_SEARCH_SCALAR(thr->work, work, device_id, seq);
				if (unlikely(!work))
				{
					applog(LOG_WARNING, "%"PRIpreprv": Unknown seq %02x (last=%02x)",
					       proc->proc_repr, (unsigned)seq, (unsigned)cs->last_seq);
					inc_hw_errors2(thr, NULL, &nonce);
					continue;
				}
				
				unsigned nonces_found = 1;
				
				hashfast_submit_nonce(thr, work, nonce, false);
				if (search)
				{
					for (int noffset = 1; noffset <= 0x80; ++noffset)
					{
						const uint32_t nonce2 = nonce + noffset;
						if (test_nonce(work, nonce2, false))
						{
							hashfast_submit_nonce(thr, work, nonce2, true);
							++nonces_found;
						}
					}
					if (!nonces_found)
					{
						inc_hw_errors_only(thr);
						applog(LOG_WARNING, "%"PRIpreprv": search=1, but failed to turn up any additional solutions",
						       proc->proc_repr);
					}
				}
				
				hashes_done2(thr, 0x100000000 * nonces_found, NULL);
			}
			break;
		}
		case HFOP_STATUS:
		{
			const uint8_t *data = &msg.data[8];
			struct cgpu_info *proc = hashfast_find_proc(master_thr, msg.chipaddr, 0);
			if (unlikely(!proc))
			{
				applog(LOG_ERR, "%s: Unknown chip address %u",
				       dev->dev_repr, (unsigned)msg.chipaddr);
				inc_hw_errors_only(master_thr);
				break;
			}
			struct hashfast_chip_state * const chipstate = &devstate->chipstates[msg.chipaddr];
			hashfast_isn_t isn = hashfast_get_isn(chipstate, msg.hdata);
			const float temp = hashfast_temperature_conv(&msg.data[0]);
			for (int i = 0; i < HASHFAST_MAX_VOLTAGES; ++i)
				chipstate->voltages[i] = hashfast_voltage_conv(msg.data[2 + i]);
			int cores_uptodate, cores_active, cores_pending, cores_transitioned;
			cores_uptodate = cores_active = cores_pending = cores_transitioned = 0;
			for (int i = 0; i < devstate->cores_per_chip; ++i, (proc = proc->next_proc))
			{
				struct thr_info * const thr = proc->thr[0];
				struct hashfast_core_state * const cs = thr->cgpu_data;
				const uint8_t bits = data[i / 4] >> (2 * (i % 4));
				const bool has_active  = bits & 1;
				const bool has_pending = bits & 2;
				bool try_transition = true;
				
				proc->temp = temp;
				
				if (cs->last_isn <= isn)
					++cores_uptodate;
				else
					try_transition = false;
				
				if (has_active)
					++cores_active;
				
				if (has_pending)
					++cores_pending;
				else
				if (try_transition)
				{
					++cores_transitioned;
					cs->has_pending = false;
					thr->queue_full = false;
				}
			}
			applog(LOG_DEBUG, "%s: STATUS from chipaddr=0x%02x with hdata=0x%04x (isn=0x%lx): total=%d uptodate=%d active=%d pending=%d transitioned=%d",
			       dev->dev_repr, (unsigned)msg.chipaddr, (unsigned)msg.hdata, isn,
			       devstate->cores_per_chip, cores_uptodate,
			       cores_active, cores_pending, cores_transitioned);
			break;
		}
	}
	return true;
}

static
void hashfast_poll(struct thr_info * const master_thr)
{
	struct cgpu_info * const dev = master_thr->cgpu;
	struct timeval tv_timeout;
	timer_set_delay_from_now(&tv_timeout, 10000);
	while (true)
	{
		if (!hashfast_poll_msg(master_thr))
		{
			applog(LOG_DEBUG, "%s poll: No more messages", dev->dev_repr);
			break;
		}
		if (timer_passed(&tv_timeout, NULL))
		{
			applog(LOG_DEBUG, "%s poll: 10ms timeout met", dev->dev_repr);
			break;
		}
	}
	
	timer_set_delay_from_now(&master_thr->tv_poll, 100000);
}

static
struct api_data *hashfast_api_stats(struct cgpu_info * const proc)
{
	struct hashfast_dev_state * const devstate = proc->device_data;
	struct thr_info * const thr = proc->thr[0];
	struct hashfast_core_state * const cs = thr->cgpu_data;
	struct hashfast_chip_state * const chipstate = &devstate->chipstates[cs->chipaddr];
	struct api_data *root = NULL;
	char key[] = "VoltageNN";
	
	for (int i = 0; i < HASHFAST_MAX_VOLTAGES; ++i)
	{
		snprintf(&key[7], 3, "%d", i);
		if (chipstate->voltages[i])
			root = api_add_volts(root, key, &chipstate->voltages[i], false);
	}
	
	return root;
}

#ifdef HAVE_CURSES
static
void hashfast_wlogprint_status(struct cgpu_info * const proc)
{
	struct hashfast_dev_state * const devstate = proc->device_data;
	struct thr_info * const thr = proc->thr[0];
	struct hashfast_core_state * const cs = thr->cgpu_data;
	struct hashfast_chip_state * const chipstate = &devstate->chipstates[cs->chipaddr];
	
	{
		// -> "NNN.xxx / NNN.xxx / NNN.xxx"
		size_t sz = (HASHFAST_MAX_VOLTAGES * 10) + 1;
		char buf[sz];
		char *s = buf;
		int rv = 0;
		for (int i = 0; i < HASHFAST_MAX_VOLTAGES; ++i)
		{
			const float voltage = chipstate->voltages[i];
			if (!voltage)
				continue;
			_SNP("%.3f / ", voltage);
		}
		if (rv >= 3 && s[-2] == '/')
		{
			s[-3] = '\0';
			wlogprint("Voltages: %s\n", buf);
		}
	}
}
#endif

struct device_drv hashfast_ums_drv = {
	.dname = "hashfast_ums",
	.name = "HFA",
	
	.lowl_match = hashfast_lowl_match,
	.lowl_probe = hashfast_lowl_probe,
	
	.thread_init = hashfast_init,
	
	.minerloop = minerloop_queue,
	.queue_append = hashfast_queue_append,
	.queue_flush = hashfast_queue_flush,
	.poll = hashfast_poll,
	
	.get_api_stats = hashfast_api_stats,
	
#ifdef HAVE_CURSES
	.proc_wlogprint_status = hashfast_wlogprint_status,
#endif
};<|MERGE_RESOLUTION|>--- conflicted
+++ resolved
@@ -115,13 +115,8 @@
 			       "hashfast", fd, hex, (int)rv, e, bfg_strerror(e, BST_ERRNO));
 		else
 		if (rv < bufsz)
-<<<<<<< HEAD
 			applog(LOG_WARNING, "%s fd=%d: SEND %.*s(%s)",
-			       "hashfast", fd, rv * 2, hex, &hex[rv * 2]);
-=======
-			applog(LOG_DEBUG, "%s fd=%d: SEND %.*s(%s)",
 			       "hashfast", fd, (int)(rv * 2), hex, &hex[rv * 2]);
->>>>>>> f8935fcc
 		else
 		if (rv > bufsz)
 			applog(LOG_WARNING, "%s fd=%d: SEND %s => +%d",
