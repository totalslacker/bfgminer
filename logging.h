/*
 * Copyright 2013 Luke Dashjr
 * Copyright 2012 zefir
 *
 * This program is free software; you can redistribute it and/or modify it
 * under the terms of the GNU General Public License as published by the Free
 * Software Foundation; either version 3 of the License, or (at your option)
 * any later version.  See COPYING for more details.
 */

#ifndef __LOGGING_H__
#define __LOGGING_H__

#include "config.h"

#include <errno.h>
#include <stdbool.h>
#include <stdio.h>
#include <stdarg.h>

#ifdef HAVE_SYSLOG_H
#include <syslog.h>
#else
enum {
	LOG_ERR,
	LOG_WARNING,
	LOG_NOTICE,
	LOG_INFO,
	LOG_DEBUG,
};
#endif

#include "util.h"

/* debug flags */
extern bool opt_debug;
extern bool opt_debug_console;
extern bool opt_log_output;
extern bool opt_log_microseconds;
extern bool opt_realquiet;
extern bool want_per_device_stats;

/* global log_level, messages with lower or equal prio are logged */
extern int opt_log_level;

#define LOGBUFSIZ 0x1000

extern void _applog(int prio, const char *str);

#define IN_FMT_FFL " in %s %s():%d"

#define applog(prio, fmt, ...) do { \
	if (opt_debug || prio != LOG_DEBUG) { \
			char tmp42[LOGBUFSIZ]; \
			snprintf(tmp42, sizeof(tmp42), fmt, ##__VA_ARGS__); \
			_applog(prio, tmp42); \
	} \
} while (0)

<<<<<<< HEAD
#define applogr(rv, prio, ...)  do {  \
	applog(prio, __VA_ARGS__);  \
	return rv;  \
} while (0)

#define appperror(prio, s)  do {  \
	const char *_tmp43 = bfg_strerror(errno, BST_ERRNO);  \
	if (s && s[0])  \
		applog(prio, "%s: %s", s, _tmp43);  \
	else  \
		_applog(prio, _tmp43);  \
} while (0)

#define perror(s)  appperror(LOG_ERR, s)

extern void _bfg_clean_up(void);

=======
#define applogsiz(prio, _SIZ, fmt, ...) do { \
	if (opt_debug || prio != LOG_DEBUG) { \
		if (use_syslog || opt_log_output || prio <= opt_log_level) { \
			char tmp42[_SIZ]; \
			snprintf(tmp42, sizeof(tmp42), fmt, ##__VA_ARGS__); \
			_applog(prio, tmp42); \
		} \
	} \
} while (0)

>>>>>>> 0d4edbe9
#define quit(status, fmt, ...) do { \
	_bfg_clean_up();  \
	if (fmt) { \
		fprintf(stderr, fmt, ##__VA_ARGS__);  \
	} \
	fprintf(stderr, "\n");  \
	fflush(stderr);  \
	_quit(status); \
} while (0)

#define quithere(status, fmt, ...) do { \
	if (fmt) { \
		char tmp42[LOGBUFSIZ]; \
		snprintf(tmp42, sizeof(tmp42), fmt IN_FMT_FFL, \
				##__VA_ARGS__, __FILE__, __func__, __LINE__); \
		_applog(LOG_ERR, tmp42); \
	} \
	_quit(status); \
} while (0)

#define quitfrom(status, _file, _func, _line, fmt, ...) do { \
	if (fmt) { \
		char tmp42[LOGBUFSIZ]; \
		snprintf(tmp42, sizeof(tmp42), fmt IN_FMT_FFL, \
				##__VA_ARGS__, _file, _func, _line); \
		_applog(LOG_ERR, tmp42); \
	} \
	_quit(status); \
} while (0)

#ifdef HAVE_CURSES

#define wlog(fmt, ...) do { \
	char tmp42[LOGBUFSIZ]; \
	snprintf(tmp42, sizeof(tmp42), fmt, ##__VA_ARGS__); \
	_wlog(tmp42); \
} while (0)

#define wlogprint(fmt, ...) do { \
	char tmp42[LOGBUFSIZ]; \
	snprintf(tmp42, sizeof(tmp42), fmt, ##__VA_ARGS__); \
	_wlogprint(tmp42); \
} while (0)

#endif

extern void hexdump(const void *, unsigned int len);

#endif /* __LOGGING_H__ */<|MERGE_RESOLUTION|>--- conflicted
+++ resolved
@@ -57,7 +57,14 @@
 	} \
 } while (0)
 
-<<<<<<< HEAD
+#define applogsiz(prio, _SIZ, fmt, ...) do { \
+	if (opt_debug || prio != LOG_DEBUG) { \
+			char tmp42[_SIZ]; \
+			snprintf(tmp42, sizeof(tmp42), fmt, ##__VA_ARGS__); \
+			_applog(prio, tmp42); \
+	} \
+} while (0)
+
 #define applogr(rv, prio, ...)  do {  \
 	applog(prio, __VA_ARGS__);  \
 	return rv;  \
@@ -75,18 +82,6 @@
 
 extern void _bfg_clean_up(void);
 
-=======
-#define applogsiz(prio, _SIZ, fmt, ...) do { \
-	if (opt_debug || prio != LOG_DEBUG) { \
-		if (use_syslog || opt_log_output || prio <= opt_log_level) { \
-			char tmp42[_SIZ]; \
-			snprintf(tmp42, sizeof(tmp42), fmt, ##__VA_ARGS__); \
-			_applog(prio, tmp42); \
-		} \
-	} \
-} while (0)
-
->>>>>>> 0d4edbe9
 #define quit(status, fmt, ...) do { \
 	_bfg_clean_up();  \
 	if (fmt) { \
