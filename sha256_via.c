
#include "driver-cpu.h"

#include <stdint.h>
#include <stdlib.h>
#include <string.h>
#include <stdio.h>
#include <sys/time.h>
#include "miner.h"

#ifdef WANT_VIA_PADLOCK

static void via_sha256(void *hash, void *buf, unsigned len)
{
	unsigned stat = 0;
	asm volatile(".byte 0xf3, 0x0f, 0xa6, 0xd0"
		     :"+S"(buf), "+a"(stat)
		     :"c"(len), "D" (hash)
		     :"memory");
}

<<<<<<< HEAD
bool scanhash_via(struct thr_info*thr, const unsigned char *pmidstate,
=======
bool scanhash_via(int thr_id, __maybe_unused const unsigned char *pmidstate,
>>>>>>> c2866637
	unsigned char *data_inout,
	__maybe_unused unsigned char *phash1, __maybe_unused unsigned char *phash,
	const unsigned char *target,
		  uint32_t max_nonce, uint32_t *last_nonce,
		  uint32_t n)
{
	unsigned char data[128] __attribute__((aligned(128)));
	unsigned char tmp_hash[32] __attribute__((aligned(128)));
	unsigned char tmp_hash1[32] __attribute__((aligned(128)));
	uint32_t *data32 = (uint32_t *) data;
	uint32_t *hash32 = (uint32_t *) tmp_hash;
	uint32_t *nonce = (uint32_t *)(data + 64 + 12);
	unsigned long stat_ctr = 0;
	int i;

	/* bitcoin gives us big endian input, but via wants LE,
	 * so we reverse the swapping bitcoin has already done (extra work)
	 * in order to permit the hardware to swap everything
	 * back to BE again (extra work).
	 */
	for (i = 0; i < 128/4; i++)
		data32[i] = swab32(((uint32_t *)data_inout)[i]);

	while (1) {
		n++;
		*nonce = n;

		/* first SHA256 transform */
		memcpy(tmp_hash1, sha256_init_state, 32);
		via_sha256(tmp_hash1, data, 80);	/* or maybe 128? */

		for (i = 0; i < 32/4; i++)
			((uint32_t *)tmp_hash1)[i] =
				swab32(((uint32_t *)tmp_hash1)[i]);

		/* second SHA256 transform */
		memcpy(tmp_hash, sha256_init_state, 32);
		via_sha256(tmp_hash, tmp_hash1, 32);

		stat_ctr++;

		if (unlikely((hash32[7] == 0) && fulltest(tmp_hash, target))) {
			/* swap nonce'd data back into original storage area;
			 * TODO: only swap back the nonce, rather than all data
			 */
			for (i = 0; i < 128/4; i++) {
				uint32_t *dout32 = (uint32_t *) data_inout;
				dout32[i] = swab32(data32[i]);
			}

			*last_nonce = n;
			return true;
		}

		if ((n >= max_nonce) || thr->work_restart) {
			*last_nonce = n;
			return false;
		}
	}
}

#endif /* WANT_VIA_PADLOCK */
<|MERGE_RESOLUTION|>--- conflicted
+++ resolved
@@ -19,11 +19,7 @@
 		     :"memory");
 }
 
-<<<<<<< HEAD
-bool scanhash_via(struct thr_info*thr, const unsigned char *pmidstate,
-=======
-bool scanhash_via(int thr_id, __maybe_unused const unsigned char *pmidstate,
->>>>>>> c2866637
+bool scanhash_via(struct thr_info*thr, __maybe_unused const unsigned char *pmidstate,
 	unsigned char *data_inout,
 	__maybe_unused unsigned char *phash1, __maybe_unused unsigned char *phash,
 	const unsigned char *target,
