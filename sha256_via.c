
#include "driver-cpu.h"

#include <stdint.h>
#include <stdlib.h>
#include <string.h>
#include <stdio.h>
#include <sys/time.h>
#include "miner.h"

#ifdef WANT_VIA_PADLOCK

static void via_sha256(void *hash, void *buf, unsigned len)
{
	unsigned stat = 0;
	asm volatile(".byte 0xf3, 0x0f, 0xa6, 0xd0"
		     :"+S"(buf), "+a"(stat)
		     :"c"(len), "D" (hash)
		     :"memory");
}

<<<<<<< HEAD
bool scanhash_via(struct thr_info*thr, __maybe_unused const unsigned char *pmidstate,
	unsigned char *data_inout,
	__maybe_unused unsigned char *phash1, __maybe_unused unsigned char *phash,
=======
bool scanhash_via(struct thr_info*thr, const unsigned char __maybe_unused *pmidstate,
	unsigned char *data_inout,
	unsigned char __maybe_unused *phash1, unsigned char __maybe_unused *phash,
>>>>>>> 52de7170
	const unsigned char *target,
		  uint32_t max_nonce, uint32_t *last_nonce,
		  uint32_t n)
{
	unsigned char data[128] __attribute__((aligned(128)));
	unsigned char tmp_hash[32] __attribute__((aligned(128)));
	unsigned char tmp_hash1[32] __attribute__((aligned(128)));
	uint32_t *data32 = (uint32_t *) data;
	uint32_t *hash32 = (uint32_t *) tmp_hash;
	uint32_t *nonce = (uint32_t *)(data + 64 + 12);
	unsigned long stat_ctr = 0;

	/* bitcoin gives us big endian input, but via wants LE,
	 * so we reverse the swapping bitcoin has already done (extra work)
	 * in order to permit the hardware to swap everything
	 * back to BE again (extra work).
	 */
	swap32yes(data32, data_inout, 128/4);

	while (1) {
		n++;
		*nonce = n;

		/* first SHA256 transform */
		memcpy(tmp_hash1, sha256_init_state, 32);
		via_sha256(tmp_hash1, data, 80);	/* or maybe 128? */

		swap32yes(tmp_hash1, tmp_hash1, 32/4);

		/* second SHA256 transform */
		memcpy(tmp_hash, sha256_init_state, 32);
		via_sha256(tmp_hash, tmp_hash1, 32);

		stat_ctr++;

		if (unlikely((hash32[7] == 0) && fulltest(tmp_hash, target))) {
			/* swap nonce'd data back into original storage area;
			 * TODO: only swap back the nonce, rather than all data
			 */
			swap32yes(data_inout, data32, 128/4);

			*last_nonce = n;
			return true;
		}

		if ((n >= max_nonce) || thr->work_restart) {
			*last_nonce = n;
			return false;
		}
	}
}

#endif /* WANT_VIA_PADLOCK */
<|MERGE_RESOLUTION|>--- conflicted
+++ resolved
@@ -19,15 +19,9 @@
 		     :"memory");
 }
 
-<<<<<<< HEAD
-bool scanhash_via(struct thr_info*thr, __maybe_unused const unsigned char *pmidstate,
-	unsigned char *data_inout,
-	__maybe_unused unsigned char *phash1, __maybe_unused unsigned char *phash,
-=======
 bool scanhash_via(struct thr_info*thr, const unsigned char __maybe_unused *pmidstate,
 	unsigned char *data_inout,
 	unsigned char __maybe_unused *phash1, unsigned char __maybe_unused *phash,
->>>>>>> 52de7170
 	const unsigned char *target,
 		  uint32_t max_nonce, uint32_t *last_nonce,
 		  uint32_t n)
