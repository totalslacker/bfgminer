--- conflicted
+++ resolved
@@ -823,9 +823,6 @@
 		quit(1, "Failed to pthread_mutex_init");
 }
 
-<<<<<<< HEAD
-static inline void rwlock_init(pthread_rwlock_t *lock)
-=======
 static inline void mutex_destroy(pthread_mutex_t *lock)
 {
 	/* Ignore return code. This only invalidates the mutex on linux but
@@ -833,14 +830,12 @@
 	pthread_mutex_destroy(lock);
 }
 
-static inline void _rwlock_init(pthread_rwlock_t *lock, const char *file, const char *func, const int line)
->>>>>>> d2719e31
+static inline void rwlock_init(pthread_rwlock_t *lock)
 {
 	if (unlikely(pthread_rwlock_init(lock, NULL)))
 		quit(1, "Failed to pthread_rwlock_init");
 }
 
-<<<<<<< HEAD
 /* cgminer locks, a write biased variant of rwlocks */
 struct cglock {
 	pthread_mutex_t mutex;
@@ -849,15 +844,12 @@
 
 typedef struct cglock cglock_t;
 
+static inline void rwlock_destroy(pthread_rwlock_t *lock)
+{
+	pthread_rwlock_destroy(lock);
+}
+
 static inline void cglock_init(cglock_t *lock)
-=======
-static inline void rwlock_destroy(pthread_rwlock_t *lock)
-{
-	pthread_rwlock_destroy(lock);
-}
-
-static inline void _cglock_init(cglock_t *lock, const char *file, const char *func, const int line)
->>>>>>> d2719e31
 {
 	mutex_init(&lock->mutex);
 	rwlock_init(&lock->rwlock);
