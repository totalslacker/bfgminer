--- conflicted
+++ resolved
@@ -1036,15 +1036,7 @@
 	char		*ntime;
 	double		sdiff;
 
-<<<<<<< HEAD
 	unsigned char	work_restart_id;
-=======
-	bool		gbt;
-	char		*gbt_coinbase;
-	int		gbt_txns;
-
-	unsigned int	work_block;
->>>>>>> 2d35ac25
 	int		id;
 	UT_hash_handle hh;
 	
@@ -1063,8 +1055,6 @@
 };
 
 extern void get_datestamp(char *, struct timeval *);
-extern void workcpy(struct work *dest, const struct work *src);
-extern void clear_work(struct work *);
 enum test_nonce2_result {
 	TNR_GOOD,
 	TNR_HIGH,
@@ -1096,14 +1086,10 @@
 extern void tq_thaw(struct thread_q *tq);
 extern bool successful_connect;
 extern void adl(void);
-<<<<<<< HEAD
-=======
-extern void app_restart(void);
 extern void clean_work(struct work *work);
 extern void free_work(struct work *work);
 extern void __copy_work(struct work *work, struct work *base_work);
 extern struct work *copy_work(struct work *base_work);
->>>>>>> 2d35ac25
 
 enum api_data_type {
 	API_ESCAPE,
