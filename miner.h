--- conflicted
+++ resolved
@@ -1035,30 +1035,6 @@
 	char		getwork_mode;
 };
 
-<<<<<<< HEAD
-=======
-#ifdef USE_MODMINER 
-struct modminer_fpga_state {
-	bool work_running;
-	struct work running_work;
-	struct timeval tv_workstart;
-	uint32_t hashes;
-
-	char next_work_cmd[46];
-
-	unsigned char clock;
-	float temp;
-
-	uint32_t shares;
-	uint32_t shares_last_hw;
-	uint32_t hw_errors;
-	uint32_t shares_to_good;
-	struct timeval last_changed;
-	uint32_t no_nonce_counter;
-};
-#endif
-
->>>>>>> 17251795
 extern void get_datestamp(char *, struct timeval *);
 enum test_nonce2_result {
 	TNR_GOOD,
