#ifndef __MINER_H__
#define __MINER_H__

#include "config.h"

#ifdef WIN32
#include <winsock2.h>
#endif

#include <stdbool.h>
#include <stdint.h>
#include <sys/time.h>
#include <pthread.h>
#include <jansson.h>
#include <curl/curl.h>

#include <blkmaker.h>
#include <blktemplate.h>

#include "elist.h"
#include "uthash.h"
#include "logging.h"
#include "util.h"

#ifdef HAVE_OPENCL
#include "CL/cl.h"
#endif /* HAVE_OPENCL */

#ifdef STDC_HEADERS
# include <stdlib.h>
# include <stddef.h>
#else
# ifdef HAVE_STDLIB_H
#  include <stdlib.h>
# endif
#endif
#ifdef HAVE_ALLOCA_H
# include <alloca.h>
#elif defined __GNUC__
# ifndef WIN32
#  define alloca __builtin_alloca
# else
#  include <malloc.h>
# endif
#elif defined _AIX
# define alloca __alloca
#elif defined _MSC_VER
# include <malloc.h>
# define alloca _alloca
#else
# ifndef HAVE_ALLOCA
#  ifdef  __cplusplus
extern "C"
#  endif
void *alloca (size_t);
# endif
#endif

#ifdef __MINGW32__
#include <windows.h>
#include <io.h>
static inline int fsync (int fd)
{
	return (FlushFileBuffers ((HANDLE) _get_osfhandle (fd))) ? 0 : -1;
}

#ifndef EWOULDBLOCK
# define EWOULDBLOCK EAGAIN
#endif

#ifndef MSG_DONTWAIT
# define MSG_DONTWAIT 0x1000000
#endif
#endif /* __MINGW32__ */

#if defined (__linux)
 #ifndef LINUX
  #define LINUX
 #endif
#endif


#ifdef HAVE_ADL
 #include "ADL/adl_sdk.h"
#endif

#ifdef HAVE_LIBUSB
  #include <libusb.h>
#endif

#ifdef USE_ZTEX
  #include "libztex.h"
#endif

#ifdef HAVE_BYTESWAP_H
#include <byteswap.h>
#endif
#ifdef HAVE_ENDIAN_H
#include <endian.h>
#endif
#ifdef HAVE_SYS_ENDIAN_H
#include <sys/endian.h>
#endif
#ifdef HAVE_LIBKERN_OSBYTEORDER_H
#include <libkern/OSByteOrder.h>
#endif
#ifndef bswap_16
#define	bswap_16(value)  \
 	((((value) & 0xff) << 8) | ((value) >> 8))

#define	bswap_32(value)	\
 	(((uint32_t)bswap_16((uint16_t)((value) & 0xffff)) << 16) | \
 	(uint32_t)bswap_16((uint16_t)((value) >> 16)))

#define	bswap_64(value)	\
 	(((uint64_t)bswap_32((uint32_t)((value) & 0xffffffff)) \
 	    << 32) | \
 	(uint64_t)bswap_32((uint32_t)((value) >> 32)))
#endif

#if defined(WORDS_BIGENDIAN) && !defined(__BIG_ENDIAN__)
/* uthash.h depends on __BIG_ENDIAN__ on BE platforms */
#define __BIG_ENDIAN__ 1
#endif

/* This assumes htobe32 is a macro and that if it doesn't exist, then the
 * also won't exist */
#ifndef htobe32
# ifndef WORDS_BIGENDIAN
#  define le32toh(x) (x)
#  define le64toh(x) (x)
#  define htole16(x) (x)
#  define htole32(x) (x)
#  define htole64(x) (x)
#  define be32toh(x) bswap_32(x)
#  define be64toh(x) bswap_64(x)
#  define htobe32(x) bswap_32(x)
#  define htobe64(x) bswap_64(x)
# else
#  define le32toh(x) bswap_32(x)
#  define le64toh(x) bswap_64(x)
#  define htole16(x) bswap_16(x)
#  define htole32(x) bswap_32(x)
#  define htole64(x) bswap_64(x)
#  define be32toh(x) (x)
#  define be64toh(x) (x)
#  define htobe32(x) (x)
#  define htobe64(x) (x)
#endif
#endif

#ifndef max
#  define max(a, b)  ((a) > (b) ? (a) : (b))
#endif

#undef unlikely
#undef likely
#if defined(__GNUC__) && (__GNUC__ > 2) && defined(__OPTIMIZE__)
#define unlikely(expr) (__builtin_expect(!!(expr), 0))
#define likely(expr) (__builtin_expect(!!(expr), 1))
#else
#define unlikely(expr) (expr)
#define likely(expr) (expr)
#endif
#ifndef __maybe_unused
#define __maybe_unused		__attribute__((unused))
#endif

#define uninitialised_var(x) x = x

#if defined(__i386__)
#define WANT_CRYPTOPP_ASM32
#endif

#ifndef ARRAY_SIZE
#define ARRAY_SIZE(arr) (sizeof(arr) / sizeof((arr)[0]))
#endif

#ifdef HAVE_CURSES
	extern int my_cancellable_getch(void);
#	ifdef getch
		// getch() is a macro
		static int __maybe_unused __real_getch(void) {
			return getch();
		}
#		undef getch
#		define getch()  my_cancellable_getch()
#	else
		// getch() is a real function
#		define __real_getch  getch
#		define getch()  my_cancellable_getch()
#	endif
#endif

#ifndef roundl
#define roundl(x)   (long double)((long long)((x==0)?0.0:((x)+((x)>0)?0.5:-0.5)))
#endif

enum alive {
	LIFE_WELL,
	LIFE_SICK,
	LIFE_DEAD,
	LIFE_NOSTART,
	LIFE_INIT,
	LIFE_WAIT,
};


enum pool_strategy {
	POOL_FAILOVER,
	POOL_ROUNDROBIN,
	POOL_ROTATE,
	POOL_LOADBALANCE,
	POOL_BALANCE,
};

#define TOP_STRATEGY (POOL_BALANCE)

struct strategies {
	const char *s;
};

struct cgpu_info;

#ifdef HAVE_ADL
struct gpu_adl {
	ADLTemperature lpTemperature;
	int iAdapterIndex;
	int lpAdapterID;
	int iBusNumber;
	char strAdapterName[256];

	ADLPMActivity lpActivity;
	ADLODParameters lpOdParameters;
	ADLODPerformanceLevels *DefPerfLev;
	ADLFanSpeedInfo lpFanSpeedInfo;
	ADLFanSpeedValue lpFanSpeedValue;
	ADLFanSpeedValue DefFanSpeedValue;

	int iEngineClock;
	int iMemoryClock;
	int iVddc;
	int iPercentage;

	bool autofan;
	bool autoengine;
	bool managed; /* Were the values ever changed on this card */

	int lastengine;
	int lasttemp;
	int targetfan;
	int overtemp;
	int minspeed;
	int maxspeed;

	int gpu;
	bool has_fanspeed;
	struct gpu_adl *twin;
};
#endif

struct api_data;
struct thr_info;
struct work;

struct device_api {
	const char *dname;
	const char *name;

	// API-global functions
	void (*api_detect)();

	// Device-specific functions
	void (*get_dev_statline_before)(char *, struct cgpu_info *);
	void (*get_dev_statline_after)(char *, struct cgpu_info *);

	// Processor-specific functions
	void (*reinit_device)(struct cgpu_info *);
	void (*get_statline_before)(char *, struct cgpu_info *);
	void (*get_statline)(char *, struct cgpu_info *);
	struct api_data* (*get_api_extra_device_detail)(struct cgpu_info *);
	struct api_data* (*get_api_extra_device_status)(struct cgpu_info *);
	struct api_data *(*get_api_stats)(struct cgpu_info *);
	bool (*get_stats)(struct cgpu_info *);
	bool (*identify_device)(struct cgpu_info *);  // e.g. to flash a led
	char *(*set_device)(struct cgpu_info *, char *option, char *setting, char *replybuf);

	// Thread-specific functions
	bool (*thread_prepare)(struct thr_info *);
	void (*minerloop)(struct thr_info *);
	uint64_t (*can_limit_work)(struct thr_info *);
	bool (*thread_init)(struct thr_info *);
	bool (*prepare_work)(struct thr_info *, struct work *);
#ifdef USE_AVALON
	int64_t (*scanhash_queue)(struct thr_info *, struct work **, int64_t);
#else
	int64_t (*scanhash)(struct thr_info *, struct work *, int64_t);
#endif
	void (*hw_error)(struct thr_info *);
	void (*thread_shutdown)(struct thr_info *);
	void (*thread_enable)(struct thr_info *);

	// === Implemented by minerloop_async ===

	// Can be used per-thread or per-processor
	void (*poll)(struct thr_info *);

	// Job-specific functions (only with minerloop_async!)
	bool (*job_prepare)(struct thr_info*, struct work*, uint64_t);
	void (*job_start)(struct thr_info*);
	void (*job_get_results)(struct thr_info*, struct work*);
	int64_t (*job_process_results)(struct thr_info*, struct work*, bool stopping);
};

enum dev_enable {
	DEV_ENABLED,
	DEV_DISABLED,
	DEV_RECOVER,
	DEV_RECOVER_ERR,
};

enum cl_kernels {
	KL_NONE,
	KL_POCLBM,
	KL_PHATK,
	KL_DIAKGCN,
	KL_DIABLO,
	KL_SCRYPT,
};

enum dev_reason {
	REASON_THREAD_FAIL_INIT,
	REASON_THREAD_ZERO_HASH,
	REASON_THREAD_FAIL_QUEUE,
	REASON_DEV_SICK_IDLE_60,
	REASON_DEV_DEAD_IDLE_600,
	REASON_DEV_NOSTART,
	REASON_DEV_OVER_HEAT,
	REASON_DEV_THERMAL_CUTOFF,
	REASON_DEV_COMMS_ERROR,
	REASON_DEV_THROTTLE,
};

#define REASON_NONE			"None"
#define REASON_THREAD_FAIL_INIT_STR	"Thread failed to init"
#define REASON_THREAD_ZERO_HASH_STR	"Thread got zero hashes"
#define REASON_THREAD_FAIL_QUEUE_STR	"Thread failed to queue work"
#define REASON_DEV_SICK_IDLE_60_STR	"Device idle for 60s"
#define REASON_DEV_DEAD_IDLE_600_STR	"Device dead - idle for 600s"
#define REASON_DEV_NOSTART_STR		"Device failed to start"
#define REASON_DEV_OVER_HEAT_STR	"Device over heated"
#define REASON_DEV_THERMAL_CUTOFF_STR	"Device reached thermal cutoff"
#define REASON_DEV_COMMS_ERROR_STR	"Device comms error"
#define REASON_DEV_THROTTLE_STR		"Device throttle"
#define REASON_UNKNOWN_STR		"Unknown reason - code bug"

#define MIN_SEC_UNSET 99999999

enum {
	MSG_NOPOOL		= 8,
	MSG_MISPID		= 25,
	MSG_INVPID		= 26,
	MSG_DUPPID		= 74,
	MSG_POOLPRIO	= 73,
};

struct cgminer_stats {
	uint32_t getwork_calls;
	struct timeval getwork_wait;
	struct timeval getwork_wait_max;
	struct timeval getwork_wait_min;

	struct timeval _get_start;
};

// Just the actual network getworks to the pool
struct cgminer_pool_stats {
	uint32_t getwork_calls;
	uint32_t getwork_attempts;
	struct timeval getwork_wait;
	struct timeval getwork_wait_max;
	struct timeval getwork_wait_min;
	double getwork_wait_rolling;
	bool hadrolltime;
	bool canroll;
	bool hadexpire;
	uint32_t rolltime;
	double min_diff;
	double max_diff;
	double last_diff;
	uint32_t min_diff_count;
	uint32_t max_diff_count;
	uint64_t times_sent;
	uint64_t bytes_sent;
	uint64_t net_bytes_sent;
	uint64_t times_received;
	uint64_t bytes_received;
	uint64_t net_bytes_received;
};

#define PRIprepr "-6s"
#define PRIpreprv "s"

struct cgpu_info {
	int cgminer_id;
	int device_line_id;
	const struct device_api *api;
	const char *devtype;
	int device_id;
	char *dev_repr;
	char *dev_repr_ns;
	const char *name;
	
	int procs;
	int proc_id;
	char proc_repr[8];
	char proc_repr_ns[8];
	struct cgpu_info *device;
	struct cgpu_info *next_proc;
	
	const char *device_path;
	FILE *device_file;
	union {
#ifdef USE_ZTEX
		struct libztex_device *device_ztex;
#endif
		int device_fd;
#ifdef USE_X6500
		struct ft232r_device_handle *device_ft232r;
#endif
	};
#ifdef USE_BITFORCE
	struct timeval work_start_tv;
	unsigned int wait_ms;
	unsigned int sleep_ms;
	double avg_wait_f;
	unsigned int avg_wait_d;
	uint32_t nonces;
	bool polling;
#endif
#if defined(USE_BITFORCE) || defined(USE_ICARUS)
	bool flash_led;
#endif
<<<<<<< HEAD
	void *cgpu_data;
	pthread_mutex_t		device_mutex;
=======
>>>>>>> 4b7640a6

	enum dev_enable deven;
	int accepted;
	int rejected;
	int hw_errors;
	double rolling;
	double total_mhashes;
	double utility;
	double utility_diff1;
	enum alive status;
	char init[40];
	struct timeval last_message_tv;

	int threads;
	struct thr_info **thr;

	int64_t max_hashes;

	const char *kname;
#ifdef HAVE_OPENCL
	bool mapped;
	int virtual_gpu;
	int virtual_adl;
	int intensity;
	bool dynamic;

	cl_uint vwidth;
	size_t work_size;
	enum cl_kernels kernel;
	cl_ulong max_alloc;

#ifdef USE_SCRYPT
	int opt_lg, lookup_gap;
	size_t opt_tc, thread_concurrency;
	size_t shaders;
#endif
	struct timeval tv_gpustart;
	int intervals;
#endif

	float temp;
	int cutofftemp;
	int targettemp;

#ifdef HAVE_ADL
	bool has_adl;
	struct gpu_adl adl;

	int gpu_engine;
	int min_engine;
	int gpu_fan;
	int min_fan;
	int gpu_memclock;
	int gpu_memdiff;
	int gpu_powertune;
	float gpu_vddc;
#endif
	int diff1;
	double diff_accepted;
	double diff_rejected;
	int last_share_pool;
	time_t last_share_pool_time;
	double last_share_diff;

	time_t device_last_well;
	time_t device_last_not_well;
	enum dev_reason device_not_well_reason;
	float reinit_backoff;
	int thread_fail_init_count;
	int thread_zero_hash_count;
	int thread_fail_queue_count;
	int dev_sick_idle_60_count;
	int dev_dead_idle_600_count;
	int dev_nostart_count;
	int dev_over_heat_count;	// It's a warning but worth knowing
	int dev_thermal_cutoff_count;
	int dev_comms_error_count;
	int dev_throttle_count;

	struct cgminer_stats cgminer_stats;
};

extern void renumber_cgpu(struct cgpu_info *);
extern bool add_cgpu(struct cgpu_info*);

struct thread_q {
	struct list_head	q;

	bool frozen;

	pthread_mutex_t		mutex;
	pthread_cond_t		cond;
};

struct thr_info {
	int		id;
	int		device_thread;
	bool		primary_thread;

	pthread_t	pth;
	struct thread_q	*q;
	struct cgpu_info *cgpu;
	void *cgpu_data;
	struct timeval last;
	struct timeval sick;

	bool	scanhash_working;
	uint64_t hashes_done;
	struct timeval tv_hashes_done;
	struct timeval tv_lastupdate;

	bool	pause;
	time_t	getwork;
	double	rolling;

	// Used by minerloop_async
	struct work *prev_work;
	struct work *work;
	struct work *next_work;
	struct timeval tv_morework;
	struct work *results_work;
	bool _job_transition_in_progress;
	bool _proceed_with_new_job;
	struct timeval tv_results_jobstart;
	struct timeval tv_jobstart;
	struct timeval tv_poll;
	notifier_t notifier;
	bool starting_next_work;
	uint32_t _max_nonce;

	bool	work_restart;
	notifier_t work_restart_notifier;
};

extern int thr_info_create(struct thr_info *thr, pthread_attr_t *attr, void *(*start) (void *), void *arg);
extern void thr_info_cancel(struct thr_info *thr);
extern void thr_info_freeze(struct thr_info *thr);
extern void nmsleep(unsigned int msecs);
extern double us_tdiff(struct timeval *end, struct timeval *start);
extern double tdiff(struct timeval *end, struct timeval *start);

struct string_elist {
	char *string;
	bool free_me;

	struct list_head list;
};

static inline void string_elist_add(const char *s, struct list_head *head)
{
	struct string_elist *n;

	n = calloc(1, sizeof(*n));
	n->string = strdup(s);
	n->free_me = true;
	list_add_tail(&n->list, head);
}

static inline void string_elist_del(struct string_elist *item)
{
	if (item->free_me)
		free(item->string);
	list_del(&item->list);
	free(item);
}


static inline uint32_t swab32(uint32_t v)
{
	return bswap_32(v);
}

static inline void swap256(void *dest_p, const void *src_p)
{
	uint32_t *dest = dest_p;
	const uint32_t *src = src_p;

	dest[0] = src[7];
	dest[1] = src[6];
	dest[2] = src[5];
	dest[3] = src[4];
	dest[4] = src[3];
	dest[5] = src[2];
	dest[6] = src[1];
	dest[7] = src[0];
}

static inline void swap32yes(void*out, const void*in, size_t sz) {
	size_t swapcounter = 0;
	for (swapcounter = 0; swapcounter < sz; ++swapcounter)
		(((uint32_t*)out)[swapcounter]) = swab32(((uint32_t*)in)[swapcounter]);
}

#define LOCAL_swap32(type, var, sz)  \
	type __swapped_ ## var[sz * 4 / sizeof(type)];  \
	swap32yes(__swapped_ ## var, var, sz);  \
	var = __swapped_ ## var;  \
// end

#ifdef WORDS_BIGENDIAN
#  define swap32tobe(out, in, sz)  ((out == in) ? (void)0 : memmove(out, in, sz))
#  define LOCAL_swap32be(type, var, sz)  ;
#  define swap32tole(out, in, sz)  swap32yes(out, in, sz)
#  define LOCAL_swap32le(type, var, sz)  LOCAL_swap32(type, var, sz)
#else
#  define swap32tobe(out, in, sz)  swap32yes(out, in, sz)
#  define LOCAL_swap32be(type, var, sz)  LOCAL_swap32(type, var, sz)
#  define swap32tole(out, in, sz)  ((out == in) ? (void)0 : memmove(out, in, sz))
#  define LOCAL_swap32le(type, var, sz)  ;
#endif

static inline void swab256(void *dest_p, const void *src_p)
{
	uint32_t *dest = dest_p;
	const uint32_t *src = src_p;

	dest[0] = swab32(src[7]);
	dest[1] = swab32(src[6]);
	dest[2] = swab32(src[5]);
	dest[3] = swab32(src[4]);
	dest[4] = swab32(src[3]);
	dest[5] = swab32(src[2]);
	dest[6] = swab32(src[1]);
	dest[7] = swab32(src[0]);
}

#define flip32(dest_p, src_p) swap32yes(dest_p, src_p, 32 / 4)

extern void quit(int status, const char *format, ...);

static inline void mutex_lock(pthread_mutex_t *lock)
{
	if (unlikely(pthread_mutex_lock(lock)))
		quit(1, "WTF MUTEX ERROR ON LOCK!");
}

static inline void mutex_unlock(pthread_mutex_t *lock)
{
	if (unlikely(pthread_mutex_unlock(lock)))
		quit(1, "WTF MUTEX ERROR ON UNLOCK!");
}

static inline int mutex_trylock(pthread_mutex_t *lock)
{
	return pthread_mutex_trylock(lock);
}

static inline void wr_lock(pthread_rwlock_t *lock)
{
	if (unlikely(pthread_rwlock_wrlock(lock)))
		quit(1, "WTF WRLOCK ERROR ON LOCK!");
}

static inline void rd_lock(pthread_rwlock_t *lock)
{
	if (unlikely(pthread_rwlock_rdlock(lock)))
		quit(1, "WTF RDLOCK ERROR ON LOCK!");
}

static inline void rw_unlock(pthread_rwlock_t *lock)
{
	if (unlikely(pthread_rwlock_unlock(lock)))
		quit(1, "WTF RWLOCK ERROR ON UNLOCK!");
}

static inline void rd_unlock(pthread_rwlock_t *lock)
{
	rw_unlock(lock);
}

static inline void wr_unlock(pthread_rwlock_t *lock)
{
	rw_unlock(lock);
}

static inline void mutex_init(pthread_mutex_t *lock)
{
	if (unlikely(pthread_mutex_init(lock, NULL)))
		quit(1, "Failed to pthread_mutex_init");
}

static inline void rwlock_init(pthread_rwlock_t *lock)
{
	if (unlikely(pthread_rwlock_init(lock, NULL)))
		quit(1, "Failed to pthread_rwlock_init");
}

struct pool;

extern bool opt_protocol;
extern char *opt_coinbase_sig;
extern bool have_longpoll;
extern int opt_skip_checks;
extern char *opt_kernel_path;
extern char *opt_socks_proxy;
extern char *cgminer_path;
extern bool opt_fail_only;
extern bool opt_autofan;
extern bool opt_autoengine;
extern bool use_curses;
extern char *opt_api_allow;
extern char *opt_api_groups;
extern char *opt_api_description;
extern int opt_api_port;
extern bool opt_api_listen;
extern bool opt_api_network;
extern bool opt_delaynet;
extern bool opt_restart;
extern char *opt_icarus_options;
extern char *opt_icarus_timing;
extern bool opt_worktime;
<<<<<<< HEAD
=======
extern char *opt_avalon_options;
#ifdef HAVE_LIBUSB
extern int opt_usbdump;
#endif
>>>>>>> 4b7640a6
#ifdef USE_BITFORCE
extern bool opt_bfl_noncerange;
#endif
extern int swork_id;

extern pthread_rwlock_t netacc_lock;

extern const uint32_t sha256_init_state[];
extern json_t *json_rpc_call(CURL *curl, const char *url, const char *userpass,
			     const char *rpc_req, bool, bool, int *,
			     struct pool *pool, bool);
extern bool our_curl_supports_proxy_uris();
extern char *bin2hex(const unsigned char *p, size_t len);
extern bool hex2bin(unsigned char *p, const char *hexstr, size_t len);

typedef bool (*sha256_func)(struct thr_info*, const unsigned char *pmidstate,
	unsigned char *pdata,
	unsigned char *phash1, unsigned char *phash,
	const unsigned char *ptarget,
	uint32_t max_nonce,
	uint32_t *last_nonce,
	uint32_t nonce);

extern bool fulltest(const unsigned char *hash, const unsigned char *target);

extern int opt_queue;
extern int opt_scantime;
extern int opt_expiry;

extern pthread_mutex_t hash_lock;
extern pthread_mutex_t console_lock;
extern pthread_mutex_t ch_lock;

extern void thread_reportin(struct thr_info *thr);
extern void thread_reportout(struct thr_info *);
extern void hashmeter2(struct thr_info *);
extern bool stale_work(struct work *, bool share);
extern bool stale_work_future(struct work *, bool share, unsigned long ustime);

extern void kill_work(void);
extern void app_restart(void);

extern void mt_enable(struct thr_info *thr);
extern void proc_enable(struct cgpu_info *);
extern void reinit_device(struct cgpu_info *cgpu);

#ifdef HAVE_ADL
extern bool gpu_stats(int gpu, float *temp, int *engineclock, int *memclock, float *vddc, int *activity, int *fanspeed, int *fanpercent, int *powertune);
extern int set_fanspeed(int gpu, int iFanSpeed);
extern int set_vddc(int gpu, float fVddc);
extern int set_engineclock(int gpu, int iEngineClock);
extern int set_memoryclock(int gpu, int iMemoryClock);
#endif

extern void api(int thr_id);

extern struct pool *current_pool(void);
extern int enabled_pools;
extern bool detect_stratum(struct pool *pool, char *url);
extern void print_summary(void);
extern struct pool *add_pool(void);
extern void add_pool_details(struct pool *pool, bool live, char *url, char *user, char *pass);

#define MAX_GPUDEVICES 16

#define MIN_INTENSITY -10
#define _MIN_INTENSITY_STR "-10"
#ifdef USE_SCRYPT
#define MAX_INTENSITY 20
#define _MAX_INTENSITY_STR "20"
#else
#define MAX_INTENSITY 14
#define _MAX_INTENSITY_STR "14"
#endif

extern struct list_head scan_devices;
extern bool opt_force_dev_init;
extern int nDevs;
extern int opt_n_threads;
extern int num_processors;
extern int hw_errors;
extern bool use_syslog;
extern bool opt_quiet;
extern struct thr_info *thr_info;
extern struct cgpu_info gpus[MAX_GPUDEVICES];
extern int gpu_threads;
#ifdef USE_SCRYPT
extern bool opt_scrypt;
#else
#define opt_scrypt (0)
#endif
extern double total_secs;
extern int mining_threads;
extern struct cgpu_info *cpus;
extern int total_devices;
extern struct cgpu_info **devices;
extern int total_pools;
extern struct pool **pools;
extern const char *algo_names[];
extern enum sha256_algos opt_algo;
extern struct strategies strategies[];
extern enum pool_strategy pool_strategy;
extern int opt_rotate_period;
extern double total_mhashes_done;
extern unsigned int new_blocks;
extern unsigned int found_blocks;
extern int total_accepted, total_rejected, total_diff1;;
extern int total_getworks, total_stale, total_discarded;
extern uint64_t total_bytes_xfer;
extern double total_diff_accepted, total_diff_rejected, total_diff_stale;
extern unsigned int local_work;
extern unsigned int total_go, total_ro;
extern const int opt_cutofftemp;
extern int opt_hysteresis;
extern int opt_fail_pause;
extern int opt_log_interval;
extern unsigned long long global_hashrate;
extern char *current_fullhash;
extern uint64_t best_diff;
extern struct timeval block_timeval;

#ifdef HAVE_OPENCL
typedef struct {
	cl_uint ctx_a; cl_uint ctx_b; cl_uint ctx_c; cl_uint ctx_d;
	cl_uint ctx_e; cl_uint ctx_f; cl_uint ctx_g; cl_uint ctx_h;
	cl_uint cty_a; cl_uint cty_b; cl_uint cty_c; cl_uint cty_d;
	cl_uint cty_e; cl_uint cty_f; cl_uint cty_g; cl_uint cty_h;
	cl_uint merkle; cl_uint ntime; cl_uint nbits; cl_uint nonce;
	cl_uint fW0; cl_uint fW1; cl_uint fW2; cl_uint fW3; cl_uint fW15;
	cl_uint fW01r; cl_uint fcty_e; cl_uint fcty_e2;
	cl_uint W16; cl_uint W17; cl_uint W2;
	cl_uint PreVal4; cl_uint T1;
	cl_uint C1addK5; cl_uint D1A; cl_uint W2A; cl_uint W17_2;
	cl_uint PreVal4addT1; cl_uint T1substate0;
	cl_uint PreVal4_2;
	cl_uint PreVal0;
	cl_uint PreW18;
	cl_uint PreW19;
	cl_uint PreW31;
	cl_uint PreW32;

	/* For diakgcn */
	cl_uint B1addK6, PreVal0addK7, W16addK16, W17addK17;
	cl_uint zeroA, zeroB;
	cl_uint oneA, twoA, threeA, fourA, fiveA, sixA, sevenA;
#ifdef USE_SCRYPT
	struct work *work;
#endif
} dev_blk_ctx;
#else
typedef struct {
	uint32_t nonce;
} dev_blk_ctx;
#endif

struct curl_ent {
	CURL *curl;
	struct list_head node;
	struct timeval tv;
};

/* Disabled needs to be the lowest enum as a freshly calloced value will then
 * equal disabled */
enum pool_enable {
	POOL_DISABLED,
	POOL_ENABLED,
	POOL_REJECTING,
};

enum pool_protocol {
	PLP_NONE,
	PLP_GETWORK,
	PLP_GETBLOCKTEMPLATE,
};

struct stratum_work {
	char *job_id;
	char *prev_hash;
	char *coinbase1;
	char *coinbase2;
	char **merkle;
	char *bbversion;
	char *nbit;
	char *ntime;
	bool clean;

	size_t cb1_len;
	size_t cb2_len;
	size_t cb_len;

	size_t header_len;
	int merkles;
	double diff;

	bool transparency_probed;
	time_t transparency_time;
	bool opaque;
};

#define RBUFSIZE 8192
#define RECVSIZE (RBUFSIZE - 4)

struct pool {
	int pool_no;
	int prio;
	int accepted, rejected;
	int seq_rejects;
	int seq_getfails;
	int solved;
	int diff1;
	char diff[8];

	double diff_accepted;
	double diff_rejected;
	double diff_stale;

	bool submit_fail;
	bool idle;
	bool lagging;
	bool probed;
	enum pool_enable enabled;
	bool submit_old;
	bool removed;
	bool lp_started;
	unsigned char	work_restart_id;
	uint32_t	block_id;

	enum pool_protocol proto;

	char *hdr_path;
	char *lp_url;
	char *lp_id;
	enum pool_protocol lp_proto;
	curl_socket_t lp_socket;

	unsigned int getwork_requested;
	unsigned int stale_shares;
	unsigned int discarded_work;
	unsigned int getfail_occasions;
	unsigned int remotefail_occasions;
	struct timeval tv_idle;

	double utility;
	int last_shares, shares;

	char *rpc_url;
	char *rpc_userpass;
	char *rpc_user, *rpc_pass;
	char *rpc_proxy;

	pthread_mutex_t pool_lock;

	struct thread_q *submit_q;
	struct thread_q *getwork_q;

	pthread_t longpoll_thread;
	pthread_t submit_thread;
	pthread_t getwork_thread;

	int curls;
	pthread_cond_t cr_cond;
	struct list_head curlring;
	struct submit_work_state *sws_waiting_on_curl;

	time_t last_share_time;
	double last_share_diff;
	uint64_t best_diff;

	struct cgminer_stats cgminer_stats;
	struct cgminer_pool_stats cgminer_pool_stats;

	/* Stratum variables */
	char *stratum_url;
	char *stratum_port;
	CURL *stratum_curl;
	SOCKETTYPE sock;
	char *sockbuf;
	size_t sockbuf_size;
	char *sockaddr_url; /* stripped url used for sockaddr */
	char *nonce1;
	size_t n1_len;
	uint32_t nonce2;
	int n2size;
	bool has_stratum;
	bool stratum_active;
	time_t last_work_time;  /* only set for Stratum right now */
	bool stratum_auth;
	bool stratum_notify;
	struct stratum_work swork;
	pthread_t stratum_thread;
	pthread_mutex_t stratum_lock;

	pthread_mutex_t last_work_lock;
	struct work *last_work_copy;
};

#define GETWORK_MODE_TESTPOOL 'T'
#define GETWORK_MODE_POOL 'P'
#define GETWORK_MODE_LP 'L'
#define GETWORK_MODE_BENCHMARK 'B'
#define GETWORK_MODE_STRATUM 'S'
#define GETWORK_MODE_GBT 'G'

struct work {
	unsigned char	data[128];
	unsigned char	midstate[32];
	unsigned char	target[32];
	unsigned char	hash[32];

	int		rolls;

	dev_blk_ctx	blk;

	struct thr_info	*thr;
	int		thr_id;
	struct pool	*pool;
	struct timeval	tv_staged;

	bool		mined;
	bool		clone;
	bool		cloned;
	int		rolltime;
	bool		longpoll;
	bool		stale;
	bool		mandatory;
	bool		block;
	bool		queued;

	bool		stratum;
	char 		*job_id;
	char		*nonce2;
	char		*ntime;
	double		sdiff;

	unsigned char	work_restart_id;
	int		id;
	UT_hash_handle hh;
	
	double		work_difficulty;

	blktemplate_t	*tmpl;
	int		*tmpl_refcount;
	unsigned int	dataid;

	struct timeval	tv_getwork;
	struct timeval	tv_getwork_reply;
	struct timeval	tv_cloned;
	struct timeval	tv_work_start;
	struct timeval	tv_work_found;
	char		getwork_mode;

	/* Used to queue shares in submit_waiting */
	struct list_head list;
};

extern void get_datestamp(char *, struct timeval *);
enum test_nonce2_result {
	TNR_GOOD,
	TNR_HIGH,
	TNR_BAD,
};
extern enum test_nonce2_result _test_nonce2(struct work *, uint32_t nonce, bool checktarget);
#define test_nonce(work, nonce, checktarget)  (_test_nonce2(work, nonce, checktarget) == TNR_GOOD)
#define test_nonce2(work, nonce)  (_test_nonce2(work, nonce, true))
extern void submit_nonce(struct thr_info *thr, struct work *work, uint32_t nonce);
extern bool abandon_work(struct work *, struct timeval *work_runtime, uint64_t hashes);
extern void tailsprintf(char *f, const char *fmt, ...);
extern void wlogprint(const char *f, ...);
extern int curses_int(const char *query);
extern char *curses_input(const char *query);
extern void kill_work(void);
extern int prioritize_pools(char *param, int *pid);
extern void validate_pool_priorities(void);
extern void switch_pools(struct pool *selected);
extern void remove_pool(struct pool *pool);
extern void write_config(FILE *fcfg);
extern void zero_bestshare(void);
extern void zero_stats(void);
extern void default_save_file(char *filename);
extern bool log_curses_only(int prio, const char *f, va_list ap) FORMAT_SYNTAX_CHECK(printf, 2, 0);
extern void clear_logwin(void);
extern bool pool_tclear(struct pool *pool, bool *var);
extern struct thread_q *tq_new(void);
extern void tq_free(struct thread_q *tq);
extern bool tq_push(struct thread_q *tq, void *data);
extern void *tq_pop(struct thread_q *tq, const struct timespec *abstime);
extern void tq_freeze(struct thread_q *tq);
extern void tq_thaw(struct thread_q *tq);
extern bool successful_connect;
extern void adl(void);
extern void clean_work(struct work *work);
extern void free_work(struct work *work);
extern void __copy_work(struct work *work, struct work *base_work);
extern struct work *copy_work(struct work *base_work);

enum api_data_type {
	API_ESCAPE,
	API_STRING,
	API_CONST,
	API_INT,
	API_UINT,
	API_UINT32,
	API_UINT64,
	API_DOUBLE,
	API_ELAPSED,
	API_BOOL,
	API_TIMEVAL,
	API_TIME,
	API_MHS,
	API_MHTOTAL,
	API_TEMP,
	API_UTILITY,
	API_FREQ,
	API_VOLTS,
	API_HS,
	API_DIFF,
	API_JSON,
};

struct api_data {
	enum api_data_type type;
	char *name;
	void *data;
	bool data_was_malloc;
	struct api_data *prev;
	struct api_data *next;
};

extern struct api_data *api_add_escape(struct api_data *root, char *name, char *data, bool copy_data);
extern struct api_data *api_add_string(struct api_data *root, char *name, const char *data, bool copy_data);
extern struct api_data *api_add_const(struct api_data *root, char *name, const char *data, bool copy_data);
extern struct api_data *api_add_int(struct api_data *root, char *name, int *data, bool copy_data);
extern struct api_data *api_add_uint(struct api_data *root, char *name, unsigned int *data, bool copy_data);
extern struct api_data *api_add_uint32(struct api_data *root, char *name, uint32_t *data, bool copy_data);
extern struct api_data *api_add_uint64(struct api_data *root, char *name, uint64_t *data, bool copy_data);
extern struct api_data *api_add_double(struct api_data *root, char *name, double *data, bool copy_data);
extern struct api_data *api_add_elapsed(struct api_data *root, char *name, double *data, bool copy_data);
extern struct api_data *api_add_bool(struct api_data *root, char *name, bool *data, bool copy_data);
extern struct api_data *api_add_timeval(struct api_data *root, char *name, struct timeval *data, bool copy_data);
extern struct api_data *api_add_time(struct api_data *root, char *name, time_t *data, bool copy_data);
extern struct api_data *api_add_mhs(struct api_data *root, char *name, double *data, bool copy_data);
extern struct api_data *api_add_mhstotal(struct api_data *root, char *name, double *data, bool copy_data);
extern struct api_data *api_add_temp(struct api_data *root, char *name, float *data, bool copy_data);
extern struct api_data *api_add_utility(struct api_data *root, char *name, double *data, bool copy_data);
extern struct api_data *api_add_freq(struct api_data *root, char *name, double *data, bool copy_data);
extern struct api_data *api_add_volts(struct api_data *root, char *name, float *data, bool copy_data);
extern struct api_data *api_add_hs(struct api_data *root, char *name, double *data, bool copy_data);
extern struct api_data *api_add_diff(struct api_data *root, char *name, double *data, bool copy_data);
extern struct api_data *api_add_json(struct api_data *root, char *name, json_t *data, bool copy_data);

#endif /* __MINER_H__ */<|MERGE_RESOLUTION|>--- conflicted
+++ resolved
@@ -293,9 +293,8 @@
 	bool (*prepare_work)(struct thr_info *, struct work *);
 #ifdef USE_AVALON
 	int64_t (*scanhash_queue)(struct thr_info *, struct work **, int64_t);
-#else
+#endif
 	int64_t (*scanhash)(struct thr_info *, struct work *, int64_t);
-#endif
 	void (*hw_error)(struct thr_info *);
 	void (*thread_shutdown)(struct thr_info *);
 	void (*thread_enable)(struct thr_info *);
@@ -441,11 +440,8 @@
 #if defined(USE_BITFORCE) || defined(USE_ICARUS)
 	bool flash_led;
 #endif
-<<<<<<< HEAD
 	void *cgpu_data;
 	pthread_mutex_t		device_mutex;
-=======
->>>>>>> 4b7640a6
 
 	enum dev_enable deven;
 	int accepted;
@@ -757,13 +753,7 @@
 extern char *opt_icarus_options;
 extern char *opt_icarus_timing;
 extern bool opt_worktime;
-<<<<<<< HEAD
-=======
 extern char *opt_avalon_options;
-#ifdef HAVE_LIBUSB
-extern int opt_usbdump;
-#endif
->>>>>>> 4b7640a6
 #ifdef USE_BITFORCE
 extern bool opt_bfl_noncerange;
 #endif
