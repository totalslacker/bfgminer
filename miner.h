--- conflicted
+++ resolved
@@ -879,14 +879,10 @@
 extern void thread_reportin(struct thr_info *thr);
 extern void thread_reportout(struct thr_info *);
 extern void clear_stratum_shares(struct pool *pool);
-<<<<<<< HEAD
 extern void hashmeter2(struct thr_info *);
 extern bool stale_work(struct work *, bool share);
 extern bool stale_work_future(struct work *, bool share, unsigned long ustime);
-=======
 extern void set_target(unsigned char *dest_target, double diff);
-extern int restart_wait(unsigned int mstime);
->>>>>>> 2fb6637b
 
 extern void kill_work(void);
 extern void app_restart(void);
