#ifndef __MINER_H__
#define __MINER_H__

#include "config.h"

#ifdef WIN32
#include <winsock2.h>
#endif

#include <stdbool.h>
#include <stdint.h>
#include <sys/time.h>
#include <pthread.h>
#include <jansson.h>
#include <curl/curl.h>

#include <blkmaker.h>
#include <blktemplate.h>

#if defined(WORDS_BIGENDIAN) && !defined(__BIG_ENDIAN__)
/* uthash.h depends on __BIG_ENDIAN__ on BE platforms */
#define __BIG_ENDIAN__ 1
#endif

#include "elist.h"
#include "uthash.h"
#include "logging.h"
#include "util.h"

#ifdef HAVE_OPENCL
#include "CL/cl.h"
#endif /* HAVE_OPENCL */

#ifdef STDC_HEADERS
# include <stdlib.h>
# include <stddef.h>
#else
# ifdef HAVE_STDLIB_H
#  include <stdlib.h>
# endif
#endif
#ifdef HAVE_ALLOCA_H
# include <alloca.h>
#elif defined __GNUC__
# ifndef WIN32
#  define alloca __builtin_alloca
# else
#  include <malloc.h>
# endif
#elif defined _AIX
# define alloca __alloca
#elif defined _MSC_VER
# include <malloc.h>
# define alloca _alloca
#else
# ifndef HAVE_ALLOCA
#  ifdef  __cplusplus
extern "C"
#  endif
void *alloca (size_t);
# endif
#endif

#ifdef __MINGW32__
#include <windows.h>
#include <io.h>
static inline int fsync (int fd)
{
	return (FlushFileBuffers ((HANDLE) _get_osfhandle (fd))) ? 0 : -1;
}

#ifndef EWOULDBLOCK
# define EWOULDBLOCK EAGAIN
#endif

#ifndef MSG_DONTWAIT
# define MSG_DONTWAIT 0x1000000
#endif
#endif /* __MINGW32__ */

#if defined (__linux)
 #ifndef LINUX
  #define LINUX
 #endif
#endif


#ifdef HAVE_ADL
 #include "ADL/adl_sdk.h"
#endif

#ifdef HAVE_LIBUSB
  #include <libusb.h>
#endif

#ifdef USE_ZTEX
  #include "libztex.h"
#endif

<<<<<<< HEAD
#ifdef HAVE_BYTESWAP_H
=======
#ifdef USE_USBUTILS
  #include "usbutils.h"
#endif

#if (!defined(WIN32) && ((__GNUC__ > 4) || (__GNUC__ == 4 && __GNUC_MINOR__ >= 3))) \
    || (defined(WIN32) && ((__GNUC__ > 4) || (__GNUC__ == 4 && __GNUC_MINOR__ >= 7)))
#ifndef bswap_16
 #define bswap_16 __builtin_bswap16
 #define bswap_32 __builtin_bswap32
 #define bswap_64 __builtin_bswap64
#endif
#else
#if HAVE_BYTESWAP_H
>>>>>>> 18023022
#include <byteswap.h>
#endif
#ifdef HAVE_ENDIAN_H
#include <endian.h>
#endif
#ifdef HAVE_SYS_ENDIAN_H
#include <sys/endian.h>
#endif
#ifdef HAVE_LIBKERN_OSBYTEORDER_H
#include <libkern/OSByteOrder.h>
#endif
#ifndef bswap_16
#define	bswap_16(value)  \
 	((((value) & 0xff) << 8) | ((value) >> 8))

#define	bswap_32(value)	\
 	(((uint32_t)bswap_16((uint16_t)((value) & 0xffff)) << 16) | \
 	(uint32_t)bswap_16((uint16_t)((value) >> 16)))

#define	bswap_64(value)	\
 	(((uint64_t)bswap_32((uint32_t)((value) & 0xffffffff)) \
 	    << 32) | \
 	(uint64_t)bswap_32((uint32_t)((value) >> 32)))
#endif

/* This assumes htobe32 is a macro and that if it doesn't exist, then the
 * also won't exist */
#ifndef htobe32
# ifndef WORDS_BIGENDIAN
#  define htole16(x) (x)
#  define htole32(x) (x)
#  define htole64(x) (x)
#  define htobe32(x) bswap_32(x)
#  define htobe64(x) bswap_64(x)
# else
#  define htole16(x) bswap_16(x)
#  define htole32(x) bswap_32(x)
#  define htole64(x) bswap_64(x)
#  define htobe32(x) (x)
#  define htobe64(x) (x)
# endif
#endif
#ifndef be32toh
# define le32toh(x) htole32(x)
# define le64toh(x) htole64(x)
# define be32toh(x) htobe32(x)
# define be64toh(x) htobe64(x)
#endif

#ifndef max
#  define max(a, b)  ((a) > (b) ? (a) : (b))
#endif

#undef unlikely
#undef likely
#if defined(__GNUC__) && (__GNUC__ > 2) && defined(__OPTIMIZE__)
#define unlikely(expr) (__builtin_expect(!!(expr), 0))
#define likely(expr) (__builtin_expect(!!(expr), 1))
#else
#define unlikely(expr) (expr)
#define likely(expr) (expr)
#endif
#ifndef __maybe_unused
#define __maybe_unused		__attribute__((unused))
#endif

#define uninitialised_var(x) x = x

#if defined(__i386__)
#define WANT_CRYPTOPP_ASM32
#endif

#ifndef ARRAY_SIZE
#define ARRAY_SIZE(arr) (sizeof(arr) / sizeof((arr)[0]))
#endif

#ifdef HAVE_CURSES
	extern int my_cancellable_getch(void);
#	ifdef getch
		// getch() is a macro
		static int __maybe_unused __real_getch(void) {
			return getch();
		}
#		undef getch
#		define getch()  my_cancellable_getch()
#	else
		// getch() is a real function
#		define __real_getch  getch
#		define getch()  my_cancellable_getch()
#	endif
#endif

#ifdef NEED_ROUNDL
#define roundl(x)   (long double)((long long)((x==0)?0.0:((x)+(((x)>0)?0.5:-0.5))))
#endif

enum alive {
	LIFE_WELL,
	LIFE_SICK,
	LIFE_DEAD,
	LIFE_NOSTART,
	LIFE_INIT,
	LIFE_WAIT,
};


enum pool_strategy {
	POOL_FAILOVER,
	POOL_ROUNDROBIN,
	POOL_ROTATE,
	POOL_LOADBALANCE,
	POOL_BALANCE,
};

#define TOP_STRATEGY (POOL_BALANCE)

struct strategies {
	const char *s;
};

struct cgpu_info;

#ifdef HAVE_ADL
struct gpu_adl {
	ADLTemperature lpTemperature;
	int iAdapterIndex;
	int lpAdapterID;
	int iBusNumber;
	char strAdapterName[256];

	ADLPMActivity lpActivity;
	ADLODParameters lpOdParameters;
	ADLODPerformanceLevels *DefPerfLev;
	ADLFanSpeedInfo lpFanSpeedInfo;
	ADLFanSpeedValue lpFanSpeedValue;
	ADLFanSpeedValue DefFanSpeedValue;

	int iEngineClock;
	int iMemoryClock;
	int iVddc;
	int iPercentage;

	bool autofan;
	bool autoengine;
	bool managed; /* Were the values ever changed on this card */

	int lastengine;
	int lasttemp;
	int targetfan;
	int overtemp;
	int minspeed;
	int maxspeed;

	int gpu;
	bool has_fanspeed;
	struct gpu_adl *twin;
};
#endif

struct api_data;
struct thr_info;
struct work;

struct device_drv {
	const char *dname;
	const char *name;

	// DRV-global functions
	void (*drv_detect)();

	// Device-specific functions
	void (*get_dev_statline_before)(char *, struct cgpu_info *);
	void (*get_dev_statline_after)(char *, struct cgpu_info *);

	// Processor-specific functions
	void (*reinit_device)(struct cgpu_info *);
	void (*get_statline_before)(char *, struct cgpu_info *);
	void (*get_statline)(char *, struct cgpu_info *);
	struct api_data* (*get_api_extra_device_detail)(struct cgpu_info *);
	struct api_data* (*get_api_extra_device_status)(struct cgpu_info *);
	struct api_data *(*get_api_stats)(struct cgpu_info *);
	bool (*get_stats)(struct cgpu_info *);
	bool (*identify_device)(struct cgpu_info *);  // e.g. to flash a led
	char *(*set_device)(struct cgpu_info *, char *option, char *setting, char *replybuf);

	// Thread-specific functions
	bool (*thread_prepare)(struct thr_info *);
	void (*minerloop)(struct thr_info *);
	uint64_t (*can_limit_work)(struct thr_info *);
	bool (*thread_init)(struct thr_info *);
	bool (*prepare_work)(struct thr_info *, struct work *);
#ifdef USE_AVALON
	int64_t (*scanhash_queue)(struct thr_info *, struct work **, int64_t);
#endif
	int64_t (*scanhash)(struct thr_info *, struct work *, int64_t);
	int64_t (*scanwork)(struct thr_info *);

	/* Used to extract work from the hash table of queued work and tell
	 * the main loop that it should not add any further work to the table.
	 */
	bool (*queue_full)(struct cgpu_info *);
	void (*flush_work)(struct cgpu_info *);

	void (*hw_error)(struct thr_info *);
	void (*thread_shutdown)(struct thr_info *);
	void (*thread_enable)(struct thr_info *);

	// Can be used per-thread or per-processor (only with minerloop async or queue!)
	void (*poll)(struct thr_info *);

	// === Implemented by minerloop_async ===
	bool (*job_prepare)(struct thr_info*, struct work*, uint64_t);
	void (*job_start)(struct thr_info*);
	void (*job_get_results)(struct thr_info*, struct work*);
	int64_t (*job_process_results)(struct thr_info*, struct work*, bool stopping);

	// === Implemented by minerloop_queue ===
	bool (*queue_append)(struct thr_info *, struct work *);
	void (*queue_flush)(struct thr_info *);
};

enum dev_enable {
	DEV_ENABLED,
	DEV_DISABLED,
	DEV_RECOVER,
	DEV_RECOVER_ERR,
};

enum cl_kernels {
	KL_NONE,
	KL_POCLBM,
	KL_PHATK,
	KL_DIAKGCN,
	KL_DIABLO,
	KL_SCRYPT,
};

enum dev_reason {
	REASON_THREAD_FAIL_INIT,
	REASON_THREAD_ZERO_HASH,
	REASON_THREAD_FAIL_QUEUE,
	REASON_DEV_SICK_IDLE_60,
	REASON_DEV_DEAD_IDLE_600,
	REASON_DEV_NOSTART,
	REASON_DEV_OVER_HEAT,
	REASON_DEV_THERMAL_CUTOFF,
	REASON_DEV_COMMS_ERROR,
	REASON_DEV_THROTTLE,
};

#define REASON_NONE			"None"
#define REASON_THREAD_FAIL_INIT_STR	"Thread failed to init"
#define REASON_THREAD_ZERO_HASH_STR	"Thread got zero hashes"
#define REASON_THREAD_FAIL_QUEUE_STR	"Thread failed to queue work"
#define REASON_DEV_SICK_IDLE_60_STR	"Device idle for 60s"
#define REASON_DEV_DEAD_IDLE_600_STR	"Device dead - idle for 600s"
#define REASON_DEV_NOSTART_STR		"Device failed to start"
#define REASON_DEV_OVER_HEAT_STR	"Device over heated"
#define REASON_DEV_THERMAL_CUTOFF_STR	"Device reached thermal cutoff"
#define REASON_DEV_COMMS_ERROR_STR	"Device comms error"
#define REASON_DEV_THROTTLE_STR		"Device throttle"
#define REASON_UNKNOWN_STR		"Unknown reason - code bug"

#define MIN_SEC_UNSET 99999999

enum {
	MSG_NOPOOL		= 8,
	MSG_MISPID		= 25,
	MSG_INVPID		= 26,
	MSG_DUPPID		= 74,
	MSG_POOLPRIO	= 73,
};

struct cgminer_stats {
	uint32_t getwork_calls;
	struct timeval getwork_wait;
	struct timeval getwork_wait_max;
	struct timeval getwork_wait_min;

	struct timeval _get_start;
};

// Just the actual network getworks to the pool
struct cgminer_pool_stats {
	uint32_t getwork_calls;
	uint32_t getwork_attempts;
	struct timeval getwork_wait;
	struct timeval getwork_wait_max;
	struct timeval getwork_wait_min;
	double getwork_wait_rolling;
	bool hadrolltime;
	bool canroll;
	bool hadexpire;
	uint32_t rolltime;
	double min_diff;
	double max_diff;
	double last_diff;
	uint32_t min_diff_count;
	uint32_t max_diff_count;
	uint64_t times_sent;
	uint64_t bytes_sent;
	uint64_t net_bytes_sent;
	uint64_t times_received;
	uint64_t bytes_received;
	uint64_t net_bytes_received;
};

#define PRIprepr "-6s"
#define PRIpreprv "s"

struct cgpu_info {
	int cgminer_id;
	int device_line_id;
	struct device_drv *drv;
	const char *devtype;
	int device_id;
	char *dev_repr;
	char *dev_repr_ns;
	const char *name;
	
	int procs;
	int proc_id;
	char proc_repr[8];
	char proc_repr_ns[8];
	struct cgpu_info *device;
	struct cgpu_info *next_proc;
	
	const char *device_path;
	FILE *device_file;
	union {
#ifdef USE_ZTEX
		struct libztex_device *device_ztex;
#endif
<<<<<<< HEAD
=======
#ifdef USE_USBUTILS
		struct cg_usb_device *usbdev;
#endif
#if defined(USE_ICARUS) || defined(USE_AVALON)
>>>>>>> 18023022
		int device_fd;
#ifdef USE_X6500
		struct ft232r_device_handle *device_ft232r;
#endif
#ifdef USE_AVALON
	struct work **works;
	int queued;
#endif
	};
#ifdef USE_BITFORCE
	struct timeval work_start_tv;
	unsigned int wait_ms;
	unsigned int sleep_ms;
	double avg_wait_f;
	unsigned int avg_wait_d;
	uint32_t nonces;
	bool polling;
#endif
#if defined(USE_BITFORCE) || defined(USE_ICARUS)
	bool flash_led;
#endif
	void *cgpu_data;
	pthread_mutex_t		device_mutex;
	pthread_cond_t	device_cond;

	enum dev_enable deven;
	int accepted;
	int rejected;
	int hw_errors;
	double rolling;
	double total_mhashes;
	double utility;
	double utility_diff1;
	enum alive status;
	char init[40];
	struct timeval last_message_tv;

	int threads;
	struct thr_info **thr;

	int64_t max_hashes;

	const char *kname;
#ifdef HAVE_OPENCL
	bool mapped;
	int virtual_gpu;
	int virtual_adl;
	int intensity;
	bool dynamic;

	cl_uint vwidth;
	size_t work_size;
	enum cl_kernels kernel;
	cl_ulong max_alloc;

#ifdef USE_SCRYPT
	int opt_lg, lookup_gap;
	size_t opt_tc, thread_concurrency;
	size_t shaders;
#endif
	struct timeval tv_gpustart;
	int intervals;
#endif

	float temp;
	int cutofftemp;
	int targettemp;

#ifdef HAVE_ADL
	bool has_adl;
	struct gpu_adl adl;

	int gpu_engine;
	int min_engine;
	int gpu_fan;
	int min_fan;
	int gpu_memclock;
	int gpu_memdiff;
	int gpu_powertune;
	float gpu_vddc;
#endif
	int diff1;
	double diff_accepted;
	double diff_rejected;
	int last_share_pool;
	time_t last_share_pool_time;
	double last_share_diff;
	time_t last_device_valid_work;

	time_t device_last_well;
	time_t device_last_not_well;
	enum dev_reason device_not_well_reason;
	float reinit_backoff;
	int thread_fail_init_count;
	int thread_zero_hash_count;
	int thread_fail_queue_count;
	int dev_sick_idle_60_count;
	int dev_dead_idle_600_count;
	int dev_nostart_count;
	int dev_over_heat_count;	// It's a warning but worth knowing
	int dev_thermal_cutoff_count;
	int dev_comms_error_count;
	int dev_throttle_count;

	struct cgminer_stats cgminer_stats;

	pthread_rwlock_t qlock;
	struct work *queued_work;
};

extern void renumber_cgpu(struct cgpu_info *);
extern bool add_cgpu(struct cgpu_info*);

struct thread_q {
	struct list_head	q;

	bool frozen;

	pthread_mutex_t		mutex;
	pthread_cond_t		cond;
};

enum thr_busy_state {
	TBS_IDLE,
	TBS_GETTING_RESULTS,
	TBS_STARTING_JOB,
};

struct thr_info {
	int		id;
	int		device_thread;
	bool		primary_thread;

	bool		has_pth;
	pthread_t	pth;
	struct thread_q	*q;
	struct cgpu_info *cgpu;
	void *cgpu_data;
	struct timeval last;
	struct timeval sick;

	bool	scanhash_working;
	uint64_t hashes_done;
	struct timeval tv_hashes_done;
	struct timeval tv_lastupdate;

	bool	pause;
	time_t	getwork;
	double	rolling;

	// Used by minerloop_async
	struct work *prev_work;
	struct work *work;
	struct work *next_work;
	enum thr_busy_state busy_state;
	struct timeval tv_morework;
	struct work *results_work;
	bool _job_transition_in_progress;
	bool _proceed_with_new_job;
	struct timeval tv_results_jobstart;
	struct timeval tv_jobstart;
	struct timeval tv_poll;
	notifier_t notifier;
	bool starting_next_work;
	uint32_t _max_nonce;
	notifier_t mutex_request;

	// Used by minerloop_queue
	struct list_head work_list;
	bool queue_full;
	bool _last_sbr_state;

	bool	work_restart;
	notifier_t work_restart_notifier;
};

extern int thr_info_create(struct thr_info *thr, pthread_attr_t *attr, void *(*start) (void *), void *arg);
extern void thr_info_cancel(struct thr_info *thr);
extern void thr_info_freeze(struct thr_info *thr);
extern void nmsleep(unsigned int msecs);
extern double us_tdiff(struct timeval *end, struct timeval *start);
extern double tdiff(struct timeval *end, struct timeval *start);

struct string_elist {
	char *string;
	bool free_me;

	struct list_head list;
};

static inline void string_elist_add(const char *s, struct list_head *head)
{
	struct string_elist *n;

	n = calloc(1, sizeof(*n));
	n->string = strdup(s);
	n->free_me = true;
	list_add_tail(&n->list, head);
}

static inline void string_elist_del(struct string_elist *item)
{
	if (item->free_me)
		free(item->string);
	list_del(&item->list);
	free(item);
}


static inline uint32_t swab32(uint32_t v)
{
	return bswap_32(v);
}

static inline void swap256(void *dest_p, const void *src_p)
{
	uint32_t *dest = dest_p;
	const uint32_t *src = src_p;

	dest[0] = src[7];
	dest[1] = src[6];
	dest[2] = src[5];
	dest[3] = src[4];
	dest[4] = src[3];
	dest[5] = src[2];
	dest[6] = src[1];
	dest[7] = src[0];
}

static inline void swap32yes(void*out, const void*in, size_t sz) {
	size_t swapcounter = 0;
	for (swapcounter = 0; swapcounter < sz; ++swapcounter)
		(((uint32_t*)out)[swapcounter]) = swab32(((uint32_t*)in)[swapcounter]);
}

#define LOCAL_swap32(type, var, sz)  \
	type __swapped_ ## var[sz * 4 / sizeof(type)];  \
	swap32yes(__swapped_ ## var, var, sz);  \
	var = __swapped_ ## var;  \
// end

#ifdef WORDS_BIGENDIAN
#  define swap32tobe(out, in, sz)  ((out == in) ? (void)0 : memmove(out, in, sz))
#  define LOCAL_swap32be(type, var, sz)  ;
#  define swap32tole(out, in, sz)  swap32yes(out, in, sz)
#  define LOCAL_swap32le(type, var, sz)  LOCAL_swap32(type, var, sz)
#else
#  define swap32tobe(out, in, sz)  swap32yes(out, in, sz)
#  define LOCAL_swap32be(type, var, sz)  LOCAL_swap32(type, var, sz)
#  define swap32tole(out, in, sz)  ((out == in) ? (void)0 : memmove(out, in, sz))
#  define LOCAL_swap32le(type, var, sz)  ;
#endif

static inline void swab256(void *dest_p, const void *src_p)
{
	uint32_t *dest = dest_p;
	const uint32_t *src = src_p;

	dest[0] = swab32(src[7]);
	dest[1] = swab32(src[6]);
	dest[2] = swab32(src[5]);
	dest[3] = swab32(src[4]);
	dest[4] = swab32(src[3]);
	dest[5] = swab32(src[2]);
	dest[6] = swab32(src[1]);
	dest[7] = swab32(src[0]);
}

#define flip32(dest_p, src_p) swap32yes(dest_p, src_p, 32 / 4)

extern void quit(int status, const char *format, ...) NORETURN FORMAT_SYNTAX_CHECK(printf, 2, 3);

static inline void mutex_lock(pthread_mutex_t *lock)
{
	if (unlikely(pthread_mutex_lock(lock)))
		quit(1, "WTF MUTEX ERROR ON LOCK!");
}

static inline void mutex_unlock(pthread_mutex_t *lock)
{
	if (unlikely(pthread_mutex_unlock(lock)))
		quit(1, "WTF MUTEX ERROR ON UNLOCK!");
}

static inline int mutex_trylock(pthread_mutex_t *lock)
{
	return pthread_mutex_trylock(lock);
}

static inline void wr_lock(pthread_rwlock_t *lock)
{
	if (unlikely(pthread_rwlock_wrlock(lock)))
		quit(1, "WTF WRLOCK ERROR ON LOCK!");
}

static inline void rd_lock(pthread_rwlock_t *lock)
{
	if (unlikely(pthread_rwlock_rdlock(lock)))
		quit(1, "WTF RDLOCK ERROR ON LOCK!");
}

static inline void rw_unlock(pthread_rwlock_t *lock)
{
	if (unlikely(pthread_rwlock_unlock(lock)))
		quit(1, "WTF RWLOCK ERROR ON UNLOCK!");
}

static inline void rd_unlock(pthread_rwlock_t *lock)
{
	rw_unlock(lock);
}

static inline void wr_unlock(pthread_rwlock_t *lock)
{
	rw_unlock(lock);
}

static inline void mutex_init(pthread_mutex_t *lock)
{
	if (unlikely(pthread_mutex_init(lock, NULL)))
		quit(1, "Failed to pthread_mutex_init");
}

static inline void rwlock_init(pthread_rwlock_t *lock)
{
	if (unlikely(pthread_rwlock_init(lock, NULL)))
		quit(1, "Failed to pthread_rwlock_init");
}

/* cgminer locks, a write biased variant of rwlocks */
struct cglock {
	pthread_mutex_t mutex;
	pthread_rwlock_t rwlock;
};

typedef struct cglock cglock_t;

static inline void cglock_init(cglock_t *lock)
{
	mutex_init(&lock->mutex);
	rwlock_init(&lock->rwlock);
}

/* Read lock variant of cglock */
static inline void cg_rlock(cglock_t *lock)
{
	mutex_lock(&lock->mutex);
	rd_lock(&lock->rwlock);
	mutex_unlock(&lock->mutex);
}

/* Intermediate variant of cglock */
static inline void cg_ilock(cglock_t *lock)
{
	mutex_lock(&lock->mutex);
}

/* Upgrade intermediate variant to a write lock */
static inline void cg_ulock(cglock_t *lock)
{
	wr_lock(&lock->rwlock);
}

/* Write lock variant of cglock */
static inline void cg_wlock(cglock_t *lock)
{
	mutex_lock(&lock->mutex);
	wr_lock(&lock->rwlock);
}

/* Downgrade intermediate variant to a read lock */
static inline void cg_dlock(cglock_t *lock)
{
	rd_lock(&lock->rwlock);
	mutex_unlock(&lock->mutex);
}

static inline void cg_runlock(cglock_t *lock)
{
	rd_unlock(&lock->rwlock);
}

static inline void cg_wunlock(cglock_t *lock)
{
	wr_unlock(&lock->rwlock);
	mutex_unlock(&lock->mutex);
}

struct pool;

extern bool opt_protocol;
extern char *opt_coinbase_sig;
extern bool have_longpoll;
extern int opt_skip_checks;
extern char *opt_kernel_path;
extern char *opt_socks_proxy;
extern char *cgminer_path;
extern bool opt_fail_only;
extern bool opt_autofan;
extern bool opt_autoengine;
extern bool use_curses;
extern char *opt_api_allow;
extern char *opt_api_groups;
extern char *opt_api_description;
extern int opt_api_port;
extern bool opt_api_listen;
extern bool opt_api_network;
extern bool opt_delaynet;
extern bool opt_restart;
extern char *opt_icarus_options;
extern char *opt_icarus_timing;
extern bool opt_worktime;
<<<<<<< HEAD
extern char *opt_avalon_options;
=======
#ifdef USE_AVALON
extern char *opt_avalon_options;
#endif
#ifdef USE_USBUTILS
extern char *opt_usb_select;
extern int opt_usbdump;
extern bool opt_usb_list_all;
#endif
>>>>>>> 18023022
#ifdef USE_BITFORCE
extern bool opt_bfl_noncerange;
#endif
extern int swork_id;

extern pthread_rwlock_t netacc_lock;

extern const uint32_t sha256_init_state[];
extern json_t *json_rpc_call(CURL *curl, const char *url, const char *userpass,
			     const char *rpc_req, bool, bool, int *,
			     struct pool *pool, bool);
extern bool our_curl_supports_proxy_uris();
extern char *bin2hex(const unsigned char *p, size_t len);
extern bool hex2bin(unsigned char *p, const char *hexstr, size_t len);

typedef bool (*sha256_func)(struct thr_info*, const unsigned char *pmidstate,
	unsigned char *pdata,
	unsigned char *phash1, unsigned char *phash,
	const unsigned char *ptarget,
	uint32_t max_nonce,
	uint32_t *last_nonce,
	uint32_t nonce);

extern bool fulltest(const unsigned char *hash, const unsigned char *target);

extern int opt_queue;
extern int opt_scantime;
extern int opt_expiry;

extern cglock_t control_lock;
extern pthread_mutex_t hash_lock;
extern pthread_mutex_t console_lock;
extern cglock_t ch_lock;
extern pthread_rwlock_t mining_thr_lock;
extern pthread_rwlock_t devices_lock;

extern void thread_reportin(struct thr_info *thr);
extern void thread_reportout(struct thr_info *);
extern void clear_stratum_shares(struct pool *pool);
extern void hashmeter2(struct thr_info *);
extern bool stale_work(struct work *, bool share);
extern bool stale_work_future(struct work *, bool share, unsigned long ustime);

extern void kill_work(void);
extern void app_restart(void);

extern void mt_enable(struct thr_info *thr);
extern void proc_enable(struct cgpu_info *);
extern void reinit_device(struct cgpu_info *cgpu);

#ifdef HAVE_ADL
extern bool gpu_stats(int gpu, float *temp, int *engineclock, int *memclock, float *vddc, int *activity, int *fanspeed, int *fanpercent, int *powertune);
extern int set_fanspeed(int gpu, int iFanSpeed);
extern int set_vddc(int gpu, float fVddc);
extern int set_engineclock(int gpu, int iEngineClock);
extern int set_memoryclock(int gpu, int iMemoryClock);
#endif

extern void api(int thr_id);

extern struct pool *current_pool(void);
extern int enabled_pools;
extern bool detect_stratum(struct pool *pool, char *url);
extern void print_summary(void);
extern struct pool *add_pool(void);
extern bool add_pool_details(struct pool *pool, bool live, char *url, char *user, char *pass);

#define MAX_GPUDEVICES 16

#define MIN_INTENSITY -10
#define _MIN_INTENSITY_STR "-10"
#ifdef USE_SCRYPT
#define MAX_INTENSITY 20
#define _MAX_INTENSITY_STR "20"
#else
#define MAX_INTENSITY 14
#define _MAX_INTENSITY_STR "14"
#endif

extern struct list_head scan_devices;
extern bool opt_force_dev_init;
extern int nDevs;
extern int opt_n_threads;
extern int num_processors;
extern int hw_errors;
extern bool use_syslog;
extern bool opt_quiet;
extern struct thr_info *control_thr;
extern struct thr_info **mining_thr;
extern struct cgpu_info gpus[MAX_GPUDEVICES];
extern int gpu_threads;
#ifdef USE_SCRYPT
extern bool opt_scrypt;
#else
#define opt_scrypt (0)
#endif
extern double total_secs;
extern int mining_threads;
extern struct cgpu_info *cpus;
extern int total_devices;
extern struct cgpu_info **devices;
extern int total_pools;
extern struct pool **pools;
extern const char *algo_names[];
extern enum sha256_algos opt_algo;
extern struct strategies strategies[];
extern enum pool_strategy pool_strategy;
extern int opt_rotate_period;
extern double total_mhashes_done;
extern unsigned int new_blocks;
extern unsigned int found_blocks;
extern int total_accepted, total_rejected, total_diff1;;
extern int total_getworks, total_stale, total_discarded;
extern uint64_t total_bytes_xfer;
extern double total_diff_accepted, total_diff_rejected, total_diff_stale;
extern unsigned int local_work;
extern unsigned int total_go, total_ro;
extern const int opt_cutofftemp;
extern int opt_hysteresis;
extern int opt_fail_pause;
extern int opt_log_interval;
extern unsigned long long global_hashrate;
extern char *current_fullhash;
extern double current_diff;
extern uint64_t best_diff;
extern struct timeval block_timeval;

#ifdef HAVE_OPENCL
typedef struct {
	cl_uint ctx_a; cl_uint ctx_b; cl_uint ctx_c; cl_uint ctx_d;
	cl_uint ctx_e; cl_uint ctx_f; cl_uint ctx_g; cl_uint ctx_h;
	cl_uint cty_a; cl_uint cty_b; cl_uint cty_c; cl_uint cty_d;
	cl_uint cty_e; cl_uint cty_f; cl_uint cty_g; cl_uint cty_h;
	cl_uint merkle; cl_uint ntime; cl_uint nbits; cl_uint nonce;
	cl_uint fW0; cl_uint fW1; cl_uint fW2; cl_uint fW3; cl_uint fW15;
	cl_uint fW01r; cl_uint fcty_e; cl_uint fcty_e2;
	cl_uint W16; cl_uint W17; cl_uint W2;
	cl_uint PreVal4; cl_uint T1;
	cl_uint C1addK5; cl_uint D1A; cl_uint W2A; cl_uint W17_2;
	cl_uint PreVal4addT1; cl_uint T1substate0;
	cl_uint PreVal4_2;
	cl_uint PreVal0;
	cl_uint PreW18;
	cl_uint PreW19;
	cl_uint PreW31;
	cl_uint PreW32;

	/* For diakgcn */
	cl_uint B1addK6, PreVal0addK7, W16addK16, W17addK17;
	cl_uint zeroA, zeroB;
	cl_uint oneA, twoA, threeA, fourA, fiveA, sixA, sevenA;
#ifdef USE_SCRYPT
	struct work *work;
#endif
} dev_blk_ctx;
#else
typedef struct {
	uint32_t nonce;
} dev_blk_ctx;
#endif

struct curl_ent {
	CURL *curl;
	struct list_head node;
	struct timeval tv;
};

/* Disabled needs to be the lowest enum as a freshly calloced value will then
 * equal disabled */
enum pool_enable {
	POOL_DISABLED,
	POOL_ENABLED,
	POOL_REJECTING,
};

enum pool_protocol {
	PLP_NONE,
	PLP_GETWORK,
	PLP_GETBLOCKTEMPLATE,
};

struct stratum_work {
	char *job_id;
	char *prev_hash;
	char *coinbase1;
	char *coinbase2;
	char **merkle;
	char *bbversion;
	char *nbit;
	char *ntime;
	bool clean;

	size_t cb1_len;
	size_t cb2_len;
	size_t cb_len;

	size_t header_len;
	int merkles;
	double diff;

	bool transparency_probed;
	time_t transparency_time;
	bool opaque;
};

#define RBUFSIZE 8192
#define RECVSIZE (RBUFSIZE - 4)

struct pool {
	int pool_no;
	int prio;
	int accepted, rejected;
	int seq_rejects;
	int seq_getfails;
	int solved;
	int diff1;
	char diff[8];

	double diff_accepted;
	double diff_rejected;
	double diff_stale;

	bool submit_fail;
	bool idle;
	bool lagging;
	bool probed;
	int force_rollntime;
	enum pool_enable enabled;
	bool submit_old;
	bool removed;
	bool lp_started;
	unsigned char	work_restart_id;
	uint32_t	block_id;

	enum pool_protocol proto;

	char *hdr_path;
	char *lp_url;
	char *lp_id;
	enum pool_protocol lp_proto;
	curl_socket_t lp_socket;

	unsigned int getwork_requested;
	unsigned int stale_shares;
	unsigned int discarded_work;
	unsigned int getfail_occasions;
	unsigned int remotefail_occasions;
	struct timeval tv_idle;

	double utility;
	int last_shares, shares;

	char *rpc_url;
	char *rpc_userpass;
	char *rpc_user, *rpc_pass;
	char *rpc_proxy;

	pthread_mutex_t pool_lock;
	cglock_t data_lock;

	struct thread_q *submit_q;
	struct thread_q *getwork_q;

	pthread_t longpoll_thread;
	pthread_t test_thread;
	bool testing;

	int curls;
	pthread_cond_t cr_cond;
	struct list_head curlring;
	struct submit_work_state *sws_waiting_on_curl;

	time_t last_work_time;
	time_t last_share_time;
	double last_share_diff;
	uint64_t best_diff;

	struct cgminer_stats cgminer_stats;
	struct cgminer_pool_stats cgminer_pool_stats;

	/* Stratum variables */
	char *stratum_url;
	char *stratum_port;
	CURL *stratum_curl;
	SOCKETTYPE sock;
	char *sockbuf;
	size_t sockbuf_size;
	char *sockaddr_url; /* stripped url used for sockaddr */
	char *nonce1;
	size_t n1_len;
	uint32_t nonce2;
	int n2size;
	char *sessionid;
	bool has_stratum;
	bool stratum_active;
	bool stratum_init;
	bool stratum_notify;
	struct stratum_work swork;
	pthread_t stratum_thread;
	pthread_mutex_t stratum_lock;
	char *admin_msg;

	pthread_mutex_t last_work_lock;
	struct work *last_work_copy;
};

#define GETWORK_MODE_TESTPOOL 'T'
#define GETWORK_MODE_POOL 'P'
#define GETWORK_MODE_LP 'L'
#define GETWORK_MODE_BENCHMARK 'B'
#define GETWORK_MODE_STRATUM 'S'
#define GETWORK_MODE_GBT 'G'

struct work {
	unsigned char	data[128];
	unsigned char	midstate[32];
	unsigned char	target[32];
	unsigned char	hash[32];

	int		rolls;

	dev_blk_ctx	blk;

	struct thr_info	*thr;
	int		thr_id;
	struct pool	*pool;
	struct timeval	tv_staged;

	bool		mined;
	bool		clone;
	bool		cloned;
	int		rolltime;
	bool		longpoll;
	bool		stale;
	bool		mandatory;
	bool		block;
	bool		queued;

	bool		stratum;
	char 		*job_id;
	char		*nonce2;
	char		*ntime;
	double		sdiff;
	char		*nonce1;

	unsigned char	work_restart_id;
	int		id;
	UT_hash_handle hh;
	
	double		work_difficulty;

	blktemplate_t	*tmpl;
	int		*tmpl_refcount;
	unsigned int	dataid;
	bool		do_foreign_submit;

	struct timeval	tv_getwork;
	struct timeval	tv_getwork_reply;
	struct timeval	tv_cloned;
	struct timeval	tv_work_start;
	struct timeval	tv_work_found;
	char		getwork_mode;

	/* Used to queue shares in submit_waiting */
	struct list_head list;
};

extern void get_datestamp(char *, struct timeval *);
enum test_nonce2_result {
	TNR_GOOD,
	TNR_HIGH,
	TNR_BAD,
};
extern enum test_nonce2_result _test_nonce2(struct work *, uint32_t nonce, bool checktarget);
#define test_nonce(work, nonce, checktarget)  (_test_nonce2(work, nonce, checktarget) == TNR_GOOD)
#define test_nonce2(work, nonce)  (_test_nonce2(work, nonce, true))
extern void submit_nonce(struct thr_info *thr, struct work *work, uint32_t nonce);
extern struct work *get_queued(struct cgpu_info *cgpu);
extern struct work *__find_work_bymidstate(struct work *que, char *midstate, size_t midstatelen, char *data, int offset, size_t datalen);
extern struct work *find_queued_work_bymidstate(struct cgpu_info *cgpu, char *midstate, size_t midstatelen, char *data, int offset, size_t datalen);
extern void work_completed(struct cgpu_info *cgpu, struct work *work);
extern bool abandon_work(struct work *, struct timeval *work_runtime, uint64_t hashes);
extern void hash_queued_work(struct thr_info *mythr);
extern void tailsprintf(char *f, const char *fmt, ...) FORMAT_SYNTAX_CHECK(printf, 2, 3);
extern void wlog(const char *f, ...) FORMAT_SYNTAX_CHECK(printf, 1, 2);
extern void wlogprint(const char *f, ...) FORMAT_SYNTAX_CHECK(printf, 1, 2);
extern int curses_int(const char *query);
extern char *curses_input(const char *query);
extern void kill_work(void);
extern int prioritize_pools(char *param, int *pid);
extern void validate_pool_priorities(void);
extern void switch_pools(struct pool *selected);
extern void remove_pool(struct pool *pool);
extern void write_config(FILE *fcfg);
extern void zero_bestshare(void);
extern void zero_stats(void);
extern void default_save_file(char *filename);
extern bool log_curses_only(int prio, const char *f, va_list ap) FORMAT_SYNTAX_CHECK(printf, 2, 0);
extern void clear_logwin(void);
extern bool pool_tclear(struct pool *pool, bool *var);
extern struct thread_q *tq_new(void);
extern void tq_free(struct thread_q *tq);
extern bool tq_push(struct thread_q *tq, void *data);
extern void *tq_pop(struct thread_q *tq, const struct timespec *abstime);
extern void tq_freeze(struct thread_q *tq);
extern void tq_thaw(struct thread_q *tq);
extern bool successful_connect;
extern void adl(void);
extern void clean_work(struct work *work);
extern void free_work(struct work *work);
extern void __copy_work(struct work *work, const struct work *base_work);
extern struct work *copy_work(const struct work *base_work);
extern struct thr_info *get_thread(int thr_id);
extern struct cgpu_info *get_devices(int id);

enum api_data_type {
	API_ESCAPE,
	API_STRING,
	API_CONST,
	API_INT,
	API_UINT,
	API_UINT32,
	API_UINT64,
	API_DOUBLE,
	API_ELAPSED,
	API_BOOL,
	API_TIMEVAL,
	API_TIME,
	API_MHS,
	API_MHTOTAL,
	API_TEMP,
	API_UTILITY,
	API_FREQ,
	API_VOLTS,
	API_HS,
	API_DIFF,
	API_JSON,
};

struct api_data {
	enum api_data_type type;
	char *name;
	void *data;
	bool data_was_malloc;
	struct api_data *prev;
	struct api_data *next;
};

extern struct api_data *api_add_escape(struct api_data *root, char *name, char *data, bool copy_data);
extern struct api_data *api_add_string(struct api_data *root, char *name, const char *data, bool copy_data);
extern struct api_data *api_add_const(struct api_data *root, char *name, const char *data, bool copy_data);
extern struct api_data *api_add_int(struct api_data *root, char *name, int *data, bool copy_data);
extern struct api_data *api_add_uint(struct api_data *root, char *name, unsigned int *data, bool copy_data);
extern struct api_data *api_add_uint32(struct api_data *root, char *name, uint32_t *data, bool copy_data);
extern struct api_data *api_add_uint64(struct api_data *root, char *name, uint64_t *data, bool copy_data);
extern struct api_data *api_add_double(struct api_data *root, char *name, double *data, bool copy_data);
extern struct api_data *api_add_elapsed(struct api_data *root, char *name, double *data, bool copy_data);
extern struct api_data *api_add_bool(struct api_data *root, char *name, bool *data, bool copy_data);
extern struct api_data *api_add_timeval(struct api_data *root, char *name, struct timeval *data, bool copy_data);
extern struct api_data *api_add_time(struct api_data *root, char *name, time_t *data, bool copy_data);
extern struct api_data *api_add_mhs(struct api_data *root, char *name, double *data, bool copy_data);
extern struct api_data *api_add_mhstotal(struct api_data *root, char *name, double *data, bool copy_data);
extern struct api_data *api_add_temp(struct api_data *root, char *name, float *data, bool copy_data);
extern struct api_data *api_add_utility(struct api_data *root, char *name, double *data, bool copy_data);
extern struct api_data *api_add_freq(struct api_data *root, char *name, double *data, bool copy_data);
extern struct api_data *api_add_volts(struct api_data *root, char *name, float *data, bool copy_data);
extern struct api_data *api_add_hs(struct api_data *root, char *name, double *data, bool copy_data);
extern struct api_data *api_add_diff(struct api_data *root, char *name, double *data, bool copy_data);
extern struct api_data *api_add_json(struct api_data *root, char *name, json_t *data, bool copy_data);

#endif /* __MINER_H__ */<|MERGE_RESOLUTION|>--- conflicted
+++ resolved
@@ -97,23 +97,7 @@
   #include "libztex.h"
 #endif
 
-<<<<<<< HEAD
 #ifdef HAVE_BYTESWAP_H
-=======
-#ifdef USE_USBUTILS
-  #include "usbutils.h"
-#endif
-
-#if (!defined(WIN32) && ((__GNUC__ > 4) || (__GNUC__ == 4 && __GNUC_MINOR__ >= 3))) \
-    || (defined(WIN32) && ((__GNUC__ > 4) || (__GNUC__ == 4 && __GNUC_MINOR__ >= 7)))
-#ifndef bswap_16
- #define bswap_16 __builtin_bswap16
- #define bswap_32 __builtin_bswap32
- #define bswap_64 __builtin_bswap64
-#endif
-#else
-#if HAVE_BYTESWAP_H
->>>>>>> 18023022
 #include <byteswap.h>
 #endif
 #ifdef HAVE_ENDIAN_H
@@ -305,9 +289,6 @@
 	uint64_t (*can_limit_work)(struct thr_info *);
 	bool (*thread_init)(struct thr_info *);
 	bool (*prepare_work)(struct thr_info *, struct work *);
-#ifdef USE_AVALON
-	int64_t (*scanhash_queue)(struct thr_info *, struct work **, int64_t);
-#endif
 	int64_t (*scanhash)(struct thr_info *, struct work *, int64_t);
 	int64_t (*scanwork)(struct thr_info *);
 
@@ -447,13 +428,6 @@
 #ifdef USE_ZTEX
 		struct libztex_device *device_ztex;
 #endif
-<<<<<<< HEAD
-=======
-#ifdef USE_USBUTILS
-		struct cg_usb_device *usbdev;
-#endif
-#if defined(USE_ICARUS) || defined(USE_AVALON)
->>>>>>> 18023022
 		int device_fd;
 #ifdef USE_X6500
 		struct ft232r_device_handle *device_ft232r;
@@ -866,18 +840,9 @@
 extern char *opt_icarus_options;
 extern char *opt_icarus_timing;
 extern bool opt_worktime;
-<<<<<<< HEAD
-extern char *opt_avalon_options;
-=======
 #ifdef USE_AVALON
 extern char *opt_avalon_options;
 #endif
-#ifdef USE_USBUTILS
-extern char *opt_usb_select;
-extern int opt_usbdump;
-extern bool opt_usb_list_all;
-#endif
->>>>>>> 18023022
 #ifdef USE_BITFORCE
 extern bool opt_bfl_noncerange;
 #endif
