#ifndef __MINER_H__
#define __MINER_H__

#include "config.h"

#include <stdbool.h>
#include <stdint.h>
#include <sys/time.h>
#include <pthread.h>
#include <jansson.h>
#include <curl/curl.h>

#include <blkmaker.h>
#include <blktemplate.h>

#include "elist.h"
#include "uthash.h"
#include "logging.h"
#include "util.h"

#ifdef HAVE_OPENCL
#include "CL/cl.h"
#endif /* HAVE_OPENCL */

#ifdef STDC_HEADERS
# include <stdlib.h>
# include <stddef.h>
#else
# ifdef HAVE_STDLIB_H
#  include <stdlib.h>
# endif
#endif
#ifdef HAVE_ALLOCA_H
# include <alloca.h>
#elif defined __GNUC__
# ifndef WIN32
#  define alloca __builtin_alloca
# else
#  include <malloc.h>
# endif
#elif defined _AIX
# define alloca __alloca
#elif defined _MSC_VER
# include <malloc.h>
# define alloca _alloca
#else
# ifndef HAVE_ALLOCA
#  ifdef  __cplusplus
extern "C"
#  endif
void *alloca (size_t);
# endif
#endif

#ifdef __MINGW32__
#include <windows.h>
#include <io.h>
static inline int fsync (int fd)
{
	return (FlushFileBuffers ((HANDLE) _get_osfhandle (fd))) ? 0 : -1;
}

#ifndef MSG_DONTWAIT
# define MSG_DONTWAIT 0x1000000
#endif
#endif /* __MINGW32__ */

#if defined (__linux)
 #ifndef LINUX
  #define LINUX
 #endif
#endif

#ifdef WIN32
  #ifndef timersub
    #define timersub(a, b, result)                     \
    do {                                               \
      (result)->tv_sec = (a)->tv_sec - (b)->tv_sec;    \
      (result)->tv_usec = (a)->tv_usec - (b)->tv_usec; \
      if ((result)->tv_usec < 0) {                     \
        --(result)->tv_sec;                            \
        (result)->tv_usec += 1000000;                  \
      }                                                \
    } while (0)
  #endif
 #ifndef timeradd
 # define timeradd(a, b, result)			      \
   do {							      \
    (result)->tv_sec = (a)->tv_sec + (b)->tv_sec;	      \
    (result)->tv_usec = (a)->tv_usec + (b)->tv_usec;	      \
    if ((result)->tv_usec >= 1000000)			      \
      {							      \
	++(result)->tv_sec;				      \
	(result)->tv_usec -= 1000000;			      \
      }							      \
   } while (0)
 #endif
#endif


#ifdef HAVE_ADL
 #include "ADL/adl_sdk.h"
#endif

#ifdef HAVE_LIBUSB
  #include <libusb-1.0/libusb.h>
#endif

#ifdef USE_ZTEX
  #include "libztex.h"
#endif

#if !defined(WIN32) && ((__GNUC__ > 4) || (__GNUC__ == 4 && __GNUC_MINOR__ >= 3))
#define bswap_16 __builtin_bswap16
#define bswap_32 __builtin_bswap32
#define bswap_64 __builtin_bswap64
#else
#if HAVE_BYTESWAP_H
#include <byteswap.h>
#elif defined(USE_SYS_ENDIAN_H)
#include <sys/endian.h>
#elif defined(__APPLE__)
#include <libkern/OSByteOrder.h>
#define bswap_16 OSSwapInt16
#define bswap_32 OSSwapInt32
#define bswap_64 OSSwapInt64
#else
#define	bswap_16(value)  \
 	((((value) & 0xff) << 8) | ((value) >> 8))

#define	bswap_32(value)	\
 	(((uint32_t)bswap_16((uint16_t)((value) & 0xffff)) << 16) | \
 	(uint32_t)bswap_16((uint16_t)((value) >> 16)))

#define	bswap_64(value)	\
 	(((uint64_t)bswap_32((uint32_t)((value) & 0xffffffff)) \
 	    << 32) | \
 	(uint64_t)bswap_32((uint32_t)((value) >> 32)))
#endif
#endif /* !defined(__GLXBYTEORDER_H__) */

#ifdef WIN32
  #ifndef __LITTLE_ENDIAN
    #define __LITTLE_ENDIAN 1234
    #define __BIG_ENDIAN    4321
  #endif
  #ifndef __BYTE_ORDER
    #define __BYTE_ORDER __LITTLE_ENDIAN
  #endif
#else
  #include <endian.h>
#endif

/* This assumes htobe32 is a macro in endian.h, and if it doesn't exist, then
 * the others also won't exist */
#ifndef htobe32
# if __BYTE_ORDER == __LITTLE_ENDIAN
#  define be32toh(x) bswap_32(x)
#  define htobe32(x) bswap_32(x)
<<<<<<< HEAD
#  define htobe64(x) bswap_32(x)
#  define le32toh(x) (x)
#  define htole32(x) (x)
=======
#  define htobe64(x) bswap_64(x)
>>>>>>> feeb2145
# elif __BYTE_ORDER == __BIG_ENDIAN
#  define be32toh(x) (x)
#  define htobe32(x) (x)
#  define htobe64(x) (x)
#  define le32toh(x) bswap_32(x)
#  define htole32(x) bswap_32(x)
#else
#error UNKNOWN BYTE ORDER
#endif
#endif

#ifndef max
#  define max(a, b)  ((a) > (b) ? (a) : (b))
#endif

#undef unlikely
#undef likely
#if defined(__GNUC__) && (__GNUC__ > 2) && defined(__OPTIMIZE__)
#define unlikely(expr) (__builtin_expect(!!(expr), 0))
#define likely(expr) (__builtin_expect(!!(expr), 1))
#else
#define unlikely(expr) (expr)
#define likely(expr) (expr)
#endif
#define __maybe_unused		__attribute__((unused))

#define uninitialised_var(x) x = x

#if defined(__i386__)
#define WANT_CRYPTOPP_ASM32
#endif

#ifndef ARRAY_SIZE
#define ARRAY_SIZE(arr) (sizeof(arr) / sizeof((arr)[0]))
#endif

#ifdef HAVE_CURSES
	extern int my_cancellable_getch(void);
#	ifdef getch
		// getch() is a macro
		static int __maybe_unused __real_getch(void) {
			return getch();
		}
#		undef getch
#		define getch()  my_cancellable_getch()
#	else
		// getch() is a real function
#		define __real_getch  getch
#		define getch()  my_cancellable_getch()
#	endif
#endif

#ifndef roundl
#define roundl(x)   (long double)((long long)((x==0)?0.0:((x)+((x)>0)?0.5:-0.5)))
#endif

enum alive {
	LIFE_WELL,
	LIFE_SICK,
	LIFE_DEAD,
	LIFE_NOSTART,
	LIFE_INIT,
	LIFE_WAIT,
};


enum pool_strategy {
	POOL_FAILOVER,
	POOL_ROUNDROBIN,
	POOL_ROTATE,
	POOL_LOADBALANCE,
	POOL_BALANCE,
};

#define TOP_STRATEGY (POOL_BALANCE)

struct strategies {
	const char *s;
};

struct cgpu_info;

#ifdef HAVE_ADL
struct gpu_adl {
	ADLTemperature lpTemperature;
	int iAdapterIndex;
	int lpAdapterID;
	int iBusNumber;
	char strAdapterName[256];

	ADLPMActivity lpActivity;
	ADLODParameters lpOdParameters;
	ADLODPerformanceLevels *DefPerfLev;
	ADLFanSpeedInfo lpFanSpeedInfo;
	ADLFanSpeedValue lpFanSpeedValue;
	ADLFanSpeedValue DefFanSpeedValue;

	int iEngineClock;
	int iMemoryClock;
	int iVddc;
	int iPercentage;

	bool autofan;
	bool autoengine;
	bool managed; /* Were the values ever changed on this card */

	int lastengine;
	int lasttemp;
	int targetfan;
	int overtemp;
	int minspeed;
	int maxspeed;

	int gpu;
	bool has_fanspeed;
	struct gpu_adl *twin;
};
#endif

struct api_data;
struct thr_info;
struct work;

struct device_api {
	const char*dname;
	const char*name;

	// API-global functions
	void (*api_detect)();

	// Device-specific functions
	void (*reinit_device)(struct cgpu_info*);
	void (*get_statline_before)(char*, struct cgpu_info*);
	void (*get_statline)(char*, struct cgpu_info*);
	struct api_data* (*get_api_extra_device_detail)(struct cgpu_info*);
	struct api_data* (*get_api_extra_device_status)(struct cgpu_info*);
	struct api_data *(*get_api_stats)(struct cgpu_info*);
	bool (*get_stats)(struct cgpu_info*);
	bool (*identify_device)(struct cgpu_info*);  // e.g. to flash a led

	// Thread-specific functions
	bool (*thread_prepare)(struct thr_info*);
	uint64_t (*can_limit_work)(struct thr_info*);
	bool (*thread_init)(struct thr_info*);
	void (*free_work)(struct thr_info*, struct work*);
	bool (*prepare_work)(struct thr_info*, struct work*);
	int64_t (*scanhash)(struct thr_info*, struct work*, int64_t);
	void (*thread_shutdown)(struct thr_info*);
	void (*thread_enable)(struct thr_info*);
};

enum dev_enable {
	DEV_ENABLED,
	DEV_DISABLED,
	DEV_RECOVER,
	DEV_RECOVER_ERR,
};

enum cl_kernels {
	KL_NONE,
	KL_POCLBM,
	KL_PHATK,
	KL_DIAKGCN,
	KL_DIABLO,
	KL_SCRYPT,
};

enum dev_reason {
	REASON_THREAD_FAIL_INIT,
	REASON_THREAD_ZERO_HASH,
	REASON_THREAD_FAIL_QUEUE,
	REASON_DEV_SICK_IDLE_60,
	REASON_DEV_DEAD_IDLE_600,
	REASON_DEV_NOSTART,
	REASON_DEV_OVER_HEAT,
	REASON_DEV_THERMAL_CUTOFF,
	REASON_DEV_COMMS_ERROR,
	REASON_DEV_THROTTLE,
};

#define REASON_NONE			"None"
#define REASON_THREAD_FAIL_INIT_STR	"Thread failed to init"
#define REASON_THREAD_ZERO_HASH_STR	"Thread got zero hashes"
#define REASON_THREAD_FAIL_QUEUE_STR	"Thread failed to queue work"
#define REASON_DEV_SICK_IDLE_60_STR	"Device idle for 60s"
#define REASON_DEV_DEAD_IDLE_600_STR	"Device dead - idle for 600s"
#define REASON_DEV_NOSTART_STR		"Device failed to start"
#define REASON_DEV_OVER_HEAT_STR	"Device over heated"
#define REASON_DEV_THERMAL_CUTOFF_STR	"Device reached thermal cutoff"
#define REASON_DEV_COMMS_ERROR_STR	"Device comms error"
#define REASON_DEV_THROTTLE_STR		"Device throttle"
#define REASON_UNKNOWN_STR		"Unknown reason - code bug"

#define MIN_SEC_UNSET 99999999

struct cgminer_stats {
	uint32_t getwork_calls;
	struct timeval getwork_wait;
	struct timeval getwork_wait_max;
	struct timeval getwork_wait_min;
};

// Just the actual network getworks to the pool
struct cgminer_pool_stats {
	uint32_t getwork_calls;
	uint32_t getwork_attempts;
	struct timeval getwork_wait;
	struct timeval getwork_wait_max;
	struct timeval getwork_wait_min;
	double getwork_wait_rolling;
	bool hadrolltime;
	bool canroll;
	bool hadexpire;
	uint32_t rolltime;
	double min_diff;
	double max_diff;
	double last_diff;
	uint32_t min_diff_count;
	uint32_t max_diff_count;
};

struct cgpu_info {
	int cgminer_id;
	const struct device_api *api;
	const char *devtype;
	int device_id;
	const char *name;
	const char *device_path;
	FILE *device_file;
	union {
#ifdef USE_ZTEX
		struct libztex_device *device_ztex;
#endif
		int device_fd;
	};
#ifdef USE_BITFORCE
	struct timeval work_start_tv;
	unsigned int wait_ms;
	unsigned int sleep_ms;
	double avg_wait_f;
	unsigned int avg_wait_d;
	uint32_t nonces;
	bool nonce_range;
	bool polling;
#endif
#if defined(USE_BITFORCE) || defined(USE_ICARUS)
	bool flash_led;
#endif
	void *cgpu_data;
	pthread_mutex_t		device_mutex;

	enum dev_enable deven;
	int accepted;
	double accepted_weighed;
	int rejected;
	int hw_errors;
	double rolling;
	double total_mhashes;
	double utility;
	double utility_diff1;
	enum alive status;
	char init[40];
	struct timeval last_message_tv;

	int threads;
	struct thr_info **thr;

	int64_t max_hashes;

	const char *kname;
#ifdef HAVE_OPENCL
	bool mapped;
	int virtual_gpu;
	int virtual_adl;
	int intensity;
	bool dynamic;

	cl_uint vwidth;
	size_t work_size;
	enum cl_kernels kernel;
	cl_ulong max_alloc;

#ifdef USE_SCRYPT
	int opt_lg, lookup_gap;
	size_t opt_tc, thread_concurrency;
	size_t shaders;
#endif
	struct timeval tv_gpustart;
	struct timeval tv_gpumid;
	double gpu_us_average;
	int intervals, hit;
#endif

	bool new_work;

	float temp;
	int cutofftemp;
	int targettemp;

#ifdef HAVE_ADL
	bool has_adl;
	struct gpu_adl adl;

	int gpu_engine;
	int min_engine;
	int gpu_fan;
	int min_fan;
	int gpu_memclock;
	int gpu_memdiff;
	int gpu_powertune;
	float gpu_vddc;
#endif
	int diff1;
	double diff_accepted;
	double diff_rejected;
	int last_share_pool;
	time_t last_share_pool_time;
	double last_share_diff;

	time_t device_last_well;
	time_t device_last_not_well;
	enum dev_reason device_not_well_reason;
	float reinit_backoff;
	int thread_fail_init_count;
	int thread_zero_hash_count;
	int thread_fail_queue_count;
	int dev_sick_idle_60_count;
	int dev_dead_idle_600_count;
	int dev_nostart_count;
	int dev_over_heat_count;	// It's a warning but worth knowing
	int dev_thermal_cutoff_count;
	int dev_comms_error_count;
	int dev_throttle_count;

	struct cgminer_stats cgminer_stats;
};

extern void renumber_cgpu(struct cgpu_info *);
extern bool add_cgpu(struct cgpu_info*);

struct thread_q {
	struct list_head	q;

	bool frozen;

	pthread_mutex_t		mutex;
	pthread_cond_t		cond;
};

struct thr_info {
	int		id;
	int		device_thread;
	bool		primary_thread;

	pthread_t	pth;
	struct thread_q	*q;
	struct cgpu_info *cgpu;
	void *cgpu_data;
	struct timeval last;
	struct timeval sick;

	bool	pause;
	time_t	getwork;
	double	rolling;

	bool	work_restart;
	int		work_restart_fd;
	int		_work_restart_fd_w;
};

extern int thr_info_create(struct thr_info *thr, pthread_attr_t *attr, void *(*start) (void *), void *arg);
extern void thr_info_cancel(struct thr_info *thr);
extern void thr_info_freeze(struct thr_info *thr);
extern void nmsleep(unsigned int msecs);
extern double us_tdiff(struct timeval *end, struct timeval *start);
extern void rename_thr(const char* name);
extern double tdiff(struct timeval *end, struct timeval *start);

struct string_elist {
	char *string;
	bool free_me;

	struct list_head list;
};

static inline void string_elist_add(const char *s, struct list_head *head)
{
	struct string_elist *n;

	n = calloc(1, sizeof(*n));
	n->string = strdup(s);
	n->free_me = true;
	list_add_tail(&n->list, head);
}

static inline void string_elist_del(struct string_elist *item)
{
	if (item->free_me)
		free(item->string);
	list_del(&item->list);
	free(item);
}


static inline uint32_t swab32(uint32_t v)
{
	return bswap_32(v);
}

static inline void swap256(void *dest_p, const void *src_p)
{
	uint32_t *dest = dest_p;
	const uint32_t *src = src_p;

	dest[0] = src[7];
	dest[1] = src[6];
	dest[2] = src[5];
	dest[3] = src[4];
	dest[4] = src[3];
	dest[5] = src[2];
	dest[6] = src[1];
	dest[7] = src[0];
}

static inline void swap32yes(void*out, const void*in, size_t sz) {
	size_t swapcounter = 0;
	for (swapcounter = 0; swapcounter < sz; ++swapcounter)
		(((uint32_t*)out)[swapcounter]) = swab32(((uint32_t*)in)[swapcounter]);
}

#ifdef __BIG_ENDIAN__
#  define swap32tobe(out, in, sz)  (void)0
#  define swap32tole(out, in, sz)  swap32yes(out, in, sz)
#else
#  define swap32tobe(out, in, sz)  swap32yes(out, in, sz)
#  define swap32tole(out, in, sz)  (void)0
#endif

static inline void swab256(void *dest_p, const void *src_p)
{
	uint32_t *dest = dest_p;
	const uint32_t *src = src_p;

	dest[0] = swab32(src[7]);
	dest[1] = swab32(src[6]);
	dest[2] = swab32(src[5]);
	dest[3] = swab32(src[4]);
	dest[4] = swab32(src[3]);
	dest[5] = swab32(src[2]);
	dest[6] = swab32(src[1]);
	dest[7] = swab32(src[0]);
}

extern void quit(int status, const char *format, ...);

static inline void mutex_lock(pthread_mutex_t *lock)
{
	if (unlikely(pthread_mutex_lock(lock)))
		quit(1, "WTF MUTEX ERROR ON LOCK!");
}

static inline void mutex_unlock(pthread_mutex_t *lock)
{
	if (unlikely(pthread_mutex_unlock(lock)))
		quit(1, "WTF MUTEX ERROR ON UNLOCK!");
}

static inline int mutex_trylock(pthread_mutex_t *lock)
{
	return pthread_mutex_trylock(lock);
}

static inline void wr_lock(pthread_rwlock_t *lock)
{
	if (unlikely(pthread_rwlock_wrlock(lock)))
		quit(1, "WTF WRLOCK ERROR ON LOCK!");
}

static inline void rd_lock(pthread_rwlock_t *lock)
{
	if (unlikely(pthread_rwlock_rdlock(lock)))
		quit(1, "WTF RDLOCK ERROR ON LOCK!");
}

static inline void rw_unlock(pthread_rwlock_t *lock)
{
	if (unlikely(pthread_rwlock_unlock(lock)))
		quit(1, "WTF RWLOCK ERROR ON UNLOCK!");
}

static inline void rd_unlock(pthread_rwlock_t *lock)
{
	rw_unlock(lock);
}

static inline void wr_unlock(pthread_rwlock_t *lock)
{
	rw_unlock(lock);
}

static inline void mutex_init(pthread_mutex_t *lock)
{
	if (unlikely(pthread_mutex_init(lock, NULL)))
		quit(1, "Failed to pthread_mutex_init");
}

static inline void rwlock_init(pthread_rwlock_t *lock)
{
	if (unlikely(pthread_rwlock_init(lock, NULL)))
		quit(1, "Failed to pthread_rwlock_init");
}

struct pool;

extern bool opt_protocol;
extern char *opt_coinbase_sig;
extern bool have_longpoll;
extern char *opt_kernel_path;
extern char *opt_socks_proxy;
extern char *cgminer_path;
extern bool opt_fail_only;
extern bool opt_autofan;
extern bool opt_autoengine;
extern bool use_curses;
extern char *opt_api_allow;
extern char *opt_api_groups;
extern char *opt_api_description;
extern int opt_api_port;
extern bool opt_api_listen;
extern bool opt_api_network;
extern bool opt_delaynet;
extern bool opt_restart;
extern char *opt_icarus_options;
extern char *opt_icarus_timing;
extern bool opt_worktime;
#ifdef USE_BITFORCE
extern bool opt_bfl_noncerange;
#endif
extern int swork_id;

extern pthread_rwlock_t netacc_lock;

extern const uint32_t sha256_init_state[];
extern json_t *json_rpc_call(CURL *curl, const char *url, const char *userpass,
			     const char *rpc_req, bool, bool, int *,
			     struct pool *pool, bool);
extern bool our_curl_supports_proxy_uris();
extern char *bin2hex(const unsigned char *p, size_t len);
extern bool hex2bin(unsigned char *p, const char *hexstr, size_t len);

typedef bool (*sha256_func)(struct thr_info*, const unsigned char *pmidstate,
	unsigned char *pdata,
	unsigned char *phash1, unsigned char *phash,
	const unsigned char *ptarget,
	uint32_t max_nonce,
	uint32_t *last_nonce,
	uint32_t nonce);

extern bool fulltest(const unsigned char *hash, const unsigned char *target);

extern int opt_queue;
extern int opt_scantime;
extern int opt_expiry;

extern pthread_mutex_t console_lock;
extern pthread_mutex_t ch_lock;

extern pthread_mutex_t restart_lock;
extern pthread_cond_t restart_cond;

extern void thread_reportin(struct thr_info *thr);
extern int restart_wait(unsigned int mstime);
extern int stale_wait(unsigned int mstime, struct work*, bool checkend);

extern void kill_work(void);
extern void app_restart(void);

extern void reinit_device(struct cgpu_info *cgpu);

#ifdef HAVE_ADL
extern bool gpu_stats(int gpu, float *temp, int *engineclock, int *memclock, float *vddc, int *activity, int *fanspeed, int *fanpercent, int *powertune);
extern int set_fanspeed(int gpu, int iFanSpeed);
extern int set_vddc(int gpu, float fVddc);
extern int set_engineclock(int gpu, int iEngineClock);
extern int set_memoryclock(int gpu, int iMemoryClock);
#endif

extern void api(int thr_id);

extern struct pool *current_pool(void);
extern int enabled_pools;
extern bool detect_stratum(struct pool *pool, char *url);
extern struct pool *add_pool(void);
extern void add_pool_details(struct pool *pool, bool live, char *url, char *user, char *pass);

#define MAX_GPUDEVICES 16

#define MIN_INTENSITY -10
#define _MIN_INTENSITY_STR "-10"
#ifdef USE_SCRYPT
#define MAX_INTENSITY 20
#define _MAX_INTENSITY_STR "20"
#else
#define MAX_INTENSITY 14
#define _MAX_INTENSITY_STR "14"
#endif

extern struct list_head scan_devices;
extern int nDevs;
extern int opt_n_threads;
extern int num_processors;
extern int hw_errors;
extern bool use_syslog;
extern bool opt_quiet;
extern struct thr_info *thr_info;
extern struct cgpu_info gpus[MAX_GPUDEVICES];
extern int gpu_threads;
#ifdef USE_SCRYPT
extern bool opt_scrypt;
#else
#define opt_scrypt (0)
#endif
extern double total_secs;
extern int mining_threads;
extern struct cgpu_info *cpus;
extern int total_devices;
extern struct cgpu_info **devices;
extern int total_pools;
extern struct pool **pools;
extern const char *algo_names[];
extern enum sha256_algos opt_algo;
extern struct strategies strategies[];
extern enum pool_strategy pool_strategy;
extern int opt_rotate_period;
extern double total_mhashes_done;
extern unsigned int new_blocks;
extern unsigned int found_blocks;
extern int total_accepted, total_rejected, total_diff1;;
extern int total_getworks, total_stale, total_discarded;
extern double total_diff_accepted, total_diff_rejected, total_diff_stale;
extern unsigned int local_work;
extern unsigned int total_go, total_ro;
extern const int opt_cutofftemp;
extern int opt_hysteresis;
extern int opt_fail_pause;
extern int opt_log_interval;
extern unsigned long long global_hashrate;
extern char *current_fullhash;
extern struct timeval block_timeval;

#ifdef HAVE_OPENCL
typedef struct {
	cl_uint ctx_a; cl_uint ctx_b; cl_uint ctx_c; cl_uint ctx_d;
	cl_uint ctx_e; cl_uint ctx_f; cl_uint ctx_g; cl_uint ctx_h;
	cl_uint cty_a; cl_uint cty_b; cl_uint cty_c; cl_uint cty_d;
	cl_uint cty_e; cl_uint cty_f; cl_uint cty_g; cl_uint cty_h;
	cl_uint merkle; cl_uint ntime; cl_uint nbits; cl_uint nonce;
	cl_uint fW0; cl_uint fW1; cl_uint fW2; cl_uint fW3; cl_uint fW15;
	cl_uint fW01r; cl_uint fcty_e; cl_uint fcty_e2;
	cl_uint W16; cl_uint W17; cl_uint W2;
	cl_uint PreVal4; cl_uint T1;
	cl_uint C1addK5; cl_uint D1A; cl_uint W2A; cl_uint W17_2;
	cl_uint PreVal4addT1; cl_uint T1substate0;
	cl_uint PreVal4_2;
	cl_uint PreVal0;
	cl_uint PreW18;
	cl_uint PreW19;
	cl_uint PreW31;
	cl_uint PreW32;

	/* For diakgcn */
	cl_uint B1addK6, PreVal0addK7, W16addK16, W17addK17;
	cl_uint zeroA, zeroB;
	cl_uint oneA, twoA, threeA, fourA, fiveA, sixA, sevenA;
#ifdef USE_SCRYPT
	struct work *work;
#endif
} dev_blk_ctx;
#else
typedef struct {
	uint32_t nonce;
} dev_blk_ctx;
#endif

struct curl_ent {
	CURL *curl;
	struct list_head node;
	struct timeval tv;
};

/* Disabled needs to be the lowest enum as a freshly calloced value will then
 * equal disabled */
enum pool_enable {
	POOL_DISABLED,
	POOL_ENABLED,
	POOL_REJECTING,
};

enum pool_protocol {
	PLP_NONE,
	PLP_GETWORK,
	PLP_GETBLOCKTEMPLATE,
};

struct stratum_work {
	char *job_id;
	char *prev_hash;
	char *coinbase1;
	char *coinbase2;
	char **merkle;
	char *bbversion;
	char *nbit;
	char *ntime;
	bool clean;

	int merkles;
	int diff;
};

#define RECVSIZE 8191
#define RBUFSIZE (RECVSIZE + 1)

struct pool {
	int pool_no;
	int prio;
	int accepted, rejected;
	int seq_rejects;
	int seq_getfails;
	int solved;
	int diff1;

	double diff_accepted;
	double diff_rejected;
	double diff_stale;

	int queued;
	int staged;

	bool submit_fail;
	bool idle;
	bool lagging;
	bool probed;
	enum pool_enable enabled;
	bool submit_old;
	bool removed;
	bool lp_started;
	unsigned char	work_restart_id;
	uint32_t	block_id;

	enum pool_protocol proto;

	char *hdr_path;
	char *lp_url;
	char *lp_id;
	enum pool_protocol lp_proto;
	curl_socket_t lp_socket;

	unsigned int getwork_requested;
	unsigned int stale_shares;
	unsigned int discarded_work;
	unsigned int getfail_occasions;
	unsigned int remotefail_occasions;
	struct timeval tv_idle;

	double utility;
	int last_shares, shares;

	char *rpc_url;
	char *rpc_userpass;
	char *rpc_user, *rpc_pass;
	char *rpc_proxy;

	pthread_mutex_t pool_lock;

	struct thread_q *submit_q;
	struct thread_q *getwork_q;

	pthread_t longpoll_thread;
	pthread_t submit_thread;
	pthread_t getwork_thread;

	int curls;
	pthread_cond_t cr_cond;
	struct list_head curlring;

	time_t last_share_time;
	double last_share_diff;

	struct cgminer_stats cgminer_stats;
	struct cgminer_pool_stats cgminer_pool_stats;

	/* Stratum variables */
	char *stratum_url;
	char *stratum_port;
	CURL *stratum_curl;
	SOCKETTYPE sock;
	char sockbuf[RBUFSIZE];
	struct sockaddr_in *server, client;
	char *sockaddr_url; /* stripped url used for sockaddr */
	char *nonce1;
	uint32_t nonce2;
	int n2size;
	bool has_stratum;
	bool stratum_active;
	bool stratum_auth;
	struct stratum_work swork;
	pthread_t stratum_thread;
	pthread_mutex_t stratum_lock;
};

#define GETWORK_MODE_TESTPOOL 'T'
#define GETWORK_MODE_POOL 'P'
#define GETWORK_MODE_LP 'L'
#define GETWORK_MODE_BENCHMARK 'B'
#define GETWORK_MODE_STRATUM 'S'

struct work {
	unsigned char	data[128];
	unsigned char	hash1[64];
	unsigned char	midstate[32];
	unsigned char	target[32];
	unsigned char	hash[32];

	int		rolls;

	uint32_t	output[1];
	uint32_t	valid;
	dev_blk_ctx	blk;

	struct thr_info	*thr;
	int		thr_id;
	struct pool	*pool;
	struct timeval	tv_staged;

	bool		mined;
	bool		clone;
	bool		cloned;
	int		rolltime;
	bool		longpoll;
	bool		stale;
	bool		mandatory;
	bool		block;
	bool		queued;

	bool		stratum;
	/* These are arbitrary lengths as it is too hard to keep track of
	 * dynamically allocated ram in work structs */
	char 		job_id[64];
	char		nonce2[64];
	char		ntime[16];
	int		sdiff;

	unsigned char	work_restart_id;
	int		id;
	UT_hash_handle hh;
	
	double		work_difficulty;

	blktemplate_t	*tmpl;
	int		*tmpl_refcount;
	unsigned int	dataid;

	struct timeval	tv_getwork;
	struct timeval	tv_getwork_reply;
	struct timeval	tv_cloned;
	struct timeval	tv_work_start;
	struct timeval	tv_work_found;
	char		getwork_mode;
};

extern void get_datestamp(char *, struct timeval *);
enum test_nonce2_result {
	TNR_GOOD,
	TNR_HIGH,
	TNR_BAD,
};
extern enum test_nonce2_result _test_nonce2(struct work *, uint32_t nonce, bool checktarget);
#define test_nonce(work, nonce, checktarget)  (_test_nonce2(work, nonce, checktarget) == TNR_GOOD)
#define test_nonce2(work, nonce)  (_test_nonce2(work, nonce, true))
bool submit_nonce(struct thr_info *thr, struct work *work, uint32_t nonce);
extern void tailsprintf(char *f, const char *fmt, ...);
extern void wlogprint(const char *f, ...);
extern int curses_int(const char *query);
extern char *curses_input(const char *query);
extern void kill_work(void);
extern void switch_pools(struct pool *selected);
extern void remove_pool(struct pool *pool);
extern void write_config(FILE *fcfg);
extern void default_save_file(char *filename);
extern bool log_curses_only(int prio, const char *f, va_list ap);
extern void clear_logwin(void);
extern bool pool_tclear(struct pool *pool, bool *var);
extern struct thread_q *tq_new(void);
extern void tq_free(struct thread_q *tq);
extern bool tq_push(struct thread_q *tq, void *data);
extern void *tq_pop(struct thread_q *tq, const struct timespec *abstime);
extern void tq_freeze(struct thread_q *tq);
extern void tq_thaw(struct thread_q *tq);
extern bool successful_connect;
extern void adl(void);

enum api_data_type {
	API_ESCAPE,
	API_STRING,
	API_CONST,
	API_INT,
	API_UINT,
	API_UINT32,
	API_UINT64,
	API_DOUBLE,
	API_ELAPSED,
	API_BOOL,
	API_TIMEVAL,
	API_TIME,
	API_MHS,
	API_MHTOTAL,
	API_TEMP,
	API_UTILITY,
	API_FREQ,
	API_VOLTS,
	API_HS,
	API_DIFF,
	API_JSON,
};

struct api_data {
	enum api_data_type type;
	char *name;
	void *data;
	bool data_was_malloc;
	struct api_data *prev;
	struct api_data *next;
};

extern struct api_data *api_add_escape(struct api_data *root, char *name, char *data, bool copy_data);
extern struct api_data *api_add_string(struct api_data *root, char *name, const char *data, bool copy_data);
extern struct api_data *api_add_const(struct api_data *root, char *name, const char *data, bool copy_data);
extern struct api_data *api_add_int(struct api_data *root, char *name, int *data, bool copy_data);
extern struct api_data *api_add_uint(struct api_data *root, char *name, unsigned int *data, bool copy_data);
extern struct api_data *api_add_uint32(struct api_data *root, char *name, uint32_t *data, bool copy_data);
extern struct api_data *api_add_uint64(struct api_data *root, char *name, uint64_t *data, bool copy_data);
extern struct api_data *api_add_double(struct api_data *root, char *name, double *data, bool copy_data);
extern struct api_data *api_add_elapsed(struct api_data *root, char *name, double *data, bool copy_data);
extern struct api_data *api_add_bool(struct api_data *root, char *name, bool *data, bool copy_data);
extern struct api_data *api_add_timeval(struct api_data *root, char *name, struct timeval *data, bool copy_data);
extern struct api_data *api_add_time(struct api_data *root, char *name, time_t *data, bool copy_data);
extern struct api_data *api_add_mhs(struct api_data *root, char *name, double *data, bool copy_data);
extern struct api_data *api_add_mhstotal(struct api_data *root, char *name, double *data, bool copy_data);
extern struct api_data *api_add_temp(struct api_data *root, char *name, float *data, bool copy_data);
extern struct api_data *api_add_utility(struct api_data *root, char *name, double *data, bool copy_data);
extern struct api_data *api_add_freq(struct api_data *root, char *name, double *data, bool copy_data);
extern struct api_data *api_add_volts(struct api_data *root, char *name, float *data, bool copy_data);
extern struct api_data *api_add_hs(struct api_data *root, char *name, double *data, bool copy_data);
extern struct api_data *api_add_diff(struct api_data *root, char *name, double *data, bool copy_data);
extern struct api_data *api_add_json(struct api_data *root, char *name, json_t *data, bool copy_data);

#endif /* __MINER_H__ */<|MERGE_RESOLUTION|>--- conflicted
+++ resolved
@@ -157,13 +157,9 @@
 # if __BYTE_ORDER == __LITTLE_ENDIAN
 #  define be32toh(x) bswap_32(x)
 #  define htobe32(x) bswap_32(x)
-<<<<<<< HEAD
-#  define htobe64(x) bswap_32(x)
+#  define htobe64(x) bswap_64(x)
 #  define le32toh(x) (x)
 #  define htole32(x) (x)
-=======
-#  define htobe64(x) bswap_64(x)
->>>>>>> feeb2145
 # elif __BYTE_ORDER == __BIG_ENDIAN
 #  define be32toh(x) (x)
 #  define htobe32(x) (x)
