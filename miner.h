--- conflicted
+++ resolved
@@ -217,45 +217,6 @@
 #define roundl(x)   (long double)((long long)((x==0)?0.0:((x)+(((x)>0)?0.5:-0.5))))
 #endif
 
-<<<<<<< HEAD
-=======
-#define MIN(x, y)	((x) > (y) ? (y) : (x))
-#define MAX(x, y)	((x) > (y) ? (x) : (y))
-
-/* Put avalon last to make it the last device it tries to detect to prevent it
- * trying to claim same chip but different devices. Adding a device here will
- * update all macros in the code that use the *_PARSE_COMMANDS macros for each
- * listed driver. */
-#define FPGA_PARSE_COMMANDS(DRIVER_ADD_COMMAND) \
-	DRIVER_ADD_COMMAND(bitforce) \
-	DRIVER_ADD_COMMAND(icarus) \
-	DRIVER_ADD_COMMAND(modminer) \
-	DRIVER_ADD_COMMAND(ztex)
-
-#define ASIC_PARSE_COMMANDS(DRIVER_ADD_COMMAND) \
-	DRIVER_ADD_COMMAND(bflsc) \
-	DRIVER_ADD_COMMAND(bitfury) \
-	DRIVER_ADD_COMMAND(avalon) \
-	DRIVER_ADD_COMMAND(klondike)
-
-#define DRIVER_PARSE_COMMANDS(DRIVER_ADD_COMMAND) \
-	DRIVER_ADD_COMMAND(opencl) \
-	FPGA_PARSE_COMMANDS(DRIVER_ADD_COMMAND) \
-	ASIC_PARSE_COMMANDS(DRIVER_ADD_COMMAND)
-
-#define DRIVER_ENUM(X) DRIVER_##X,
-#define DRIVER_PROTOTYPE(X) struct device_drv X##_drv;
-
-/* Create drv_driver enum from DRIVER_PARSE_COMMANDS macro */
-enum drv_driver {
-	DRIVER_PARSE_COMMANDS(DRIVER_ENUM)
-	DRIVER_MAX
-};
-
-/* Use DRIVER_PARSE_COMMANDS to generate extern device_drv prototypes */
-DRIVER_PARSE_COMMANDS(DRIVER_PROTOTYPE)
-
->>>>>>> 51418f79
 enum alive {
 	LIFE_WELL,
 	LIFE_SICK,
@@ -984,18 +945,9 @@
 #ifdef USE_AVALON
 extern char *opt_avalon_options;
 #endif
-<<<<<<< HEAD
-=======
 #ifdef USE_KLONDIKE
 extern char *opt_klondike_options;
 #endif
-#ifdef USE_USBUTILS
-extern char *opt_usb_select;
-extern int opt_usbdump;
-extern bool opt_usb_list_all;
-extern cgsem_t usb_resource_sem;
-#endif
->>>>>>> 51418f79
 #ifdef USE_BITFORCE
 extern bool opt_bfl_noncerange;
 #endif
