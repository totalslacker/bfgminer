/*
 * Copyright 2012-2013 Luke Dashjr
 * Copyright 2011-2013 Con Kolivas
 * Copyright 2012-2013 Andrew Smith
 * Copyright 2011 Glenn Francis Murray
 * Copyright 2010-2011 Jeff Garzik
 *
 * This program is free software; you can redistribute it and/or modify it
 * under the terms of the GNU General Public License as published by the Free
 * Software Foundation; either version 3 of the License, or (at your option)
 * any later version.  See COPYING for more details.
 */

#ifndef __MINER_H__
#define __MINER_H__

#include "config.h"

#ifdef WIN32
#include <winsock2.h>
#endif

#include <stdbool.h>
#include <stdint.h>
#include <sys/time.h>
#include <pthread.h>
#include <jansson.h>
#include <curl/curl.h>
#include <sched.h>

#include <blkmaker.h>
#include <blktemplate.h>

#if defined(WORDS_BIGENDIAN) && !defined(__BIG_ENDIAN__)
/* uthash.h depends on __BIG_ENDIAN__ on BE platforms */
#define __BIG_ENDIAN__ 1
#endif

#include <uthash.h>
#include <utlist.h>

#include "logging.h"
#include "util.h"

#ifdef HAVE_OPENCL
#include "CL/cl.h"
#endif /* HAVE_OPENCL */

#ifdef STDC_HEADERS
# include <stdlib.h>
# include <stddef.h>
#else
# ifdef HAVE_STDLIB_H
#  include <stdlib.h>
# endif
#endif
#ifdef HAVE_ALLOCA_H
# include <alloca.h>
#elif defined __GNUC__
# ifndef WIN32
#  define alloca __builtin_alloca
# else
#  include <malloc.h>
# endif
#elif defined _AIX
# define alloca __alloca
#elif defined _MSC_VER
# include <malloc.h>
# define alloca _alloca
#else
# ifndef HAVE_ALLOCA
#  ifdef  __cplusplus
extern "C"
#  endif
void *alloca (size_t);
# endif
#endif

#ifdef __MINGW32__
#include <windows.h>
#include <io.h>
static inline int fsync (int fd)
{
	return (FlushFileBuffers ((HANDLE) _get_osfhandle (fd))) ? 0 : -1;
}

#ifndef EWOULDBLOCK
# define EWOULDBLOCK EAGAIN
#endif

#ifndef MSG_DONTWAIT
# define MSG_DONTWAIT 0x1000000
#endif
#endif /* __MINGW32__ */

#if defined (__linux)
 #ifndef LINUX
  #define LINUX
 #endif
#endif


#ifdef HAVE_ADL
 #include "ADL/adl_sdk.h"
#endif

#ifdef HAVE_LIBUSB
  #include <libusb.h>
#endif

#ifdef USE_ZTEX
  #include "libztex.h"
#endif

#ifdef USE_BITFURY
  #include "libbitfury.h"
#endif

#ifdef HAVE_BYTESWAP_H
#include <byteswap.h>
#endif
#ifdef HAVE_ENDIAN_H
#include <endian.h>
#endif
#ifdef HAVE_SYS_ENDIAN_H
#include <sys/endian.h>
#endif
#ifdef HAVE_LIBKERN_OSBYTEORDER_H
#include <libkern/OSByteOrder.h>
#endif
#ifndef bswap_16
#define	bswap_16(value)  \
 	((((value) & 0xff) << 8) | ((value) >> 8))

#define	bswap_32(value)	\
 	(((uint32_t)bswap_16((uint16_t)((value) & 0xffff)) << 16) | \
 	(uint32_t)bswap_16((uint16_t)((value) >> 16)))

#define	bswap_64(value)	\
 	(((uint64_t)bswap_32((uint32_t)((value) & 0xffffffff)) \
 	    << 32) | \
 	(uint64_t)bswap_32((uint32_t)((value) >> 32)))
#endif

/* This assumes htobe32 is a macro and that if it doesn't exist, then the
 * also won't exist */
#ifndef htobe32
# ifndef WORDS_BIGENDIAN
#  define htole16(x) (x)
#  define htole32(x) (x)
#  define htole64(x) (x)
#  define htobe16(x) bswap_16(x)
#  define htobe32(x) bswap_32(x)
#  define htobe64(x) bswap_64(x)
# else
#  define htole16(x) bswap_16(x)
#  define htole32(x) bswap_32(x)
#  define htole64(x) bswap_64(x)
#  define htobe16(x) (x)
#  define htobe32(x) (x)
#  define htobe64(x) (x)
# endif
#endif
#ifndef be32toh
# define le16toh(x) htole16(x)
# define le32toh(x) htole32(x)
# define le64toh(x) htole64(x)
# define be16toh(x) htobe16(x)
# define be32toh(x) htobe32(x)
# define be64toh(x) htobe64(x)
#endif

#ifndef max
#  define max(a, b)  ((a) > (b) ? (a) : (b))
#endif

#undef unlikely
#undef likely
#if defined(__GNUC__) && (__GNUC__ > 2) && defined(__OPTIMIZE__)
#define unlikely(expr) (__builtin_expect(!!(expr), 0))
#define likely(expr) (__builtin_expect(!!(expr), 1))
#else
#define unlikely(expr) (expr)
#define likely(expr) (expr)
#endif
#ifndef __maybe_unused
#define __maybe_unused		__attribute__((unused))
#endif

#define uninitialised_var(x) x = x

#if defined(__i386__)
#define WANT_CRYPTOPP_ASM32
#endif

#ifndef ARRAY_SIZE
#define ARRAY_SIZE(arr) (sizeof(arr) / sizeof((arr)[0]))
#endif

#ifdef HAVE_CURSES
	extern int my_cancellable_getch(void);
#	ifdef getch
		// getch() is a macro
		static int __maybe_unused __real_getch(void) {
			return getch();
		}
#		undef getch
#		define getch()  my_cancellable_getch()
#	else
		// getch() is a real function
#		define __real_getch  getch
#		define getch()  my_cancellable_getch()
#	endif
#endif

enum alive {
	LIFE_WELL,
	LIFE_SICK,
	LIFE_DEAD,
	LIFE_NOSTART,
	LIFE_INIT,
	LIFE_WAIT,
	LIFE_INIT2,  // Still initializing, but safe to call functions
	LIFE_DEAD2,  // Totally dead, NOT safe to call functions
	LIFE_MIXED,  // Only valid in display variables, NOT on devices
};


enum pool_strategy {
	POOL_FAILOVER,
	POOL_ROUNDROBIN,
	POOL_ROTATE,
	POOL_LOADBALANCE,
	POOL_BALANCE,
};

#define TOP_STRATEGY (POOL_BALANCE)

struct strategies {
	const char *s;
};

struct cgpu_info;

#ifdef HAVE_ADL
struct gpu_adl {
	ADLTemperature lpTemperature;
	int iAdapterIndex;
	int lpAdapterID;
	int iBusNumber;
	char strAdapterName[256];

	ADLPMActivity lpActivity;
	ADLODParameters lpOdParameters;
	ADLODPerformanceLevels *DefPerfLev;
	ADLFanSpeedInfo lpFanSpeedInfo;
	ADLFanSpeedValue lpFanSpeedValue;
	ADLFanSpeedValue DefFanSpeedValue;

	int iEngineClock;
	int iMemoryClock;
	int iVddc;
	int iPercentage;

	bool autofan;
	bool autoengine;
	bool managed; /* Were the values ever changed on this card */

	int lastengine;
	int lasttemp;
	int targetfan;
	int overtemp;
	int minspeed;
	int maxspeed;

	int gpu;
	bool has_fanspeed;
	struct gpu_adl *twin;
};
#endif

enum pow_algorithm {
	POW_SHA256D = 1,
	POW_SCRYPT  = 2,
};
typedef uint8_t supported_algos_t;

struct api_data;
struct thr_info;
struct work;

struct device_drv {
	const char *dname;
	const char *name;
	int8_t probe_priority;
	supported_algos_t supported_algos;

	// DRV-global functions
	void (*drv_init)();
	void (*drv_detect)();

	// Processor-specific functions
	void (*reinit_device)(struct cgpu_info *);
	bool (*override_statline_temp2)(char *buf, size_t bufsz, struct cgpu_info *, bool per_processor);
	struct api_data* (*get_api_extra_device_detail)(struct cgpu_info *);
	struct api_data* (*get_api_extra_device_status)(struct cgpu_info *);
	struct api_data *(*get_api_stats)(struct cgpu_info *);
	bool (*get_stats)(struct cgpu_info *);
	bool (*identify_device)(struct cgpu_info *);  // e.g. to flash a led
	char *(*set_device)(struct cgpu_info *, char *option, char *setting, char *replybuf);
	void (*proc_wlogprint_status)(struct cgpu_info *);
	void (*proc_tui_wlogprint_choices)(struct cgpu_info *);
	const char *(*proc_tui_handle_choice)(struct cgpu_info *, int input);

	// Thread-specific functions
	bool (*thread_prepare)(struct thr_info *);
	void (*minerloop)(struct thr_info *);
	uint64_t (*can_limit_work)(struct thr_info *);
	bool (*thread_init)(struct thr_info *);
	bool (*prepare_work)(struct thr_info *, struct work *);
	int64_t (*scanhash)(struct thr_info *, struct work *, int64_t);
	int64_t (*scanwork)(struct thr_info *);

	/* Used to extract work from the hash table of queued work and tell
	 * the main loop that it should not add any further work to the table.
	 */
	bool (*queue_full)(struct cgpu_info *);
	void (*flush_work)(struct cgpu_info *);

	void (*hw_error)(struct thr_info *);
	void (*thread_shutdown)(struct thr_info *);
	void (*thread_disable)(struct thr_info *);
	void (*thread_enable)(struct thr_info *);

	// Can be used per-thread or per-processor (only with minerloop async or queue!)
	void (*poll)(struct thr_info *);

	// === Implemented by minerloop_async ===
	bool (*job_prepare)(struct thr_info*, struct work*, uint64_t);
	void (*job_start)(struct thr_info*);
	void (*job_get_results)(struct thr_info*, struct work*);
	int64_t (*job_process_results)(struct thr_info*, struct work*, bool stopping);

	// === Implemented by minerloop_queue ===
	bool (*queue_append)(struct thr_info *, struct work *);
	void (*queue_flush)(struct thr_info *);
};

enum dev_enable {
	DEV_ENABLED,
	DEV_DISABLED,     // Disabled by user
	DEV_RECOVER,      // Disabled by temperature cutoff in watchdog
	DEV_RECOVER_ERR,  // Disabled by communications error
	DEV_RECOVER_DRV,  // Disabled by driver
};

enum cl_kernels {
	KL_NONE,
	KL_POCLBM,
	KL_PHATK,
	KL_DIAKGCN,
	KL_DIABLO,
	KL_SCRYPT,
};

enum dev_reason {
	REASON_THREAD_FAIL_INIT,
	REASON_THREAD_ZERO_HASH,
	REASON_THREAD_FAIL_QUEUE,
	REASON_DEV_SICK_IDLE_60,
	REASON_DEV_DEAD_IDLE_600,
	REASON_DEV_NOSTART,
	REASON_DEV_OVER_HEAT,
	REASON_DEV_THERMAL_CUTOFF,
	REASON_DEV_COMMS_ERROR,
	REASON_DEV_THROTTLE,
};

#define REASON_NONE			"None"
#define REASON_THREAD_FAIL_INIT_STR	"Thread failed to init"
#define REASON_THREAD_ZERO_HASH_STR	"Thread got zero hashes"
#define REASON_THREAD_FAIL_QUEUE_STR	"Thread failed to queue work"
#define REASON_DEV_SICK_IDLE_60_STR	"Device idle for 60s"
#define REASON_DEV_DEAD_IDLE_600_STR	"Device dead - idle for 600s"
#define REASON_DEV_NOSTART_STR		"Device failed to start"
#define REASON_DEV_OVER_HEAT_STR	"Device over heated"
#define REASON_DEV_THERMAL_CUTOFF_STR	"Device reached thermal cutoff"
#define REASON_DEV_COMMS_ERROR_STR	"Device comms error"
#define REASON_DEV_THROTTLE_STR		"Device throttle"
#define REASON_UNKNOWN_STR		"Unknown reason - code bug"

#define MIN_SEC_UNSET 99999999

enum {
	MSG_NOPOOL		= 8,
	MSG_MISPID		= 25,
	MSG_INVPID		= 26,
	MSG_DUPPID		= 74,
	MSG_POOLPRIO	= 73,
};

struct cgminer_stats {
	struct timeval start_tv;
	
	uint32_t getwork_calls;
	struct timeval getwork_wait;
	struct timeval getwork_wait_max;
	struct timeval getwork_wait_min;

	struct timeval _get_start;
};

// Just the actual network getworks to the pool
struct cgminer_pool_stats {
	uint32_t getwork_calls;
	uint32_t getwork_attempts;
	struct timeval getwork_wait;
	struct timeval getwork_wait_max;
	struct timeval getwork_wait_min;
	double getwork_wait_rolling;
	bool hadrolltime;
	bool canroll;
	bool hadexpire;
	uint32_t rolltime;
	double min_diff;
	double max_diff;
	double last_diff;
	uint32_t min_diff_count;
	uint32_t max_diff_count;
	uint64_t times_sent;
	uint64_t bytes_sent;
	uint64_t net_bytes_sent;
	uint64_t times_received;
	uint64_t bytes_received;
	uint64_t net_bytes_received;
};

#define PRIprepr "-6s"
#define PRIpreprv "s"

struct cgpu_info {
	int cgminer_id;
	int device_line_id;
	struct device_drv *drv;
	const char *devtype;
	int device_id;
	char *dev_repr;
	char *dev_repr_ns;
	const char *name;
	
	int procs;
	int proc_id;
	char proc_repr[8];
	char proc_repr_ns[8];
	struct cgpu_info *device;
	struct cgpu_info *next_proc;
	
	const char *device_path;
	void *device_data;
	const char *dev_manufacturer;
	const char *dev_product;
	const char *dev_serial;
	union {
#ifdef USE_ZTEX
		struct libztex_device *device_ztex;
#endif
		int device_fd;
#ifdef USE_X6500
		struct ft232r_device_handle *device_ft232r;
#endif
	};
#ifdef USE_AVALON
	struct work **works;
	int work_array;
	int queued;
	int results;
#endif
#ifdef USE_BITFORCE
	struct timeval work_start_tv;
	unsigned int wait_ms;
	unsigned int sleep_ms;
	double avg_wait_f;
	unsigned int avg_wait_d;
	uint32_t nonces;
	bool polling;
#endif
#if defined(USE_BITFORCE) || defined(USE_ICARUS)
	bool flash_led;
#endif
	pthread_mutex_t		device_mutex;
	pthread_cond_t	device_cond;

	enum dev_enable deven;
	bool already_set_defaults;
	int accepted;
	int rejected;
	int stale;
	int bad_nonces;
	int hw_errors;
	double rolling;
	double total_mhashes;
	double utility;
	double utility_diff1;
	enum alive status;
	char init[40];
	struct timeval last_message_tv;

	int threads;
	struct thr_info **thr;

	int64_t max_hashes;

	const char *kname;
#ifdef HAVE_OPENCL
	bool mapped;
	int virtual_gpu;
	int virtual_adl;
	int intensity;
	bool dynamic;

	cl_uint vwidth;
	size_t work_size;
	enum cl_kernels kernel;
	cl_ulong max_alloc;

#ifdef USE_SCRYPT
	int opt_lg, lookup_gap;
	size_t opt_tc, thread_concurrency;
	size_t shaders;
#endif
	struct timeval tv_gpustart;
	int intervals;
#endif

	float temp;
	int cutofftemp;
	uint8_t cutofftemp_default;
	int targettemp;
	uint8_t targettemp_default;

#ifdef HAVE_ADL
	bool has_adl;
	struct gpu_adl adl;

	int gpu_engine;
	int min_engine;
	int gpu_fan;
	int min_fan;
	int gpu_memclock;
	int gpu_memdiff;
	int gpu_powertune;
	float gpu_vddc;
#endif
	int diff1;
	double diff_accepted;
	double diff_rejected;
	double diff_stale;
	int last_share_pool;
	time_t last_share_pool_time;
	double last_share_diff;
	time_t last_device_valid_work;

	time_t device_last_well;
	time_t device_last_not_well;
	struct timeval tv_device_last_not_well;
	enum dev_reason device_not_well_reason;
	float reinit_backoff;
	int thread_fail_init_count;
	int thread_zero_hash_count;
	int thread_fail_queue_count;
	int dev_sick_idle_60_count;
	int dev_dead_idle_600_count;
	int dev_nostart_count;
	int dev_over_heat_count;	// It's a warning but worth knowing
	int dev_thermal_cutoff_count;
	int dev_comms_error_count;
	int dev_throttle_count;

	struct cgminer_stats cgminer_stats;

	pthread_rwlock_t qlock;
	struct work *queued_work;
	struct work *unqueued_work;
	unsigned int queued_count;

	bool disable_watchdog;
	bool shutdown;
};

extern void renumber_cgpu(struct cgpu_info *);
extern bool add_cgpu(struct cgpu_info*);

struct tq_ent;

struct thread_q {
	struct tq_ent *q;

	bool frozen;

	pthread_mutex_t		mutex;
	pthread_cond_t		cond;
};

enum thr_busy_state {
	TBS_IDLE,
	TBS_GETTING_RESULTS,
	TBS_STARTING_JOB,
};

struct thr_info {
	int		id;
	int		device_thread;
	bool		primary_thread;

	bool		has_pth;
	pthread_t	pth;
	struct thread_q	*q;
	struct cgpu_info *cgpu;
	void *cgpu_data;
	struct timeval last;
	struct timeval sick;

	bool	scanhash_working;
	uint64_t hashes_done;
	struct timeval tv_hashes_done;
	struct timeval tv_lastupdate;
	struct timeval _tv_last_hashes_done_call;

	bool	pause;
	time_t	getwork;
	double	rolling;

	// Used by minerloop_async
	struct work *prev_work;
	struct work *work;
	struct work *next_work;
	enum thr_busy_state busy_state;
	bool _mt_disable_called;
	struct timeval tv_morework;
	struct work *results_work;
	bool _job_transition_in_progress;
	bool _proceed_with_new_job;
	struct timeval tv_results_jobstart;
	struct timeval tv_jobstart;
	struct timeval tv_poll;
	struct timeval tv_watchdog;
	notifier_t notifier;
	bool starting_next_work;
	uint32_t _max_nonce;
	notifier_t mutex_request;

	// Used by minerloop_queue
	struct work *work_list;
	bool queue_full;

	bool	work_restart;
	notifier_t work_restart_notifier;
};

struct string_elist {
	char *string;
	bool free_me;

	struct string_elist *prev;
	struct string_elist *next;
};

static inline void string_elist_add(const char *s, struct string_elist **head)
{
	struct string_elist *n;

	n = calloc(1, sizeof(*n));
	n->string = strdup(s);
	n->free_me = true;
	DL_APPEND(*head, n);
}

static inline void string_elist_del(struct string_elist **head, struct string_elist *item)
{
	if (item->free_me)
		free(item->string);
	DL_DELETE(*head, item);
	free(item);
}


static inline uint32_t swab32(uint32_t v)
{
	return bswap_32(v);
}

static inline void swap256(void *dest_p, const void *src_p)
{
	uint32_t *dest = dest_p;
	const uint32_t *src = src_p;

	dest[0] = src[7];
	dest[1] = src[6];
	dest[2] = src[5];
	dest[3] = src[4];
	dest[4] = src[3];
	dest[5] = src[2];
	dest[6] = src[1];
	dest[7] = src[0];
}

static inline void swap32yes(void*out, const void*in, size_t sz) {
	size_t swapcounter = 0;
	for (swapcounter = 0; swapcounter < sz; ++swapcounter)
		(((uint32_t*)out)[swapcounter]) = swab32(((uint32_t*)in)[swapcounter]);
}

#define LOCAL_swap32(type, var, sz)  \
	type __swapped_ ## var[sz * 4 / sizeof(type)];  \
	swap32yes(__swapped_ ## var, var, sz);  \
	var = __swapped_ ## var;  \
// end

#ifdef WORDS_BIGENDIAN
#  define swap32tobe(out, in, sz)  ((out == in) ? (void)0 : memmove(out, in, sz))
#  define LOCAL_swap32be(type, var, sz)  ;
#  define swap32tole(out, in, sz)  swap32yes(out, in, sz)
#  define LOCAL_swap32le(type, var, sz)  LOCAL_swap32(type, var, sz)
#else
#  define swap32tobe(out, in, sz)  swap32yes(out, in, sz)
#  define LOCAL_swap32be(type, var, sz)  LOCAL_swap32(type, var, sz)
#  define swap32tole(out, in, sz)  ((out == in) ? (void)0 : memmove(out, in, sz))
#  define LOCAL_swap32le(type, var, sz)  ;
#endif

static inline void swab256(void *dest_p, const void *src_p)
{
	uint32_t *dest = dest_p;
	const uint32_t *src = src_p;

	dest[0] = swab32(src[7]);
	dest[1] = swab32(src[6]);
	dest[2] = swab32(src[5]);
	dest[3] = swab32(src[4]);
	dest[4] = swab32(src[3]);
	dest[5] = swab32(src[2]);
	dest[6] = swab32(src[1]);
	dest[7] = swab32(src[0]);
}

#define flip32(dest_p, src_p) swap32yes(dest_p, src_p, 32 / 4)

#define WATCHDOG_INTERVAL  2
extern void bfg_watchdog(struct cgpu_info *, struct timeval *tvp_now);

extern void _quit(int status);

static inline void mutex_lock(pthread_mutex_t *lock)
{
	if (unlikely(pthread_mutex_lock(lock)))
		quit(1, "WTF MUTEX ERROR ON LOCK!");
}

static inline void mutex_unlock_noyield(pthread_mutex_t *lock)
{
	if (unlikely(pthread_mutex_unlock(lock)))
		quit(1, "WTF MUTEX ERROR ON UNLOCK!");
}

static inline void mutex_unlock(pthread_mutex_t *lock)
{
	mutex_unlock_noyield(lock);
	sched_yield();
}

static inline int mutex_trylock(pthread_mutex_t *lock)
{
	return pthread_mutex_trylock(lock);
}

static inline void wr_lock(pthread_rwlock_t *lock)
{
	if (unlikely(pthread_rwlock_wrlock(lock)))
		quit(1, "WTF WRLOCK ERROR ON LOCK!");
}

static inline void rd_lock(pthread_rwlock_t *lock)
{
	if (unlikely(pthread_rwlock_rdlock(lock)))
		quit(1, "WTF RDLOCK ERROR ON LOCK!");
}

static inline void rw_unlock(pthread_rwlock_t *lock)
{
	if (unlikely(pthread_rwlock_unlock(lock)))
		quit(1, "WTF RWLOCK ERROR ON UNLOCK!");
}

static inline void rd_unlock_noyield(pthread_rwlock_t *lock)
{
	rw_unlock(lock);
}

static inline void wr_unlock_noyield(pthread_rwlock_t *lock)
{
	rw_unlock(lock);
}

static inline void rd_unlock(pthread_rwlock_t *lock)
{
	rw_unlock(lock);
	sched_yield();
}

static inline void wr_unlock(pthread_rwlock_t *lock)
{
	rw_unlock(lock);
	sched_yield();
}

static inline void mutex_init(pthread_mutex_t *lock)
{
	if (unlikely(pthread_mutex_init(lock, NULL)))
		quit(1, "Failed to pthread_mutex_init");
}

static inline void mutex_destroy(pthread_mutex_t *lock)
{
	/* Ignore return code. This only invalidates the mutex on linux but
	 * releases resources on windows. */
	pthread_mutex_destroy(lock);
}

static inline void rwlock_init(pthread_rwlock_t *lock)
{
	if (unlikely(pthread_rwlock_init(lock, NULL)))
		quit(1, "Failed to pthread_rwlock_init");
}

/* cgminer locks, a write biased variant of rwlocks */
struct cglock {
	pthread_mutex_t mutex;
	pthread_rwlock_t rwlock;
};

typedef struct cglock cglock_t;

static inline void rwlock_destroy(pthread_rwlock_t *lock)
{
	pthread_rwlock_destroy(lock);
}

static inline void cglock_init(cglock_t *lock)
{
	mutex_init(&lock->mutex);
	rwlock_init(&lock->rwlock);
}

static inline void cglock_destroy(cglock_t *lock)
{
	rwlock_destroy(&lock->rwlock);
	mutex_destroy(&lock->mutex);
}

/* Read lock variant of cglock. Cannot be promoted. */
static inline void cg_rlock(cglock_t *lock)
{
	mutex_lock(&lock->mutex);
	rd_lock(&lock->rwlock);
	mutex_unlock_noyield(&lock->mutex);
}

/* Intermediate variant of cglock - behaves as a read lock but can be promoted
 * to a write lock or demoted to read lock. */
static inline void cg_ilock(cglock_t *lock)
{
	mutex_lock(&lock->mutex);
}

/* Upgrade intermediate variant to a write lock */
static inline void cg_ulock(cglock_t *lock)
{
	wr_lock(&lock->rwlock);
}

/* Write lock variant of cglock */
static inline void cg_wlock(cglock_t *lock)
{
	mutex_lock(&lock->mutex);
	wr_lock(&lock->rwlock);
}

/* Downgrade write variant to a read lock */
static inline void cg_dwlock(cglock_t *lock)
{
	wr_unlock_noyield(&lock->rwlock);
	rd_lock(&lock->rwlock);
	mutex_unlock_noyield(&lock->mutex);
}

/* Demote a write variant to an intermediate variant */
static inline void cg_dwilock(cglock_t *lock)
{
	wr_unlock(&lock->rwlock);
}

/* Downgrade intermediate variant to a read lock */
static inline void cg_dlock(cglock_t *lock)
{
	rd_lock(&lock->rwlock);
	mutex_unlock(&lock->mutex);
}

static inline void cg_runlock(cglock_t *lock)
{
	rd_unlock(&lock->rwlock);
}

static inline void cg_wunlock(cglock_t *lock)
{
	wr_unlock_noyield(&lock->rwlock);
	mutex_unlock(&lock->mutex);
}

struct pool;

#define API_MCAST_CODE "FTW"
#define API_MCAST_ADDR "224.0.0.75"

extern bool opt_protocol;
extern bool opt_dev_protocol;
extern char *opt_coinbase_sig;
extern char *request_target_str;
extern bool have_longpoll;
extern int opt_skip_checks;
extern char *opt_kernel_path;
extern char *opt_socks_proxy;
extern char *cmd_idle, *cmd_sick, *cmd_dead;
extern char *cgminer_path;
extern bool opt_fail_only;
extern bool opt_autofan;
extern bool opt_autoengine;
extern bool use_curses;
#ifdef HAVE_LIBUSB
extern bool have_libusb;
#endif
extern int httpsrv_port;
extern int stratumsrv_port;
extern char *opt_api_allow;
extern bool opt_api_mcast;
extern char *opt_api_mcast_addr;
extern char *opt_api_mcast_code;
extern char *opt_api_mcast_des;
extern int opt_api_mcast_port;
extern char *opt_api_groups;
extern char *opt_api_description;
extern int opt_api_port;
extern bool opt_api_listen;
extern bool opt_api_network;
extern bool opt_delaynet;
extern bool opt_restart;
extern char *opt_icarus_options;
extern char *opt_icarus_timing;
extern bool opt_worktime;
#ifdef USE_AVALON
extern char *opt_avalon_options;
#endif
#ifdef USE_KLONDIKE
extern char *opt_klondike_options;
#endif
#ifdef USE_BITFORCE
extern bool opt_bfl_noncerange;
#endif
extern int swork_id;

extern pthread_rwlock_t netacc_lock;

extern const uint32_t sha256_init_state[];
extern json_t *json_rpc_call(CURL *curl, const char *url, const char *userpass,
			     const char *rpc_req, bool, bool, int *,
			     struct pool *pool, bool);
extern bool our_curl_supports_proxy_uris();
extern void bin2hex(char *out, const void *in, size_t len);
extern bool hex2bin(unsigned char *p, const char *hexstr, size_t len);

typedef bool (*sha256_func)(struct thr_info*, const unsigned char *pmidstate,
	unsigned char *pdata,
	unsigned char *phash1, unsigned char *phash,
	const unsigned char *ptarget,
	uint32_t max_nonce,
	uint32_t *last_nonce,
	uint32_t nonce);

extern bool fulltest(const unsigned char *hash, const unsigned char *target);

extern int opt_queue;
extern int opt_scantime;
extern int opt_expiry;

extern cglock_t control_lock;
extern pthread_mutex_t stats_lock;
extern pthread_mutex_t hash_lock;
extern pthread_mutex_t console_lock;
extern cglock_t ch_lock;
extern pthread_rwlock_t mining_thr_lock;
extern pthread_rwlock_t devices_lock;


extern bool _bfg_console_cancel_disabled;
extern int _bfg_console_prev_cancelstate;

static inline
void bfg_console_lock(void)
{
	_bfg_console_cancel_disabled = !pthread_setcancelstate(PTHREAD_CANCEL_DISABLE, &_bfg_console_prev_cancelstate);
	mutex_lock(&console_lock);
}

static inline
void bfg_console_unlock(void)
{
	mutex_unlock(&console_lock);
	if (_bfg_console_cancel_disabled)
		pthread_setcancelstate(_bfg_console_prev_cancelstate, &_bfg_console_prev_cancelstate);
}


extern void thread_reportin(struct thr_info *thr);
extern void thread_reportout(struct thr_info *);
extern void clear_stratum_shares(struct pool *pool);
extern void hashmeter2(struct thr_info *);
extern bool stale_work(struct work *, bool share);
extern bool stale_work_future(struct work *, bool share, unsigned long ustime);
extern void set_target(unsigned char *dest_target, double diff);

extern void kill_work(void);
extern void app_restart(void);

extern void __thr_being_msg(int prio, struct thr_info *, const char *);
extern void mt_enable(struct thr_info *thr);
extern void proc_enable(struct cgpu_info *);
extern void reinit_device(struct cgpu_info *cgpu);

extern void cgpu_set_defaults(struct cgpu_info *);

#ifdef HAVE_ADL
extern bool gpu_stats(int gpu, float *temp, int *engineclock, int *memclock, float *vddc, int *activity, int *fanspeed, int *fanpercent, int *powertune);
extern int set_fanspeed(int gpu, int iFanSpeed);
extern int set_vddc(int gpu, float fVddc);
extern int set_engineclock(int gpu, int iEngineClock);
extern int set_memoryclock(int gpu, int iMemoryClock);
#endif

extern void api(int thr_id);

extern struct pool *current_pool(void);
extern int enabled_pools;
extern bool get_intrange(const char *arg, int *val1, int *val2);
extern bool detect_stratum(struct pool *pool, char *url);
extern void print_summary(void);
extern void adjust_quota_gcd(void);
extern struct pool *add_pool(void);
extern bool add_pool_details(struct pool *pool, bool live, char *url, char *user, char *pass);

#define MAX_GPUDEVICES 16
#define MAX_DEVICES 4096

#define MIN_SHA_INTENSITY -10
#define MIN_SHA_INTENSITY_STR "-10"
#define MAX_SHA_INTENSITY 14
#define MAX_SHA_INTENSITY_STR "14"
#define MIN_SCRYPT_INTENSITY 8
#define MIN_SCRYPT_INTENSITY_STR "8"
#define MAX_SCRYPT_INTENSITY 20
#define MAX_SCRYPT_INTENSITY_STR "20"
#ifdef USE_SCRYPT
#define MIN_INTENSITY (opt_scrypt ? MIN_SCRYPT_INTENSITY : MIN_SHA_INTENSITY)
#define MIN_INTENSITY_STR (opt_scrypt ? MIN_SCRYPT_INTENSITY_STR : MIN_SHA_INTENSITY_STR)
#define MAX_INTENSITY (opt_scrypt ? MAX_SCRYPT_INTENSITY : MAX_SHA_INTENSITY)
#define MAX_INTENSITY_STR (opt_scrypt ? MAX_SCRYPT_INTENSITY_STR : MAX_SHA_INTENSITY_STR)
#define MAX_GPU_INTENSITY MAX_SCRYPT_INTENSITY
#else
#define MIN_INTENSITY MIN_SHA_INTENSITY
#define MIN_INTENSITY_STR MIN_SHA_INTENSITY_STR
#define MAX_INTENSITY MAX_SHA_INTENSITY
#define MAX_INTENSITY_STR MAX_SHA_INTENSITY_STR
#define MAX_GPU_INTENSITY MAX_SHA_INTENSITY
#endif

extern struct string_elist *scan_devices;
extern bool opt_force_dev_init;
extern int nDevs;
extern int opt_n_threads;
extern int num_processors;
extern int hw_errors;
extern bool use_syslog;
extern bool opt_quiet;
extern struct thr_info *control_thr;
extern struct thr_info **mining_thr;
extern struct cgpu_info gpus[MAX_GPUDEVICES];
#ifdef USE_SCRYPT
extern bool opt_scrypt;
#else
#define opt_scrypt (0)
#endif
extern double total_secs;
extern int mining_threads;
extern struct cgpu_info *cpus;
extern int total_devices;
extern struct cgpu_info **devices;
extern int total_devices_new;
extern struct cgpu_info **devices_new;
extern int total_pools;
extern struct pool **pools;
extern const char *algo_names[];
extern enum sha256_algos opt_algo;
extern struct strategies strategies[];
extern enum pool_strategy pool_strategy;
extern int opt_rotate_period;
extern double total_rolling;
extern double total_mhashes_done;
extern unsigned int new_blocks;
extern unsigned int found_blocks;
extern int total_accepted, total_rejected, total_diff1;;
extern int total_bad_nonces;
extern int total_getworks, total_stale, total_discarded;
extern uint64_t total_bytes_rcvd, total_bytes_sent;
#define total_bytes_xfer (total_bytes_rcvd + total_bytes_sent)
extern double total_diff_accepted, total_diff_rejected, total_diff_stale;
extern unsigned int local_work;
extern unsigned int total_go, total_ro;
extern const int opt_cutofftemp;
extern int opt_hysteresis;
extern int opt_fail_pause;
extern int opt_log_interval;
extern unsigned long long global_hashrate;
extern char *current_fullhash;
extern double current_diff;
extern uint64_t best_diff;
extern time_t block_time;

#ifdef HAVE_OPENCL
typedef struct {
	cl_uint ctx_a; cl_uint ctx_b; cl_uint ctx_c; cl_uint ctx_d;
	cl_uint ctx_e; cl_uint ctx_f; cl_uint ctx_g; cl_uint ctx_h;
	cl_uint cty_a; cl_uint cty_b; cl_uint cty_c; cl_uint cty_d;
	cl_uint cty_e; cl_uint cty_f; cl_uint cty_g; cl_uint cty_h;
	cl_uint merkle; cl_uint ntime; cl_uint nbits; cl_uint nonce;
	cl_uint fW0; cl_uint fW1; cl_uint fW2; cl_uint fW3; cl_uint fW15;
	cl_uint fW01r; cl_uint fcty_e; cl_uint fcty_e2;
	cl_uint W16; cl_uint W17; cl_uint W2;
	cl_uint PreVal4; cl_uint T1;
	cl_uint C1addK5; cl_uint D1A; cl_uint W2A; cl_uint W17_2;
	cl_uint PreVal4addT1; cl_uint T1substate0;
	cl_uint PreVal4_2;
	cl_uint PreVal0;
	cl_uint PreW18;
	cl_uint PreW19;
	cl_uint PreW31;
	cl_uint PreW32;

	/* For diakgcn */
	cl_uint B1addK6, PreVal0addK7, W16addK16, W17addK17;
	cl_uint zeroA, zeroB;
	cl_uint oneA, twoA, threeA, fourA, fiveA, sixA, sevenA;
#ifdef USE_SCRYPT
	struct work *work;
#endif
} dev_blk_ctx;
#else
typedef struct {
	uint32_t nonce;
} dev_blk_ctx;
#endif

struct curl_ent {
	CURL *curl;
	struct curl_ent *next;
	struct timeval tv;
};

/* Disabled needs to be the lowest enum as a freshly calloced value will then
 * equal disabled */
enum pool_enable {
	POOL_DISABLED,
	POOL_ENABLED,
	POOL_REJECTING,
};

enum pool_protocol {
	PLP_NONE,
	PLP_GETWORK,
	PLP_GETBLOCKTEMPLATE,
};

struct stratum_work {
	char *job_id;
	bool clean;
	
	bytes_t coinbase;
	size_t nonce2_offset;
	
	int merkles;
	bytes_t merkle_bin;
	
	uint8_t header1[36];
	uint8_t diffbits[4];
	uint32_t ntime;
	struct timeval tv_received;

	double diff;

	bool transparency_probed;
	struct timeval tv_transparency;
	bool opaque;
	
	cglock_t *data_lock_p;
};

#define RBUFSIZE 8192
#define RECVSIZE (RBUFSIZE - 4)

struct pool {
	int pool_no;
	int prio;
	int accepted, rejected;
	int seq_rejects;
	int seq_getfails;
	int solved;
	int diff1;
	char diff[8];
	int quota;
	int quota_gcd;
	int quota_used;
	int works;

	double diff_accepted;
	double diff_rejected;
	double diff_stale;

	bool submit_fail;
	bool idle;
	bool lagging;
	bool probed;
	int force_rollntime;
	enum pool_enable enabled;
	bool submit_old;
	bool removed;
	bool lp_started;
	unsigned char	work_restart_id;
	uint32_t	block_id;

	enum pool_protocol proto;

	char *hdr_path;
	char *lp_url;
	char *lp_id;
	enum pool_protocol lp_proto;
	curl_socket_t lp_socket;

	unsigned int getwork_requested;
	unsigned int stale_shares;
	unsigned int discarded_work;
	unsigned int getfail_occasions;
	unsigned int remotefail_occasions;
	struct timeval tv_idle;

	double utility;
	int last_shares, shares;

	char *rpc_url;
	char *rpc_userpass;
	char *rpc_user, *rpc_pass;
	char *rpc_proxy;

	pthread_mutex_t pool_lock;
	cglock_t data_lock;

	struct thread_q *submit_q;
	struct thread_q *getwork_q;

	pthread_t longpoll_thread;
	pthread_t test_thread;
	bool testing;

	int curls;
	pthread_cond_t cr_cond;
	struct curl_ent *curllist;
	struct submit_work_state *sws_waiting_on_curl;

	time_t last_work_time;
	struct timeval tv_last_work_time;
	time_t last_share_time;
	double last_share_diff;
	uint64_t best_diff;

	struct cgminer_stats cgminer_stats;
	struct cgminer_pool_stats cgminer_pool_stats;

	/* Stratum variables */
	char *stratum_url;
	char *stratum_port;
	CURL *stratum_curl;
	SOCKETTYPE sock;
	char *sockbuf;
	size_t sockbuf_size;
	char *sockaddr_url; /* stripped url used for sockaddr */
	char *nonce1;
	size_t n1_len;
	uint32_t nonce2;
	int nonce2sz;
#ifdef WORDS_BIGENDIAN
	int nonce2off;
#endif
	int n2size;
	char *sessionid;
	bool has_stratum;
	bool stratum_active;
	bool stratum_init;
	bool stratum_notify;
	struct stratum_work swork;
	pthread_t stratum_thread;
	pthread_mutex_t stratum_lock;
	char *admin_msg;

	pthread_mutex_t last_work_lock;
	struct work *last_work_copy;
};

#define GETWORK_MODE_TESTPOOL 'T'
#define GETWORK_MODE_POOL 'P'
#define GETWORK_MODE_LP 'L'
#define GETWORK_MODE_BENCHMARK 'B'
#define GETWORK_MODE_STRATUM 'S'
#define GETWORK_MODE_GBT 'G'

struct work {
	unsigned char	data[128];
	unsigned char	midstate[32];
	unsigned char	target[32];
	unsigned char	hash[32];

	uint64_t	share_diff;

	int		rolls;

	dev_blk_ctx	blk;

	struct thr_info	*thr;
	int		thr_id;
	struct pool	*pool;
	struct timeval	tv_staged;

	bool		mined;
	bool		clone;
	bool		cloned;
	int		rolltime;
	bool		longpoll;
	bool		stale;
	bool		mandatory;
	bool		block;

	bool		stratum;
	char 		*job_id;
	bytes_t		nonce2;
	double		sdiff;
	char		*nonce1;

	unsigned char	work_restart_id;
	int		id;
	int		device_id;
	UT_hash_handle hh;
	
	double		work_difficulty;

	// Allow devices to identify work if multiple sub-devices
	// DEPRECATED: New code should be using multiple processors instead
	unsigned char	subid;
	
	// Allow devices to timestamp work for their own purposes
	struct timeval	tv_stamp;

	blktemplate_t	*tmpl;
	int		*tmpl_refcount;
	unsigned int	dataid;
	bool		do_foreign_submit;

	struct timeval	tv_getwork;
	time_t		ts_getwork;
	struct timeval	tv_getwork_reply;
	struct timeval	tv_cloned;
	struct timeval	tv_work_start;
	struct timeval	tv_work_found;
	char		getwork_mode;

	/* Used to queue shares in submit_waiting */
	struct work *prev;
	struct work *next;
};

extern void get_datestamp(char *, size_t, time_t);
#define get_now_datestamp(buf, bufsz)  get_datestamp(buf, bufsz, INVALID_TIMESTAMP)
extern void stratum_work_cpy(struct stratum_work *dst, const struct stratum_work *src);
extern void stratum_work_clean(struct stratum_work *);
extern void gen_stratum_work2(struct work *, struct stratum_work *, const char *nonce1);
extern void inc_hw_errors2(struct thr_info *thr, const struct work *work, const uint32_t *bad_nonce_p);
extern void inc_hw_errors(struct thr_info *, const struct work *, const uint32_t bad_nonce);
#define inc_hw_errors_only(thr)  inc_hw_errors(thr, NULL, 0)
enum test_nonce2_result {
	TNR_GOOD = 1,
	TNR_HIGH = 0,
	TNR_BAD = -1,
};
extern enum test_nonce2_result _test_nonce2(struct work *, uint32_t nonce, bool checktarget);
#define test_nonce(work, nonce, checktarget)  (_test_nonce2(work, nonce, checktarget) == TNR_GOOD)
#define test_nonce2(work, nonce)  (_test_nonce2(work, nonce, true))
extern bool submit_nonce(struct thr_info *thr, struct work *work, uint32_t nonce);
<<<<<<< HEAD
=======
extern bool submit_noffset_nonce(struct thr_info *thr, struct work *work, uint32_t nonce,
			  int noffset);
extern struct work *get_work(struct thr_info *thr, const int thr_id);
extern void __add_queued(struct cgpu_info *cgpu, struct work *work);
>>>>>>> a02dc6f4
extern struct work *get_queued(struct cgpu_info *cgpu);
extern void add_queued(struct cgpu_info *cgpu, struct work *work);
extern struct work *get_queue_work(struct thr_info *thr, struct cgpu_info *cgpu, int thr_id);
extern struct work *__find_work_bymidstate(struct work *que, char *midstate, size_t midstatelen, char *data, int offset, size_t datalen);
extern struct work *find_queued_work_bymidstate(struct cgpu_info *cgpu, char *midstate, size_t midstatelen, char *data, int offset, size_t datalen);
extern struct work *clone_queued_work_bymidstate(struct cgpu_info *cgpu, char *midstate, size_t midstatelen, char *data, int offset, size_t datalen);
extern void __work_completed(struct cgpu_info *cgpu, struct work *work);
extern void work_completed(struct cgpu_info *cgpu, struct work *work);
extern struct work *take_queued_work_bymidstate(struct cgpu_info *cgpu, char *midstate, size_t midstatelen, char *data, int offset, size_t datalen);
extern bool abandon_work(struct work *, struct timeval *work_runtime, uint64_t hashes);
extern void hash_queued_work(struct thr_info *mythr);
extern void get_statline3(char *buf, size_t bufsz, struct cgpu_info *, bool for_curses, bool opt_show_procs);
extern void tailsprintf(char *buf, size_t bufsz, const char *fmt, ...) FORMAT_SYNTAX_CHECK(printf, 3, 4);
extern void _wlog(const char *str);
extern void _wlogprint(const char *str);
extern int curses_int(const char *query);
extern char *curses_input(const char *query);
extern bool drv_ready(struct cgpu_info *);
extern double stats_elapsed(struct cgminer_stats *);
#define cgpu_runtime(cgpu)  stats_elapsed(&((cgpu)->cgminer_stats))
extern double cgpu_utility(struct cgpu_info *);
extern void kill_work(void);
extern int prioritize_pools(char *param, int *pid);
extern void validate_pool_priorities(void);
extern void switch_pools(struct pool *selected);
extern void remove_pool(struct pool *pool);
extern void write_config(FILE *fcfg);
extern void zero_bestshare(void);
extern void zero_stats(void);
extern void default_save_file(char *filename);
extern bool _log_curses_only(int prio, const char *datetime, const char *str);
extern void clear_logwin(void);
extern void logwin_update(void);
extern bool pool_tclear(struct pool *pool, bool *var);
extern struct thread_q *tq_new(void);
extern void tq_free(struct thread_q *tq);
extern bool tq_push(struct thread_q *tq, void *data);
extern void *tq_pop(struct thread_q *tq, const struct timespec *abstime);
extern void tq_freeze(struct thread_q *tq);
extern void tq_thaw(struct thread_q *tq);
extern bool successful_connect;
extern void adl(void);
extern void clean_work(struct work *work);
extern void free_work(struct work *work);
extern void __copy_work(struct work *work, const struct work *base_work);
extern struct work *copy_work(const struct work *base_work);
extern struct thr_info *get_thread(int thr_id);
extern struct cgpu_info *get_devices(int id);
extern int create_new_cgpus(void (*addfunc)(void*), void *arg);
extern int scan_serial(const char *);

enum api_data_type {
	API_ESCAPE,
	API_STRING,
	API_CONST,
	API_UINT8,
	API_UINT16,
	API_INT,
	API_UINT,
	API_UINT32,
	API_UINT64,
	API_DOUBLE,
	API_ELAPSED,
	API_BOOL,
	API_TIMEVAL,
	API_TIME,
	API_MHS,
	API_MHTOTAL,
	API_TEMP,
	API_UTILITY,
	API_FREQ,
	API_VOLTS,
	API_HS,
	API_DIFF,
	API_JSON,
	API_PERCENT
};

struct api_data {
	enum api_data_type type;
	char *name;
	void *data;
	bool data_was_malloc;
	struct api_data *prev;
	struct api_data *next;
};

extern struct api_data *api_add_escape(struct api_data *root, char *name, char *data, bool copy_data);
extern struct api_data *api_add_string(struct api_data *root, char *name, const char *data, bool copy_data);
extern struct api_data *api_add_const(struct api_data *root, char *name, const char *data, bool copy_data);
extern struct api_data *api_add_uint8(struct api_data *root, char *name, uint8_t *data, bool copy_data);
extern struct api_data *api_add_uint16(struct api_data *root, char *name, uint16_t *data, bool copy_data);
extern struct api_data *api_add_int(struct api_data *root, char *name, int *data, bool copy_data);
extern struct api_data *api_add_uint(struct api_data *root, char *name, unsigned int *data, bool copy_data);
extern struct api_data *api_add_uint32(struct api_data *root, char *name, uint32_t *data, bool copy_data);
extern struct api_data *api_add_uint64(struct api_data *root, char *name, uint64_t *data, bool copy_data);
extern struct api_data *api_add_double(struct api_data *root, char *name, double *data, bool copy_data);
extern struct api_data *api_add_elapsed(struct api_data *root, char *name, double *data, bool copy_data);
extern struct api_data *api_add_bool(struct api_data *root, char *name, bool *data, bool copy_data);
extern struct api_data *api_add_timeval(struct api_data *root, char *name, struct timeval *data, bool copy_data);
extern struct api_data *api_add_time(struct api_data *root, char *name, time_t *data, bool copy_data);
extern struct api_data *api_add_mhs(struct api_data *root, char *name, double *data, bool copy_data);
extern struct api_data *api_add_mhstotal(struct api_data *root, char *name, double *data, bool copy_data);
extern struct api_data *api_add_temp(struct api_data *root, char *name, float *data, bool copy_data);
extern struct api_data *api_add_utility(struct api_data *root, char *name, double *data, bool copy_data);
extern struct api_data *api_add_freq(struct api_data *root, char *name, double *data, bool copy_data);
extern struct api_data *api_add_volts(struct api_data *root, char *name, float *data, bool copy_data);
extern struct api_data *api_add_hs(struct api_data *root, char *name, double *data, bool copy_data);
extern struct api_data *api_add_diff(struct api_data *root, char *name, double *data, bool copy_data);
extern struct api_data *api_add_json(struct api_data *root, char *name, json_t *data, bool copy_data);

#endif /* __MINER_H__ */<|MERGE_RESOLUTION|>--- conflicted
+++ resolved
@@ -1410,13 +1410,7 @@
 #define test_nonce(work, nonce, checktarget)  (_test_nonce2(work, nonce, checktarget) == TNR_GOOD)
 #define test_nonce2(work, nonce)  (_test_nonce2(work, nonce, true))
 extern bool submit_nonce(struct thr_info *thr, struct work *work, uint32_t nonce);
-<<<<<<< HEAD
-=======
-extern bool submit_noffset_nonce(struct thr_info *thr, struct work *work, uint32_t nonce,
-			  int noffset);
-extern struct work *get_work(struct thr_info *thr, const int thr_id);
 extern void __add_queued(struct cgpu_info *cgpu, struct work *work);
->>>>>>> a02dc6f4
 extern struct work *get_queued(struct cgpu_info *cgpu);
 extern void add_queued(struct cgpu_info *cgpu, struct work *work);
 extern struct work *get_queue_work(struct thr_info *thr, struct cgpu_info *cgpu, int thr_id);
