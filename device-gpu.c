/*
 * Copyright 2011-2012 Con Kolivas
 * Copyright 2011-2012 Luke Dashjr
 * Copyright 2010 Jeff Garzik
 *
 * This program is free software; you can redistribute it and/or modify it
 * under the terms of the GNU General Public License as published by the Free
 * Software Foundation; either version 3 of the License, or (at your option)
 * any later version.  See COPYING for more details.
 */

#include "config.h"

#include <curses.h>
#include <string.h>
#include <stdbool.h>
#include <stdint.h>

#include <sys/types.h>

#ifndef WIN32
#include <sys/resource.h>
#endif
#include <ccan/opt/opt.h>

#include "compat.h"
#include "miner.h"
#include "device-gpu.h"
#include "findnonce.h"
#include "ocl.h"
#include "adl.h"

/* TODO: cleanup externals ********************/

extern WINDOW *mainwin, *statuswin, *logwin;
extern void enable_curses(void);

extern int mining_threads;
extern double total_secs;
extern int opt_g_threads;
extern bool ping;
extern bool opt_loginput;
extern char *opt_kernel_path;
extern int gpur_thr_id;
extern bool opt_noadl;
extern bool have_opencl;



extern void *miner_thread(void *userdata);
extern int dev_from_id(int thr_id);
extern void tailsprintf(char *f, const char *fmt, ...);
extern void wlog(const char *f, ...);
extern void decay_time(double *f, double fadd);


/**********************************************/

#ifdef HAVE_ADL
extern float gpu_temp(int gpu);
extern int gpu_fanspeed(int gpu);
extern int gpu_fanpercent(int gpu);
#endif


#ifdef HAVE_OPENCL
char *set_vector(char *arg)
{
	int i, val = 0, device = 0;
	char *nextptr;

	nextptr = strtok(arg, ",");
	if (nextptr == NULL)
		return "Invalid parameters for set vector";
	val = atoi(nextptr);
	if (val != 1 && val != 2 && val != 4)
		return "Invalid value passed to set_vector";

	gpus[device++].vwidth = val;

	while ((nextptr = strtok(NULL, ",")) != NULL) {
		val = atoi(nextptr);
		if (val != 1 && val != 2 && val != 4)
			return "Invalid value passed to set_vector";

		gpus[device++].vwidth = val;
	}
	if (device == 1) {
		for (i = device; i < MAX_GPUDEVICES; i++)
			gpus[i].vwidth = gpus[0].vwidth;
	}

	return NULL;
}

char *set_worksize(char *arg)
{
	int i, val = 0, device = 0;
	char *nextptr;

	nextptr = strtok(arg, ",");
	if (nextptr == NULL)
		return "Invalid parameters for set work size";
	val = atoi(nextptr);
	if (val < 1 || val > 9999)
		return "Invalid value passed to set_worksize";

	gpus[device++].work_size = val;

	while ((nextptr = strtok(NULL, ",")) != NULL) {
		val = atoi(nextptr);
		if (val < 1 || val > 9999)
			return "Invalid value passed to set_worksize";

		gpus[device++].work_size = val;
	}
	if (device == 1) {
		for (i = device; i < MAX_GPUDEVICES; i++)
			gpus[i].work_size = gpus[0].work_size;
	}

	return NULL;
}

static enum cl_kernels select_kernel(char *arg)
{
	if (!strcmp(arg, "diablo"))
		return KL_DIABLO;
	if (!strcmp(arg, "diakgcn"))
		return KL_DIAKGCN;
	if (!strcmp(arg, "poclbm"))
		return KL_POCLBM;
	if (!strcmp(arg, "phatk"))
		return KL_PHATK;
	return KL_NONE;
}

char *set_kernel(char *arg)
{
	enum cl_kernels kern;
	int i, device = 0;
	char *nextptr;

	nextptr = strtok(arg, ",");
	if (nextptr == NULL)
		return "Invalid parameters for set kernel";
	kern = select_kernel(nextptr);
	if (kern == KL_NONE)
		return "Invalid parameter to set_kernel";
	gpus[device++].kernel = kern;

	while ((nextptr = strtok(NULL, ",")) != NULL) {
		kern = select_kernel(nextptr);
		if (kern == KL_NONE)
			return "Invalid parameter to set_kernel";

		gpus[device++].kernel = kern;
	}
	if (device == 1) {
		for (i = device; i < MAX_GPUDEVICES; i++)
			gpus[i].kernel = gpus[0].kernel;
	}

	return NULL;
}
#endif

#ifdef HAVE_ADL
void get_intrange(char *arg, int *val1, int *val2)
{
	if (sscanf(arg, "%d-%d", val1, val2) == 1) {
		*val2 = *val1;
		*val1 = 0;
	}
}

char *set_gpu_engine(char *arg)
{
	int i, val1 = 0, val2 = 0, device = 0;
	char *nextptr;

	nextptr = strtok(arg, ",");
	if (nextptr == NULL)
		return "Invalid parameters for set gpu engine";
	get_intrange(nextptr, &val1, &val2);
	if (val1 < 0 || val1 > 9999 || val2 < 0 || val2 > 9999)
		return "Invalid value passed to set_gpu_engine";

	gpus[device].min_engine = val1;
	gpus[device].gpu_engine = val2;
	device++;

	while ((nextptr = strtok(NULL, ",")) != NULL) {
		get_intrange(nextptr, &val1, &val2);
		if (val1 < 0 || val1 > 9999 || val2 < 0 || val2 > 9999)
			return "Invalid value passed to set_gpu_engine";
		gpus[device].min_engine = val1;
		gpus[device].gpu_engine = val2;
		device++;
	}

	if (device == 1) {
		for (i = 1; i < MAX_GPUDEVICES; i++) {
			gpus[i].min_engine = gpus[0].min_engine;
			gpus[i].gpu_engine = gpus[0].gpu_engine;
		}
	}

	return NULL;
}

char *set_gpu_fan(char *arg)
{
	int i, val1 = 0, val2 = 0, device = 0;
	char *nextptr;

	nextptr = strtok(arg, ",");
	if (nextptr == NULL)
		return "Invalid parameters for set gpu fan";
	get_intrange(nextptr, &val1, &val2);
	if (val1 < 0 || val1 > 100 || val2 < 0 || val2 > 100)
		return "Invalid value passed to set_gpu_fan";

	gpus[device].min_fan = val1;
	gpus[device].gpu_fan = val2;
	device++;

	while ((nextptr = strtok(NULL, ",")) != NULL) {
		get_intrange(nextptr, &val1, &val2);
		if (val1 < 0 || val1 > 100 || val2 < 0 || val2 > 100)
			return "Invalid value passed to set_gpu_fan";

		gpus[device].min_fan = val1;
		gpus[device].gpu_fan = val2;
		device++;
	}

	if (device == 1) {
		for (i = 1; i < MAX_GPUDEVICES; i++) {
			gpus[i].min_fan = gpus[0].min_fan;
			gpus[i].gpu_fan = gpus[0].gpu_fan;
		}
	}

	return NULL;
}

char *set_gpu_memclock(char *arg)
{
	int i, val = 0, device = 0;
	char *nextptr;

	nextptr = strtok(arg, ",");
	if (nextptr == NULL)
		return "Invalid parameters for set gpu memclock";
	val = atoi(nextptr);
	if (val < 0 || val >= 9999)
		return "Invalid value passed to set_gpu_memclock";

	gpus[device++].gpu_memclock = val;

	while ((nextptr = strtok(NULL, ",")) != NULL) {
		val = atoi(nextptr);
		if (val < 0 || val >= 9999)
			return "Invalid value passed to set_gpu_memclock";

		gpus[device++].gpu_memclock = val;
	}
	if (device == 1) {
		for (i = device; i < MAX_GPUDEVICES; i++)
			gpus[i].gpu_memclock = gpus[0].gpu_memclock;
	}

	return NULL;
}

char *set_gpu_memdiff(char *arg)
{
	int i, val = 0, device = 0;
	char *nextptr;

	nextptr = strtok(arg, ",");
	if (nextptr == NULL)
		return "Invalid parameters for set gpu memdiff";
	val = atoi(nextptr);
	if (val < -9999 || val > 9999)
		return "Invalid value passed to set_gpu_memdiff";

	gpus[device++].gpu_memdiff = val;

	while ((nextptr = strtok(NULL, ",")) != NULL) {
		val = atoi(nextptr);
		if (val < -9999 || val > 9999)
			return "Invalid value passed to set_gpu_memdiff";

		gpus[device++].gpu_memdiff = val;
	}
		if (device == 1) {
			for (i = device; i < MAX_GPUDEVICES; i++)
				gpus[i].gpu_memdiff = gpus[0].gpu_memdiff;
		}

			return NULL;
}

char *set_gpu_powertune(char *arg)
{
	int i, val = 0, device = 0;
	char *nextptr;

	nextptr = strtok(arg, ",");
	if (nextptr == NULL)
		return "Invalid parameters for set gpu powertune";
	val = atoi(nextptr);
	if (val < -99 || val > 99)
		return "Invalid value passed to set_gpu_powertune";

	gpus[device++].gpu_powertune = val;

	while ((nextptr = strtok(NULL, ",")) != NULL) {
		val = atoi(nextptr);
		if (val < -99 || val > 99)
			return "Invalid value passed to set_gpu_powertune";

		gpus[device++].gpu_powertune = val;
	}
	if (device == 1) {
		for (i = device; i < MAX_GPUDEVICES; i++)
			gpus[i].gpu_powertune = gpus[0].gpu_powertune;
	}

	return NULL;
}

char *set_gpu_vddc(char *arg)
{
	int i, device = 0;
	float val = 0;
	char *nextptr;

	nextptr = strtok(arg, ",");
	if (nextptr == NULL)
		return "Invalid parameters for set gpu vddc";
	val = atof(nextptr);
	if (val < 0 || val >= 9999)
		return "Invalid value passed to set_gpu_vddc";

	gpus[device++].gpu_vddc = val;

	while ((nextptr = strtok(NULL, ",")) != NULL) {
		val = atof(nextptr);
		if (val < 0 || val >= 9999)
			return "Invalid value passed to set_gpu_vddc";

		gpus[device++].gpu_vddc = val;
	}
	if (device == 1) {
		for (i = device; i < MAX_GPUDEVICES; i++)
			gpus[i].gpu_vddc = gpus[0].gpu_vddc;
	}

	return NULL;
}

char *set_temp_overheat(char *arg)
{
	int i, val = 0, device = 0, *to;
	char *nextptr;

	nextptr = strtok(arg, ",");
	if (nextptr == NULL)
		return "Invalid parameters for set temp overheat";
	val = atoi(nextptr);
	if (val < 0 || val > 200)
		return "Invalid value passed to set temp overheat";

	to = &gpus[device++].adl.overtemp;
	*to = val;

	while ((nextptr = strtok(NULL, ",")) != NULL) {
		val = atoi(nextptr);
		if (val < 0 || val > 200)
			return "Invalid value passed to set temp overheat";

		to = &gpus[device++].adl.overtemp;
		*to = val;
	}
	if (device == 1) {
		for (i = device; i < MAX_GPUDEVICES; i++) {
			to = &gpus[i].adl.overtemp;
			*to = val;
		}
	}

	return NULL;
}

char *set_temp_target(char *arg)
{
	int i, val = 0, device = 0, *tt;
	char *nextptr;

	nextptr = strtok(arg, ",");
	if (nextptr == NULL)
		return "Invalid parameters for set temp target";
	val = atoi(nextptr);
	if (val < 0 || val > 200)
		return "Invalid value passed to set temp target";

	tt = &gpus[device++].adl.targettemp;
	*tt = val;

	while ((nextptr = strtok(NULL, ",")) != NULL) {
		val = atoi(nextptr);
		if (val < 0 || val > 200)
			return "Invalid value passed to set temp target";

		tt = &gpus[device++].adl.targettemp;
		*tt = val;
	}
	if (device == 1) {
		for (i = device; i < MAX_GPUDEVICES; i++) {
			tt = &gpus[i].adl.targettemp;
			*tt = val;
		}
	}

	return NULL;
}
#endif
#ifdef HAVE_OPENCL
char *set_intensity(char *arg)
{
	int i, device = 0, *tt;
	char *nextptr, val = 0;

	nextptr = strtok(arg, ",");
	if (nextptr == NULL)
		return "Invalid parameters for set intensity";
	if (!strncasecmp(nextptr, "d", 1))
		gpus[device].dynamic = true;
	else {
		gpus[device].dynamic = false;
		val = atoi(nextptr);
		if (val < MIN_INTENSITY || val > MAX_INTENSITY)
			return "Invalid value passed to set intensity";
		tt = &gpus[device].intensity;
		*tt = val;
	}

	device++;

	while ((nextptr = strtok(NULL, ",")) != NULL) {
		if (!strncasecmp(nextptr, "d", 1))
			gpus[device].dynamic = true;
		else {
			gpus[device].dynamic = false;
			val = atoi(nextptr);
			if (val < MIN_INTENSITY || val > MAX_INTENSITY)
				return "Invalid value passed to set intensity";

			tt = &gpus[device].intensity;
			*tt = val;
		}
		device++;
	}
	if (device == 1) {
		for (i = device; i < MAX_GPUDEVICES; i++) {
			gpus[i].dynamic = gpus[0].dynamic;
			gpus[i].intensity = gpus[0].intensity;
		}
	}

	return NULL;
}
#endif


#ifdef HAVE_OPENCL
struct device_api opencl_api;

char *print_ndevs_and_exit(int *ndevs)
{
	opt_log_output = true;
	opencl_api.api_detect();
	clear_adl(*ndevs);
	applog(LOG_INFO, "%i GPU devices max detected", *ndevs);
	exit(*ndevs);
}
#endif


struct cgpu_info gpus[MAX_GPUDEVICES]; /* Maximum number apparently possible */
struct cgpu_info *cpus;



#ifdef HAVE_OPENCL

/* In dynamic mode, only the first thread of each device will be in use.
 * This potentially could start a thread that was stopped with the start-stop
 * options if one were to disable dynamic from the menu on a paused GPU */
void pause_dynamic_threads(int gpu)
{
	struct cgpu_info *cgpu = &gpus[gpu];
	int i, thread_no = 0;

	for (i = 0; i < mining_threads; i++) {
		struct thr_info *thr = &thr_info[i];

		if (thr->cgpu != cgpu)
			continue;
		if (!thread_no++)
			continue;
		if (!thr->pause && cgpu->dynamic) {
			applog(LOG_WARNING, "Disabling extra threads due to dynamic mode.");
			applog(LOG_WARNING, "Tune dynamic intensity with --gpu-dyninterval");
		}

		thr->pause = cgpu->dynamic;
		if (!cgpu->dynamic && cgpu->deven != DEV_DISABLED)
			tq_push(thr->q, &ping);
	}
}


struct device_api opencl_api;

void manage_gpu(void)
{
	struct thr_info *thr;
	int selected, gpu, i;
	char checkin[40];
	char input;

	if (!opt_g_threads)
		return;

	opt_loginput = true;
	immedok(logwin, true);
	clear_logwin();
retry:

	for (gpu = 0; gpu < nDevs; gpu++) {
		struct cgpu_info *cgpu = &gpus[gpu];

		wlog("GPU %d: %.1f / %.1f Mh/s | A:%d  R:%d  HW:%d  U:%.2f/m  I:%d\n",
			gpu, cgpu->rolling, cgpu->total_mhashes / total_secs,
			cgpu->accepted, cgpu->rejected, cgpu->hw_errors,
			cgpu->utility, cgpu->intensity);
#ifdef HAVE_ADL
		if (gpus[gpu].has_adl) {
			int engineclock = 0, memclock = 0, activity = 0, fanspeed = 0, fanpercent = 0, powertune = 0;
			float temp = 0, vddc = 0;

			if (gpu_stats(gpu, &temp, &engineclock, &memclock, &vddc, &activity, &fanspeed, &fanpercent, &powertune)) {
				char logline[255];

				strcpy(logline, ""); // In case it has no data
				if (temp != -1)
					sprintf(logline, "%.1f C  ", temp);
				if (fanspeed != -1 || fanpercent != -1) {
					tailsprintf(logline, "F: ");
					if (fanpercent != -1)
						tailsprintf(logline, "%d%% ", fanpercent);
					if (fanspeed != -1)
						tailsprintf(logline, "(%d RPM) ", fanspeed);
					tailsprintf(logline, " ");
				}
				if (engineclock != -1)
					tailsprintf(logline, "E: %d MHz  ", engineclock);
				if (memclock != -1)
					tailsprintf(logline, "M: %d Mhz  ", memclock);
				if (vddc != -1)
					tailsprintf(logline, "V: %.3fV  ", vddc);
				if (activity != -1)
					tailsprintf(logline, "A: %d%%  ", activity);
				if (powertune != -1)
					tailsprintf(logline, "P: %d%%", powertune);
				tailsprintf(logline, "\n");
				wlog(logline);
			}
		}
#endif
		wlog("Last initialised: %s\n", cgpu->init);
		wlog("Intensity: ");
		if (gpus[gpu].dynamic)
			wlog("Dynamic (only one thread in use)\n");
		else
			wlog("%d\n", gpus[gpu].intensity);
		for (i = 0; i < mining_threads; i++) {
			thr = &thr_info[i];
			if (thr->cgpu != cgpu)
				continue;
			get_datestamp(checkin, &thr->last);
			wlog("Thread %d: %.1f Mh/s %s ", i, thr->rolling, cgpu->deven != DEV_DISABLED ? "Enabled" : "Disabled");
			switch (cgpu->status) {
				default:
				case LIFE_WELL:
					wlog("ALIVE");
					break;
				case LIFE_SICK:
					wlog("SICK reported in %s", checkin);
					break;
				case LIFE_DEAD:
					wlog("DEAD reported in %s", checkin);
					break;
				case LIFE_NOSTART:
					wlog("Never started");
					break;
			}
			if (thr->pause)
				wlog(" paused");
			wlog("\n");
		}
		wlog("\n");
	}

	wlogprint("[E]nable [D]isable [I]ntensity [R]estart GPU %s\n",adl_active ? "[C]hange settings" : "");

	wlogprint("Or press any other key to continue\n");
	input = getch();

	if (nDevs == 1)
		selected = 0;
	else
		selected = -1;
	if (!strncasecmp(&input, "e", 1)) {
		struct cgpu_info *cgpu;

		if (selected)
			selected = curses_int("Select GPU to enable");
		if (selected < 0 || selected >= nDevs) {
			wlogprint("Invalid selection\n");
			goto retry;
		}
		if (gpus[selected].deven != DEV_DISABLED) {
			wlogprint("Device already enabled\n");
			goto retry;
		}
		gpus[selected].deven = DEV_ENABLED;
		for (i = 0; i < mining_threads; ++i) {
			thr = &thr_info[i];
			cgpu = thr->cgpu;
			if (cgpu->api != &opencl_api)
				continue;
			if (dev_from_id(i) != selected)
				continue;
			if (cgpu->status != LIFE_WELL) {
				wlogprint("Must restart device before enabling it");
				goto retry;
			}
			applog(LOG_DEBUG, "Pushing ping to thread %d", thr->id);

			tq_push(thr->q, &ping);
		}
		goto retry;
	} if (!strncasecmp(&input, "d", 1)) {
		if (selected)
			selected = curses_int("Select GPU to disable");
		if (selected < 0 || selected >= nDevs) {
			wlogprint("Invalid selection\n");
			goto retry;
		}
		if (gpus[selected].deven == DEV_DISABLED) {
			wlogprint("Device already disabled\n");
			goto retry;
		}
		gpus[selected].deven = DEV_DISABLED;
		goto retry;
	} else if (!strncasecmp(&input, "i", 1)) {
		int intensity;
		char *intvar;

		if (selected)
			selected = curses_int("Select GPU to change intensity on");
		if (selected < 0 || selected >= nDevs) {
			wlogprint("Invalid selection\n");
			goto retry;
		}
		intvar = curses_input("Set GPU scan intensity (d or " _MIN_INTENSITY_STR " -> " _MAX_INTENSITY_STR ")");
		if (!intvar) {
			wlogprint("Invalid input\n");
			goto retry;
		}
		if (!strncasecmp(intvar, "d", 1)) {
			wlogprint("Dynamic mode enabled on gpu %d\n", selected);
			gpus[selected].dynamic = true;
			pause_dynamic_threads(selected);
			free(intvar);
			goto retry;
		}
		intensity = atoi(intvar);
		free(intvar);
		if (intensity < MIN_INTENSITY || intensity > MAX_INTENSITY) {
			wlogprint("Invalid selection\n");
			goto retry;
		}
		gpus[selected].dynamic = false;
		gpus[selected].intensity = intensity;
		wlogprint("Intensity on gpu %d set to %d\n", selected, intensity);
		pause_dynamic_threads(selected);
		goto retry;
	} else if (!strncasecmp(&input, "r", 1)) {
		if (selected)
			selected = curses_int("Select GPU to attempt to restart");
		if (selected < 0 || selected >= nDevs) {
			wlogprint("Invalid selection\n");
			goto retry;
		}
		wlogprint("Attempting to restart threads of GPU %d\n", selected);
		reinit_device(&gpus[selected]);
		goto retry;
	} else if (adl_active && (!strncasecmp(&input, "c", 1))) {
		if (selected)
			selected = curses_int("Select GPU to change settings on");
		if (selected < 0 || selected >= nDevs) {
			wlogprint("Invalid selection\n");
			goto retry;
		}
		change_gpusettings(selected);
		goto retry;
	} else
		clear_logwin();

	immedok(logwin, false);
	opt_loginput = false;
}
#else
void manage_gpu(void)
{
}
#endif


#ifdef HAVE_OPENCL
static _clState *clStates[MAX_GPUDEVICES];

#define CL_SET_BLKARG(blkvar) status |= clSetKernelArg(*kernel, num++, sizeof(uint), (void *)&blk->blkvar)
#define CL_SET_ARG(var) status |= clSetKernelArg(*kernel, num++, sizeof(var), (void *)&var)
#define CL_SET_VARG(args, var) status |= clSetKernelArg(*kernel, num++, args * sizeof(uint), (void *)var)

static cl_int queue_poclbm_kernel(_clState *clState, dev_blk_ctx *blk, cl_uint threads)
{
	cl_kernel *kernel = &clState->kernel;
	cl_uint vwidth = clState->vwidth;
	unsigned int i, num = 0;
	cl_int status = 0;
	uint *nonces;

	CL_SET_BLKARG(ctx_a);
	CL_SET_BLKARG(ctx_b);
	CL_SET_BLKARG(ctx_c);
	CL_SET_BLKARG(ctx_d);
	CL_SET_BLKARG(ctx_e);
	CL_SET_BLKARG(ctx_f);
	CL_SET_BLKARG(ctx_g);
	CL_SET_BLKARG(ctx_h);

	CL_SET_BLKARG(cty_b);
	CL_SET_BLKARG(cty_c);

	
	CL_SET_BLKARG(cty_f);
	CL_SET_BLKARG(cty_g);
	CL_SET_BLKARG(cty_h);

	nonces = alloca(sizeof(uint) * vwidth);
	for (i = 0; i < vwidth; i++)
		nonces[i] = blk->nonce + (i * threads);
	CL_SET_VARG(vwidth, nonces);

	CL_SET_BLKARG(fW0);
	CL_SET_BLKARG(fW1);
	CL_SET_BLKARG(fW2);
	CL_SET_BLKARG(fW3);
	CL_SET_BLKARG(fW15);
	CL_SET_BLKARG(fW01r);

	CL_SET_BLKARG(fcty_e2);
	CL_SET_BLKARG(D1A);
	CL_SET_BLKARG(C1addK5);
	CL_SET_BLKARG(B1addK6);
	CL_SET_BLKARG(W16addK16);
	CL_SET_BLKARG(W17addK17);
	CL_SET_BLKARG(PreVal4addT1);
	CL_SET_BLKARG(PreVal0);

	CL_SET_ARG(clState->outputBuffer);

	return status;
}

static cl_int queue_phatk_kernel(_clState *clState, dev_blk_ctx *blk,
				 __maybe_unused cl_uint threads)
{
	cl_kernel *kernel = &clState->kernel;
	cl_uint vwidth = clState->vwidth;
	unsigned int i, num = 0;
	cl_int status = 0;
	uint *nonces;

	CL_SET_BLKARG(ctx_a);
	CL_SET_BLKARG(ctx_b);
	CL_SET_BLKARG(ctx_c);
	CL_SET_BLKARG(ctx_d);
	CL_SET_BLKARG(ctx_e);
	CL_SET_BLKARG(ctx_f);
	CL_SET_BLKARG(ctx_g);
	CL_SET_BLKARG(ctx_h);

	CL_SET_BLKARG(cty_b);
	CL_SET_BLKARG(cty_c);
	CL_SET_BLKARG(cty_d);
	CL_SET_BLKARG(cty_f);
	CL_SET_BLKARG(cty_g);
	CL_SET_BLKARG(cty_h);

	nonces = alloca(sizeof(uint) * vwidth);
	for (i = 0; i < vwidth; i++)
		nonces[i] = blk->nonce + i;
	CL_SET_VARG(vwidth, nonces);

	CL_SET_BLKARG(W16);
	CL_SET_BLKARG(W17);
	CL_SET_BLKARG(PreVal4_2);
	CL_SET_BLKARG(PreVal0);
	CL_SET_BLKARG(PreW18);
	CL_SET_BLKARG(PreW19);
	CL_SET_BLKARG(PreW31);
	CL_SET_BLKARG(PreW32);

	CL_SET_ARG(clState->outputBuffer);

	return status;
}

static cl_int queue_diakgcn_kernel(_clState *clState, dev_blk_ctx *blk,
<<<<<<< HEAD
				 __maybe_unused cl_uint threads)
=======
				   __maybe_unused cl_uint threads)
>>>>>>> 3ab48f9d
{
	cl_kernel *kernel = &clState->kernel;
	cl_uint vwidth = clState->vwidth;
	unsigned int i, num = 0;
	cl_int status = 0;
	uint *nonces;

	nonces = alloca(sizeof(uint) * vwidth);
	for (i = 0; i < vwidth; i++)
		nonces[i] = blk->nonce + i;
	CL_SET_VARG(vwidth, nonces);

	CL_SET_BLKARG(PreVal0);
	CL_SET_BLKARG(PreVal4_2);
	CL_SET_BLKARG(cty_h);
	CL_SET_BLKARG(D1A);
	CL_SET_BLKARG(cty_b);
	CL_SET_BLKARG(cty_c);
	CL_SET_BLKARG(cty_f);
	CL_SET_BLKARG(cty_g);
	CL_SET_BLKARG(C1addK5);
	CL_SET_BLKARG(B1addK6);
	CL_SET_BLKARG(PreVal0addK7);
	CL_SET_BLKARG(W16addK16);
	CL_SET_BLKARG(W17addK17);
	CL_SET_BLKARG(PreW18);
	CL_SET_BLKARG(PreW19);
	CL_SET_BLKARG(W16);
	CL_SET_BLKARG(W17);
	CL_SET_BLKARG(PreW31);
	CL_SET_BLKARG(PreW32);

	CL_SET_BLKARG(ctx_a);
	CL_SET_BLKARG(ctx_b);
	CL_SET_BLKARG(ctx_c);
	CL_SET_BLKARG(ctx_d);
	CL_SET_BLKARG(ctx_e);
	CL_SET_BLKARG(ctx_f);
	CL_SET_BLKARG(ctx_g);
	CL_SET_BLKARG(ctx_h);

	CL_SET_BLKARG(zeroA);
	CL_SET_BLKARG(zeroB);

	CL_SET_BLKARG(oneA);
	CL_SET_BLKARG(twoA);
	CL_SET_BLKARG(threeA);
	CL_SET_BLKARG(fourA);
	CL_SET_BLKARG(fiveA);
	CL_SET_BLKARG(sixA);
	CL_SET_BLKARG(sevenA);

	CL_SET_ARG(clState->outputBuffer);

	return status;
}

static cl_int queue_diablo_kernel(_clState *clState, dev_blk_ctx *blk, cl_uint threads)
{
	cl_kernel *kernel = &clState->kernel;
	cl_uint vwidth = clState->vwidth;
	unsigned int i, num = 0;
	cl_int status = 0;
	uint *nonces;

	nonces = alloca(sizeof(uint) * vwidth);
	for (i = 0; i < vwidth; i++)
		nonces[i] = blk->nonce + (i * threads);
	CL_SET_VARG(vwidth, nonces);

	CL_SET_BLKARG(PreVal0);
	CL_SET_BLKARG(PreVal0addK7);
	CL_SET_BLKARG(PreVal4addT1);
	CL_SET_BLKARG(PreW18);
	CL_SET_BLKARG(PreW19);
	CL_SET_BLKARG(W16);
	CL_SET_BLKARG(W17);
	CL_SET_BLKARG(W16addK16);
	CL_SET_BLKARG(W17addK17);
	CL_SET_BLKARG(PreW31);
	CL_SET_BLKARG(PreW32);

	CL_SET_BLKARG(D1A);
	CL_SET_BLKARG(cty_b);
	CL_SET_BLKARG(cty_c);
	CL_SET_BLKARG(cty_h);
	CL_SET_BLKARG(cty_f);
	CL_SET_BLKARG(cty_g);

	CL_SET_BLKARG(C1addK5);
	CL_SET_BLKARG(B1addK6);

	CL_SET_BLKARG(ctx_a);
	CL_SET_BLKARG(ctx_b);
	CL_SET_BLKARG(ctx_c);
	CL_SET_BLKARG(ctx_d);
	CL_SET_BLKARG(ctx_e);
	CL_SET_BLKARG(ctx_f);
	CL_SET_BLKARG(ctx_g);
	CL_SET_BLKARG(ctx_h);

	CL_SET_ARG(clState->outputBuffer);

	return status;
}

static void set_threads_hashes(unsigned int vectors, unsigned int *threads,
			       unsigned int *hashes, size_t *globalThreads,
			       unsigned int minthreads, int intensity)
{
	*threads = 1 << (15 + intensity);
	if (*threads < minthreads)
		*threads = minthreads;
	*globalThreads = *threads;
	*hashes = *threads * vectors;
}
#endif /* HAVE_OPENCL */


#ifdef HAVE_OPENCL
/* We have only one thread that ever re-initialises GPUs, thus if any GPU
 * init command fails due to a completely wedged GPU, the thread will never
 * return, unable to harm other GPUs. If it does return, it means we only had
 * a soft failure and then the reinit_gpu thread is ready to tackle another
 * GPU */
void *reinit_gpu(void *userdata)
{
	struct thr_info *mythr = userdata;
	struct cgpu_info *cgpu;
	struct thr_info *thr;
	struct timeval now;
	char name[256];
	int thr_id;
	int gpu;

	pthread_detach(pthread_self());

select_cgpu:
	cgpu = tq_pop(mythr->q, NULL);
	if (!cgpu)
		goto out;

	if (clDevicesNum() != nDevs) {
		applog(LOG_WARNING, "Hardware not reporting same number of active devices, will not attempt to restart GPU");
		goto out;
	}

	gpu = cgpu->device_id;

	for (thr_id = 0; thr_id < mining_threads; ++thr_id) {
		thr = &thr_info[thr_id];
		cgpu = thr->cgpu;
		if (cgpu->api != &opencl_api)
			continue;
		if (dev_from_id(thr_id) != gpu)
			continue;

		thr = &thr_info[thr_id];
		if (!thr) {
			applog(LOG_WARNING, "No reference to thread %d exists", thr_id);
			continue;
		}

		thr->rolling = thr->cgpu->rolling = 0;
		/* Reports the last time we tried to revive a sick GPU */
		gettimeofday(&thr->sick, NULL);
		if (!pthread_cancel(thr->pth)) {
			applog(LOG_WARNING, "Thread %d still exists, killing it off", thr_id);
		} else
			applog(LOG_WARNING, "Thread %d no longer exists", thr_id);
	}

	for (thr_id = 0; thr_id < mining_threads; ++thr_id) {
		int virtual_gpu;

		thr = &thr_info[thr_id];
		cgpu = thr->cgpu;
		if (cgpu->api != &opencl_api)
			continue;
		if (dev_from_id(thr_id) != gpu)
			continue;

		virtual_gpu = cgpu->virtual_gpu;
		/* Lose this ram cause we may get stuck here! */
		//tq_freeze(thr->q);

		thr->q = tq_new();
		if (!thr->q)
			quit(1, "Failed to tq_new in reinit_gpu");

		/* Lose this ram cause we may dereference in the dying thread! */
		//free(clState);

		applog(LOG_INFO, "Reinit GPU thread %d", thr_id);
		clStates[thr_id] = initCl(virtual_gpu, name, sizeof(name));
		if (!clStates[thr_id]) {
			applog(LOG_ERR, "Failed to reinit GPU thread %d", thr_id);
			goto select_cgpu;
		}
		applog(LOG_INFO, "initCl() finished. Found %s", name);

		if (unlikely(thr_info_create(thr, NULL, miner_thread, thr))) {
			applog(LOG_ERR, "thread %d create failed", thr_id);
			return NULL;
		}
		applog(LOG_WARNING, "Thread %d restarted", thr_id);
	}

	gettimeofday(&now, NULL);
	get_datestamp(cgpu->init, &now);

	for (thr_id = 0; thr_id < mining_threads; ++thr_id) {
		thr = &thr_info[thr_id];
		cgpu = thr->cgpu;
		if (cgpu->api != &opencl_api)
			continue;
		if (dev_from_id(thr_id) != gpu)
			continue;

		tq_push(thr->q, &ping);
	}

	goto select_cgpu;
out:
	return NULL;
}
#else
void *reinit_gpu(void *userdata)
{
	return NULL;
}
#endif


#ifdef HAVE_OPENCL
struct device_api opencl_api;

static void opencl_detect()
{
	int i;

	nDevs = clDevicesNum();
	if (nDevs < 0) {
		applog(LOG_ERR, "clDevicesNum returned error, no GPUs usable");
		nDevs = 0;
	}

	if (MAX_DEVICES - total_devices < nDevs)
		nDevs = MAX_DEVICES - total_devices;

	if (!nDevs)
		return;

	for (i = 0; i < nDevs; ++i) {
		struct cgpu_info *cgpu;

		cgpu = devices[total_devices++] = &gpus[i];
		cgpu->deven = DEV_ENABLED;
		cgpu->api = &opencl_api;
		cgpu->device_id = i;
		cgpu->threads = opt_g_threads;
		cgpu->virtual_gpu = i;
	}

	if (!opt_noadl)
		init_adl(nDevs);
}

static void reinit_opencl_device(struct cgpu_info *gpu)
{
	tq_push(thr_info[gpur_thr_id].q, gpu);
}

#ifdef HAVE_ADL
static void get_opencl_statline_before(char *buf, struct cgpu_info *gpu)
{
	if (gpu->has_adl) {
		int gpuid = gpu->device_id;
		float gt = gpu_temp(gpuid);
		int gf = gpu_fanspeed(gpuid);
		int gp;

		if (gt != -1)
			tailsprintf(buf, "%5.1fC ", gt);
		else
			tailsprintf(buf, "       ", gt);
		if (gf != -1)
			tailsprintf(buf, "%4dRPM ", gf);
		else if ((gp = gpu_fanpercent(gpuid)) != -1)
			tailsprintf(buf, "%3d%%    ", gp);
		else
			tailsprintf(buf, "        ");
		tailsprintf(buf, "| ");
	}
}
#endif

static void get_opencl_statline(char *buf, struct cgpu_info *gpu)
{
	tailsprintf(buf, " I:%2d", gpu->intensity);
}

struct opencl_thread_data {
	cl_int (*queue_kernel_parameters)(_clState *, dev_blk_ctx *, cl_uint);
	uint32_t *res;
	struct work *last_work;
	struct work _last_work;
};

static uint32_t *blank_res;

static bool opencl_thread_prepare(struct thr_info *thr)
{
	char name[256];
	struct timeval now;
	struct cgpu_info *cgpu = thr->cgpu;
	int gpu = cgpu->device_id;
	int virtual_gpu = cgpu->virtual_gpu;
	int i = thr->id;
	static bool failmessage = false;

	if (!blank_res)
		blank_res = calloc(BUFFERSIZE, 1);
	if (!blank_res) {
		applog(LOG_ERR, "Failed to calloc in opencl_thread_init");
		return false;
	}

	applog(LOG_INFO, "Init GPU thread %i GPU %i virtual GPU %i", i, gpu, virtual_gpu);
	clStates[i] = initCl(virtual_gpu, name, sizeof(name));
	if (!clStates[i]) {
		if (use_curses)
			enable_curses();
		applog(LOG_ERR, "Failed to init GPU thread %d, disabling device %d", i, gpu);
		if (!failmessage) {
			char *buf;

			applog(LOG_ERR, "Restarting the GPU from the menu will not fix this.");
			applog(LOG_ERR, "Try restarting cgminer.");
			failmessage = true;
			if (use_curses) {
				buf = curses_input("Press enter to continue");
				if (buf)
					free(buf);
			}
		}
		cgpu->deven = DEV_DISABLED;
		cgpu->status = LIFE_NOSTART;
		return false;
	}
	applog(LOG_INFO, "initCl() finished. Found %s", name);
	gettimeofday(&now, NULL);
	get_datestamp(cgpu->init, &now);

	have_opencl = true;

	return true;
}

static bool opencl_thread_init(struct thr_info *thr)
{
	const int thr_id = thr->id;
	struct cgpu_info *gpu = thr->cgpu;
	struct opencl_thread_data *thrdata;
	_clState *clState = clStates[thr_id];
	cl_int status;
	thrdata = calloc(1, sizeof(*thrdata));
	thr->cgpu_data = thrdata;

	if (!thrdata) {
		applog(LOG_ERR, "Failed to calloc in opencl_thread_init");
		return false;
	}

	switch (clState->chosen_kernel) {
		case KL_POCLBM:
			thrdata->queue_kernel_parameters = &queue_poclbm_kernel;
			break;
		case KL_PHATK:
			thrdata->queue_kernel_parameters = &queue_phatk_kernel;
			break;
		case KL_DIAKGCN:
			thrdata->queue_kernel_parameters = &queue_diakgcn_kernel;
			break;
		default:
		case KL_DIABLO:
			thrdata->queue_kernel_parameters = &queue_diablo_kernel;
			break;
	}

	thrdata->res = calloc(BUFFERSIZE, 1);

	if (!thrdata->res) {
		free(thrdata);
		applog(LOG_ERR, "Failed to calloc in opencl_thread_init");
		return false;
	}

	status = clEnqueueWriteBuffer(clState->commandQueue, clState->outputBuffer, CL_TRUE, 0,
			BUFFERSIZE, blank_res, 0, NULL, NULL);
	if (unlikely(status != CL_SUCCESS)) {
		applog(LOG_ERR, "Error: clEnqueueWriteBuffer failed.");
		return false;
	}

	gpu->status = LIFE_WELL;

	return true;
}

static void opencl_free_work(struct thr_info *thr, struct work *work)
{
	const int thr_id = thr->id;
	struct opencl_thread_data *thrdata = thr->cgpu_data;
	_clState *clState = clStates[thr_id];

	clFinish(clState->commandQueue);
	if (thrdata->res[FOUND]) {
		thrdata->last_work = &thrdata->_last_work;
		memcpy(thrdata->last_work, work, sizeof(*thrdata->last_work));
	}
}

static bool opencl_prepare_work(struct thr_info __maybe_unused *thr, struct work *work)
{
	precalc_hash(&work->blk, (uint32_t *)(work->midstate), (uint32_t *)(work->data + 64));
	return true;
}

extern int opt_dynamic_interval;

static uint64_t opencl_scanhash(struct thr_info *thr, struct work *work,
				uint64_t __maybe_unused max_nonce)
{
	const int thr_id = thr->id;
	struct opencl_thread_data *thrdata = thr->cgpu_data;
	struct cgpu_info *gpu = thr->cgpu;
	_clState *clState = clStates[thr_id];
	const cl_kernel *kernel = &clState->kernel;

	double gpu_ms_average = 7;
	cl_int status;

	size_t globalThreads[1];
	size_t localThreads[1] = { clState->wsize };
	unsigned int threads;
	unsigned int hashes;


	struct timeval tv_gpustart, tv_gpuend, diff;
	suseconds_t gpu_us;

	gettimeofday(&tv_gpustart, NULL);
	timeval_subtract(&diff, &tv_gpustart, &tv_gpuend);
	/* This finish flushes the readbuffer set with CL_FALSE later */
	clFinish(clState->commandQueue);
	gettimeofday(&tv_gpuend, NULL);
	timeval_subtract(&diff, &tv_gpuend, &tv_gpustart);
	gpu_us = diff.tv_sec * 1000000 + diff.tv_usec;
	decay_time(&gpu_ms_average, gpu_us / 1000);
	if (gpu->dynamic) {
		/* Try to not let the GPU be out for longer than 6ms, but
		 * increase intensity when the system is idle, unless
		 * dynamic is disabled. */
		if (gpu_ms_average > opt_dynamic_interval) {
			if (gpu->intensity > MIN_INTENSITY)
				--gpu->intensity;
		} else if (gpu_ms_average < ((opt_dynamic_interval / 2) ? : 1)) {
			if (gpu->intensity < MAX_INTENSITY)
				++gpu->intensity;
		}
	}
	set_threads_hashes(clState->vwidth, &threads, &hashes, globalThreads,
			   localThreads[0], gpu->intensity);
	if (hashes > gpu->max_hashes)
		gpu->max_hashes = hashes;
	status = thrdata->queue_kernel_parameters(clState, &work->blk, globalThreads[0]);
	if (unlikely(status != CL_SUCCESS)) {
		applog(LOG_ERR, "Error: clSetKernelArg of all params failed.");
		return 0;
	}

	/* MAXBUFFERS entry is used as a flag to say nonces exist */
	if (thrdata->res[FOUND]) {
		/* Clear the buffer again */
		status = clEnqueueWriteBuffer(clState->commandQueue, clState->outputBuffer, CL_FALSE, 0,
				BUFFERSIZE, blank_res, 0, NULL, NULL);
		if (unlikely(status != CL_SUCCESS)) {
			applog(LOG_ERR, "Error: clEnqueueWriteBuffer failed.");
			return 0;
		}
		if (unlikely(thrdata->last_work)) {
			applog(LOG_DEBUG, "GPU %d found something in last work?", gpu->device_id);
			postcalc_hash_async(thr, thrdata->last_work, thrdata->res);
			thrdata->last_work = NULL;
		} else {
			applog(LOG_DEBUG, "GPU %d found something?", gpu->device_id);
			postcalc_hash_async(thr, work, thrdata->res);
		}
		memset(thrdata->res, 0, BUFFERSIZE);
		clFinish(clState->commandQueue);
	}
	status = clEnqueueNDRangeKernel(clState->commandQueue, *kernel, 1, NULL,
			globalThreads, localThreads, 0,  NULL, NULL);
	if (unlikely(status != CL_SUCCESS)) {
		applog(LOG_ERR, "Error: Enqueueing kernel onto command queue. (clEnqueueNDRangeKernel)");
		return 0;
	}

	status = clEnqueueReadBuffer(clState->commandQueue, clState->outputBuffer, CL_FALSE, 0,
			BUFFERSIZE, thrdata->res, 0, NULL, NULL);
	if (unlikely(status != CL_SUCCESS)) {
		applog(LOG_ERR, "Error: clEnqueueReadBuffer failed. (clEnqueueReadBuffer)");
		return 0;
	}

	/* The amount of work scanned can fluctuate when intensity changes
	 * and since we do this one cycle behind, we increment the work more
	 * than enough to prevent repeating work */
	work->blk.nonce += gpu->max_hashes;

	return hashes;
}

static void opencl_thread_shutdown(struct thr_info *thr)
{
	const int thr_id = thr->id;
	_clState *clState = clStates[thr_id];

	clReleaseCommandQueue(clState->commandQueue);
	clReleaseKernel(clState->kernel);
	clReleaseProgram(clState->program);
	clReleaseContext(clState->context);
}

struct device_api opencl_api = {
	.name = "GPU",
	.api_detect = opencl_detect,
	.reinit_device = reinit_opencl_device,
#ifdef HAVE_ADL
	.get_statline_before = get_opencl_statline_before,
#endif
	.get_statline = get_opencl_statline,
	.thread_prepare = opencl_thread_prepare,
	.thread_init = opencl_thread_init,
	.free_work = opencl_free_work,
	.prepare_work = opencl_prepare_work,
	.scanhash = opencl_scanhash,
	.thread_shutdown = opencl_thread_shutdown,
};
#endif


<|MERGE_RESOLUTION|>--- conflicted
+++ resolved
@@ -836,11 +836,7 @@
 }
 
 static cl_int queue_diakgcn_kernel(_clState *clState, dev_blk_ctx *blk,
-<<<<<<< HEAD
-				 __maybe_unused cl_uint threads)
-=======
 				   __maybe_unused cl_uint threads)
->>>>>>> 3ab48f9d
 {
 	cl_kernel *kernel = &clState->kernel;
 	cl_uint vwidth = clState->vwidth;
